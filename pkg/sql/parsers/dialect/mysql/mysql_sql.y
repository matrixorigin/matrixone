--- conflicted
+++ resolved
@@ -3507,7 +3507,6 @@
         a1 := $3
         a2 := "$"
         a3 := false
-<<<<<<< HEAD
         e1 := tree.NewNumValWithType(constant.MakeString(a1), a1,false, tree.P_char)
         e2 := tree.NewNumValWithType(constant.MakeString(a2), a2,false, tree.P_char)
         e3 := tree.NewNumValWithType(constant.MakeBool(a3), "false",false, tree.P_bool)
@@ -3520,25 +3519,15 @@
                 Type: tree.FUNC_TYPE_TABLE,
             },
 	}
-=======
-        $$ = &tree.Unnest{
-                Param: &tree.UnnestParam{
-                Origin: a1,
-                Path: a2,
-                Outer: a3,
-            },
-        }
->>>>>>> bda847b2
     }
 |   UNNEST '(' STRING ',' STRING ')'
     {
-        a1 := $3
-        a2 := "$"
-        if len($5) > 0 {
-            a2 = $5
+	a1 := $3
+	a2 := "$"
+	if len($5) > 0 {
+       	    a2 = $5
         }
         a3 := false
-<<<<<<< HEAD
 	e1 := tree.NewNumValWithType(constant.MakeString(a1), a1,false, tree.P_char)
         e2 := tree.NewNumValWithType(constant.MakeString(a2), a2,false, tree.P_char)
         e3 := tree.NewNumValWithType(constant.MakeBool(a3), "false",false, tree.P_bool)
@@ -3551,24 +3540,14 @@
                 Type: tree.FUNC_TYPE_TABLE,
             },
 	}
-=======
-        $$ = &tree.Unnest{
-                Param: &tree.UnnestParam{
-                Origin: a1,
-                Path: a2,
-                Outer: a3,
-            },
-        }
->>>>>>> bda847b2
     }
 |   UNNEST '(' STRING ',' STRING ',' TRUE ')'
     {
-        a1 := $3
-        a2 := "$"
+    	a1 := $3
+    	a2 := "$"
         if len($5) > 0 {
             a2 = $5
         }
-<<<<<<< HEAD
 	a3 := true
 	e1 := tree.NewNumValWithType(constant.MakeString(a1), a1,false, tree.P_char)
         e2 := tree.NewNumValWithType(constant.MakeString(a2), a2,false, tree.P_char)
@@ -3582,25 +3561,14 @@
                 Type: tree.FUNC_TYPE_TABLE,
             },
 	}
-=======
-        a3 := true
-        $$ = &tree.Unnest{
-                Param: &tree.UnnestParam{
-                Origin: a1,
-                Path: a2,
-                Outer: a3,
-            },
-        }
->>>>>>> bda847b2
     }
 |   UNNEST '(' STRING ',' STRING ',' FALSE ')'
     {
-        a1 := $3
-        a2 := "$"
-        if len($5) > 0 {
+    	a1 := $3
+    	a2 := "$"
+    	if len($5) > 0 {
             a2 = $5
         }
-<<<<<<< HEAD
     	a3 := false
 	e1 := tree.NewNumValWithType(constant.MakeString(a1), a1,false, tree.P_char)
         e2 := tree.NewNumValWithType(constant.MakeString(a2), a2,false, tree.P_char)
@@ -3695,79 +3663,7 @@
                 Type: tree.FUNC_TYPE_TABLE,
             },
 	}
-=======
-        a3 := false
-        $$ = &tree.Unnest{
-            Param: &tree.UnnestParam{
-                Origin: a1,
-                Path: a2,
-                Outer: a3,
-            },
-        }
-    }
-|   UNNEST '(' column_name ')'
-    {
-        a1 := $3
-        a2 := "$"
-        a3 := false
-        $$ = &tree.Unnest{
-            Param: &tree.UnnestParam{
-                Origin: a1,
-                Path: a2,
-                Outer: a3,
-            },
-        }
-    }
-|   UNNEST '(' column_name ',' STRING ')'
-    {
-        a1 := $3
-        a2 := "$"
-        if len($5) > 0 {
-            a2 = $5
-        }
-        a3 := false
-        $$ = &tree.Unnest{
-            Param: &tree.UnnestParam{
-                Origin: a1,
-                Path: a2,
-                Outer: a3,
-            },
-        }
-    }
-|   UNNEST '(' column_name ',' STRING ',' TRUE ')'
-    {
-        a1 := $3
-        a2 := "$"
-        if len($5) > 0 {
-            a2 = $5
-        }
-        a3 := true
-        $$ = &tree.Unnest{
-            Param: &tree.UnnestParam{
-                Origin: a1,
-                Path: a2,
-                Outer: a3,
-            },
-        }
-    }
-|   UNNEST '(' column_name ',' STRING ',' FALSE ')'
-    {
-        a1 := $3
-        a2 := "$"
-        if len($5) > 0 {
-            a2 = $5
-        }
-        a3 := false
-        $$ = &tree.Unnest{
-            Param: &tree.UnnestParam{
-                Origin: a1,
-                Path: a2,
-                Outer: a3,
-            },
-        }
->>>>>>> bda847b2
-    }
-
+    }
 
 
 as_opt:
