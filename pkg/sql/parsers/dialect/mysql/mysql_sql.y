--- conflicted
+++ resolved
@@ -363,11 +363,7 @@
 
 // Secondary Index
 %token <str> PARSER VISIBLE INVISIBLE BTREE HASH RTREE BSI IVFFLAT MASTER HNSW
-<<<<<<< HEAD
-%token <str> ZONEMAP LEADING BOTH TRAILING UNKNOWN LISTS OP_TYPE REINDEX EF_CONSTRUCTION M
-=======
 %token <str> ZONEMAP LEADING BOTH TRAILING UNKNOWN LISTS OP_TYPE REINDEX EF_SEARCH EF_CONSTRUCTION M QUANTIZATION
->>>>>>> 785ca2d0
 
 
 // Alter
@@ -7503,13 +7499,10 @@
 	      opt1.HnswM = opt2.HnswM
 	    } else if opt2.HnswEfConstruction > 0 {
  	      opt1.HnswEfConstruction = opt2.HnswEfConstruction
-<<<<<<< HEAD
-=======
  	    } else if len(opt2.HnswQuantization) > 0 {
 	      opt1.HnswQuantization = opt2.HnswQuantization
             } else if opt2.HnswEfSearch > 0 {
 	      opt1.HnswEfSearch = opt2.HnswEfSearch
->>>>>>> 785ca2d0
  	    }
             $$ = opt1
         }
@@ -7586,8 +7579,6 @@
 	io.HnswEfConstruction = val
 	$$ = io
      }
-<<<<<<< HEAD
-=======
 |   EF_SEARCH equal_opt INTEGRAL
     {
         val := int64($3.(int64))
@@ -7605,7 +7596,6 @@
 	io.HnswQuantization = $3
 	$$ = io
      }
->>>>>>> 785ca2d0
 	
 
 index_column_list:
@@ -12561,10 +12551,7 @@
 |   DUPLICATE
 |   DELAY_KEY_WRITE
 |   EF_CONSTRUCTION
-<<<<<<< HEAD
-=======
 |   EF_SEARCH
->>>>>>> 785ca2d0
 |   ENUM
 |   ENCRYPTION
 |   ENGINE
