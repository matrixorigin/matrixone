// Copyright 2021 Matrix Origin
//
// Licensed under the Apache License, Version 2.0 (the "License");
// you may not use this file except in compliance with the License.
// You may obtain a copy of the License at
//
//      http://www.apache.org/licenses/LICENSE-2.0
//
// Unless required by applicable law or agreed to in writing, software
// distributed under the License is distributed on an "AS IS" BASIS,
// WITHOUT WARRANTIES OR CONDITIONS OF ANY KIND, either express or implied.
// See the License for the specific language governing permissions and
// limitations under the License.

%{
package mysql

import (
    "fmt"
    "strings"
    "go/constant"

    "github.com/matrixorigin/matrixone/pkg/sql/parsers/tree"
    "github.com/matrixorigin/matrixone/pkg/sql/parsers/util"
    "github.com/matrixorigin/matrixone/pkg/defines"
)
%}

%struct {
    id  int
    str string
    item interface{}
}

%union {
    statement tree.Statement
    statements []tree.Statement

    alterTable tree.AlterTable
    alterTableOptions tree.AlterTableOptions
    alterTableOption tree.AlterTableOption

    tableDef tree.TableDef
    tableDefs tree.TableDefs
    tableName *tree.TableName
    tableNames tree.TableNames
    columnTableDef *tree.ColumnTableDef
    tableOption tree.TableOption
    tableOptions []tree.TableOption
    tableExprs tree.TableExprs
    tableExpr tree.TableExpr
    rowFormatType tree.RowFormatType
    matchType tree.MatchType
    attributeReference *tree.AttributeReference
    loadParam *tree.ExternParam
    tailParam *tree.TailParameter

    functionName *tree.FunctionName
    funcArg tree.FunctionArg
    funcArgs tree.FunctionArgs
    funcArgDecl *tree.FunctionArgDecl
    funcReturn *tree.ReturnType

    from *tree.From
    where *tree.Where
    groupBy tree.GroupBy
    aliasedTableExpr *tree.AliasedTableExpr
    direction tree.Direction
    nullsPosition tree.NullsPosition
    orderBy tree.OrderBy
    order *tree.Order
    limit *tree.Limit
    unionTypeRecord *tree.UnionTypeRecord
    parenTableExpr *tree.ParenTableExpr
    identifierList tree.IdentifierList
    joinCond tree.JoinCond

    columnType *tree.T
    unresolvedName *tree.UnresolvedName
    lengthScaleOpt tree.LengthScaleOpt
    tuple *tree.Tuple
    funcType tree.FuncType

    columnAttribute tree.ColumnAttribute
    columnAttributes []tree.ColumnAttribute
    attributeNull tree.AttributeNull
    expr tree.Expr
    exprs tree.Exprs
    rowsExprs []tree.Exprs
    comparisonOp tree.ComparisonOp
    referenceOptionType tree.ReferenceOptionType
    referenceOnRecord *tree.ReferenceOnRecord

    select *tree.Select
    selectStatement tree.SelectStatement
    selectExprs tree.SelectExprs
    selectExpr tree.SelectExpr

    insert *tree.Insert
    replace *tree.Replace
    createOption tree.CreateOption
    createOptions []tree.CreateOption
    indexType tree.IndexType
    indexCategory tree.IndexCategory
    keyParts []*tree.KeyPart
    keyPart *tree.KeyPart
    indexOption *tree.IndexOption
    comparisionExpr *tree.ComparisonExpr

    userMiscOption tree.UserMiscOption
    userMiscOptions []tree.UserMiscOption
    updateExpr *tree.UpdateExpr
    updateExprs tree.UpdateExprs
    completionType tree.CompletionType
    varAssignmentExpr *tree.VarAssignmentExpr
    varAssignmentExprs []*tree.VarAssignmentExpr
    setRole *tree.SetRole
    setDefaultRole *tree.SetDefaultRole
    privilege *tree.Privilege
    privileges []*tree.Privilege
    objectType tree.ObjectType
    privilegeType tree.PrivilegeType
    privilegeLevel *tree.PrivilegeLevel
    unresolveNames []*tree.UnresolvedName

    partitionOption *tree.PartitionOption
    clusterByOption *tree.ClusterByOption
    partitionBy *tree.PartitionBy
    windowSpec *tree.WindowSpec
    windowFrame *tree.WindowFrame
    windowFrameBound tree.WindowFrameBound
    windowFrameUnit tree.WindowFrameUnits
    partition *tree.Partition
    partitions []*tree.Partition
    values tree.Values
    numVal *tree.NumVal
    subPartition *tree.SubPartition
    subPartitions []*tree.SubPartition

    subquery *tree.Subquery
    funcExpr *tree.FuncExpr

    roles []*tree.Role
    role *tree.Role
    usernameRecord *tree.UsernameRecord
    authRecord *tree.AuthRecord
    user *tree.User
    users []*tree.User
    tlsOptions []tree.TlsOption
    tlsOption tree.TlsOption
    resourceOption tree.ResourceOption
    resourceOptions []tree.ResourceOption
    unresolvedObjectName *tree.UnresolvedObjectName
    lengthOpt int32
    unsignedOpt bool
    zeroFillOpt bool
    ifNotExists bool
    defaultOptional bool
    fullOpt bool
    boolVal bool
    int64Val int64
    strs []string

    duplicateKey tree.DuplicateKey
    fields *tree.Fields
    fieldsList []*tree.Fields
    lines *tree.Lines
    varExpr *tree.VarExpr
    varExprs []*tree.VarExpr
    loadColumn tree.LoadColumn
    loadColumns []tree.LoadColumn
    assignments []*tree.Assignment
    assignment *tree.Assignment
    properties []tree.Property
    property tree.Property
    exportParm *tree.ExportParam

    epxlainOptions []tree.OptionElem
    epxlainOption tree.OptionElem
    whenClause *tree.When
    whenClauseList []*tree.When
    withClause *tree.With
    cte *tree.CTE
    cteList []*tree.CTE

    accountAuthOption tree.AccountAuthOption
    alterAccountAuthOption tree.AlterAccountAuthOption
    accountIdentified tree.AccountIdentified
    accountStatus tree.AccountStatus
    accountComment tree.AccountComment
    accountCommentOrAttribute tree.AccountCommentOrAttribute
    userIdentified *tree.AccountIdentified
    accountRole *tree.Role
    showType tree.ShowType
    joinTableExpr *tree.JoinTableExpr

    indexHintType tree.IndexHintType
    indexHintScope tree.IndexHintScope
    indexHint *tree.IndexHint
    indexHintList []*tree.IndexHint

    killOption tree.KillOption
    statementOption tree.StatementOption

    tableLock tree.TableLock
    tableLocks []tree.TableLock
    tableLockType tree.TableLockType
    cstr *tree.CStr
    subscriptionOption *tree.SubscriptionOption
    accountsSetOption *tree.AccountsSetOption
}

%token LEX_ERROR
%nonassoc EMPTY
%left <str> UNION EXCEPT INTERSECT MINUS
%token <str> SELECT STREAM INSERT UPDATE DELETE FROM WHERE GROUP HAVING ORDER BY LIMIT OFFSET FOR CONNECT MANAGE GRANTS OWNERSHIP REFERENCE
%nonassoc LOWER_THAN_SET
%nonassoc <str> SET
%token <str> ALL DISTINCT DISTINCTROW AS EXISTS ASC DESC INTO DUPLICATE DEFAULT LOCK KEYS NULLS FIRST LAST
%token <str> VALUES
%token <str> NEXT VALUE SHARE MODE
%token <str> SQL_NO_CACHE SQL_CACHE
%left <str> JOIN STRAIGHT_JOIN LEFT RIGHT INNER OUTER CROSS NATURAL USE FORCE
%nonassoc LOWER_THAN_ON
%nonassoc <str> ON USING
%left <str> SUBQUERY_AS_EXPR
%right <str> '('
%left <str> ')'
%nonassoc LOWER_THAN_STRING
%nonassoc <str> ID AT_ID AT_AT_ID STRING VALUE_ARG LIST_ARG COMMENT COMMENT_KEYWORD QUOTE_ID
%token <item> INTEGRAL HEX BIT_LITERAL FLOAT
%token <str>  HEXNUM
%token <str> NULL TRUE FALSE
%nonassoc LOWER_THAN_CHARSET
%nonassoc <str> CHARSET
%right <str> UNIQUE KEY
%left <str> OR PIPE_CONCAT
%left <str> XOR
%left <str> AND
%right <str> NOT '!'
%left <str> BETWEEN CASE WHEN THEN ELSE END
%nonassoc LOWER_THAN_EQ
%left <str> '=' '<' '>' LE GE NE NULL_SAFE_EQUAL IS LIKE REGEXP IN ASSIGNMENT ILIKE
%left <str> '|'
%left <str> '&'
%left <str> SHIFT_LEFT SHIFT_RIGHT
%left <str> '+' '-'
%left <str> '*' '/' DIV '%' MOD
%left <str> '^'
%right <str> '~' UNARY
%left <str> COLLATE
%right <str> BINARY UNDERSCORE_BINARY
%right <str> INTERVAL
%nonassoc <str> '.' ','

// Transaction
%token <str> BEGIN START TRANSACTION COMMIT ROLLBACK WORK CONSISTENT SNAPSHOT
%token <str> CHAIN NO RELEASE PRIORITY QUICK

// Type
%token <str> BIT TINYINT SMALLINT MEDIUMINT INT INTEGER BIGINT INTNUM
%token <str> REAL DOUBLE FLOAT_TYPE DECIMAL NUMERIC DECIMAL_VALUE
%token <str> TIME TIMESTAMP DATETIME YEAR
%token <str> CHAR VARCHAR BOOL CHARACTER VARBINARY NCHAR
%token <str> TEXT TINYTEXT MEDIUMTEXT LONGTEXT
%token <str> BLOB TINYBLOB MEDIUMBLOB LONGBLOB JSON ENUM UUID
%token <str> GEOMETRY POINT LINESTRING POLYGON GEOMETRYCOLLECTION MULTIPOINT MULTILINESTRING MULTIPOLYGON
%token <str> INT1 INT2 INT3 INT4 INT8 S3OPTION

// Select option
%token <str> SQL_SMALL_RESULT SQL_BIG_RESULT SQL_BUFFER_RESULT
%token <str> LOW_PRIORITY HIGH_PRIORITY DELAYED

// Create Table
%token <str> CREATE ALTER DROP RENAME ANALYZE ADD RETURNS
%token <str> SCHEMA TABLE INDEX VIEW TO IGNORE IF PRIMARY COLUMN CONSTRAINT SPATIAL FULLTEXT FOREIGN KEY_BLOCK_SIZE
%token <str> SHOW DESCRIBE EXPLAIN DATE ESCAPE REPAIR OPTIMIZE TRUNCATE
%token <str> MAXVALUE PARTITION REORGANIZE LESS THAN PROCEDURE TRIGGER
%token <str> STATUS VARIABLES ROLE PROXY AVG_ROW_LENGTH STORAGE DISK MEMORY
%token <str> CHECKSUM COMPRESSION DATA DIRECTORY DELAY_KEY_WRITE ENCRYPTION ENGINE
%token <str> MAX_ROWS MIN_ROWS PACK_KEYS ROW_FORMAT STATS_AUTO_RECALC STATS_PERSISTENT STATS_SAMPLE_PAGES
%token <str> DYNAMIC COMPRESSED REDUNDANT COMPACT FIXED COLUMN_FORMAT AUTO_RANDOM
%token <str> RESTRICT CASCADE ACTION PARTIAL SIMPLE CHECK ENFORCED
%token <str> RANGE LIST ALGORITHM LINEAR PARTITIONS SUBPARTITION SUBPARTITIONS CLUSTER
%token <str> TYPE ANY SOME EXTERNAL LOCALFILE URL
%token <str> PREPARE DEALLOCATE RESET
%token <str> EXTENSION

// publication
%token <str> PUBLICATION SUBSCRIPTIONS PUBLICATIONS


// MO table option
%token <str> PROPERTIES

// Index
%token <str> PARSER VISIBLE INVISIBLE BTREE HASH RTREE BSI
%token <str> ZONEMAP LEADING BOTH TRAILING UNKNOWN

// Alter
%token <str> EXPIRE ACCOUNT ACCOUNTS UNLOCK DAY NEVER PUMP MYSQL_COMPATBILITY_MODE

// Time
%token <str> SECOND ASCII COALESCE COLLATION HOUR MICROSECOND MINUTE MONTH QUARTER REPEAT
%token <str> REVERSE ROW_COUNT WEEK

// Revoke
%token <str> REVOKE FUNCTION PRIVILEGES TABLESPACE EXECUTE SUPER GRANT OPTION REFERENCES REPLICATION
%token <str> SLAVE CLIENT USAGE RELOAD FILE TEMPORARY ROUTINE EVENT SHUTDOWN

// Type Modifiers
%token <str> NULLX AUTO_INCREMENT APPROXNUM SIGNED UNSIGNED ZEROFILL ENGINES LOW_CARDINALITY

// Account
%token <str> ADMIN_NAME RANDOM SUSPEND ATTRIBUTE HISTORY REUSE CURRENT OPTIONAL FAILED_LOGIN_ATTEMPTS PASSWORD_LOCK_TIME UNBOUNDED SECONDARY

// User
%token <str> USER IDENTIFIED CIPHER ISSUER X509 SUBJECT SAN REQUIRE SSL NONE PASSWORD
%token <str> MAX_QUERIES_PER_HOUR MAX_UPDATES_PER_HOUR MAX_CONNECTIONS_PER_HOUR MAX_USER_CONNECTIONS

// Explain
%token <str> FORMAT VERBOSE CONNECTION TRIGGERS PROFILES

// Load
%token <str> LOAD INFILE TERMINATED OPTIONALLY ENCLOSED ESCAPED STARTING LINES ROWS IMPORT

// MODump
%token <str> MODUMP

// Window function
%token <str> OVER PRECEDING FOLLOWING GROUPS

// Supported SHOW tokens
%token <str> DATABASES TABLES EXTENDED FULL PROCESSLIST FIELDS COLUMNS OPEN ERRORS WARNINGS INDEXES SCHEMAS NODE LOCKS
%token <str> TABLE_NUMBER COLUMN_NUMBER TABLE_VALUES

// SET tokens
%token <str> NAMES GLOBAL SESSION ISOLATION LEVEL READ WRITE ONLY REPEATABLE COMMITTED UNCOMMITTED SERIALIZABLE
%token <str> LOCAL EVENTS PLUGINS

// Functions
%token <str> CURRENT_TIMESTAMP DATABASE
%token <str> CURRENT_TIME LOCALTIME LOCALTIMESTAMP
%token <str> UTC_DATE UTC_TIME UTC_TIMESTAMP
%token <str> REPLACE CONVERT
%token <str> SEPARATOR TIMESTAMPDIFF
%token <str> CURRENT_DATE CURRENT_USER CURRENT_ROLE

// Time unit
%token <str> SECOND_MICROSECOND MINUTE_MICROSECOND MINUTE_SECOND HOUR_MICROSECOND
%token <str> HOUR_SECOND HOUR_MINUTE DAY_MICROSECOND DAY_SECOND DAY_MINUTE DAY_HOUR YEAR_MONTH
%token <str> SQL_TSI_HOUR SQL_TSI_DAY SQL_TSI_WEEK SQL_TSI_MONTH SQL_TSI_QUARTER SQL_TSI_YEAR
%token <str> SQL_TSI_SECOND SQL_TSI_MINUTE

// With
%token <str> RECURSIVE CONFIG DRAINER

// Match
%token <str> MATCH AGAINST BOOLEAN LANGUAGE WITH QUERY EXPANSION

// Built-in function
%token <str> ADDDATE BIT_AND BIT_OR BIT_XOR CAST COUNT APPROX_COUNT_DISTINCT
%token <str> APPROX_PERCENTILE CURDATE CURTIME DATE_ADD DATE_SUB EXTRACT
%token <str> GROUP_CONCAT MAX MID MIN NOW POSITION SESSION_USER STD STDDEV MEDIAN
%token <str> STDDEV_POP STDDEV_SAMP SUBDATE SUBSTR SUBSTRING SUM SYSDATE
%token <str> SYSTEM_USER TRANSLATE TRIM VARIANCE VAR_POP VAR_SAMP AVG

//JSON function
%token <str> ARROW

// Insert
%token <str> ROW OUTFILE HEADER MAX_FILE_SIZE FORCE_QUOTE PARALLEL

%token <str> UNUSED BINDINGS

// Do
%token <str> DO

// Declare
%token <str> DECLARE

%type <statement> stmt
%type <statements> stmt_list
%type <statement> create_stmt insert_stmt delete_stmt drop_stmt alter_stmt truncate_table_stmt
%type <statement> delete_without_using_stmt delete_with_using_stmt
%type <statement> drop_ddl_stmt drop_database_stmt drop_table_stmt drop_index_stmt drop_prepare_stmt drop_view_stmt drop_function_stmt
%type <statement> drop_account_stmt drop_role_stmt drop_user_stmt
%type <statement> create_account_stmt create_user_stmt create_role_stmt
%type <statement> create_ddl_stmt create_table_stmt create_database_stmt create_index_stmt create_view_stmt create_function_stmt create_extension_stmt
%type <statement> show_stmt show_create_stmt show_columns_stmt show_databases_stmt show_target_filter_stmt show_table_status_stmt show_grants_stmt show_collation_stmt show_accounts_stmt
%type <statement> show_tables_stmt show_process_stmt show_errors_stmt show_warnings_stmt show_target
%type <statement> show_function_status_stmt show_node_list_stmt show_locks_stmt
%type <statement> show_table_num_stmt show_column_num_stmt show_table_values_stmt
%type <statement> show_variables_stmt show_status_stmt show_index_stmt
%type <statement> alter_account_stmt alter_user_stmt alter_view_stmt update_stmt use_stmt update_no_with_stmt alter_database_config_stmt alter_table_stmt
%type <statement> transaction_stmt begin_stmt commit_stmt rollback_stmt
%type <statement> explain_stmt explainable_stmt
%type <statement> set_stmt set_variable_stmt set_password_stmt set_role_stmt set_default_role_stmt
%type <statement> lock_stmt lock_table_stmt unlock_table_stmt
%type <statement> revoke_stmt grant_stmt
%type <statement> load_data_stmt
%type <statement> analyze_stmt
%type <statement> prepare_stmt prepareable_stmt deallocate_stmt execute_stmt reset_stmt
%type <statement> replace_stmt
%type <statement> do_stmt
%type <statement> declare_stmt
%type <statement> values_stmt
%type <statement> mo_dump_stmt
%type <statement> load_extension_stmt
%type <statement> kill_stmt
%type <rowsExprs> row_constructor_list
%type <exprs>  row_constructor
%type <exportParm> export_data_param_opt
%type <loadParam> load_param_opt load_param_opt_2
%type <tailParam> tail_param_opt
%type <statement>  create_publication_stmt drop_publication_stmt alter_publication_stmt show_publications_stmt show_subscriptions_stmt
%type <str> comment_opt
%type <subscriptionOption> subcription_opt
%type <accountsSetOption> alter_publication_accounts_opt

%type <select> select_stmt select_no_parens
%type <selectStatement> simple_select select_with_parens simple_select_clause
%type <selectExprs> select_expression_list
%type <selectExpr> select_expression
%type <tableExprs> table_name_wild_list
%type <joinTableExpr>  table_references join_table
%type <tableExpr> into_table_name table_function table_factor table_reference escaped_table_reference
%type <direction> asc_desc_opt
%type <nullsPosition> nulls_first_last_opt
%type <order> order
%type <orderBy> order_list order_by_clause order_by_opt
%type <limit> limit_opt limit_clause
%type <str> insert_column
%type <identifierList> column_list column_list_opt partition_clause_opt partition_id_list insert_column_list accounts_opt accounts_list accounts_without_parenthesis_opt
%type <joinCond> join_condition join_condition_opt on_expression_opt

%type <functionName> func_name
%type <funcArgs> func_args_list_opt func_args_list
%type <funcArg> func_arg
%type <funcArgDecl> func_arg_decl
%type <funcReturn> func_return
%type <str> func_lang extension_lang extension_name

%type <tableDefs> table_elem_list_opt table_elem_list
%type <tableDef> table_elem constaint_def constraint_elem
%type <tableName> table_name table_name_opt_wild
%type <tableNames> table_name_list
%type <columnTableDef> column_def
%type <columnType> mo_cast_type mysql_cast_type
%type <columnType> column_type char_type spatial_type time_type numeric_type decimal_type int_type
%type <str> integer_opt
%type <columnAttribute> column_attribute_elem keys
%type <columnAttributes> column_attribute_list column_attribute_list_opt
%type <tableOptions> table_option_list_opt table_option_list
%type <str> charset_name storage_opt collate_name column_format storage_media
%type <rowFormatType> row_format_options
%type <int64Val> field_length_opt max_file_size_opt
%type <matchType> match match_opt
%type <referenceOptionType> ref_opt on_delete on_update
%type <referenceOnRecord> on_delete_update_opt
%type <attributeReference> references_def
%type <alterTableOptions> alter_options
%type <alterTableOption> alter_table_drop

%type <tableOption> table_option
%type <from> from_clause from_opt
%type <where> where_expression_opt having_opt
%type <groupBy> group_by_opt
%type <aliasedTableExpr> aliased_table_name
%type <unionTypeRecord> union_op
%type <parenTableExpr> table_subquery
%type <str> inner_join straight_join outer_join natural_join
%type <funcType> func_type_opt
%type <funcExpr> function_call_generic
%type <funcExpr> function_call_keyword
%type <funcExpr> function_call_nonkeyword
%type <funcExpr> function_call_aggregate

%type <unresolvedName> column_name column_name_unresolved
%type <strs> enum_values force_quote_opt force_quote_list infile_or_s3_param infile_or_s3_params
%type <str> charset_keyword db_name db_name_opt
%type <str> not_keyword func_not_keyword
%type <str> non_reserved_keyword
%type <str> equal_opt
%type <str> as_opt_id name_string
%type <cstr> ident as_name_opt
%type <str> table_alias explain_sym prepare_sym deallocate_sym stmt_name reset_sym
%type <unresolvedObjectName> unresolved_object_name table_column_name
%type <unresolvedObjectName> table_name_unresolved
%type <comparisionExpr> like_opt
%type <fullOpt> full_opt
%type <str> database_name_opt auth_string constraint_keyword_opt constraint_keyword
%type <userMiscOption> pwd_or_lck pwd_or_lck_opt
//%type <userMiscOptions> pwd_or_lck_list

%type <expr> literal
%type <expr> predicate
%type <expr> bit_expr interval_expr
%type <expr> simple_expr else_opt
%type <expr> expression like_escape_opt boolean_primary col_tuple expression_opt
%type <exprs> expression_list_opt
%type <exprs> expression_list row_value window_partition_by window_partition_by_opt
%type <expr> datetime_scale_opt datetime_scale
%type <tuple> tuple_expression
%type <comparisonOp> comparison_operator and_or_some
%type <createOption> create_option
%type <createOptions> create_option_list_opt create_option_list
%type <ifNotExists> not_exists_opt
%type <defaultOptional> default_opt
%type <str> database_or_schema
%type <indexType> using_opt
%type <indexCategory> index_prefix
%type <keyParts> index_column_list index_column_list_opt
%type <keyPart> index_column
%type <indexOption> index_option_list index_option
%type <roles> role_spec_list using_roles_opt
%type <role> role_spec
%type <cstr> role_name
%type <usernameRecord> user_name
%type <user> user_spec drop_user_spec user_spec_with_identified
%type <users> user_spec_list drop_user_spec_list user_spec_list_of_create_user
//%type <tlsOptions> require_clause_opt require_clause require_list
//%type <tlsOption> require_elem
//%type <resourceOptions> conn_option_list conn_options
//%type <resourceOption> conn_option
%type <updateExpr> update_value
%type <updateExprs> update_list on_duplicate_key_update_opt
%type <completionType> completion_type
%type <str> password_opt
%type <boolVal> grant_option_opt enforce enforce_opt

%type <varAssignmentExpr> var_assignment
%type <varAssignmentExprs> var_assignment_list
%type <str> var_name equal_or_assignment
%type <strs> var_name_list
%type <expr> set_expr
//%type <setRole> set_role_opt
%type <setDefaultRole> set_default_role_opt
%type <privilege> priv_elem
%type <privileges> priv_list
%type <objectType> object_type
%type <privilegeType> priv_type
%type <privilegeLevel> priv_level
%type <unresolveNames> column_name_list
%type <partitionOption> partition_by_opt
%type <clusterByOption> cluster_by_opt
%type <partitionBy> partition_method sub_partition_method sub_partition_opt
%type <windowSpec> window_spec_opt
%type <windowFrame> window_frame window_frame_opt
%type <windowFrameBound> window_frame_bound
%type <windowFrameUnit> window_frame_unit
%type <str> fields_or_columns
%type <int64Val> algorithm_opt partition_num_opt sub_partition_num_opt
%type <boolVal> linear_opt
%type <partition> partition
%type <partitions> partition_list_opt partition_list
%type <values> values_opt
%type <tableOptions> partition_option_list
%type <subPartition> sub_partition
%type <subPartitions> sub_partition_list sub_partition_list_opt
%type <subquery> subquery

%type <lengthOpt> length_opt length_option_opt length timestamp_option_opt
%type <lengthScaleOpt> float_length_opt decimal_length_opt
%type <unsignedOpt> unsigned_opt header_opt parallel_opt
%type <zeroFillOpt> zero_fill_opt
%type <boolVal> global_scope exists_opt distinct_opt temporary_opt
%type <item> pwd_expire clear_pwd_opt
%type <str> name_confict distinct_keyword separator_opt
%type <insert> insert_data
%type <replace> replace_data
%type <rowsExprs> values_list
%type <str> name_datetime_scale braces_opt name_braces
%type <str> std_dev_pop extended_opt
%type <expr> expr_or_default
%type <exprs> data_values data_opt row_value

%type <boolVal> local_opt
%type <duplicateKey> duplicate_opt
%type <fields> load_fields field_item export_fields
%type <fieldsList> field_item_list
%type <str> field_terminator starting_opt lines_terminated_opt starting lines_terminated
%type <lines> load_lines export_lines_opt
%type <int64Val> ignore_lines
%type <varExpr> user_variable variable system_variable
%type <varExprs> variable_list
%type <loadColumn> columns_or_variable
%type <loadColumns> columns_or_variable_list columns_or_variable_list_opt
%type <unresolvedName> normal_ident
%type <updateExpr> load_set_item
%type <updateExprs> load_set_list load_set_spec_opt
%type <strs> index_name_and_type_opt index_name_list
%type <str> index_name index_type key_or_index_opt key_or_index
// type <str> mo_keywords
%type <properties> properties_list
%type <property> property_elem
%type <assignments> set_value_list
%type <assignment> set_value
%type <str> row_opt substr_option
%type <str> time_unit time_stamp_unit
%type <whenClause> when_clause
%type <whenClauseList> when_clause_list
%type <withClause> with_clause
%type <cte> common_table_expr
%type <cteList> cte_list

%type <epxlainOptions> utility_option_list
%type <epxlainOption> utility_option_elem
%type <str> utility_option_name utility_option_arg
%type <str> explain_option_key select_option_opt
%type <str> explain_foramt_value trim_direction
%type <str> priority_opt priority quick_opt ignore_opt wild_opt

%type <str> account_name account_admin_name account_role_name
%type <accountAuthOption> account_auth_option
%type <alterAccountAuthOption> alter_account_auth_option
%type <accountIdentified> account_identified
%type <accountStatus> account_status_option
%type <accountComment> account_comment_opt
%type <accountCommentOrAttribute> user_comment_or_attribute_opt
%type <userIdentified> user_identified user_identified_opt
%type <accountRole> default_role_opt

%type <indexHintType> index_hint_type
%type <indexHintScope> index_hint_scope
%type <indexHint> index_hint
%type <indexHintList> index_hint_list index_hint_list_opt

%token <str> KILL
%type <killOption> kill_opt
%type <statementOption> statement_id_opt
%token <str> QUERY_RESULT
%start start_command

%type<tableLock> table_lock_elem
%type<tableLocks> table_lock_list
%type<tableLockType> table_lock_type

%%

start_command:
    stmt_list

stmt_list:
    stmt
    {
        if $1 != nil {
            yylex.(*Lexer).AppendStmt($1)
        }
    }
|   stmt_list ';' stmt
    {
        if $3 != nil {
            yylex.(*Lexer).AppendStmt($3)
        }
    }

stmt:
    create_stmt
|   mo_dump_stmt
|   insert_stmt
|   replace_stmt
|   delete_stmt
|   drop_stmt
|   truncate_table_stmt
|   explain_stmt
|   prepare_stmt
|   deallocate_stmt
|   reset_stmt
|   execute_stmt
|   show_stmt
|   alter_stmt
|   analyze_stmt
|   update_stmt
|   use_stmt
|   transaction_stmt
|   set_stmt
|   lock_stmt
|   revoke_stmt
|   grant_stmt
|   load_data_stmt
|   load_extension_stmt
|   do_stmt
|   declare_stmt
|   values_stmt
|   select_stmt
    {
        $$ = $1
    }
|   kill_stmt
|   /* EMPTY */
    {
        $$ = tree.Statement(nil)
    }

kill_stmt:
    KILL kill_opt INTEGRAL statement_id_opt
    {
        var connectionId uint64
        switch v := $3.(type) {
        case uint64:
	    connectionId = v
        case int64:
	    connectionId = uint64(v)
        default:
	    yylex.Error("parse integral fail")
	    return 1
        }

	$$ = &tree.Kill{
            Option: $2,
            ConnectionId: connectionId,
            StmtOption:  $4,
	}
    }

kill_opt:
{
    $$ = tree.KillOption{
        Exist: false,
    }
}
| CONNECTION
{
    $$ = tree.KillOption{
	Exist: true,
	Typ: tree.KillTypeConnection,
    }
}
| QUERY
{
    $$ = tree.KillOption{
	Exist: true,
	Typ: tree.KillTypeQuery,
    }
}

statement_id_opt:
{
    $$ = tree.StatementOption{
        Exist: false,
    }
}
| STRING
{
    $$ = tree.StatementOption{
        Exist: true,
        StatementId: $1,
    }
}

mo_dump_stmt:
    MODUMP DATABASE ident INTO STRING max_file_size_opt
    {
	$$ = &tree.MoDump{
	    DumpDatabase: true,
	    Database: tree.Identifier($3.Compare()),
	    OutFile: $5,
	    MaxFileSize: int64($6),
	}
    }
|   MODUMP DATABASE ident TABLES table_name_list INTO STRING max_file_size_opt
    {
	$$ = &tree.MoDump{
	    DumpDatabase: true,
	    Database: tree.Identifier($3.Compare()),
	    Tables: $5,
	    OutFile: $7,
	    MaxFileSize: int64($8),
	}
    }
|   MODUMP QUERY_RESULT STRING INTO STRING export_fields export_lines_opt header_opt max_file_size_opt force_quote_opt
    {
        ep := &tree.ExportParam{
		Outfile:    true,
		QueryId:    $3,
		FilePath :  $5,
		Fields:     $6,
		Lines:      $7,
		Header:     $8,
		MaxFileSize:uint64($9)*1024,
		ForceQuote: $10,
	}
        $$ = &tree.MoDump{
            DumpDatabase: false,
            ExportParams: ep,
        }
    }




load_data_stmt:
    LOAD DATA local_opt load_param_opt duplicate_opt INTO TABLE table_name accounts_opt tail_param_opt parallel_opt
    {
        $$ = &tree.Load{
            Local: $3,
            Param: $4,
            DuplicateHandling: $5,
            Table: $8,
            Accounts: $9,
        }
        $$.(*tree.Load).Param.Tail = $10
        $$.(*tree.Load).Param.Parallel = $11
    }

load_extension_stmt:
    LOAD extension_name
    {
        $$ = &tree.LoadExtension{
            Name: tree.Identifier($2),
        }
    }

load_set_spec_opt:
    {
        $$ = nil
    }
|   SET load_set_list
    {
        $$ = $2
    }

load_set_list:
    load_set_item
    {
        $$ = tree.UpdateExprs{$1}
    }
|   load_set_list ',' load_set_item
    {
        $$ = append($1, $3)
    }

load_set_item:
    normal_ident '=' DEFAULT
    {
        $$ = &tree.UpdateExpr{
            Names: []*tree.UnresolvedName{$1},
            Expr: &tree.DefaultVal{},
        }
    }
|   normal_ident '=' expression
    {
        $$ = &tree.UpdateExpr{
            Names: []*tree.UnresolvedName{$1},
            Expr: $3,
        }
    }

parallel_opt:
    {
        $$ = false
    }
|   PARALLEL STRING
    {
        str := strings.ToLower($2)
        if str == "true" {
            $$ = true
        } else if str == "false" {
            $$ = false
        } else {
            yylex.Error("error parallel flag")
            return 1
        }
    }

normal_ident:
    ident
    {
        $$ = tree.SetUnresolvedName($1.Compare())
    }
|   ident '.' ident
    {
        $$ = tree.SetUnresolvedName($1.Compare(), $3.Compare())
    }
|   ident '.' ident '.' ident
    {
        $$ = tree.SetUnresolvedName($1.Compare(), $3.Compare(), $5.Compare())
    }

columns_or_variable_list_opt:
    {
        $$ = nil
    }
|   '(' ')'
    {
        $$ = nil
    }
|   '(' columns_or_variable_list ')'
    {
        $$ = $2
    }

columns_or_variable_list:
    columns_or_variable
    {
        switch $1.(type) {
        case *tree.UnresolvedName:
            $$ = []tree.LoadColumn{$1.(*tree.UnresolvedName)}
        case *tree.VarExpr:
            $$ = []tree.LoadColumn{$1.(*tree.VarExpr)}
        }
    }
|   columns_or_variable_list ',' columns_or_variable
    {
        switch $3.(type) {
        case *tree.UnresolvedName:
            $$ = append($1, $3.(*tree.UnresolvedName))
        case *tree.VarExpr:
            $$ = append($1, $3.(*tree.VarExpr))
        }
    }

columns_or_variable:
    column_name_unresolved
    {
        $$ = $1
    }
|   user_variable
    {
        $$ = $1
    }

variable_list:
    variable
    {
        $$ = []*tree.VarExpr{$1}
    }
|   variable_list ',' variable
    {
        $$ = append($1, $3)
    }

variable:
    system_variable
    {
        $$ = $1
    }
|   user_variable
    {
        $$ = $1
    }

system_variable:
    AT_AT_ID
    {
        vs := strings.Split($1, ".")
        var isGlobal bool
        if strings.ToLower(vs[0]) == "global" {
            isGlobal = true
        }
        var r string
        if len(vs) == 2 {
           r = vs[1]
        } else if len(vs) == 1 {
           r = vs[0]
        } else {
            yylex.Error("variable syntax error")
            return 1
        }
        $$ = &tree.VarExpr{
            Name: r,
            System: true,
            Global: isGlobal,
        }
    }

user_variable:
    AT_ID
    {
//        vs := strings.Split($1, ".")
//        var r string
//        if len(vs) == 2 {
//           r = vs[1]
//        } else if len(vs) == 1 {
//           r = vs[0]
//        } else {
//            yylex.Error("variable syntax error")
//            return 1
//        }
        $$ = &tree.VarExpr{
            Name: $1,
            System: false,
            Global: false,
        }
    }

ignore_lines:
    {
        $$ = 0
    }
|   IGNORE INTEGRAL LINES
    {
        $$ = $2.(int64)
    }
|   IGNORE INTEGRAL ROWS
    {
        $$ = $2.(int64)
    }

load_lines:
    {
        $$ = nil
    }
|   LINES starting lines_terminated_opt
    {
        $$ = &tree.Lines{
            StartingBy: $2,
            TerminatedBy: $3,
        }
    }
|   LINES lines_terminated starting_opt
    {
        $$ = &tree.Lines{
            StartingBy: $3,
            TerminatedBy: $2,
        }
    }

starting_opt:
    {
        $$ = ""
    }
|   starting

starting:
    STARTING BY STRING
    {
        $$ = $3
    }

lines_terminated_opt:
    {
        $$ = "\n"
    }
|   lines_terminated

lines_terminated:
    TERMINATED BY STRING
    {
        $$ = $3
    }

load_fields:
    {
        $$ = nil
    }
|   fields_or_columns field_item_list
    {
        res := &tree.Fields{
            Terminated: "\t",
            EscapedBy:    0,
        }
        for _, f := range $2 {
            if f.Terminated != "" {
                res.Terminated = f.Terminated
            }
            if f.Optionally {
                res.Optionally = f.Optionally
            }
            if f.EnclosedBy != 0 {
                res.EnclosedBy = f.EnclosedBy
            }
            if f.EscapedBy != 0 {
                res.EscapedBy = f.EscapedBy
            }
        }
        $$ = res
    }

field_item_list:
    field_item
    {
        $$ = []*tree.Fields{$1}
    }
|   field_item_list field_item
    {
        $$ = append($1, $2)
    }

field_item:
    TERMINATED BY field_terminator
    {
        $$ = &tree.Fields{
            Terminated: $3,
        }
    }
|   OPTIONALLY ENCLOSED BY field_terminator
    {
        str := $4
        if str != "\\" && len(str) > 1 {
            yylex.Error("error field terminator")
            return 1
        }
        var b byte
        if len(str) != 0 {
            b = byte(str[0])
        } else {
            b = 0
        }
        $$ = &tree.Fields{
            Optionally: true,
            EnclosedBy: b,
        }
    }
|   ENCLOSED BY field_terminator
    {
        str := $3
        if str != "\\" && len(str) > 1 {
            yylex.Error("error field terminator")
            return 1
        }
        var b byte
        if len(str) != 0 {
           b = byte(str[0])
        } else {
           b = 0
        }
        $$ = &tree.Fields{
            EnclosedBy: b,
        }
    }
|   ESCAPED BY field_terminator
    {
        str := $3
        if str != "\\" && len(str) > 1 {
            yylex.Error("error field terminator")
            return 1
        }
        var b byte
        if len(str) != 0 {
           b = byte(str[0])
        } else {
           b = 0
        }
        $$ = &tree.Fields{
            EscapedBy: b,
        }
    }

field_terminator:
    STRING
// |   HEXNUM
// |   BIT_LITERAL

duplicate_opt:
    {
        $$ = &tree.DuplicateKeyError{}
    }
|   IGNORE
    {
        $$ = &tree.DuplicateKeyIgnore{}
    }
|   REPLACE
    {
        $$ = &tree.DuplicateKeyReplace{}
    }

local_opt:
    {
        $$ = false
    }
|   LOCAL
    {
        $$ = true
    }

grant_stmt:
    GRANT priv_list ON object_type priv_level TO role_spec_list grant_option_opt
    {
        $$ = &tree.Grant{
            Typ: tree.GrantTypePrivilege,
            GrantPrivilege: tree.GrantPrivilege{
                Privileges: $2,
                ObjType: $4,
                Level: $5,
                Roles: $7,
                GrantOption: $8,
            },
        }
    }
|   GRANT role_spec_list TO drop_user_spec_list grant_option_opt
    {
        $$ = &tree.Grant{
            Typ: tree.GrantTypeRole,
            GrantRole:tree.GrantRole{
                Roles: $2,
                Users: $4,
                GrantOption: $5,
            },
        }
    }
|   GRANT PROXY ON user_spec TO user_spec_list grant_option_opt
    {
        $$ =  &tree.Grant{
            Typ: tree.GrantTypeProxy,
            GrantProxy:tree.GrantProxy{
                ProxyUser: $4,
                Users: $6,
                GrantOption: $7,
            },
        }

    }

grant_option_opt:
    {
        $$ = false
    }
|   WITH GRANT OPTION
    {
        $$ = true
    }
// |    WITH MAX_QUERIES_PER_HOUR INTEGRAL
// |    WITH MAX_UPDATES_PER_HOUR INTEGRAL
// |    WITH MAX_CONNECTIONS_PER_HOUR INTEGRAL
// |    WITH MAX_USER_CONNECTIONS INTEGRAL

revoke_stmt:
    REVOKE exists_opt  priv_list ON object_type priv_level FROM role_spec_list
    {
        $$ = &tree.Revoke{
            Typ: tree.RevokeTypePrivilege,
            RevokePrivilege: tree.RevokePrivilege{
                IfExists: $2,
                Privileges: $3,
                ObjType: $5,
                Level: $6,
                Roles: $8,
            },
        }
    }
|   REVOKE exists_opt role_spec_list FROM user_spec_list
    {
        $$ = &tree.Revoke{
            Typ: tree.RevokeTypeRole,
            RevokeRole: tree.RevokeRole{
                IfExists: $2,
                Roles: $3,
                Users: $5,
            },
        }
    }

priv_level:
    '*'
    {
        $$ = &tree.PrivilegeLevel{
            Level: tree.PRIVILEGE_LEVEL_TYPE_STAR,
        }
    }
|   '*' '.' '*'
    {
        $$ = &tree.PrivilegeLevel{
            Level: tree.PRIVILEGE_LEVEL_TYPE_STAR_STAR,
        }
    }
|   ident '.' '*'
    {
        $$ = &tree.PrivilegeLevel{
            Level: tree.PRIVILEGE_LEVEL_TYPE_DATABASE_STAR,
            DbName: $1.Compare(),
        }
    }
|   ident '.' ident
    {
        $$ = &tree.PrivilegeLevel{
            Level: tree.PRIVILEGE_LEVEL_TYPE_DATABASE_TABLE,
            DbName: $1.Compare(),
            TabName: $3.Compare(),
        }
    }
|   ident
    {
        $$ = &tree.PrivilegeLevel{
            Level: tree.PRIVILEGE_LEVEL_TYPE_TABLE,
            TabName: $1.Compare(),
        }
    }

object_type:
    TABLE
    {
        $$ = tree.OBJECT_TYPE_TABLE
    }
|   DATABASE
    {
        $$ = tree.OBJECT_TYPE_DATABASE
    }
|   FUNCTION
    {
        $$ = tree.OBJECT_TYPE_FUNCTION
    }
|   PROCEDURE
    {
        $$ = tree.OBJECT_TYPE_PROCEDURE
    }
|   VIEW
    {
        $$ = tree.OBJECT_TYPE_VIEW
    }
|   ACCOUNT
    {
        $$ = tree.OBJECT_TYPE_ACCOUNT
    }


priv_list:
    priv_elem
    {
        $$ = []*tree.Privilege{$1}
    }
|   priv_list ',' priv_elem
    {
        $$ = append($1, $3)
    }

priv_elem:
    priv_type
    {
        $$ = &tree.Privilege{
            Type: $1,
            ColumnList: nil,
        }
    }
|   priv_type '(' column_name_list ')'
    {
        $$ = &tree.Privilege{
            Type: $1,
            ColumnList: $3,
        }
    }

column_name_list:
    column_name
    {
        $$ = []*tree.UnresolvedName{$1}
    }
|   column_name_list ',' column_name
    {
        $$ = append($1, $3)
    }

priv_type:
    ALL
    {
        $$ = tree.PRIVILEGE_TYPE_STATIC_ALL
    }
|    CREATE ACCOUNT
    {
        $$ = tree.PRIVILEGE_TYPE_STATIC_CREATE_ACCOUNT
    }
|    DROP ACCOUNT
        {
            $$ = tree.PRIVILEGE_TYPE_STATIC_DROP_ACCOUNT
        }
|    ALTER ACCOUNT
        {
                $$ = tree.PRIVILEGE_TYPE_STATIC_ALTER_ACCOUNT
        }
|    ALL PRIVILEGES
    {
        $$ = tree.PRIVILEGE_TYPE_STATIC_ALL
    }
|    ALTER TABLE
    {
        $$ = tree.PRIVILEGE_TYPE_STATIC_ALTER_TABLE
    }
|    ALTER VIEW
    {
        $$ = tree.PRIVILEGE_TYPE_STATIC_ALTER_VIEW
    }
|    CREATE
    {
        $$ = tree.PRIVILEGE_TYPE_STATIC_CREATE
    }
|    CREATE USER
    {
        $$ = tree.PRIVILEGE_TYPE_STATIC_CREATE_USER
    }
|    DROP USER
    {
        $$ = tree.PRIVILEGE_TYPE_STATIC_DROP_USER
    }
|    ALTER USER
    {
        $$ = tree.PRIVILEGE_TYPE_STATIC_ALTER_USER
    }
|    CREATE TABLESPACE
    {
        $$ = tree.PRIVILEGE_TYPE_STATIC_CREATE_TABLESPACE
    }
|    TRIGGER
    {
        $$ = tree.PRIVILEGE_TYPE_STATIC_TRIGGER
    }
|    DELETE
    {
        $$ = tree.PRIVILEGE_TYPE_STATIC_DELETE
    }
|    DROP TABLE
    {
        $$ = tree.PRIVILEGE_TYPE_STATIC_DROP_TABLE
    }
|    DROP VIEW
    {
        $$ = tree.PRIVILEGE_TYPE_STATIC_DROP_VIEW
    }
|    EXECUTE
    {
        $$ = tree.PRIVILEGE_TYPE_STATIC_EXECUTE
    }
|    INDEX
    {
        $$ = tree.PRIVILEGE_TYPE_STATIC_INDEX
    }
|    INSERT
    {
        $$ = tree.PRIVILEGE_TYPE_STATIC_INSERT
    }
|    SELECT
    {
        $$ = tree.PRIVILEGE_TYPE_STATIC_SELECT
    }
|    SUPER
    {
        $$ = tree.PRIVILEGE_TYPE_STATIC_SUPER
    }
|    CREATE DATABASE
    {
        $$ = tree.PRIVILEGE_TYPE_STATIC_CREATE_DATABASE
    }
|    DROP DATABASE
    {
        $$ = tree.PRIVILEGE_TYPE_STATIC_DROP_DATABASE
    }
|    SHOW DATABASES
    {
        $$ = tree.PRIVILEGE_TYPE_STATIC_SHOW_DATABASES
    }
|    CONNECT
    {
        $$ = tree.PRIVILEGE_TYPE_STATIC_CONNECT
    }
|    MANAGE GRANTS
    {
        $$ = tree.PRIVILEGE_TYPE_STATIC_MANAGE_GRANTS
    }
|    OWNERSHIP
    {
        $$ = tree.PRIVILEGE_TYPE_STATIC_OWNERSHIP
    }
|    SHOW TABLES
    {
        $$ = tree.PRIVILEGE_TYPE_STATIC_SHOW_TABLES
    }
|    CREATE TABLE
    {
        $$ = tree.PRIVILEGE_TYPE_STATIC_CREATE_TABLE
    }
|    UPDATE
    {
        $$ = tree.PRIVILEGE_TYPE_STATIC_UPDATE
    }
|    GRANT OPTION
    {
        $$ = tree.PRIVILEGE_TYPE_STATIC_GRANT_OPTION
    }
|    REFERENCES
    {
        $$ = tree.PRIVILEGE_TYPE_STATIC_REFERENCES
    }
|    REFERENCE
    {
        $$ = tree.PRIVILEGE_TYPE_STATIC_REFERENCE
    }
|    REPLICATION SLAVE
    {
        $$ = tree.PRIVILEGE_TYPE_STATIC_REPLICATION_SLAVE
    }
|    REPLICATION CLIENT
    {
        $$ = tree.PRIVILEGE_TYPE_STATIC_REPLICATION_CLIENT
    }
|    USAGE
    {
        $$ = tree.PRIVILEGE_TYPE_STATIC_USAGE
    }
|    RELOAD
    {
        $$ = tree.PRIVILEGE_TYPE_STATIC_RELOAD
    }
|    FILE
    {
        $$ = tree.PRIVILEGE_TYPE_STATIC_FILE
    }
|    CREATE TEMPORARY TABLES
    {
        $$ = tree.PRIVILEGE_TYPE_STATIC_CREATE_TEMPORARY_TABLES
    }
|    LOCK TABLES
    {
        $$ = tree.PRIVILEGE_TYPE_STATIC_LOCK_TABLES
    }
|    CREATE VIEW
    {
        $$ = tree.PRIVILEGE_TYPE_STATIC_CREATE_VIEW
    }
|    SHOW VIEW
    {
        $$ = tree.PRIVILEGE_TYPE_STATIC_SHOW_VIEW
    }
|    CREATE ROLE
    {
        $$ = tree.PRIVILEGE_TYPE_STATIC_CREATE_ROLE
    }
|    DROP ROLE
    {
        $$ = tree.PRIVILEGE_TYPE_STATIC_DROP_ROLE
    }
|    ALTER ROLE
    {
        $$ = tree.PRIVILEGE_TYPE_STATIC_ALTER_ROLE
    }
|      CREATE ROUTINE
    {
        $$ = tree.PRIVILEGE_TYPE_STATIC_CREATE_ROUTINE
    }
|    ALTER ROUTINE
    {
        $$ = tree.PRIVILEGE_TYPE_STATIC_ALTER_ROUTINE
    }
|    EVENT
    {
        $$ = tree.PRIVILEGE_TYPE_STATIC_EVENT
    }
|    SHUTDOWN
    {
        $$ = tree.PRIVILEGE_TYPE_STATIC_SHUTDOWN
    }
|    TRUNCATE
    {
        $$ = tree.PRIVILEGE_TYPE_STATIC_TRUNCATE
    }

set_stmt:
    set_variable_stmt
|   set_password_stmt
|   set_role_stmt
|   set_default_role_stmt

set_role_stmt:
    SET ROLE role_spec
    {
        $$ = &tree.SetRole{
            SecondaryRole: false,
            Role: $3,
        }
    }
|   SET SECONDARY ROLE ALL
    {
    $$ = &tree.SetRole{
            SecondaryRole: true,
            SecondaryRoleType: tree.SecondaryRoleTypeAll,
        }
    }
|   SET SECONDARY ROLE NONE
    {
    $$ = &tree.SetRole{
            SecondaryRole: true,
            SecondaryRoleType: tree.SecondaryRoleTypeNone,
        }
    }

set_default_role_stmt:
    SET DEFAULT ROLE set_default_role_opt TO user_spec_list
    {
        dr := $4
        dr.Users = $6
        $$ = dr
    }

//set_role_opt:
//    ALL EXCEPT role_spec_list
//    {
//        $$ = &tree.SetRole{Type: tree.SET_ROLE_TYPE_ALL_EXCEPT, Roles: $3}
//    }
//|   DEFAULT
//    {
//        $$ = &tree.SetRole{Type: tree.SET_ROLE_TYPE_DEFAULT, Roles: nil}
//    }
//|   NONE
//    {
//        $$ = &tree.SetRole{Type: tree.SET_ROLE_TYPE_NONE, Roles: nil}
//    }
//|   ALL
//    {
//        $$ = &tree.SetRole{Type: tree.SET_ROLE_TYPE_ALL, Roles: nil}
//    }
//|   role_spec_list
//    {
//        $$ = &tree.SetRole{Type: tree.SET_ROLE_TYPE_NORMAL, Roles: $1}
//    }

set_default_role_opt:
    NONE
    {
        $$ = &tree.SetDefaultRole{Type: tree.SET_DEFAULT_ROLE_TYPE_NONE, Roles: nil}
    }
|   ALL
    {
        $$ = &tree.SetDefaultRole{Type: tree.SET_DEFAULT_ROLE_TYPE_ALL, Roles: nil}
    }
|   role_spec_list
    {
        $$ = &tree.SetDefaultRole{Type: tree.SET_DEFAULT_ROLE_TYPE_NORMAL, Roles: $1}
    }

set_variable_stmt:
    SET var_assignment_list
    {
        $$ = &tree.SetVar{Assignments: $2}
    }

set_password_stmt:
    SET PASSWORD '=' password_opt
    {
        $$ = &tree.SetPassword{Password: $4}
    }
|   SET PASSWORD FOR user_spec '=' password_opt
    {
        $$ = &tree.SetPassword{User: $4, Password: $6}
    }

password_opt:
    STRING
|   PASSWORD '(' auth_string ')'
    {
        $$ = $3
    }

var_assignment_list:
    var_assignment
    {
        $$ = []*tree.VarAssignmentExpr{$1}
    }
|   var_assignment_list ',' var_assignment
    {
        $$ = append($1, $3)
    }

var_assignment:
    var_name equal_or_assignment set_expr
    {
        $$ = &tree.VarAssignmentExpr{
            System: true,
            Name: $1,
            Value: $3,
        }
    }
|   GLOBAL var_name equal_or_assignment set_expr
    {
        $$ = &tree.VarAssignmentExpr{
            System: true,
            Global: true,
            Name: $2,
            Value: $4,
        }
    }
|   SESSION var_name equal_or_assignment set_expr
    {
        $$ = &tree.VarAssignmentExpr{
            System: true,
            Name: $2,
            Value: $4,
        }
    }
|   LOCAL var_name equal_or_assignment set_expr
    {
        $$ = &tree.VarAssignmentExpr{
            System: true,
            Name: $2,
            Value: $4,
        }
    }
|   AT_ID equal_or_assignment set_expr
    {
        vs := strings.Split($1, ".")
        var isGlobal bool
        if strings.ToLower(vs[0]) == "global" {
            isGlobal = true
        }
        var r string
        if len(vs) == 2 {
            r = vs[1]
        } else if len(vs) == 1{
            r = vs[0]
        } else {
            yylex.Error("variable syntax error")
            return 1
        }
        $$ = &tree.VarAssignmentExpr{
            System: false,
            Global: isGlobal,
            Name: r,
            Value: $3,
        }
    }
|   AT_AT_ID equal_or_assignment set_expr
    {
        vs := strings.Split($1, ".")
        var isGlobal bool
        if strings.ToLower(vs[0]) == "global" {
            isGlobal = true
        }
        var r string
        if len(vs) == 2 {
            r = vs[1]
        } else if len(vs) == 1{
            r = vs[0]
        } else {
            yylex.Error("variable syntax error")
            return 1
        }
        $$ = &tree.VarAssignmentExpr{
            System: true,
            Global: isGlobal,
            Name: r,
            Value: $3,
        }
    }
|   NAMES charset_name
    {
        $$ = &tree.VarAssignmentExpr{
            Name: strings.ToLower($1),
            Value: tree.NewNumValWithType(constant.MakeString($2), $2, false, tree.P_char),
        }
    }
|   NAMES charset_name COLLATE DEFAULT
    {
        $$ = &tree.VarAssignmentExpr{
            Name: strings.ToLower($1),
            Value: tree.NewNumValWithType(constant.MakeString($2), $2, false, tree.P_char),
        }
    }
|   NAMES charset_name COLLATE name_string
    {
        $$ = &tree.VarAssignmentExpr{
            Name: strings.ToLower($1),
            Value: tree.NewNumValWithType(constant.MakeString($2), $2, false, tree.P_char),
            Reserved: tree.NewNumValWithType(constant.MakeString($4), $4, false, tree.P_char),
        }
    }
|   NAMES DEFAULT
    {
        $$ = &tree.VarAssignmentExpr{
            Name: strings.ToLower($1),
            Value: &tree.DefaultVal{},
        }
    }
|   charset_keyword charset_name
    {
        $$ = &tree.VarAssignmentExpr{
            Name: strings.ToLower($1),
            Value: tree.NewNumValWithType(constant.MakeString($2), $2, false, tree.P_char),
        }
    }
|   charset_keyword DEFAULT
    {
        $$ = &tree.VarAssignmentExpr{
            Name: strings.ToLower($1),
            Value: &tree.DefaultVal{},
        }
    }

set_expr:
    ON
    {
        $$ = tree.NewNumValWithType(constant.MakeString($1), $1, false, tree.P_char)
    }
|   BINARY
    {
        $$ = tree.NewNumValWithType(constant.MakeString($1), $1, false, tree.P_char)
    }
|   expr_or_default
    {
        $$ = $1
    }

equal_or_assignment:
    '='
    {
        $$ = string($1)
    }
|   ASSIGNMENT
    {
        $$ = $1
    }

var_name:
    ident
    {
    	$$ = $1.Compare()
    }
|   ident '.' ident
    {
        $$ = $1.Compare() + "." + $3.Compare()
    }

var_name_list:
    var_name
    {
        $$ = []string{$1}
    }
|   var_name_list ',' var_name
    {
        $$ = append($1, $3)
    }

transaction_stmt:
    begin_stmt
|   commit_stmt
|   rollback_stmt

rollback_stmt:
    ROLLBACK completion_type
    {
        $$ = &tree.RollbackTransaction{Type: $2}
    }

commit_stmt:
    COMMIT completion_type
    {
        $$ = &tree.CommitTransaction{Type: $2}
    }

completion_type:
    {
        $$ = tree.COMPLETION_TYPE_NO_CHAIN
    }
|    WORK
    {
        $$ = tree.COMPLETION_TYPE_NO_CHAIN
    }
|   AND CHAIN NO RELEASE
    {
        $$ = tree.COMPLETION_TYPE_CHAIN
    }
|   AND CHAIN
    {
        $$ = tree.COMPLETION_TYPE_CHAIN
    }
|   AND NO CHAIN RELEASE
    {
        $$ = tree.COMPLETION_TYPE_RELEASE
    }
|   RELEASE
    {
        $$ = tree.COMPLETION_TYPE_RELEASE
    }
|   AND NO CHAIN NO RELEASE
    {
        $$ = tree.COMPLETION_TYPE_NO_CHAIN
    }
|   AND NO CHAIN
    {
        $$ = tree.COMPLETION_TYPE_NO_CHAIN
    }
|   NO RELEASE
    {
        $$ = tree.COMPLETION_TYPE_NO_CHAIN
    }

begin_stmt:
    BEGIN
    {
        $$ = &tree.BeginTransaction{}
    }
|   BEGIN WORK
    {
        $$ = &tree.BeginTransaction{}
    }
|   START TRANSACTION
    {
        $$ = &tree.BeginTransaction{}
    }
|   START TRANSACTION READ WRITE
    {
        m := tree.MakeTransactionModes(tree.READ_WRITE_MODE_READ_WRITE)
        $$ = &tree.BeginTransaction{Modes: m}
    }
|   START TRANSACTION READ ONLY
    {
        m := tree.MakeTransactionModes(tree.READ_WRITE_MODE_READ_ONLY)
        $$ = &tree.BeginTransaction{Modes: m}
    }
|   START TRANSACTION WITH CONSISTENT SNAPSHOT
    {
        $$ = &tree.BeginTransaction{}
    }

use_stmt:
    USE ident
    {
        $$ = &tree.Use{
            SecondaryRole: false,
            Name: $2,
        }
    }
|   USE
    {
        $$ = &tree.Use{
            SecondaryRole: false,
        }
    }
|   USE ROLE role_spec
    {
    $$ = &tree.Use{
        SecondaryRole: false,
        Role: $3,
    }
    }
|   USE SECONDARY ROLE ALL
    {
    $$ = &tree.Use{
        SecondaryRole: true,
        SecondaryRoleType: tree.SecondaryRoleTypeAll,
    }
    }
|   USE SECONDARY ROLE NONE
    {
    $$ = &tree.Use{
        SecondaryRole: true,
        SecondaryRoleType: tree.SecondaryRoleTypeNone,
    }
    }

update_stmt:
    update_no_with_stmt
|    with_clause update_no_with_stmt
    {
        $2.(*tree.Update).With = $1
        $$ = $2
    }

update_no_with_stmt:
    UPDATE priority_opt ignore_opt table_reference SET update_list where_expression_opt order_by_opt limit_opt
    {
        // Single-table syntax
        $$ = &tree.Update{
            Tables: tree.TableExprs{$4},
            Exprs: $6,
            Where: $7,
            OrderBy: $8,
            Limit: $9,
        }
    }
|    UPDATE priority_opt ignore_opt table_references SET update_list where_expression_opt
    {
        // Multiple-table syntax
        $$ = &tree.Update{
            Tables: tree.TableExprs{$4},
            Exprs: $6,
            Where: $7,
        }
    }

update_list:
    update_value
    {
        $$ = tree.UpdateExprs{$1}
    }
|   update_list ',' update_value
    {
        $$ = append($1, $3)
    }

update_value:
    column_name '=' expr_or_default
    {
        $$ = &tree.UpdateExpr{Names: []*tree.UnresolvedName{$1}, Expr: $3}
    }

lock_stmt:
    lock_table_stmt
|   unlock_table_stmt

lock_table_stmt:
    LOCK TABLES table_lock_list
    {
        $$ = &tree.LockTableStmt{TableLocks:$3}
    }

table_lock_list:
    table_lock_elem
    {
       $$ = []tree.TableLock{$1}
    }
|   table_lock_list ',' table_lock_elem
    {
       $$ = append($1, $3)
    }

table_lock_elem:
    table_name table_lock_type
    {
        $$ = tree.TableLock{*$1, $2}
    }

table_lock_type:  
    READ
    {
        $$ = tree.TableLockRead
    }
|   READ LOCAL
    {
        $$ = tree.TableLockReadLocal
    }
|   WRITE
    {
        $$ = tree.TableLockWrite
    }
|   LOW_PRIORITY WRITE
    {
        $$ = tree.TableLockLowPriorityWrite
    }

unlock_table_stmt:
    UNLOCK TABLES
    {
       $$ = &tree.UnLockTableStmt{}
    }

prepareable_stmt:
    create_stmt
|   insert_stmt
|   delete_stmt
|   drop_stmt
|   show_stmt
|   update_stmt
|   select_stmt
    {
        $$ = $1
    }

prepare_stmt:
    prepare_sym stmt_name FROM prepareable_stmt
    {
        $$ = tree.NewPrepareStmt(tree.Identifier($2), $4)
    }
|   prepare_sym stmt_name FROM STRING
    {
        $$ = tree.NewPrepareString(tree.Identifier($2), $4)
    }

execute_stmt:
    execute_sym stmt_name
    {
        $$ = tree.NewExecute(tree.Identifier($2))
    }
|   execute_sym stmt_name USING variable_list
    {
        $$ = tree.NewExecuteWithVariables(tree.Identifier($2), $4)
    }

deallocate_stmt:
    deallocate_sym PREPARE stmt_name
    {
        $$ = tree.NewDeallocate(tree.Identifier($3), false)
    }

reset_stmt:
    reset_sym PREPARE stmt_name
    {
        $$ = tree.NewReset(tree.Identifier($3))
    }

explainable_stmt:
    delete_stmt
|   insert_stmt
|   replace_stmt
|   update_stmt
|   select_stmt
    {
        $$ = $1
    }

explain_stmt:
    explain_sym unresolved_object_name
    {
        $$ = &tree.ShowColumns{Table: $2}
    }
|   explain_sym unresolved_object_name column_name
    {
        $$ = &tree.ShowColumns{Table: $2, ColName: $3}
    }
|   explain_sym FOR CONNECTION INTEGRAL
    {
        $$ = tree.NewExplainFor("", uint64($4.(int64)))
    }
|   explain_sym FORMAT '=' STRING FOR CONNECTION INTEGRAL
    {
        $$ = tree.NewExplainFor($4, uint64($7.(int64)))
    }
|   explain_sym explainable_stmt
    {
        $$ = tree.NewExplainStmt($2, "text")
    }
|   explain_sym VERBOSE explainable_stmt
    {
        explainStmt := tree.NewExplainStmt($3, "text")
        optionElem := tree.MakeOptionElem("verbose", "NULL")
        options := tree.MakeOptions(optionElem)
        explainStmt.Options = options
        $$ = explainStmt
    }
|   explain_sym ANALYZE explainable_stmt
    {
            explainStmt := tree.NewExplainAnalyze($3, "text")
            optionElem := tree.MakeOptionElem("analyze", "NULL")
        options := tree.MakeOptions(optionElem)
    explainStmt.Options = options
    $$ = explainStmt
    }
|   explain_sym ANALYZE VERBOSE explainable_stmt
    {
        explainStmt := tree.NewExplainAnalyze($4, "text")
        optionElem1 := tree.MakeOptionElem("analyze", "NULL")
        optionElem2 := tree.MakeOptionElem("verbose", "NULL")
        options := tree.MakeOptions(optionElem1)
        options = append(options, optionElem2)
        explainStmt.Options = options
        $$ = explainStmt
    }
|   explain_sym '(' utility_option_list ')' explainable_stmt
    {
        if tree.IsContainAnalyze($3) {
             explainStmt := tree.NewExplainAnalyze($5, "text")
         explainStmt.Options = $3
         $$ = explainStmt
        } else {
             explainStmt := tree.NewExplainStmt($5, "text")
             explainStmt.Options = $3
         $$ = explainStmt
        }
    }

explain_option_key:
    ANALYZE
|   VERBOSE
|   FORMAT

explain_foramt_value:
    JSON
|   TEXT


prepare_sym:
    PREPARE

deallocate_sym:
    DEALLOCATE

execute_sym:
    EXECUTE

reset_sym:
    RESET

explain_sym:
    EXPLAIN
|   DESCRIBE
|   DESC

utility_option_list:
    utility_option_elem
    {
        $$ = tree.MakeOptions($1)
    }
|     utility_option_list ',' utility_option_elem
    {
        $$ = append($1, $3);
    }

utility_option_elem:
    utility_option_name utility_option_arg
    {
        $$ = tree.MakeOptionElem($1, $2)
    }

utility_option_name:
    explain_option_key
    {
         $$ = $1
    }

utility_option_arg:
    TRUE                    { $$ = "true" }
|   FALSE                        { $$ = "false" }
|   explain_foramt_value                    { $$ = $1 }


analyze_stmt:
    ANALYZE TABLE table_name '(' column_list ')'
    {
        $$ = tree.NewAnalyzeStmt($3, $5)
    }

alter_stmt:
    alter_user_stmt
|   alter_account_stmt
|   alter_database_config_stmt
|   alter_view_stmt
<<<<<<< HEAD
|   alter_publication_stmt
=======
|   alter_table_stmt
>>>>>>> 1524f46a
// |    alter_ddl_stmt

alter_view_stmt:
    ALTER VIEW exists_opt table_name column_list_opt AS select_stmt
    {
        $$ = &tree.AlterView{
            Name: $4,
            ColNames: $5,
            AsSource: $7,
            IfExists: $3,
        }
    }

alter_table_stmt:
    ALTER TABLE table_name alter_options
    {
        $$ = &tree.AlterTable{
            Table: *$3,
            Options: $4,
        }
    }

alter_options:
ADD table_elem
    {
        opt := &tree.AlterOptionAdd{
            Def:  $2,
        }
        $$ = []tree.AlterTableOption{tree.AlterTableOption(opt)}
    }
|   DROP alter_table_drop
    {
        $$ = []tree.AlterTableOption{tree.AlterTableOption($2)}
    }
| table_option_list
    {
        opts := make([]tree.AlterTableOption, len($1))
        for i, opt := range $1 {
            opts[i] = tree.AlterTableOption(opt)
        }
        $$ =  opts
    }

alter_table_drop:
    INDEX ident 
    {
        $$ = &tree.AlterOptionDrop{
            Typ:  tree.AlterTableDropIndex,
            Name: tree.Identifier($2.Compare()),
        }
    }
|   KEY ident
    {
        $$ = &tree.AlterOptionDrop{
            Typ:  tree.AlterTableDropKey,
            Name: tree.Identifier($2.Compare()),
        }
    }
|   COLUMN ident 
    {
        $$ = &tree.AlterOptionDrop{
            Typ:  tree.AlterTableDropColumn,
            Name: tree.Identifier($2.Compare()),
        }
    }
|   FOREIGN KEY ident 
    {
        $$ = &tree.AlterOptionDrop{
            Typ:  tree.AlterTableDropForeignKey,
            Name: tree.Identifier($3.Compare()),
        }
    }
|   PRIMARY KEY 
    {
        $$ = &tree.AlterOptionDrop{
            Typ:  tree.AlterTableDropPrimaryKey,
        }
    }
    

alter_account_stmt:
    ALTER ACCOUNT exists_opt account_name alter_account_auth_option account_status_option account_comment_opt
    {
        $$ = &tree.AlterAccount{
            IfExists:$3,
            Name:$4,
            AuthOption:$5,
            StatusOption:$6,
            Comment:$7,
        }
    }

alter_database_config_stmt:
     ALTER DATABASE db_name SET MYSQL_COMPATBILITY_MODE '=' STRING
     {
        $$ = &tree.AlterDataBaseConfig{
            DbName:$3,
            UpdateConfig: $7,
            IsAccountLevel: false,
        }
     }
|    ALTER ACCOUNT CONFIG account_name SET MYSQL_COMPATBILITY_MODE '=' STRING
     {
        $$ = &tree.AlterDataBaseConfig{
            AccountName:$4,
            UpdateConfig: $8,
            IsAccountLevel: true,
        }
     }
    
alter_account_auth_option:
{
    $$ = tree.AlterAccountAuthOption{
       Exist: false,
    }
}
| ADMIN_NAME equal_opt account_admin_name account_identified
{
    $$ = tree.AlterAccountAuthOption{
        Exist: true,
        Equal:$2,
        AdminName:$3,
        IdentifiedType:$4,
    }
}

alter_user_stmt:
    ALTER USER exists_opt user_spec_list_of_create_user default_role_opt pwd_or_lck_opt user_comment_or_attribute_opt
    {
        $$ = &tree.AlterUser{
            IfExists: $3,
            Users: $4,
            Role: $5,
            MiscOpt: $6,
            CommentOrAttribute: $7,
        }
    }

default_role_opt:
    {
        $$ = nil
    }
|   DEFAULT ROLE account_role_name
    {
        $$ = &tree.Role{UserName:$3}
    }

exists_opt:
    {
        $$ = false
    }
|   IF EXISTS
    {
        $$ = true
    }

pwd_or_lck_opt:
    {
        $$ = nil
    }
|   pwd_or_lck
    {
        $$ = $1
    }

//pwd_or_lck_list:
//    pwd_or_lck
//    {
//        $$ = []tree.UserMiscOption{$1}
//    }
//|   pwd_or_lck_list pwd_or_lck
//    {
//        $$ = append($1, $2)
//    }

pwd_or_lck:
    UNLOCK
    {
        $$ = &tree.UserMiscOptionAccountUnlock{}
    }
|   LOCK
    {
        $$ = &tree.UserMiscOptionAccountLock{}
    }
|   pwd_expire
    {
        $$ = &tree.UserMiscOptionPasswordExpireNone{}
    }
|   pwd_expire INTERVAL INTEGRAL DAY
    {
        $$ = &tree.UserMiscOptionPasswordExpireInterval{Value: $3.(int64)}
    }
|   pwd_expire NEVER
    {
        $$ = &tree.UserMiscOptionPasswordExpireNever{}
    }
|   pwd_expire DEFAULT
    {
        $$ = &tree.UserMiscOptionPasswordExpireDefault{}
    }
|   PASSWORD HISTORY DEFAULT
    {
        $$ = &tree.UserMiscOptionPasswordHistoryDefault{}
    }
|   PASSWORD HISTORY INTEGRAL
    {
        $$ = &tree.UserMiscOptionPasswordHistoryCount{Value: $3.(int64)}
    }
|   PASSWORD REUSE INTERVAL DEFAULT
    {
        $$ = &tree.UserMiscOptionPasswordReuseIntervalDefault{}
    }
|   PASSWORD REUSE INTERVAL INTEGRAL DAY
    {
        $$ = &tree.UserMiscOptionPasswordReuseIntervalCount{Value: $4.(int64)}
    }
|   PASSWORD REQUIRE CURRENT
    {
        $$ = &tree.UserMiscOptionPasswordRequireCurrentNone{}
    }
|   PASSWORD REQUIRE CURRENT DEFAULT
    {
        $$ = &tree.UserMiscOptionPasswordRequireCurrentDefault{}
    }
|   PASSWORD REQUIRE CURRENT OPTIONAL
    {
        $$ = &tree.UserMiscOptionPasswordRequireCurrentOptional{}
    }
|   FAILED_LOGIN_ATTEMPTS INTEGRAL
    {
        $$ = &tree.UserMiscOptionFailedLoginAttempts{Value: $2.(int64)}
    }
|   PASSWORD_LOCK_TIME INTEGRAL
    {
        $$ = &tree.UserMiscOptionPasswordLockTimeCount{Value: $2.(int64)}
    }
|   PASSWORD_LOCK_TIME UNBOUNDED
    {
        $$ = &tree.UserMiscOptionPasswordLockTimeUnbounded{}
    }

pwd_expire:
    PASSWORD EXPIRE clear_pwd_opt
    {
        $$ = nil
    }

clear_pwd_opt:
    {
        $$ = nil
    }

auth_string:
    STRING

show_stmt:
    show_create_stmt
|   show_columns_stmt
|   show_databases_stmt
|   show_tables_stmt
|   show_process_stmt
|   show_errors_stmt
|   show_warnings_stmt
|   show_variables_stmt
|   show_status_stmt
|   show_index_stmt
|   show_target_filter_stmt
|   show_table_status_stmt
|   show_grants_stmt
|   show_collation_stmt
|   show_function_status_stmt
|   show_node_list_stmt
|   show_locks_stmt
|   show_table_num_stmt
|   show_column_num_stmt
|   show_table_values_stmt
|   show_accounts_stmt
|   show_publications_stmt
|   show_subscriptions_stmt

show_collation_stmt:
    SHOW COLLATION like_opt where_expression_opt
    {
        $$ = &tree.ShowCollation{}
    }
show_grants_stmt:
    SHOW GRANTS
    {
        $$ = &tree.ShowGrants{ShowGrantType: tree.GrantForUser}
    }
|   SHOW GRANTS FOR user_name using_roles_opt
    {
        $$ = &tree.ShowGrants{Username: $4.Username, Hostname: $4.Hostname, Roles: $5, ShowGrantType: tree.GrantForUser}
    }
|   SHOW GRANTS FOR ROLE ident
    {
        s := &tree.ShowGrants{}
        roles := []*tree.Role{tree.NewRole($5.Compare())}
        s.Roles = roles
        s.ShowGrantType = tree.GrantForRole
        $$ = s
    }

using_roles_opt:
    {
        $$ = nil
    }
|    USING role_spec_list
    {
        $$ = $2
    }

show_table_status_stmt:
    SHOW TABLE STATUS from_or_in_opt db_name_opt like_opt where_expression_opt
    {
        $$ = &tree.ShowTableStatus{DbName: $5, Like: $6, Where: $7}
    }

from_or_in_opt:
    {}
|    from_or_in

db_name_opt:
    {}
|    db_name

show_function_status_stmt:
    SHOW FUNCTION STATUS like_opt where_expression_opt
    {
       $$ = &tree.ShowFunctionStatus{
            Like: $4,
            Where: $5,
        }
    }

show_node_list_stmt:
    SHOW NODE LIST
    {
       $$ = &tree.ShowNodeList{}
    }

show_locks_stmt:
    SHOW LOCKS
    {
       $$ = &tree.ShowLocks{}
    }

show_table_num_stmt:
    SHOW TABLE_NUMBER from_or_in_opt db_name_opt
    {
      $$ = &tree.ShowTableNumber{DbName: $4}
    }

show_column_num_stmt:
    SHOW COLUMN_NUMBER table_column_name database_name_opt
    {
       $$ = &tree.ShowColumnNumber{Table: $3, DbName: $4}
    }

show_table_values_stmt:
   SHOW TABLE_VALUES table_column_name database_name_opt
    {
       $$ = &tree.ShowTableValues{Table: $3, DbName: $4}
    }

show_target_filter_stmt:
    SHOW show_target like_opt where_expression_opt
    {
        s := $2.(*tree.ShowTarget)
        s.Like = $3
        s.Where = $4
        $$ = s
    }

show_target:
    CONFIG
    {
        $$ = &tree.ShowTarget{Type: tree.ShowConfig}
    }
|    charset_keyword
    {
        $$ = &tree.ShowTarget{Type: tree.ShowCharset}
    }
|    ENGINES
    {
        $$ = &tree.ShowTarget{Type: tree.ShowEngines}
    }
|    TRIGGERS from_or_in_opt db_name_opt
    {
        $$ = &tree.ShowTarget{DbName: $3, Type: tree.ShowTriggers}
    }
|    PROCEDURE STATUS
    {
        $$ = &tree.ShowTarget{Type: tree.ShowProcedureStatus}
    }
|    EVENTS from_or_in_opt db_name_opt
    {
        $$ = &tree.ShowTarget{DbName: $3, Type: tree.ShowEvents}
    }
|    PLUGINS
    {
        $$ = &tree.ShowTarget{Type: tree.ShowPlugins}
    }
|    PRIVILEGES
    {
        $$ = &tree.ShowTarget{Type: tree.ShowPrivileges}
    }
|    PROFILES
    {
        $$ = &tree.ShowTarget{Type: tree.ShowProfiles}
    }

show_index_stmt:
    SHOW extended_opt index_kwd from_or_in table_name where_expression_opt
    {
        $$ = &tree.ShowIndex{
            TableName: *$5,
            Where: $6,
        }
    }
|	SHOW extended_opt index_kwd from_or_in ident from_or_in ident where_expression_opt
     {
     	 prefix := tree.ObjectNamePrefix{SchemaName: tree.Identifier($7.Compare()), ExplicitSchema: true}
         tbl := tree.NewTableName(tree.Identifier($5.Compare()), prefix)
         $$ = &tree.ShowIndex{
             TableName: *tbl,
             Where: $8,
         }
     }

extended_opt:
    {}
|    EXTENDED
    {}

index_kwd:
    INDEX
|   INDEXES
|   KEYS

show_variables_stmt:
    SHOW global_scope VARIABLES like_opt where_expression_opt
    {
        $$ = &tree.ShowVariables{
            Global: $2,
            Like: $4,
            Where: $5,
        }
    }

show_status_stmt:
    SHOW global_scope STATUS like_opt where_expression_opt
    {
        $$ = &tree.ShowStatus{
            Global: $2,
            Like: $4,
            Where: $5,
        }
    }

global_scope:
    {
        $$ = false
    }
|   GLOBAL
    {
        $$ = true
    }
|   SESSION
    {
        $$ = false
    }

show_warnings_stmt:
    SHOW WARNINGS limit_opt
    {
        $$ = &tree.ShowWarnings{}
    }

show_errors_stmt:
    SHOW ERRORS limit_opt
    {
        $$ = &tree.ShowErrors{}
    }

show_process_stmt:
    SHOW full_opt PROCESSLIST
    {
        $$ = &tree.ShowProcessList{Full: $2}
    }

show_tables_stmt:
    SHOW full_opt TABLES database_name_opt like_opt where_expression_opt
    {
        $$ = &tree.ShowTables{
            Open: false,
            Full: $2,
            DBName: $4,
            Like: $5,
            Where: $6,
        }
    }
|   SHOW OPEN full_opt TABLES database_name_opt like_opt where_expression_opt
    {
        $$ = &tree.ShowTables{
            Open: true,
            Full: $3,
            DBName: $5,
            Like: $6,
            Where: $7,
        }
    }

show_databases_stmt:
    SHOW DATABASES like_opt where_expression_opt
    {
        $$ = &tree.ShowDatabases{Like: $3, Where: $4}
    }
|   SHOW SCHEMAS like_opt where_expression_opt
    {
        $$ = &tree.ShowDatabases{Like: $3, Where: $4}
    }

show_columns_stmt:
    SHOW full_opt fields_or_columns table_column_name database_name_opt like_opt where_expression_opt
    {
        $$ = &tree.ShowColumns{
            Ext: false,
            Full: $2,
            Table: $4,
            // colName: $3,
            DBName: $5,
            Like: $6,
            Where: $7,
        }
    }
|   SHOW EXTENDED full_opt fields_or_columns table_column_name database_name_opt like_opt where_expression_opt
    {
        $$ = &tree.ShowColumns{
            Ext: true,
            Full: $3,
            Table: $5,
            // colName: $3,
            DBName: $6,
            Like: $7,
            Where: $8,
        }
    }

show_accounts_stmt:
    SHOW ACCOUNTS like_opt
    {
        $$ = &tree.ShowAccounts{Like: $3}
    }

show_publications_stmt:
    SHOW PUBLICATIONS like_opt
    {
	$$ = &tree.ShowPublications{Like: $3}
    }


show_subscriptions_stmt:
    SHOW SUBSCRIPTIONS like_opt
    {
	$$ = &tree.ShowSubscriptions{Like: $3}
    }

like_opt:
    {
        $$ = nil
    }
|   LIKE simple_expr
    {
        $$ = tree.NewComparisonExpr(tree.LIKE, nil, $2)
    }
|   ILIKE simple_expr
    {
        $$ = tree.NewComparisonExpr(tree.ILIKE, nil, $2)
    }

database_name_opt:
    {
        $$ = ""
    }
|   from_or_in ident
    {
        $$ = $2.Compare()
    }

table_column_name:
    from_or_in unresolved_object_name
    {
        $$ = $2
    }

from_or_in:
    FROM
|   IN

fields_or_columns:
    FIELDS
|   COLUMNS

full_opt:
    {
        $$ = false
    }
|   FULL
    {
        $$ = true
    }

show_create_stmt:
    SHOW CREATE TABLE table_name_unresolved
    {
        $$ = &tree.ShowCreateTable{Name: $4}
    }
|
    SHOW CREATE VIEW table_name_unresolved
    {
        $$ = &tree.ShowCreateView{Name: $4}
    }
|   SHOW CREATE DATABASE not_exists_opt db_name
    {
        $$ = &tree.ShowCreateDatabase{IfNotExists: $4, Name: $5}
    }
|   SHOW CREATE PUBLICATION db_name
    {
	$$ = &tree.ShowCreatePublications{Name: $4}
    }

table_name_unresolved:
    ident
    {
        $$ = tree.SetUnresolvedObjectName(1, [3]string{$1.Compare()})
    }
|   ident '.' ident
    {
        $$ = tree.SetUnresolvedObjectName(2, [3]string{$3.Compare(), $1.Compare()})
    }

db_name:
    ident
    {
    	$$ = $1.Compare()
    }

unresolved_object_name:
    ident
    {
        $$ = tree.SetUnresolvedObjectName(1, [3]string{$1.Compare()})
    }
|   ident '.' ident
    {
        $$ = tree.SetUnresolvedObjectName(2, [3]string{$3.Compare(), $1.Compare()})
    }
|   ident '.' ident '.' ident
    {
        $$ = tree.SetUnresolvedObjectName(3, [3]string{$5.Compare(), $3.Compare(), $1.Compare()})
    }

truncate_table_stmt:
    TRUNCATE table_name
    {
    	$$ = tree.NewTruncateTable($2)
    }
|   TRUNCATE TABLE table_name
    {
	$$ = tree.NewTruncateTable($3)
    }

drop_stmt:
    drop_ddl_stmt

drop_ddl_stmt:
    drop_database_stmt
|   drop_prepare_stmt
|   drop_table_stmt
|   drop_view_stmt
|   drop_index_stmt
|   drop_role_stmt
|   drop_user_stmt
|   drop_account_stmt
|   drop_function_stmt
|   drop_publication_stmt

drop_account_stmt:
    DROP ACCOUNT exists_opt account_name
    {
        $$ = &tree.DropAccount{
            IfExists: $3,
            Name: $4,
        }
    }

drop_user_stmt:
    DROP USER exists_opt drop_user_spec_list
    {
        $$ = &tree.DropUser{
            IfExists: $3,
            Users: $4,
        }
    }

drop_user_spec_list:
    drop_user_spec
    {
        $$ = []*tree.User{$1}
    }
|   drop_user_spec_list ',' drop_user_spec
    {
        $$ = append($1, $3)
    }

drop_user_spec:
    user_name
    {
        $$ = &tree.User{
            Username: $1.Username,
            Hostname: $1.Hostname,
        }
    }

drop_role_stmt:
    DROP ROLE exists_opt role_spec_list
    {
        $$ = &tree.DropRole{
            IfExists: $3,
            Roles: $4,
        }
    }

drop_index_stmt:
    DROP INDEX exists_opt ident ON table_name
    {
        $$ = &tree.DropIndex{
            Name: tree.Identifier($4.Compare()),
            TableName: *$6,
            IfExists: $3,
        }
    }

drop_table_stmt:
    DROP TABLE exists_opt table_name_list
    {
        $$ = &tree.DropTable{IfExists: $3, Names: $4}
    }

drop_view_stmt:
    DROP VIEW exists_opt table_name_list
    {
        $$ = &tree.DropView{IfExists: $3, Names: $4}
    }

drop_database_stmt:
    DROP DATABASE exists_opt ident
    {
        $$ = &tree.DropDatabase{Name: tree.Identifier($4.Compare()), IfExists: $3}
    }

drop_prepare_stmt:
    DROP PREPARE stmt_name
    {
        $$ = tree.NewDeallocate(tree.Identifier($3), true)
    }

drop_function_stmt:
    DROP FUNCTION func_name '(' func_args_list_opt ')'
    {
        $$ = &tree.DropFunction{
            Name: $3,
            Args: $5,
        }
    }

delete_stmt:
    delete_without_using_stmt
|    delete_with_using_stmt
|    with_clause delete_with_using_stmt
    {
        $2.(*tree.Delete).With = $1
        $$ = $2
    }
|    with_clause delete_without_using_stmt
    {
        $2.(*tree.Delete).With = $1
        $$ = $2
    }

delete_without_using_stmt:
    DELETE priority_opt quick_opt ignore_opt FROM table_name partition_clause_opt as_opt_id where_expression_opt order_by_opt limit_opt
    {
        // Single-Table Syntax
        t := &tree.AliasedTableExpr {
            Expr: $6,
            As: tree.AliasClause{
                Alias: tree.Identifier($8),
            },
        }
        $$ = &tree.Delete{
            Tables: tree.TableExprs{t},
            Where: $9,
            OrderBy: $10,
            Limit: $11,
        }
    }
|    DELETE priority_opt quick_opt ignore_opt table_name_wild_list FROM table_references where_expression_opt
    {
        // Multiple-Table Syntax
        $$ = &tree.Delete{
            Tables: $5,
            Where: $8,
            TableRefs: tree.TableExprs{$7},
        }
    }



delete_with_using_stmt:
    DELETE priority_opt quick_opt ignore_opt FROM table_name_wild_list USING table_references where_expression_opt
    {
        // Multiple-Table Syntax
        $$ = &tree.Delete{
            Tables: $6,
            Where: $9,
            TableRefs: tree.TableExprs{$8},
        }
    }

table_name_wild_list:
    table_name_opt_wild
    {
        $$ = tree.TableExprs{$1}
    }
|    table_name_wild_list ',' table_name_opt_wild
    {
        $$ = append($1, $3)
    }

table_name_opt_wild:
    ident wild_opt
    {
        prefix := tree.ObjectNamePrefix{ExplicitSchema: false}
        $$ = tree.NewTableName(tree.Identifier($1.Compare()), prefix)
    }
|    ident '.' ident wild_opt
    {
        prefix := tree.ObjectNamePrefix{SchemaName: tree.Identifier($1.Compare()), ExplicitSchema: true}
        $$ = tree.NewTableName(tree.Identifier($3.Compare()), prefix)
    }

wild_opt:
    %prec EMPTY
    {}
|    '.' '*'
    {}

priority_opt:
    {}
|    priority

priority:
    LOW_PRIORITY
|    HIGH_PRIORITY
|    DELAYED

quick_opt:
    {}
|    QUICK

ignore_opt:
    {}
|    IGNORE

replace_stmt:
    REPLACE into_table_name partition_clause_opt replace_data
    {
    	rep := $4
    	rep.Table = $2
    	rep.PartitionNames = $3
    	$$ = rep
    }

replace_data:
    VALUES values_list
    {
        vc := tree.NewValuesClause($2)
        $$ = &tree.Replace{
            Rows: tree.NewSelect(vc, nil, nil),
        }
    }
|   select_stmt
    {
        $$ = &tree.Replace{
            Rows: $1,
        }
    }
|   '(' insert_column_list ')' VALUES values_list
    {
        vc := tree.NewValuesClause($5)
        $$ = &tree.Replace{
            Columns: $2,
            Rows: tree.NewSelect(vc, nil, nil),
        }
    }
|   '(' ')' VALUES values_list
    {
        vc := tree.NewValuesClause($4)
        $$ = &tree.Replace{
            Rows: tree.NewSelect(vc, nil, nil),
        }
    }
|   '(' insert_column_list ')' select_stmt
    {
        $$ = &tree.Replace{
            Columns: $2,
            Rows: $4,
        }
    }
|	SET set_value_list
	{
		if $2 == nil {
			yylex.Error("the set list of replace can not be empty")
			return 1
		}
		var identList tree.IdentifierList
		var valueList tree.Exprs
		for _, a := range $2 {
			identList = append(identList, a.Column)
			valueList = append(valueList, a.Expr)
		}
		vc := tree.NewValuesClause([]tree.Exprs{valueList})
		$$ = &tree.Replace{
			Columns: identList,
			Rows: tree.NewSelect(vc, nil, nil),
		}
	}

insert_stmt:
    INSERT into_table_name partition_clause_opt insert_data on_duplicate_key_update_opt
    {
        ins := $4
        ins.Table = $2
        ins.PartitionNames = $3
        ins.OnDuplicateUpdate = $5
        $$ = ins
    }

accounts_opt:
    {
        $$ = nil
    }
|   ACCOUNTS '(' accounts_list ')'
    {
        $$ = $3
    }
accounts_without_parenthesis_opt:
    {
	$$ = nil
    }
|   ACCOUNT accounts_list
    {
	$$ = $2
    }

accounts_list:
    account_name
    {
        $$ = tree.IdentifierList{tree.Identifier($1)}
    }
|   accounts_list ',' account_name
    {
        $$ = append($1, tree.Identifier($3))
    }

insert_data:
    accounts_opt VALUES values_list
    {
        vc := tree.NewValuesClause($3)
        $$ = &tree.Insert{
            Accounts: $1,
            Rows: tree.NewSelect(vc, nil, nil),
        }
    }
|   select_stmt
    {
        $$ = &tree.Insert{
            Rows: $1,
        }
    }
|   ACCOUNTS '(' accounts_list ')' select_stmt
   {
        $$ = &tree.Insert{
            Accounts: $3,
	    Rows: $5,
        }
    }
|   '(' insert_column_list ')' accounts_opt VALUES values_list
    {
        vc := tree.NewValuesClause($6)
        $$ = &tree.Insert{
            Columns: $2,
            Accounts: $4,
            Rows: tree.NewSelect(vc, nil, nil),
        }
    }
|   '(' ')' accounts_opt VALUES values_list
    {
        vc := tree.NewValuesClause($5)
        $$ = &tree.Insert{
            Accounts: $3,
            Rows: tree.NewSelect(vc, nil, nil),
        }
    }
|   '(' insert_column_list ')' accounts_opt select_stmt
    {
        $$ = &tree.Insert{
            Columns: $2,
            Accounts: $4,
            Rows: $5,
        }
    }
|   accounts_opt SET set_value_list
    {
        if $3 == nil {
            yylex.Error("the set list of insert can not be empty")
            return 1
        }
        var identList tree.IdentifierList
        var valueList tree.Exprs
        for _, a := range $3 {
            identList = append(identList, a.Column)
            valueList = append(valueList, a.Expr)
        }
        vc := tree.NewValuesClause([]tree.Exprs{valueList})
        $$ = &tree.Insert{
            Columns: identList,
            Accounts: $1,
            Rows: tree.NewSelect(vc, nil, nil),
        }
    }

on_duplicate_key_update_opt:
    {
		$$ = []*tree.UpdateExpr{}
    }
|   ON DUPLICATE KEY UPDATE update_list
    {
      	$$ = $5
    }

set_value_list:
    {
        $$ = nil
    }
|    set_value
    {
        $$ = []*tree.Assignment{$1}
    }
|    set_value_list ',' set_value
    {
        $$ = append($1, $3)
    }

set_value:
    insert_column '=' expr_or_default
    {
        $$ = &tree.Assignment{
            Column: tree.Identifier($1),
            Expr: $3,
        }
    }

insert_column_list:
    insert_column
    {
        $$ = tree.IdentifierList{tree.Identifier($1)}
    }
|   insert_column_list ',' insert_column
    {
        $$ = append($1, tree.Identifier($3))
    }

insert_column:
    ident
    {
        $$ = $1.Compare()
    }
|   ident '.' ident
    {
        $$ = $3.Compare()
    }

values_list:
    row_value
    {
        $$ = []tree.Exprs{$1}
    }
|   values_list ',' row_value
    {
        $$ = append($1, $3)
    }

row_value:
    row_opt '(' data_opt ')'
    {
        $$ = $3
    }

row_opt:
    {}
|    ROW

data_opt:
    {
        $$ = nil
    }
|   data_values

data_values:
    expr_or_default
    {
        $$ = tree.Exprs{$1}
    }
|   data_values ',' expr_or_default
    {
        $$ = append($1, $3)
    }

expr_or_default:
    expression
|   DEFAULT
    {
        $$ = &tree.DefaultVal{}
    }

partition_clause_opt:
    {
        $$ = nil
    }
|   PARTITION '(' partition_id_list ')'
    {
        $$ = $3
    }

partition_id_list:
    ident
    {
        $$ = tree.IdentifierList{tree.Identifier($1.Compare())}
    }
|   partition_id_list ',' ident
    {
        $$ = append($1 , tree.Identifier($3.Compare()))
    }

into_table_name:
    INTO table_name
    {
        $$ = $2
    }
|   table_name
    {
        $$ = $1
    }

export_data_param_opt:
    {
        $$ = nil
    }
|   INTO OUTFILE STRING export_fields export_lines_opt header_opt max_file_size_opt force_quote_opt
    {
        $$ = &tree.ExportParam{
            Outfile:    true,
            FilePath :  $3,
            Fields:     $4,
            Lines:      $5,
            Header:     $6,
            MaxFileSize:uint64($7)*1024,
            ForceQuote: $8,
        }
    }

export_fields:
    {
        $$ = &tree.Fields{
            Terminated: ",",
            EnclosedBy: '"',
        }
    }
|   FIELDS TERMINATED BY STRING
    {
        $$ = &tree.Fields{
            Terminated: $4,
            EnclosedBy: '"',
        }
    }
|   FIELDS TERMINATED BY STRING ENCLOSED BY field_terminator
    {
        str := $7
        if str != "\\" && len(str) > 1 {
            yylex.Error("export1 error field terminator")
            return 1
        }
        var b byte
        if len(str) != 0 {
           b = byte(str[0])
        } else {
           b = 0
        }
        $$ = &tree.Fields{
            Terminated: $4,
            EnclosedBy: b,
        }
    }
|   FIELDS ENCLOSED BY field_terminator
    {
        str := $4
        if str != "\\" && len(str) > 1 {
            yylex.Error("export2 error field terminator")
            return 1
        }
        var b byte
        if len(str) != 0 {
           b = byte(str[0])
        } else {
           b = 0
        }
        $$ = &tree.Fields{
            Terminated: ",",
            EnclosedBy: b,
        }
    }

export_lines_opt:
    {
        $$ = &tree.Lines{
            TerminatedBy: "\n",
        }
    }
|   LINES lines_terminated_opt
    {
        $$ = &tree.Lines{
            TerminatedBy: $2,
        }
    }

header_opt:
    {
        $$ = true
    }
|   HEADER STRING
    {
        str := strings.ToLower($2)
        if str == "true" {
            $$ = true
        } else if str == "false" {
            $$ = false
        } else {
            yylex.Error("error header flag")
            return 1
        }
    }

max_file_size_opt:
    {
        $$ = 0
    }
|   MAX_FILE_SIZE INTEGRAL
    {
        $$ = $2.(int64)
    }

force_quote_opt:
    {
        $$ = []string{}
    }
|   FORCE_QUOTE '(' force_quote_list ')'
    {
        $$ = $3
    }


force_quote_list:
    ident
    {
        $$ = make([]string, 0, 4)
        $$ = append($$, $1.Compare())
    }
|   force_quote_list ',' ident
    {
        $$ = append($1, $3.Compare())
    }

select_stmt:
    select_no_parens
|   select_with_parens
    {
        $$ = &tree.Select{Select: $1}
    }

select_no_parens:
    simple_select order_by_opt limit_opt export_data_param_opt // select_lock_opt
    {
        $$ = &tree.Select{Select: $1, OrderBy: $2, Limit: $3, Ep: $4}
    }
|   select_with_parens order_by_clause export_data_param_opt
    {
        $$ = &tree.Select{Select: $1, OrderBy: $2, Ep: $3}
    }
|   select_with_parens order_by_opt limit_clause export_data_param_opt
    {
        $$ = &tree.Select{Select: $1, OrderBy: $2, Limit: $3, Ep: $4}
    }
|    with_clause simple_select order_by_opt limit_opt export_data_param_opt // select_lock_opt
    {
        $$ = &tree.Select{Select: $2, OrderBy: $3, Limit: $4, Ep: $5, With: $1}
    }
|   with_clause select_with_parens order_by_clause export_data_param_opt
    {
        $$ = &tree.Select{Select: $2, OrderBy: $3, Ep: $4, With: $1}
    }
|   with_clause select_with_parens order_by_opt limit_clause export_data_param_opt
    {
        $$ = &tree.Select{Select: $2, OrderBy: $3, Limit: $4, Ep: $5, With: $1}
    }

with_clause:
    WITH cte_list
    {
        $$ = &tree.With{
            IsRecursive: false,
            CTEs: $2,
        }
    }
|    WITH RECURSIVE cte_list
    {
        $$ = &tree.With{
            IsRecursive: true,
            CTEs: $3,
        }
    }

cte_list:
    common_table_expr
    {
        $$ = []*tree.CTE{$1}
    }
|    cte_list ',' common_table_expr
    {
        $$ = append($1, $3)
    }

common_table_expr:
    ident column_list_opt AS '(' stmt ')'
    {
        $$ = &tree.CTE{
            Name: &tree.AliasClause{Alias: tree.Identifier($1.Compare()), Cols: $2},
            Stmt: $5,
        }
    }

column_list_opt:
    {
        $$ = nil
    }
|    '(' column_list ')'
    {
        $$ = $2
    }

limit_opt:
    {
        $$ = nil
    }
|   limit_clause
    {
        $$ = $1
    }

limit_clause:
    LIMIT expression
    {
        $$ = &tree.Limit{Count: $2}
    }
|   LIMIT expression ',' expression
    {
        $$ = &tree.Limit{Offset: $2, Count: $4}
    }
|   LIMIT expression OFFSET expression
    {
        $$ = &tree.Limit{Offset: $4, Count: $2}
    }

order_by_opt:
    {
        $$ = nil
    }
|   order_by_clause
    {
        $$ = $1
    }

order_by_clause:
    ORDER BY order_list
    {
        $$ = $3
    }

order_list:
    order
    {
        $$ = tree.OrderBy{$1}
    }
|   order_list ',' order
    {
        $$ = append($1, $3)
    }

order:
    expression asc_desc_opt nulls_first_last_opt
    {
        $$ = &tree.Order{Expr: $1, Direction: $2, NullsPosition: $3}
    }

asc_desc_opt:
    {
        $$ = tree.DefaultDirection
    }
|   ASC
    {
        $$ = tree.Ascending
    }
|   DESC
    {
        $$ = tree.Descending
    }

nulls_first_last_opt:
    {
        $$ = tree.DefaultNullsPosition
    }
|   NULLS FIRST
    {
        $$ = tree.NullsFirst
    }
|   NULLS LAST
    {
        $$ = tree.NullsLast
    }

select_with_parens:
    '(' select_no_parens ')'
    {
        $$ = &tree.ParenSelect{Select: $2}
    }
|   '(' select_with_parens ')'
    {
        $$ = &tree.ParenSelect{Select: &tree.Select{Select: $2}}
    }
|   '(' values_stmt ')'
    {
        valuesStmt := $2.(*tree.ValuesStatement);
        $$ = &tree.ParenSelect{Select: &tree.Select {
            Select: &tree.ValuesClause {
                Rows: valuesStmt.Rows,
                RowWord: true,
            },
            OrderBy: valuesStmt.OrderBy,
            Limit:   valuesStmt.Limit,
        }}
    }

simple_select:
    simple_select_clause
    {
        $$ = $1
    }
|   simple_select union_op simple_select_clause
    {
        $$ = &tree.UnionClause{
            Type: $2.Type,
            Left: $1,
            Right: $3,
            All: $2.All,
            Distinct: $2.Distinct,
        }
    }
|   select_with_parens union_op simple_select_clause
    {
        $$ = &tree.UnionClause{
            Type: $2.Type,
            Left: $1,
            Right: $3,
            All: $2.All,
            Distinct: $2.Distinct,
        }
    }
|   simple_select union_op select_with_parens
    {
        $$ = &tree.UnionClause{
            Type: $2.Type,
            Left: $1,
            Right: $3,
            All: $2.All,
            Distinct: $2.Distinct,
        }
    }
|   select_with_parens union_op select_with_parens
    {
        $$ = &tree.UnionClause{
            Type: $2.Type,
            Left: $1,
            Right: $3,
            All: $2.All,
            Distinct: $2.Distinct,
        }
    }

union_op:
    UNION
    {
        $$ = &tree.UnionTypeRecord{
            Type: tree.UNION,
            All: false,
            Distinct: false,
        }
    }
|   UNION ALL
    {
        $$ = &tree.UnionTypeRecord{
            Type: tree.UNION,
            All: true,
            Distinct: false,
        }
    }
|   UNION DISTINCT
    {
        $$ = &tree.UnionTypeRecord{
            Type: tree.UNION,
            All: false,
            Distinct: true,
        }
    }
|
    EXCEPT
    {
        $$ = &tree.UnionTypeRecord{
            Type: tree.EXCEPT,
            All: false,
            Distinct: false,
        }
    }
|   EXCEPT ALL
    {
        $$ = &tree.UnionTypeRecord{
            Type: tree.EXCEPT,
            All: true,
            Distinct: false,
        }
    }
|   EXCEPT DISTINCT
    {
        $$ = &tree.UnionTypeRecord{
            Type: tree.EXCEPT,
            All: false,
            Distinct: true,
        }
    }
|    INTERSECT
    {
        $$ = &tree.UnionTypeRecord{
            Type: tree.INTERSECT,
            All: false,
            Distinct: false,
        }
    }
|   INTERSECT ALL
    {
        $$ = &tree.UnionTypeRecord{
            Type: tree.INTERSECT,
            All: true,
            Distinct: false,
        }
    }
|   INTERSECT DISTINCT
    {
        $$ = &tree.UnionTypeRecord{
            Type: tree.INTERSECT,
            All: false,
            Distinct: true,
        }
    }
|    MINUS
    {
        $$ = &tree.UnionTypeRecord{
            Type: tree.UT_MINUS,
            All: false,
            Distinct: false,
        }
    }
|   MINUS ALL
    {
        $$ = &tree.UnionTypeRecord{
            Type: tree.UT_MINUS,
            All: true,
            Distinct: false,
        }
    }
|    MINUS DISTINCT
    {
        $$ = &tree.UnionTypeRecord{
            Type: tree.UT_MINUS,
            All: false,
            Distinct: true,
        }
    }

simple_select_clause:
    SELECT distinct_opt select_expression_list from_opt where_expression_opt group_by_opt having_opt
    {
        $$ = &tree.SelectClause{
            Distinct: $2,
            Exprs: $3,
            From: $4,
            Where: $5,
            GroupBy: $6,
            Having: $7,
        }
    }
|    SELECT select_option_opt select_expression_list from_opt where_expression_opt group_by_opt having_opt
    {
        $$ = &tree.SelectClause{
            Distinct: false,
            Exprs: $3,
            From: $4,
            Where: $5,
            GroupBy: $6,
            Having: $7,
            Option: $2,
        }
    }

select_option_opt:
    SQL_SMALL_RESULT
    {
    	$$ = strings.ToLower($1)
    }
|	SQL_BIG_RESULT
	{
       $$ = strings.ToLower($1)
    }
|   SQL_BUFFER_RESULT
	{
    	$$ = strings.ToLower($1)
    }

distinct_opt:
    {
        $$ = false
    }
|   ALL
    {
        $$ = false
    }
|   distinct_keyword
    {
        $$ = true
    }

distinct_keyword:
    DISTINCT
|   DISTINCTROW

having_opt:
    {
        $$ = nil
    }
|   HAVING expression
    {
        $$ = &tree.Where{Type: tree.AstHaving, Expr: $2}
    }

group_by_opt:
    {
        $$ = nil
    }
|   GROUP BY expression_list
    {
        $$ = tree.GroupBy($3)
    }

where_expression_opt:
    {
        $$ = nil
    }
|   WHERE expression
    {
        $$ = &tree.Where{Type: tree.AstWhere, Expr: $2}
    }

select_expression_list:
    select_expression
    {
        $$ = tree.SelectExprs{$1}
    }
|   select_expression_list ',' select_expression
    {
        $$ = append($1, $3)
    }

select_expression:
    '*' %prec '*'
    {
        $$ = tree.SelectExpr{Expr: tree.StarExpr()}
    }
|   expression as_name_opt
    {
    	$2.SetConfig(0)
        $$ = tree.SelectExpr{Expr: $1, As: $2}
    }
|   ident '.' '*' %prec '*'
    {
        $$ = tree.SelectExpr{Expr: tree.SetUnresolvedNameWithStar($1.Compare())}
    }
|   ident '.' ident '.' '*' %prec '*'
    {
        $$ = tree.SelectExpr{Expr: tree.SetUnresolvedNameWithStar($3.Compare(), $1.Compare())}
    }

from_opt:
    {
        prefix := tree.ObjectNamePrefix{ExplicitSchema: false}
        tn := tree.NewTableName(tree.Identifier(""), prefix)
        $$ = &tree.From{
            Tables: tree.TableExprs{&tree.AliasedTableExpr{Expr: tn}},
        }
    }
|   from_clause
    {
        $$ = $1
    }

from_clause:
    FROM table_references
    {
        $$ = &tree.From{
            Tables: tree.TableExprs{$2},
        }
    }

table_references:
    escaped_table_reference
   	{
   		if t, ok := $1.(*tree.JoinTableExpr); ok {
   			$$ = t
   		} else {
   			$$ = &tree.JoinTableExpr{Left: $1, Right: nil, JoinType: tree.JOIN_TYPE_CROSS}
   		}
    }
|   table_references ',' escaped_table_reference
    {
        $$ = &tree.JoinTableExpr{Left: $1, Right: $3, JoinType: tree.JOIN_TYPE_CROSS}
    }

escaped_table_reference:
    table_reference %prec LOWER_THAN_SET

table_reference:
    table_factor
|   join_table
	{
		$$ = $1
	}

join_table:
    table_reference inner_join table_factor join_condition_opt
    {
        $$ = &tree.JoinTableExpr{
            Left: $1,
            JoinType: $2,
            Right: $3,
            Cond: $4,
        }
    }
|   table_reference straight_join table_factor on_expression_opt
    {
        $$ = &tree.JoinTableExpr{
            Left: $1,
            JoinType: $2,
            Right: $3,
            Cond: $4,
        }
    }
|   table_reference outer_join table_factor join_condition
    {
        $$ = &tree.JoinTableExpr{
            Left: $1,
            JoinType: $2,
            Right: $3,
            Cond: $4,
        }
    }
|   table_reference natural_join table_factor
    {
        $$ = &tree.JoinTableExpr{
            Left: $1,
            JoinType: $2,
            Right: $3,
        }
    }

natural_join:
    NATURAL JOIN
    {
        $$ = tree.JOIN_TYPE_NATURAL
    }
|   NATURAL outer_join
    {
        if $2 == tree.JOIN_TYPE_LEFT {
            $$ = tree.JOIN_TYPE_NATURAL_LEFT
        } else {
            $$ = tree.JOIN_TYPE_NATURAL_RIGHT
        }
    }

outer_join:
    LEFT JOIN
    {
        $$ = tree.JOIN_TYPE_LEFT
    }
|   LEFT OUTER JOIN
    {
        $$ = tree.JOIN_TYPE_LEFT
    }
|   RIGHT JOIN
    {
        $$ = tree.JOIN_TYPE_RIGHT
    }
|   RIGHT OUTER JOIN
    {
        $$ = tree.JOIN_TYPE_RIGHT
    }

values_stmt:
    VALUES row_constructor_list order_by_opt limit_opt
    {
        $$ = &tree.ValuesStatement{
            Rows: $2,
            OrderBy: $3,
            Limit: $4,
        }
    }

row_constructor_list:
    row_constructor
    {
        $$ = []tree.Exprs{$1}
    }
|   row_constructor_list ',' row_constructor
    {
        $$ = append($1, $3)
    }

row_constructor:
    ROW '(' data_values ')'
    {
        $$ = $3
    }

on_expression_opt:
    %prec JOIN
    {
        $$ = nil
    }
|   ON expression
    {
        $$ = &tree.OnJoinCond{Expr: $2}
    }

straight_join:
    STRAIGHT_JOIN
    {
        $$ = tree.JOIN_TYPE_STRAIGHT
    }

inner_join:
    JOIN
    {
        $$ = tree.JOIN_TYPE_INNER
    }
|   INNER JOIN
    {
        $$ = tree.JOIN_TYPE_INNER
    }
|   CROSS JOIN
    {
        $$ = tree.JOIN_TYPE_CROSS
    }

join_condition_opt:
    %prec JOIN
    {
        $$ = nil
    }
|   join_condition
    {
        $$ = $1
    }

join_condition:
    ON expression
    {
        $$ = &tree.OnJoinCond{Expr: $2}
    }
|   USING '(' column_list ')'
    {
        $$ = &tree.UsingJoinCond{Cols: $3}
    }

column_list:
    ident
    {
        $$ = tree.IdentifierList{tree.Identifier($1.Compare())}
    }
|   column_list ',' ident
    {
        $$ = append($1, tree.Identifier($3.Compare()))
    }

table_factor:
    aliased_table_name
    {
        $$ = $1
    }
|   table_subquery as_opt_id column_list_opt
    {
        $$ = &tree.AliasedTableExpr{
            Expr: $1,
            As: tree.AliasClause{
                Alias: tree.Identifier($2),
                Cols: $3,
            },
        }
    }
|   table_function as_opt_id
    {
        if $2 != "" {
            $$ = &tree.AliasedTableExpr{
                Expr: $1,
                As: tree.AliasClause{
                    Alias: tree.Identifier($2),
                },
            }
        } else {
            $$ = $1
        }
    }
|   '(' table_references ')'
	{
		$$ = $2
	}

table_subquery:
    select_with_parens %prec SUBQUERY_AS_EXPR
    {
    	$$ = &tree.ParenTableExpr{Expr: $1.(*tree.ParenSelect).Select}
    }

table_function:
    ident '(' expression_list_opt ')'
    {
        name := tree.SetUnresolvedName(strings.ToLower($1.Compare()))
        $$ = &tree.TableFunction{
       	    Func: &tree.FuncExpr{
        	Func: tree.FuncName2ResolvableFunctionReference(name),
        	Exprs: $3,
        	Type: tree.FUNC_TYPE_TABLE,
            },
        }
    }

aliased_table_name:
    table_name as_opt_id index_hint_list_opt
    {
        $$ = &tree.AliasedTableExpr{
            Expr: $1,
            As: tree.AliasClause{
                Alias: tree.Identifier($2),
            },
            IndexHints: $3,
        }
    }

index_hint_list_opt:
	{
		$$ = nil
	}
|	index_hint_list

index_hint_list:
	index_hint
	{
		$$ = []*tree.IndexHint{$1}
	}
|	index_hint_list index_hint
	{
		$$ = append($1, $2)
	}

index_hint:
	index_hint_type index_hint_scope '(' index_name_list ')'
	{
		$$ = &tree.IndexHint{
			IndexNames: $4,
			HintType: $1,
			HintScope: $2,
		}
	}

index_hint_type:
	USE key_or_index
	{
		$$ = tree.HintUse
	}
|	IGNORE key_or_index
	{
		$$ = tree.HintIgnore
	}
|	FORCE key_or_index
	{
		$$ = tree.HintForce
	}

index_hint_scope:
	{
		$$ = tree.HintForScan
	}
|	FOR JOIN
	{
		$$ = tree.HintForJoin
	}
|	FOR ORDER BY
	{
		$$ = tree.HintForOrderBy
	}
|	FOR GROUP BY
	{
		$$ = tree.HintForGroupBy
	}

index_name_list:
	{
		$$ = nil
	}
|	ident
	{
		$$ = []string{$1.Compare()}
	}
|	index_name_list ',' ident
	{
		$$ = append($1, $3.Compare())
	}
|	PRIMARY
	{
		$$ = []string{$1}
	}
|	index_name_list ',' PRIMARY
	{
		$$ = append($1, $3)
	}

as_opt_id:
    {
        $$ = ""
    }
|   table_alias
    {
        $$ = $1
    }
|   AS table_alias
    {
        $$ = $2
    }

table_alias:
    ident
    {
    	$$ = $1.Compare()
    }
|   STRING

as_name_opt:
    {
        $$ = tree.NewCStr("", yylex.(*Lexer).lower)
    }
|   ident
    {
        $$ = $1
    }
|   AS ident
    {
        $$ = $2
    }
|   STRING
    {
        $$ = tree.NewCStr($1, yylex.(*Lexer).lower)
    }
|   AS STRING
    {
        $$ = tree.NewCStr($2, yylex.(*Lexer).lower)
    }

stmt_name:
    ident
    {
    	$$ = $1.Compare()
    }

//table_id:
//    id_or_var
//|   non_reserved_keyword

//id_or_var:
//    ID
//|	QUOTE_ID
//|   AT_ID
//|   AT_AT_ID

create_stmt:
    create_ddl_stmt
|   create_role_stmt
|   create_user_stmt
|   create_account_stmt
|   create_publication_stmt

create_ddl_stmt:
    create_table_stmt
|   create_database_stmt
|   create_index_stmt
|    create_view_stmt
|   create_function_stmt
|   create_extension_stmt

create_extension_stmt:
    CREATE EXTENSION extension_lang AS extension_name FILE STRING
    {
        $$ = &tree.CreateExtension{
            Language: $3,
            Name: tree.Identifier($5),
            Filename: tree.Identifier($7),
        }
    }

extension_lang:
    ident
    {
        $$ = $1.Compare()
    }

extension_name:
    ident
    {
        $$ = $1.Compare()
    }


create_function_stmt:
    CREATE FUNCTION func_name '(' func_args_list_opt ')' RETURNS func_return LANGUAGE func_lang AS STRING 
    {
        $$ = &tree.CreateFunction{
            Name: $3,
            Args: $5,
            ReturnType: $8,
            Language: $10,
            Body: $12,
        }
    }

func_name:
    ident
    {
        prefix := tree.ObjectNamePrefix{ExplicitSchema: false}
        $$ = tree.NewFuncName(tree.Identifier($1.Compare()), prefix)
    }
|   ident '.' ident
    {
        prefix := tree.ObjectNamePrefix{SchemaName: tree.Identifier($1.Compare()), ExplicitSchema: true}
        $$ = tree.NewFuncName(tree.Identifier($3.Compare()), prefix)
    }

func_args_list_opt:
    {
        $$ = tree.FunctionArgs(nil)
    }
|   func_args_list

func_args_list:
    func_arg
    {
        $$ = tree.FunctionArgs{$1}
    }
|   func_args_list ',' func_arg
    {
        $$ = append($1, $3)
    }

func_arg:
    func_arg_decl
    {
        $$ = tree.FunctionArg($1)
    }

func_arg_decl:
    column_type
    {
        $$ = tree.NewFunctionArgDecl(nil, $1, nil)
    }
|   column_name column_type
    {
        $$ = tree.NewFunctionArgDecl($1, $2, nil)
    }
|   column_name column_type DEFAULT literal
    {
        $$ = tree.NewFunctionArgDecl($1, $2, $4)
    }

func_lang:
    ident
    {
        $$ = $1.Compare()
    }

func_return:
    column_type
    {
        $$ = tree.NewReturnType($1)
    }

create_view_stmt:
    CREATE VIEW not_exists_opt table_name column_list_opt AS select_stmt
    {
        $$ = &tree.CreateView{
            Name: $4,
            ColNames: $5,
            AsSource: $7,
            IfNotExists: $3,
        }
    }

create_account_stmt:
    CREATE ACCOUNT not_exists_opt account_name account_auth_option account_status_option account_comment_opt
    {
   		$$ = &tree.CreateAccount{
        	IfNotExists:$3,
            Name:$4,
            AuthOption:$5,
            StatusOption:$6,
            Comment:$7,
    	}
    }

account_name:
    ident
    {
    	$$ = $1.Compare()
    }

account_auth_option:
    ADMIN_NAME equal_opt account_admin_name account_identified
    {
    $$ = tree.AccountAuthOption{
        Equal:$2,
        AdminName:$3,
        IdentifiedType:$4,
    }
    }

account_admin_name:
    STRING
    {
    	$$ = $1
    }
|	ident
	{
		$$ = $1.Compare()
	}

account_identified:
    IDENTIFIED BY STRING
    {
    $$ = tree.AccountIdentified{
        Typ: tree.AccountIdentifiedByPassword,
        Str: $3,
    }
    }
|   IDENTIFIED BY RANDOM PASSWORD
    {
    $$ = tree.AccountIdentified{
        Typ: tree.AccountIdentifiedByRandomPassword,
    }
    }
|   IDENTIFIED WITH STRING
    {
    $$ = tree.AccountIdentified{
        Typ: tree.AccountIdentifiedWithSSL,
        Str: $3,
    }
    }

account_status_option:
    {
        $$ = tree.AccountStatus{
        Exist: false,
    }
    }
|   OPEN
    {
    $$ = tree.AccountStatus{
        Exist: true,
        Option: tree.AccountStatusOpen,
    }
    }
|   SUSPEND
    {
    $$ = tree.AccountStatus{
        Exist: true,
        Option: tree.AccountStatusSuspend,
    }
    }

account_comment_opt:
    {
        $$ = tree.AccountComment{
        Exist: false,
    }
    }
|   COMMENT_KEYWORD STRING
    {
    $$ = tree.AccountComment{
        Exist: true,
        Comment: $2,
    }
    }

create_user_stmt:
    CREATE USER not_exists_opt user_spec_list_of_create_user default_role_opt pwd_or_lck_opt user_comment_or_attribute_opt
    {
        $$ = &tree.CreateUser{
            IfNotExists: $3,
            Users: $4,
            Role: $5,
            MiscOpt: $6,
            CommentOrAttribute: $7,
        }
    }

create_publication_stmt:
    CREATE PUBLICATION not_exists_opt ident DATABASE ident accounts_without_parenthesis_opt comment_opt
    {
	$$ = &tree.CreatePublication{
	    IfNotExists: $3,
	    Name: tree.Identifier($4.Compare()),
	    Database: tree.Identifier($6.Compare()),
	    Accounts: $7,
	    Comment: $8,
	}
    }

comment_opt:
    {
    	$$ = ""
    }
    | COMMENT_KEYWORD STRING
    {
    	$$ = $2
    }

alter_publication_stmt:
ALTER PUBLICATION exists_opt ident alter_publication_accounts_opt comment_opt
    {
	$$ = &tree.AlterPublication{
	    IfExists: $3,
	    Name: tree.Identifier($4.Compare()),
	    AccountsSet: $5,
	    Comment: $6,
	}
    }

alter_publication_accounts_opt:
    {
	$$ = nil
    }
    | ACCOUNT ALL
    {
	$$ = &tree.AccountsSetOption{
	    All: true,
	}
    }
    | ACCOUNT accounts_list
    {
    	$$ = &tree.AccountsSetOption{
	    SetAccounts: $2,
	}
    }
    | ACCOUNT ADD accounts_list
    {
    	$$ = &tree.AccountsSetOption{
	    AddAccounts: $3,
	}
    }
    | ACCOUNT DROP accounts_list
    {
    	$$ = &tree.AccountsSetOption{
	    DropAccounts: $3,
	}
    }


drop_publication_stmt:
DROP PUBLICATION exists_opt ident
    {
	$$ = &tree.DropPublication{
	    IfExists: $3,
	    Name: tree.Identifier($4.Compare()),
	}
    }

account_role_name:
    ident
    {
   		$$ = $1.Compare()
    }

user_comment_or_attribute_opt:
    {
        $$ = tree.AccountCommentOrAttribute{
            Exist: false,
        }
    }
|   COMMENT_KEYWORD STRING
    {
    $$ = tree.AccountCommentOrAttribute{
        Exist: true,
        IsComment: true,
        Str: $2,
    }
    }
|   ATTRIBUTE STRING
    {
    $$ = tree.AccountCommentOrAttribute{
        Exist: true,
        IsComment: false,
        Str: $2,
    }
    }

//conn_options:
//    {
//        $$ = nil
//    }
//|   WITH conn_option_list
//    {
//        $$ = $2
//    }
//
//conn_option_list:
//    conn_option
//    {
//        $$ = []tree.ResourceOption{$1}
//    }
//|   conn_option_list conn_option
//    {
//        $$ = append($1, $2)
//    }
//
//conn_option:
//    MAX_QUERIES_PER_HOUR INTEGRAL
//    {
//        $$ = &tree.ResourceOptionMaxQueriesPerHour{Count: $2.(int64)}
//    }
//|   MAX_UPDATES_PER_HOUR INTEGRAL
//    {
//        $$ = &tree.ResourceOptionMaxUpdatesPerHour{Count: $2.(int64)}
//    }
//|   MAX_CONNECTIONS_PER_HOUR INTEGRAL
//    {
//        $$ = &tree.ResourceOptionMaxConnectionPerHour{Count: $2.(int64)}
//    }
//|   MAX_USER_CONNECTIONS INTEGRAL
//    {
//        $$ = &tree.ResourceOptionMaxUserConnections{Count: $2.(int64)}
//    }


//require_clause_opt:
//    {
//        $$ = nil
//    }
//|   require_clause
//
//require_clause:
//    REQUIRE NONE
//    {
//        t := &tree.TlsOptionNone{}
//        $$ = []tree.TlsOption{t}
//    }
//|   REQUIRE SSL
//    {
//        t := &tree.TlsOptionSSL{}
//        $$ = []tree.TlsOption{t}
//    }
//|   REQUIRE X509
//    {
//        t := &tree.TlsOptionX509{}
//        $$ = []tree.TlsOption{t}
//    }
//|   REQUIRE require_list
//    {
//        $$ = $2
//    }
//
//require_list:
//    require_elem
//    {
//        $$ = []tree.TlsOption{$1}
//    }
//|   require_list AND require_elem
//    {
//        $$ = append($1, $3)
//    }
//|   require_list require_elem
//    {
//        $$ = append($1, $2)
//    }
//
//require_elem:
//    ISSUER STRING
//    {
//        $$ = &tree.TlsOptionIssuer{Issuer: $2}
//    }
//|   SUBJECT STRING
//    {
//        $$ = &tree.TlsOptionSubject{Subject: $2}
//    }
//|   CIPHER STRING
//    {
//        $$ = &tree.TlsOptionCipher{Cipher: $2}
//    }
//|   SAN STRING
//    {
//        $$ = &tree.TlsOptionSan{San: $2}
//    }
user_spec_list_of_create_user:
    user_spec_with_identified
    {
        $$ = []*tree.User{$1}
    }
|   user_spec_list_of_create_user ',' user_spec_with_identified
    {
        $$ = append($1, $3)
    }

user_spec_with_identified:
    user_name user_identified
    {
        $$ = &tree.User{
            Username: $1.Username,
            Hostname: $1.Hostname,
            AuthOption: $2,
        }
    }

user_spec_list:
    user_spec
    {
        $$ = []*tree.User{$1}
    }
|   user_spec_list ',' user_spec
    {
        $$ = append($1, $3)
    }

user_spec:
    user_name user_identified_opt
    {
        $$ = &tree.User{
            Username: $1.Username,
            Hostname: $1.Hostname,
            AuthOption: $2,
        }
    }

user_name:
    name_string
    {
        $$ = &tree.UsernameRecord{Username: $1, Hostname: "%"}
    }
|   name_string '@' name_string
    {
        $$ = &tree.UsernameRecord{Username: $1, Hostname: $3}
    }
|   name_string AT_ID
    {
        $$ = &tree.UsernameRecord{Username: $1, Hostname: $2}
    }

user_identified_opt:
    {
        $$ = nil
    }
|   user_identified
    {
        $$ = $1
    }

user_identified:
    IDENTIFIED BY STRING
    {
    $$ = &tree.AccountIdentified{
        Typ: tree.AccountIdentifiedByPassword,
        Str: $3,
    }
    }
|   IDENTIFIED BY RANDOM PASSWORD
    {
    $$ = &tree.AccountIdentified{
        Typ: tree.AccountIdentifiedByRandomPassword,
    }
    }
|   IDENTIFIED WITH STRING
    {
    $$ = &tree.AccountIdentified{
        Typ: tree.AccountIdentifiedWithSSL,
        Str: $3,
    }
    }

name_string:
    ident
    {
    	$$ = $1.Compare()
    }
|   STRING

create_role_stmt:
    CREATE ROLE not_exists_opt role_spec_list
    {
        $$ = &tree.CreateRole{
            IfNotExists: $3,
            Roles: $4,
        }
    }

role_spec_list:
    role_spec
    {
        $$ = []*tree.Role{$1}
    }
|   role_spec_list ',' role_spec
    {
        $$ = append($1, $3)
    }

role_spec:
    role_name
    {
        $$ = &tree.Role{UserName: $1.Compare()}
    }
//|   name_string '@' name_string
//    {
//        $$ = &tree.Role{UserName: $1, HostName: $3}
//    }
//|   name_string AT_ID
//    {
//        $$ = &tree.Role{UserName: $1, HostName: $2}
//    }

role_name:
    ID
	{
		$$ = tree.NewCStr($1, yylex.(*Lexer).lower)
    }
|   QUOTE_ID
	{
		$$ = tree.NewCStr($1, yylex.(*Lexer).lower)
    }
|   STRING
	{
    	$$ = tree.NewCStr($1, yylex.(*Lexer).lower)
    }

index_prefix:
    {
        $$ = tree.INDEX_CATEGORY_NONE
    }
|   FULLTEXT
    {
        $$ = tree.INDEX_CATEGORY_FULLTEXT
    }
|   SPATIAL
    {
        $$ = tree.INDEX_CATEGORY_SPATIAL
    }
|   UNIQUE
    {
        $$ = tree.INDEX_CATEGORY_UNIQUE
    }

create_index_stmt:
    CREATE index_prefix INDEX ident using_opt ON table_name '(' index_column_list ')' index_option_list
    {
        var io *tree.IndexOption = nil
        if $11 == nil && $5 != tree.INDEX_TYPE_INVALID {
            io = &tree.IndexOption{IType: $5}
        } else if $11 != nil{
            io = $11
            io.IType = $5
        }
        $$ = &tree.CreateIndex{
            Name: tree.Identifier($4.Compare()),
            Table: *$7,
            IndexCat: $2,
            KeyParts: $9,
            IndexOption: io,
            MiscOption: nil,
        }
    }

index_option_list:
    {
        $$ = nil
    }
|   index_option_list index_option
    {
        // Merge the options
        if $1 == nil {
            $$ = $2
        } else {
            opt1 := $1
            opt2 := $2
            if len(opt2.Comment) > 0 {
                opt1.Comment = opt2.Comment
            } else if opt2.KeyBlockSize > 0 {
                opt1.KeyBlockSize = opt2.KeyBlockSize
            } else if len(opt2.ParserName) > 0 {
                opt1.ParserName = opt2.ParserName
            } else if opt2.Visible != tree.VISIBLE_TYPE_INVALID {
                opt1.Visible = opt2.Visible
            }
            $$ = opt1
        }
    }

index_option:
    KEY_BLOCK_SIZE equal_opt INTEGRAL
    {
        $$ = &tree.IndexOption{KeyBlockSize: uint64($3.(int64))}
    }
|   COMMENT_KEYWORD STRING
    {
        $$ = &tree.IndexOption{Comment: $2}
    }
|   WITH PARSER ident
    {
        $$ = &tree.IndexOption{ParserName: $3.Compare()}
    }
|   VISIBLE
    {
        $$ = &tree.IndexOption{Visible: tree.VISIBLE_TYPE_VISIBLE}
    }
|   INVISIBLE
    {
        $$ = &tree.IndexOption{Visible: tree.VISIBLE_TYPE_INVISIBLE}
    }

index_column_list:
    index_column
    {
        $$ = []*tree.KeyPart{$1}
    }
|   index_column_list ',' index_column
    {
        $$ = append($1, $3)
    }

index_column:
    column_name length_opt asc_desc_opt
    {
        // Order is parsed but just ignored as MySQL dtree.
        $$ = &tree.KeyPart{ColName: $1, Length: int($2), Direction: $3}
    }
|   '(' expression ')' asc_desc_opt
    {
        $$ = &tree.KeyPart{Expr: $2, Direction: $4}
    }

using_opt:
    {
        $$ = tree.INDEX_TYPE_INVALID
    }
|   USING BTREE
    {
        $$ = tree.INDEX_TYPE_BTREE
    }
|   USING HASH
    {
        $$ = tree.INDEX_TYPE_HASH
    }
|   USING RTREE
    {
        $$ = tree.INDEX_TYPE_RTREE
    }
|    USING BSI
    {
        $$ = tree.INDEX_TYPE_BSI
    }

create_database_stmt:
    CREATE database_or_schema not_exists_opt ident subcription_opt create_option_list_opt
    {
        $$ = &tree.CreateDatabase{
            IfNotExists: $3,
            Name: tree.Identifier($4.Compare()),
            SubscriptionOption: $5,
            CreateOptions: $6,
        }
    }
// CREATE comment_opt database_or_schema comment_opt not_exists_opt ident

subcription_opt:
    {
	$$ = nil
    }
|   FROM account_name PUBLICATION ident
    {
   	$$ = &tree.SubscriptionOption{From: tree.Identifier($2), Publication: tree.Identifier($4.Compare())}
    }


database_or_schema:
    DATABASE
|   SCHEMA

not_exists_opt:
    {
        $$ = false
    }
|   IF NOT EXISTS
    {
        $$ = true
    }

create_option_list_opt:
    {
        $$ = nil
    }
|   create_option_list
    {
        $$ = $1
    }

create_option_list:
    create_option
    {
        $$ = []tree.CreateOption{$1}
    }
|   create_option_list create_option
    {
        $$ = append($1, $2)
    }

create_option:
    default_opt charset_keyword equal_opt charset_name
    {
        $$ = &tree.CreateOptionCharset{IsDefault: $1, Charset: $4}
    }
|   default_opt COLLATE equal_opt collate_name
    {
        $$ = &tree.CreateOptionCollate{IsDefault: $1, Collate: $4}
    }
|   default_opt ENCRYPTION equal_opt STRING
    {
        $$ = &tree.CreateOptionEncryption{Encrypt: $4}
    }

default_opt:
    {
        $$ = false
    }
|   DEFAULT
    {
        $$ = true
    }

create_table_stmt:
    CREATE temporary_opt TABLE not_exists_opt table_name '(' table_elem_list_opt ')' table_option_list_opt partition_by_opt cluster_by_opt
    {
        $$ = &tree.CreateTable {
            Temporary: $2,
            IfNotExists: $4,
            Table: *$5,
            Defs: $7,
            Options: $9,
            PartitionOption: $10,
            ClusterByOption: $11, 
        }
    }
|   CREATE EXTERNAL TABLE not_exists_opt table_name '(' table_elem_list_opt ')' load_param_opt_2
    {
        $$ = &tree.CreateTable {
            IfNotExists: $4,
            Table: *$5,
            Defs: $7,
            Param: $9,
        }
    }
|   CREATE CLUSTER TABLE not_exists_opt table_name '(' table_elem_list_opt ')' table_option_list_opt partition_by_opt cluster_by_opt
    {
        $$ = &tree.CreateTable {
            IsClusterTable: true,
            IfNotExists: $4,
            Table: *$5,
            Defs: $7,
            Options: $9,
            PartitionOption: $10,
            ClusterByOption: $11,
        }
    }
load_param_opt_2:
    load_param_opt tail_param_opt
    {
        $$ = $1
        $$.Tail = $2
    }

load_param_opt:
    INFILE STRING
    {
        $$ = &tree.ExternParam{
            ExParamConst: tree.ExParamConst{
                Filepath: $2,
                CompressType: tree.AUTO,
                Format: tree.CSV,
            },
        }
    }
|   INFILE '{' infile_or_s3_params '}'
    {
        $$ = &tree.ExternParam{
            ExParamConst: tree.ExParamConst{
                Option: $3,
            },
        }
    }
|   URL S3OPTION '{' infile_or_s3_params '}'
    {
        $$ = &tree.ExternParam{
            ExParamConst: tree.ExParamConst{
                ScanType: tree.S3,
                Option: $4,
            },
        }
    }

infile_or_s3_params:
    infile_or_s3_param
    {
        $$ = $1
    }
|   infile_or_s3_params ',' infile_or_s3_param
    {
        $$ = append($1, $3...)
    }

infile_or_s3_param:
    {
        $$ = []string{}
    }
|   STRING '=' STRING
    {
        $$ = append($$, $1)
        $$ = append($$, $3)
    }

tail_param_opt:
    load_fields load_lines ignore_lines columns_or_variable_list_opt load_set_spec_opt
    {
        $$ = &tree.TailParameter{
            Fields: $1,
            Lines: $2,
            IgnoredLines: uint64($3),
            ColumnList: $4,
            Assignments: $5,
        }
    }

temporary_opt:
    {
        $$ = false
    }
|   TEMPORARY
    {
        $$ = true
    }

partition_by_opt:
    {
        $$ = nil
    }
|   PARTITION BY partition_method partition_num_opt sub_partition_opt partition_list_opt
    {
        $3.Num = uint64($4)
        $$ = &tree.PartitionOption{
            PartBy: *$3,
            SubPartBy: $5,
            Partitions: $6,
        }
    }

cluster_by_opt:
    {
        $$ = nil
    }
|   CLUSTER BY column_name
    {
        $$ = &tree.ClusterByOption{
            ColumnList : []*tree.UnresolvedName{$3},
        }

    }
    | CLUSTER BY '(' column_name_list ')'
    {
        $$ = &tree.ClusterByOption{
            ColumnList : $4,
        }
    }

sub_partition_opt:
    {
        $$ = nil
    }
|   SUBPARTITION BY sub_partition_method sub_partition_num_opt
    {
        $$ = &tree.PartitionBy{
            IsSubPartition: true,
            PType: $3,
            Num: uint64($4),
        }
    }

partition_list_opt:
    {
        $$ = nil
    }
|   '(' partition_list ')'
    {
        $$ = $2
    }

partition_list:
    partition
    {
        $$ = []*tree.Partition{$1}
    }
|   partition_list ',' partition
    {
        $$ = append($1, $3)
    }

partition:
    PARTITION ident values_opt sub_partition_list_opt
    {
        $$ = &tree.Partition{
            Name: tree.Identifier($2.Compare()),
            Values: $3,
            Options: nil,
            Subs: $4,
        }
    }
|   PARTITION ident values_opt partition_option_list sub_partition_list_opt
    {
        $$ = &tree.Partition{
            Name: tree.Identifier($2.Compare()),
            Values: $3,
            Options: $4,
            Subs: $5,
        }
    }

sub_partition_list_opt:
    {
        $$ = nil
    }
|   '(' sub_partition_list ')'
    {
        $$ = $2
    }

sub_partition_list:
    sub_partition
    {
        $$ = []*tree.SubPartition{$1}
    }
|   sub_partition_list ',' sub_partition
    {
        $$ = append($1, $3)
    }

sub_partition:
    SUBPARTITION ident
    {
        $$ = &tree.SubPartition{
            Name: tree.Identifier($2.Compare()),
            Options: nil,
        }
    }
|   SUBPARTITION ident partition_option_list
    {
        $$ = &tree.SubPartition{
            Name: tree.Identifier($2.Compare()),
            Options: $3,
        }
    }

partition_option_list:
    table_option
    {
        $$ = []tree.TableOption{$1}
    }
|   partition_option_list table_option
    {
        $$ = append($1, $2)
    }

values_opt:
    {
        $$ = nil
    }
|   VALUES LESS THAN MAXVALUE
    {
        expr := tree.NewMaxValue()
        $$ = &tree.ValuesLessThan{ValueList: tree.Exprs{expr}}
    }
|   VALUES LESS THAN '(' expression_list ')'
    {
        $$ = &tree.ValuesLessThan{ValueList: $5}
    }
|   VALUES IN '(' expression_list ')'
    {
    $$ = &tree.ValuesIn{ValueList: $4}
    }

sub_partition_num_opt:
    {
        $$ = 0
    }
|   SUBPARTITIONS INTEGRAL
    {
        res := $2.(int64)
        if res == 0 {
            yylex.Error("partitions can not be 0")
            return 1
        }
        $$ = res
    }

partition_num_opt:
    {
        $$ = 0
    }
|   PARTITIONS INTEGRAL
    {
        res := $2.(int64)
        if res == 0 {
            yylex.Error("partitions can not be 0")
            return 1
        }
        $$ = res
    }

partition_method:
    RANGE '(' bit_expr ')'
    {
        $$ = &tree.PartitionBy{
            PType: &tree.RangeType{
                Expr: $3,
            },
        }
    }
|   RANGE fields_or_columns '(' column_name_list ')'
    {
        $$ = &tree.PartitionBy{
            PType: &tree.RangeType{
                ColumnList: $4,
            },
        }
    }
|   LIST '(' bit_expr ')'
    {
        $$ = &tree.PartitionBy{
            PType: &tree.ListType{
                Expr: $3,
            },
        }
    }
|   LIST fields_or_columns '(' column_name_list ')'
    {
        $$ = &tree.PartitionBy{
            PType: &tree.ListType{
                ColumnList: $4,
            },
        }
    }
|   sub_partition_method

sub_partition_method:
    linear_opt KEY algorithm_opt '(' ')'
    {
        $$ = &tree.PartitionBy{
            PType: &tree.KeyType{
                Linear: $1,
                Algorithm: $3,
            },
        }
    }
|   linear_opt KEY algorithm_opt '(' column_name_list ')'
    {
        $$ = &tree.PartitionBy{
            PType: &tree.KeyType{
                Linear: $1,
                ColumnList: $5,
                Algorithm: $3,
            },
        }
    }
|   linear_opt HASH '(' bit_expr ')'
    {
        $$ = &tree.PartitionBy{
            PType: &tree.HashType{
                Linear: $1,
                Expr: $4,
            },
        }
    }

algorithm_opt:
    {
        $$ = 2
    }
|   ALGORITHM '=' INTEGRAL
    {
        $$ = $3.(int64)
    }

linear_opt:
    {
        $$ = false
    }
|   LINEAR
    {
        $$ = true
    }

table_option_list_opt:
    {
        $$ = nil
    }
|   table_option_list
    {
        $$ = $1
    }

table_option_list:
    table_option
    {
        $$ = []tree.TableOption{$1}
    }
|   table_option_list ',' table_option
    {
        $$ = append($1, $3)
    }
|   table_option_list table_option
    {
        $$ = append($1, $2)
    }

table_option:
    AUTO_INCREMENT equal_opt INTEGRAL
    {
        $$ = tree.NewTableOptionAutoIncrement(uint64($3.(int64)))
    }
|   AVG_ROW_LENGTH equal_opt INTEGRAL
    {
        $$ = tree.NewTableOptionAvgRowLength(uint64($3.(int64)))
    }
|   default_opt charset_keyword equal_opt charset_name
    {
        $$ = tree.NewTableOptionCharset($4)
    }
|   default_opt COLLATE equal_opt charset_name
    {
        $$ = tree.NewTableOptionCollate($4)
    }
|   CHECKSUM equal_opt INTEGRAL
    {
        $$ = tree.NewTableOptionChecksum(uint64($3.(int64)))
    }
|   COMMENT_KEYWORD equal_opt STRING
    {
    	str := util.DealCommentString($3)
        $$ = tree.NewTableOptionComment(str)
    }
|   COMPRESSION equal_opt STRING
    {
        $$ = tree.NewTableOptionCompression($3)
    }
|   CONNECTION equal_opt STRING
    {
        $$ = tree.NewTableOptionConnection($3)
    }
|   DATA DIRECTORY equal_opt STRING
    {
        $$ = tree.NewTableOptionDataDirectory($4)
    }
|   INDEX DIRECTORY equal_opt STRING
    {
        $$ = tree.NewTableOptionIndexDirectory($4)
    }
|   DELAY_KEY_WRITE equal_opt INTEGRAL
    {
        $$ = tree.NewTableOptionDelayKeyWrite(uint64($3.(int64)))
    }
|   ENCRYPTION equal_opt STRING
    {
        $$ = tree.NewTableOptionEncryption($3)
    }
|   ENGINE equal_opt table_alias
    {
        $$ = tree.NewTableOptionEngine($3)
    }
|   KEY_BLOCK_SIZE equal_opt INTEGRAL
    {
        $$ = tree.NewTableOptionKeyBlockSize(uint64($3.(int64)))
    }
|   MAX_ROWS equal_opt INTEGRAL
    {
        $$ = tree.NewTableOptionMaxRows(uint64($3.(int64)))
    }
|   MIN_ROWS equal_opt INTEGRAL
    {
        $$ = tree.NewTableOptionMinRows(uint64($3.(int64)))
    }
|   PACK_KEYS equal_opt INTEGRAL
    {
        $$ = &tree.TableOptionPackKeys{Value: $3.(int64)}
    }
|   PACK_KEYS equal_opt DEFAULT
    {
        $$ = &tree.TableOptionPackKeys{Default: true}
    }
|   PASSWORD equal_opt STRING
    {
        $$ = tree.NewTableOptionPassword($3)
    }
|   ROW_FORMAT equal_opt row_format_options
    {
        $$ = tree.NewTableOptionRowFormat($3)
    }
|   STATS_AUTO_RECALC equal_opt INTEGRAL
    {
        $$ = &tree.TableOptionStatsAutoRecalc{Value: uint64($3.(int64))}
    }
|   STATS_AUTO_RECALC equal_opt DEFAULT
    {
        $$ = &tree.TableOptionStatsAutoRecalc{Default: true}
    }
|   STATS_PERSISTENT equal_opt INTEGRAL
    {
        $$ = &tree.TableOptionStatsPersistent{Value: uint64($3.(int64))}
    }
|   STATS_PERSISTENT equal_opt DEFAULT
    {
        $$ = &tree.TableOptionStatsPersistent{Default: true}
    }
|   STATS_SAMPLE_PAGES equal_opt INTEGRAL
    {
        $$ = &tree.TableOptionStatsSamplePages{Value: uint64($3.(int64))}
    }
|   STATS_SAMPLE_PAGES equal_opt DEFAULT
    {
        $$ = &tree.TableOptionStatsSamplePages{Default: true}
    }
|   TABLESPACE equal_opt ident storage_opt
    {
        $$= tree.NewTableOptionTablespace($3.Compare(), $4)
    }
|   UNION equal_opt '(' table_name_list ')'
    {
        $$= tree.NewTableOptionUnion($4)
    }
|    PROPERTIES '(' properties_list ')'
    {
        $$ = &tree.TableOptionProperties{Preperties: $3}
    }
// |   INSERT_METHOD equal_opt insert_method_options

properties_list:
    property_elem
    {
        $$ = []tree.Property{$1}
    }
|    properties_list ',' property_elem
    {
        $$ = append($1, $3)
    }

property_elem:
    STRING '=' STRING
    {
        $$ = tree.Property{Key: $1, Value: $3}
    }

storage_opt:
    {
        $$ = ""
    }
|   STORAGE DISK
    {
        $$ = " " + $1 + " " + $2
    }
|   STORAGE MEMORY
    {
        $$ = " " + $1 + " " + $2
    }

row_format_options:
    DEFAULT
    {
        $$ = tree.ROW_FORMAT_DEFAULT
    }
|   DYNAMIC
    {
        $$ = tree.ROW_FORMAT_DYNAMIC
    }
|   FIXED
    {
        $$ = tree.ROW_FORMAT_FIXED
    }
|   COMPRESSED
    {
        $$ = tree.ROW_FORMAT_COMPRESSED
    }
|   REDUNDANT
    {
        $$ = tree.ROW_FORMAT_REDUNDANT
    }
|   COMPACT
    {
        $$ = tree.ROW_FORMAT_COMPACT
    }

charset_name:
    name_string
|   BINARY

collate_name:
    name_string
|   BINARY

table_name_list:
    table_name
    {
        $$ = tree.TableNames{$1}
    }
|   table_name_list ',' table_name
    {
        $$ = append($1, $3)
    }

// Accepted patterns:
// <table>
// <schema>.<table>
table_name:
    ident
    {
        prefix := tree.ObjectNamePrefix{ExplicitSchema: false}
        $$ = tree.NewTableName(tree.Identifier($1.Compare()), prefix)
    }
|   ident '.' ident
    {
        prefix := tree.ObjectNamePrefix{SchemaName: tree.Identifier($1.Compare()), ExplicitSchema: true}
        $$ = tree.NewTableName(tree.Identifier($3.Compare()), prefix)
    }

table_elem_list_opt:
    {
        $$ = tree.TableDefs(nil)
    }
|   table_elem_list

table_elem_list:
    table_elem
    {
        $$ = tree.TableDefs{$1}
    }
|   table_elem_list ',' table_elem
    {
        $$ = append($1, $3)
    }

table_elem:
    column_def
    {
        $$ = tree.TableDef($1)
    }
|   constaint_def
    {
        $$ = $1
    }

constaint_def:
    constraint_keyword constraint_elem
    {
        if $1 != "" {
            switch v := $2.(type) {
            case *tree.PrimaryKeyIndex:
                v.Name = $1
            case *tree.ForeignKey:
                v.Name = $1
            }
        }
        $$ = $2
    }
|    constraint_elem
    {
        $$ = $1
    }

constraint_elem:
    PRIMARY KEY index_name_and_type_opt '(' index_column_list ')' index_option_list
    {
         $$ = &tree.PrimaryKeyIndex{
            KeyParts: $5,
            Name: $3[0],
            Empty: $3[1] == "",
            IndexOption: $7,
        }
    }
|    FULLTEXT key_or_index_opt index_name '(' index_column_list ')' index_option_list
    {
        $$ = &tree.FullTextIndex{
            KeyParts: $5,
            Name: $3,
            Empty: true,
            IndexOption: $7,
        }
    }
|    key_or_index not_exists_opt index_name_and_type_opt '(' index_column_list ')' index_option_list
    {
        keyTyp := tree.INDEX_TYPE_INVALID
        if $3[1] != "" {
               t := strings.ToLower($3[1])
            switch t {
            case "zonemap":
                keyTyp = tree.INDEX_TYPE_ZONEMAP
            case "bsi":
                keyTyp = tree.INDEX_TYPE_BSI
            default:
                yylex.Error("Invail the type of index")
                return 1
            }
        }
        $$ = &tree.Index{
            IfNotExists: $2,
            KeyParts: $5,
            Name: $3[0],
            KeyType: keyTyp,
            IndexOption: $7,
        }
    }
|    UNIQUE key_or_index_opt index_name_and_type_opt '(' index_column_list ')' index_option_list
    {
        $$ = &tree.UniqueIndex{
            KeyParts: $5,
            Name: $3[0],
            Empty: $3[1] == "",
            IndexOption: $7,
        }
    }
|    FOREIGN KEY not_exists_opt index_name '(' index_column_list ')' references_def
    {
        $$ = &tree.ForeignKey{
            IfNotExists: $3,
            KeyParts: $6,
            Name: $4,
            Refer: $8,
            Empty: true,
        }
    }
|    CHECK '(' expression ')' enforce_opt
    {
        $$ = &tree.CheckIndex{
            Expr: $3,
            Enforced: $5,
        }
    }

enforce_opt:
    {
        $$ = false
    }
|    enforce

key_or_index_opt:
    {
        $$ = ""
    }
|    key_or_index
    {
        $$ = $1
    }

key_or_index:
    KEY
|    INDEX

index_name_and_type_opt:
    index_name
    {
        $$ = make([]string, 2)
        $$[0] = $1
        $$[1] = ""
    }
|    index_name USING index_type
    {
        $$ = make([]string, 2)
        $$[0] = $1
        $$[1] = $3
    }
|    ident TYPE index_type
    {
        $$ = make([]string, 2)
        $$[0] = $1.Compare()
        $$[1] = $3
    }

index_type:
    BTREE
|    HASH
|    RTREE
|    ZONEMAP
|    BSI

index_name:
    {
        $$ = ""
    }
|    ident
	{
		$$ = $1.Compare()
	}

column_def:
    column_name column_type column_attribute_list_opt
    {
        $$ = tree.NewColumnTableDef($1, $2, $3)
    }

column_name_unresolved:
    ident
    {
        $$ = tree.SetUnresolvedName($1.Compare())
    }
|   ident '.' ident
    {
        $$ = tree.SetUnresolvedName($1.Compare(), $3.Compare())
    }
|   ident '.' ident '.' ident
    {
        $$ = tree.SetUnresolvedName($1.Compare(), $3.Compare(), $5.Compare())
    }

ident:
    ID
    {
		$$ = tree.NewCStr($1, yylex.(*Lexer).lower)
    }
|	QUOTE_ID
	{
    	$$ = tree.NewCStr($1, yylex.(*Lexer).lower)
    }
|   not_keyword
	{
    	$$ = tree.NewCStr($1, yylex.(*Lexer).lower)
    }
|   non_reserved_keyword
	{
    	$$ = tree.NewCStr($1, yylex.(*Lexer).lower)
    }

column_name:
    ident
    {
        $$ = tree.SetUnresolvedName($1.Compare())
    }
|   ident '.' ident
    {
        $$ = tree.SetUnresolvedName($1.Compare(), $3.Compare())
    }
|   ident '.' ident '.' ident
    {
        $$ = tree.SetUnresolvedName($1.Compare(), $3.Compare(), $5.Compare())
    }

column_attribute_list_opt:
    {
        $$ = nil
    }
|   column_attribute_list
    {
        $$ = $1
    }

column_attribute_list:
    column_attribute_elem
    {
        $$ = []tree.ColumnAttribute{$1}
    }
|   column_attribute_list column_attribute_elem
    {
        $$ = append($1, $2)
    }

column_attribute_elem:
    NULL
    {
        $$ = tree.NewAttributeNull(true)
    }
|   NOT NULL
    {
        $$ = tree.NewAttributeNull(false)
    }
|   DEFAULT bit_expr
    {
        $$ = tree.NewAttributeDefault($2)
    }
|   AUTO_INCREMENT
    {
        $$ = tree.NewAttributeAutoIncrement()
    }
|   keys
    {
        $$ = $1
    }
|   COMMENT_KEYWORD STRING
    {
    	str := util.DealCommentString($2)
        $$ = tree.NewAttributeComment(tree.NewNumValWithType(constant.MakeString(str), str, false, tree.P_char))
    }
|   COLLATE collate_name
    {
        $$ = tree.NewAttributeCollate($2)
    }
|   COLUMN_FORMAT column_format
    {
        $$ = tree.NewAttributeColumnFormat($2)
    }
|   STORAGE storage_media
    {
        $$ = tree.NewAttributeStorage($2)
    }
|   AUTO_RANDOM field_length_opt
    {
        $$ = tree.NewAttributeAutoRandom(int($2))
   }
|   references_def
    {
        $$ = $1
    }
|   constraint_keyword_opt CHECK '(' expression ')'
    {
        $$ = tree.NewAttributeCheck($4, false, $1)
    }
|   constraint_keyword_opt CHECK '(' expression ')' enforce
    {
        $$ = tree.NewAttributeCheck($4, $6, $1)
    }
|   ON UPDATE name_datetime_scale datetime_scale_opt
    {
        name := tree.SetUnresolvedName(strings.ToLower($3))
        var es tree.Exprs = nil
        if $4 != nil {
            es = append(es, $4)
        }
        expr := &tree.FuncExpr{
            Func: tree.FuncName2ResolvableFunctionReference(name),
            Exprs: es,
        }
        $$ = tree.NewAttributeOnUpdate(expr)
    }
|   LOW_CARDINALITY
    {
	$$ = tree.NewAttributeLowCardinality()
    }

enforce:
    ENFORCED
    {
        $$ = true
    }
|   NOT ENFORCED
    {
        $$ = false
    }

constraint_keyword_opt:
    {
        $$ = ""
    }
 |    constraint_keyword
     {
         $$ = $1
     }

constraint_keyword:
    CONSTRAINT
    {
        $$ = ""
    }
|   CONSTRAINT ident
    {
        $$ = $2.Compare()
    }

references_def:
    REFERENCES table_name index_column_list_opt match_opt on_delete_update_opt
    {
        $$ = &tree.AttributeReference{
            TableName: $2,
            KeyParts: $3,
            Match: $4,
            OnDelete: $5.OnDelete,
            OnUpdate: $5.OnUpdate,
        }
    }

on_delete_update_opt:
    %prec LOWER_THAN_ON
    {
        $$ = &tree.ReferenceOnRecord{
            OnDelete: tree.REFERENCE_OPTION_INVALID,
            OnUpdate: tree.REFERENCE_OPTION_INVALID,
        }
    }
|   on_delete %prec LOWER_THAN_ON
    {
        $$ = &tree.ReferenceOnRecord{
            OnDelete: $1,
            OnUpdate: tree.REFERENCE_OPTION_INVALID,
        }
    }
|   on_update %prec LOWER_THAN_ON
    {
        $$ = &tree.ReferenceOnRecord{
            OnDelete: tree.REFERENCE_OPTION_INVALID,
            OnUpdate: $1,
        }
    }
|   on_delete on_update
    {
        $$ = &tree.ReferenceOnRecord{
            OnDelete: $1,
            OnUpdate: $2,
        }
    }
|   on_update on_delete
    {
        $$ = &tree.ReferenceOnRecord{
            OnDelete: $2,
            OnUpdate: $1,
        }
    }

on_delete:
    ON DELETE ref_opt
    {
        $$ = $3
    }

on_update:
    ON UPDATE ref_opt
    {
        $$ = $3
    }

ref_opt:
    RESTRICT
    {
        $$ = tree.REFERENCE_OPTION_RESTRICT
    }
|   CASCADE
    {
        $$ = tree.REFERENCE_OPTION_CASCADE
    }
|   SET NULL
    {
        $$ = tree.REFERENCE_OPTION_SET_NULL
    }
|   NO ACTION
    {
        $$ = tree.REFERENCE_OPTION_NO_ACTION
    }
|   SET DEFAULT
    {
        $$ = tree.REFERENCE_OPTION_SET_DEFAULT
    }

match_opt:
    {
        $$ = tree.MATCH_INVALID
    }
|   match

match:
    MATCH FULL
    {
        $$ = tree.MATCH_FULL
    }
|   MATCH PARTIAL
    {
        $$ = tree.MATCH_PARTIAL
    }
|   MATCH SIMPLE
    {
        $$ = tree.MATCH_SIMPLE
    }

index_column_list_opt:
    {
        $$ = nil
    }
|   '(' index_column_list ')'
    {
        $$ = $2
    }

field_length_opt:
    {
        $$ = -1
    }
|   '(' INTEGRAL ')'
    {
        $$ = $2.(int64)
    }

storage_media:
    DEFAULT
|   DISK
|   MEMORY

column_format:
    DEFAULT
|   FIXED
|   DYNAMIC

subquery:
    select_with_parens %prec SUBQUERY_AS_EXPR
    {
        $$ = &tree.Subquery{Select: $1, Exists: false}
    }

bit_expr:
    bit_expr '&' bit_expr %prec '&'
    {
        $$ = tree.NewBinaryExpr(tree.BIT_AND, $1, $3)
    }
|   bit_expr '|' bit_expr %prec '|'
    {
        $$ = tree.NewBinaryExpr(tree.BIT_OR, $1, $3)
    }
|   bit_expr '^' bit_expr %prec '^'
    {
        $$ = tree.NewBinaryExpr(tree.BIT_XOR, $1, $3)
    }
|   bit_expr '+' bit_expr %prec '+'
    {
        $$ = tree.NewBinaryExpr(tree.PLUS, $1, $3)
    }
|   bit_expr '-' bit_expr %prec '-'
    {
        $$ = tree.NewBinaryExpr(tree.MINUS, $1, $3)
    }
|   bit_expr '*' bit_expr %prec '*'
    {
        $$ = tree.NewBinaryExpr(tree.MULTI, $1, $3)
    }
|   bit_expr '/' bit_expr %prec '/'
    {
        $$ = tree.NewBinaryExpr(tree.DIV, $1, $3)
    }
|   bit_expr DIV bit_expr %prec DIV
    {
        $$ = tree.NewBinaryExpr(tree.INTEGER_DIV, $1, $3)
    }
|   bit_expr '%' bit_expr %prec '%'
    {
        $$ = tree.NewBinaryExpr(tree.MOD, $1, $3)
    }
|   bit_expr MOD bit_expr %prec MOD
    {
        $$ = tree.NewBinaryExpr(tree.MOD, $1, $3)
    }
|   bit_expr SHIFT_LEFT bit_expr %prec SHIFT_LEFT
    {
        $$ = tree.NewBinaryExpr(tree.LEFT_SHIFT, $1, $3)
    }
|   bit_expr SHIFT_RIGHT bit_expr %prec SHIFT_RIGHT
    {
        $$ = tree.NewBinaryExpr(tree.RIGHT_SHIFT, $1, $3)
    }
|   simple_expr
    {
        $$ = $1
    }

simple_expr:
    normal_ident
    {
        $$ = $1
    }
|   variable
    {
        $$ = $1
    }
|   literal
    {
        $$ = $1
    }
|   '(' expression ')'
    {
        $$ = tree.NewParenExpr($2)
    }
|   '(' expression_list ',' expression ')'
    {
        $$ = tree.NewTuple(append($2, $4))
    }
|   '+'  simple_expr %prec UNARY
    {
        $$ = tree.NewUnaryExpr(tree.UNARY_PLUS, $2)
    }
|   '-'  simple_expr %prec UNARY
    {
        $$ = tree.NewUnaryExpr(tree.UNARY_MINUS, $2)
    }
|   '~'  simple_expr
    {
        $$ = tree.NewUnaryExpr(tree.UNARY_TILDE, $2)
    }
|   '!' simple_expr %prec UNARY
    {
        $$ = tree.NewUnaryExpr(tree.UNARY_MARK, $2)
    }
|   interval_expr
    {
        $$ = $1
    }
|   subquery
    {
        $$ = $1
    }
|   EXISTS subquery
    {
        $2.Exists = true
        $$ = $2
    }
|   CASE expression_opt when_clause_list else_opt END
    {
        $$ = &tree.CaseExpr{
            Expr: $2,
            Whens: $3,
            Else: $4,
        }
    }
|   CAST '(' expression AS mo_cast_type ')'
    {
        $$ = tree.NewCastExpr($3, $5)
    }

|   CONVERT '(' expression ',' mysql_cast_type ')'
    {
        $$ = tree.NewCastExpr($3, $5)
    }
|   CONVERT '(' expression USING charset_name ')'
    {
        name := tree.SetUnresolvedName("convert")
        es := tree.NewNumValWithType(constant.MakeString($5), $5, false, tree.P_char)
        $$ = &tree.FuncExpr{
            Func: tree.FuncName2ResolvableFunctionReference(name),
            Exprs: tree.Exprs{$3, es},
        }
    }
|   function_call_generic
    {
        $$ = $1
    }
|   function_call_keyword
    {
        $$ = $1
    }
|   function_call_nonkeyword
    {
        $$ = $1
    }
|   function_call_aggregate
    {
        $$ = $1
    }

else_opt:
    {
        $$ = nil
    }
|    ELSE expression
    {
        $$ = $2
    }

expression_opt:
    {
        $$ = nil
    }
|    expression
    {
        $$ = $1
    }

when_clause_list:
    when_clause
    {
        $$ = []*tree.When{$1}
    }
|    when_clause_list when_clause
    {
        $$ = append($1, $2)
    }

when_clause:
    WHEN expression THEN expression
    {
        $$ = &tree.When{
            Cond: $2,
            Val: $4,
        }
    }

mo_cast_type:
    column_type
|   SIGNED integer_opt
    {
        name := $1
        if $2 != "" {
            name = $2
        }
        locale := ""
        $$ = &tree.T{
            InternalType: tree.InternalType{
                Family: tree.IntFamily,
                FamilyString: name,
                Width:  64,
                Locale: &locale,
                Oid:    uint32(defines.MYSQL_TYPE_LONGLONG),
            },
        }
    }
|   UNSIGNED integer_opt
    {
        locale := ""
        $$ = &tree.T{
            InternalType: tree.InternalType{
                Family: tree.IntFamily,
                FamilyString: $2,
                Width:  64,
                Locale: &locale,
                Unsigned: true,
                Oid:    uint32(defines.MYSQL_TYPE_LONGLONG),
            },
        }
    }

mysql_cast_type:
    decimal_type
|   BINARY length_option_opt
    {
        locale := ""
        $$ = &tree.T{
            InternalType: tree.InternalType{
                Family: tree.StringFamily,
                FamilyString: $1,
                Locale: &locale,
                Oid:    uint32(defines.MYSQL_TYPE_VARCHAR),
                DisplayWith: $2,
            },
        }
    }
|   CHAR length_option_opt
    {
        locale := ""
        $$ = &tree.T{
            InternalType: tree.InternalType{
                Family: tree.StringFamily,
                FamilyString: $1,
                Locale: &locale,
                Oid:    uint32(defines.MYSQL_TYPE_VARCHAR),
                DisplayWith: $2,
            },
        }
    }
|   DATE
    {
        locale := ""
        $$ = &tree.T{
            InternalType: tree.InternalType{
                Family: tree.DateFamily,
                FamilyString: $1,
                Locale: &locale,
                Oid:    uint32(defines.MYSQL_TYPE_DATE),
            },
        }
    }
|   YEAR length_opt
    {
        locale := ""
        $$ = &tree.T{
            InternalType: tree.InternalType{
                Family: tree.IntFamily,
                FamilyString: $1,
                DisplayWith: $2,
                Width:  16,
                Locale: &locale,
                Oid:    uint32(defines.MYSQL_TYPE_YEAR),
            },
        }
    }
|   DATETIME timestamp_option_opt
    {
        locale := ""
        $$ = &tree.T{
            InternalType: tree.InternalType{
                Family:             tree.TimestampFamily,
                Scale:          $2,
                FamilyString: $1,
                DisplayWith: $2,
                TimePrecisionIsSet: false,
                Locale:             &locale,
                Oid:                uint32(defines.MYSQL_TYPE_DATETIME),
            },
        }
    }
|   TIME length_opt
    {
        locale := ""
        $$ = &tree.T{
            InternalType: tree.InternalType{
                Family: tree.TimeFamily,
                FamilyString: $1,
                DisplayWith: $2,
                Scale: $2,
                TimePrecisionIsSet: false,
                Locale: &locale,
                Oid: uint32(defines.MYSQL_TYPE_TIME),
            },
        }
    }
|   SIGNED integer_opt
    {
        name := $1
        if $2 != "" {
            name = $2
        }
        locale := ""
        $$ = &tree.T{
            InternalType: tree.InternalType{
                Family: tree.IntFamily,
                FamilyString: name,
                Width:  64,
                Locale: &locale,
                Oid:    uint32(defines.MYSQL_TYPE_LONGLONG),
            },
        }
    }
|   UNSIGNED integer_opt
    {
        locale := ""
        $$ = &tree.T{
            InternalType: tree.InternalType{
                Family: tree.IntFamily,
                FamilyString: $2,
                Width:  64,
                Locale: &locale,
                Unsigned: true,
                Oid:    uint32(defines.MYSQL_TYPE_LONGLONG),
            },
        }
    }

integer_opt:
    {}
|    INTEGER
|    INT

window_frame_bound:
  CURRENT ROW
    {
        $$ = &tree.WindowFrameBoundCurrentRow{}
    }
| UNBOUNDED PRECEDING
    {
        $$ = &tree.WindowFrameBoundPreceding{}
    }
| expression PRECEDING
    {
        $$ = &tree.WindowFrameBoundPreceding{
            Expr: $1,
        }
    }
| UNBOUNDED FOLLOWING
    {
        $$ = &tree.WindowFrameBoundFollowing{}
    }
| expression FOLLOWING
    {
        $$ = &tree.WindowFrameBoundFollowing{
            Expr: $1,
        }
    }

window_frame_unit:
    ROWS
    {
        $$ = tree.WIN_FRAME_UNIT_ROWS
    }
|   RANGE
    {
        $$ = tree.WIN_FRAME_UNIT_RANGE
    }
|   GROUPS
    {
        $$ = tree.WIN_FRAME_UNIT_GROUPS
    }

window_frame:
    window_frame_unit window_frame_bound
    {
        $$ = &tree.WindowFrame{
            Unit: $1,
            StartBound: $2,
        }
    }
|   window_frame_unit BETWEEN window_frame_bound AND window_frame_bound
    {
        $$ = &tree.WindowFrame{
            Unit: $1,
            StartBound: $3,
            EndBound: $5,
        }
    }

window_frame_opt:
    {
        $$ = nil
    }
|   window_frame
    {
        $$ = $1
    }


window_partition_by:
   PARTITION BY expression_list
    {
        $$ = $3
    }

window_partition_by_opt:
    {
        $$ = nil
    }
|   window_partition_by
    {
        $$ = $1
    }

separator_opt:
    {
        $$ = ","
    }
|   SEPARATOR STRING
    {
       $$ = $2
    }

window_spec_opt:
    {
        $$ = nil
    }
|   OVER '(' window_partition_by_opt order_by_opt window_frame_opt ')'
    {
        $$ = &tree.WindowSpec{
            PartitionBy: $3,
            OrderBy: $4,
            WindowFrame: $5,
        }
    }

function_call_aggregate:
    GROUP_CONCAT '(' func_type_opt expression_list order_by_opt separator_opt ')' window_spec_opt
    {
        name := tree.SetUnresolvedName(strings.ToLower($1))
        $$ = &tree.FuncExpr{
            Func: tree.FuncName2ResolvableFunctionReference(name),
            Exprs: append($4,tree.NewNumValWithType(constant.MakeString($6), $6, false, tree.P_char)),
            Type: $3,
            WindowSpec: $8,
            AggType: 2,
        }
    }
|   AVG '(' func_type_opt expression  ')' window_spec_opt
    {
        name := tree.SetUnresolvedName(strings.ToLower($1))
        $$ = &tree.FuncExpr{
            Func: tree.FuncName2ResolvableFunctionReference(name),
            Exprs: tree.Exprs{$4},
            Type: $3,
            WindowSpec: $6,
        }
    }
|   APPROX_COUNT_DISTINCT '(' expression_list ')' window_spec_opt
    {
        name := tree.SetUnresolvedName(strings.ToLower($1))
        $$ = &tree.FuncExpr{
            Func: tree.FuncName2ResolvableFunctionReference(name),
            Exprs: $3,
            WindowSpec: $5,
        }
    }
|   APPROX_PERCENTILE '(' expression_list ')' window_spec_opt
    {
        name := tree.SetUnresolvedName(strings.ToLower($1))
        $$ = &tree.FuncExpr{
            Func: tree.FuncName2ResolvableFunctionReference(name),
            Exprs: $3,
            WindowSpec: $5,
        }
    }
|   BIT_AND '(' func_type_opt expression ')' window_spec_opt
    {
        name := tree.SetUnresolvedName(strings.ToLower($1))
        $$ = &tree.FuncExpr{
            Func: tree.FuncName2ResolvableFunctionReference(name),
            Exprs: tree.Exprs{$4},
            Type: $3,
            WindowSpec: $6,
        }
    }
|   BIT_OR '(' func_type_opt expression ')' window_spec_opt
    {
        name := tree.SetUnresolvedName(strings.ToLower($1))
        $$ = &tree.FuncExpr{
            Func: tree.FuncName2ResolvableFunctionReference(name),
            Exprs: tree.Exprs{$4},
            Type: $3,
            WindowSpec: $6,
        }
    }
|   BIT_XOR '(' func_type_opt expression ')' window_spec_opt
    {
        name := tree.SetUnresolvedName(strings.ToLower($1))
        $$ = &tree.FuncExpr{
            Func: tree.FuncName2ResolvableFunctionReference(name),
            Exprs: tree.Exprs{$4},
            Type: $3,
            WindowSpec: $6,
        }
    }
|   COUNT '(' func_type_opt expression_list ')' window_spec_opt
    {
        name := tree.SetUnresolvedName(strings.ToLower($1))
        $$ = &tree.FuncExpr{
            Func: tree.FuncName2ResolvableFunctionReference(name),
            Exprs: $4,
            Type: $3,
            WindowSpec: $6,
        }
    }
|   COUNT '(' '*' ')' window_spec_opt
    {
        name := tree.SetUnresolvedName(strings.ToLower($1))
        es := tree.NewNumValWithType(constant.MakeString("*"), "*", false, tree.P_char)
        $$ = &tree.FuncExpr{
            Func: tree.FuncName2ResolvableFunctionReference(name),
            Exprs: tree.Exprs{es},
            WindowSpec: $5,
        }
    }
|   MAX '(' func_type_opt expression ')' window_spec_opt
    {
        name := tree.SetUnresolvedName(strings.ToLower($1))
        $$ = &tree.FuncExpr{
            Func: tree.FuncName2ResolvableFunctionReference(name),
            Exprs: tree.Exprs{$4},
            Type: $3,
            WindowSpec: $6,
        }
    }
|   MIN '(' func_type_opt expression ')' window_spec_opt
    {
        name := tree.SetUnresolvedName(strings.ToLower($1))
        $$ = &tree.FuncExpr{
            Func: tree.FuncName2ResolvableFunctionReference(name),
            Exprs: tree.Exprs{$4},
            Type: $3,
            WindowSpec: $6,
        }
    }
|   SUM '(' func_type_opt expression ')' window_spec_opt
    {
        name := tree.SetUnresolvedName(strings.ToLower($1))
        $$ = &tree.FuncExpr{
            Func: tree.FuncName2ResolvableFunctionReference(name),
            Exprs: tree.Exprs{$4},
            Type: $3,
            WindowSpec: $6,
        }
    }
|   std_dev_pop '(' func_type_opt expression ')' window_spec_opt
    {
        name := tree.SetUnresolvedName(strings.ToLower($1))
        $$ = &tree.FuncExpr{
            Func: tree.FuncName2ResolvableFunctionReference(name),
            Exprs: tree.Exprs{$4},
            Type: $3,
            WindowSpec: $6,
        }
    }
|   STDDEV_SAMP '(' func_type_opt expression ')' window_spec_opt
    {
        name := tree.SetUnresolvedName(strings.ToLower($1))
        $$ = &tree.FuncExpr{
            Func: tree.FuncName2ResolvableFunctionReference(name),
            Exprs: tree.Exprs{$4},
            Type: $3,
            WindowSpec: $6,
        }
    }
|   VAR_POP '(' func_type_opt expression ')' window_spec_opt
    {
        name := tree.SetUnresolvedName(strings.ToLower($1))
        $$ = &tree.FuncExpr{
            Func: tree.FuncName2ResolvableFunctionReference(name),
            Exprs: tree.Exprs{$4},
            Type: $3,
            WindowSpec: $6,
        }
    }
|   VAR_SAMP '(' func_type_opt expression ')' window_spec_opt
    {
        name := tree.SetUnresolvedName(strings.ToLower($1))
        $$ = &tree.FuncExpr{
            Func: tree.FuncName2ResolvableFunctionReference(name),
            Exprs: tree.Exprs{$4},
            Type: $3,
            WindowSpec: $6,
        }
    }
|   MEDIAN '(' func_type_opt expression ')' window_spec_opt
    {
	name := tree.SetUnresolvedName(strings.ToLower($1))
	$$ = &tree.FuncExpr{
	    Func: tree.FuncName2ResolvableFunctionReference(name),
	    Exprs: tree.Exprs{$4},
	    Type: $3,
	    WindowSpec: $6,
	}
    }

std_dev_pop:
    STD
|   STDDEV
|   STDDEV_POP

function_call_generic:
    ID '(' expression_list_opt ')'
    {
        name := tree.SetUnresolvedName(strings.ToLower($1))
        $$ = &tree.FuncExpr{
            Func: tree.FuncName2ResolvableFunctionReference(name),
            Exprs: $3,
        }
    }
|   substr_option '(' expression_list_opt ')'
    {
        name := tree.SetUnresolvedName(strings.ToLower($1))
        $$ = &tree.FuncExpr{
            Func: tree.FuncName2ResolvableFunctionReference(name),
            Exprs: $3,
        }
    }
|   substr_option '(' expression FROM expression ')'
    {
        name := tree.SetUnresolvedName(strings.ToLower($1))
        $$ = &tree.FuncExpr{
            Func: tree.FuncName2ResolvableFunctionReference(name),
            Exprs: tree.Exprs{$3, $5},
        }
    }
|   substr_option '(' expression FROM expression FOR expression ')'
    {
        name := tree.SetUnresolvedName(strings.ToLower($1))
        $$ = &tree.FuncExpr{
            Func: tree.FuncName2ResolvableFunctionReference(name),
            Exprs: tree.Exprs{$3, $5, $7},
        }
    }
|   EXTRACT '(' time_unit FROM expression ')'
    {
        name := tree.SetUnresolvedName(strings.ToLower($1))
        str := strings.ToLower($3)
        timeUinit := tree.NewNumValWithType(constant.MakeString(str), str, false, tree.P_char)
        $$ = &tree.FuncExpr{
            Func: tree.FuncName2ResolvableFunctionReference(name),
            Exprs: tree.Exprs{timeUinit, $5},
        }
    }
|   func_not_keyword '(' expression_list_opt ')'
    {
        name := tree.SetUnresolvedName(strings.ToLower($1))
        $$ = &tree.FuncExpr{
            Func: tree.FuncName2ResolvableFunctionReference(name),
            Exprs: $3,
        }
    }
|   VARIANCE '(' func_type_opt expression ')'
    {
        name := tree.SetUnresolvedName(strings.ToLower($1))
        $$ = &tree.FuncExpr{
            Func: tree.FuncName2ResolvableFunctionReference(name),
            Exprs: tree.Exprs{$4},
            Type: $3,
        }
    }
|   TRIM '(' expression ')'
    {
        name := tree.SetUnresolvedName(strings.ToLower($1))
        arg0 := tree.NewNumValWithType(constant.MakeInt64(0), "0", false, tree.P_int64)
        arg1 := tree.NewNumValWithType(constant.MakeString("both"), "both", false, tree.P_char)
        arg2 := tree.NewNumValWithType(constant.MakeString(" "), " ", false, tree.P_char)
        $$ = &tree.FuncExpr{
            Func: tree.FuncName2ResolvableFunctionReference(name),
            Exprs: tree.Exprs{arg0, arg1, arg2, $3},
        }
    }
|   TRIM '(' expression FROM expression ')'
    {
        name := tree.SetUnresolvedName(strings.ToLower($1))
        arg0 := tree.NewNumValWithType(constant.MakeInt64(1), "1", false, tree.P_int64)
        arg1 := tree.NewNumValWithType(constant.MakeString("both"), "both", false, tree.P_char)
        $$ = &tree.FuncExpr{
            Func: tree.FuncName2ResolvableFunctionReference(name),
            Exprs: tree.Exprs{arg0, arg1, $3, $5},
        }
    }
|   TRIM '(' trim_direction FROM expression ')'
    {
        name := tree.SetUnresolvedName(strings.ToLower($1))
        arg0 := tree.NewNumValWithType(constant.MakeInt64(2), "2", false, tree.P_int64)
        str := strings.ToLower($3)
        arg1 := tree.NewNumValWithType(constant.MakeString(str), str, false, tree.P_char)
        arg2 := tree.NewNumValWithType(constant.MakeString(" "), " ", false, tree.P_char)
        $$ = &tree.FuncExpr{
            Func: tree.FuncName2ResolvableFunctionReference(name),
            Exprs: tree.Exprs{arg0, arg1, arg2, $5},
        }
    }
|   TRIM '(' trim_direction expression FROM expression ')'
    {
        name := tree.SetUnresolvedName(strings.ToLower($1))
        arg0 := tree.NewNumValWithType(constant.MakeInt64(3), "3", false, tree.P_int64)
        str := strings.ToLower($3)
        arg1 := tree.NewNumValWithType(constant.MakeString(str), str, false, tree.P_char)
        $$ = &tree.FuncExpr{
            Func: tree.FuncName2ResolvableFunctionReference(name),
            Exprs: tree.Exprs{arg0, arg1, $4, $6},
        }
    }
|   VALUES '(' insert_column ')'
    {
        column := tree.SetUnresolvedName(strings.ToLower($3))
        name := tree.SetUnresolvedName(strings.ToLower($1))
    	$$ = &tree.FuncExpr{
                    Func: tree.FuncName2ResolvableFunctionReference(name),
                    Exprs: tree.Exprs{column},
        }
    }


trim_direction:
    BOTH
|   LEADING
|   TRAILING

substr_option:
    SUBSTRING
|   SUBSTR
|   MID

time_unit:
    time_stamp_unit
    {
        $$ = $1
    }
|    SECOND_MICROSECOND
|    MINUTE_MICROSECOND
|    MINUTE_SECOND
|    HOUR_MICROSECOND
|    HOUR_SECOND
|    HOUR_MINUTE
|    DAY_MICROSECOND
|    DAY_SECOND
|    DAY_MINUTE
|    DAY_HOUR
|    YEAR_MONTH

time_stamp_unit:
    MICROSECOND
|    SECOND
|    MINUTE
|    HOUR
|    DAY
|    WEEK
|    MONTH
|    QUARTER
|    YEAR
|    SQL_TSI_SECOND
|    SQL_TSI_MINUTE
|    SQL_TSI_HOUR
|    SQL_TSI_DAY
|    SQL_TSI_WEEK
|    SQL_TSI_MONTH
|    SQL_TSI_QUARTER
|    SQL_TSI_YEAR

function_call_nonkeyword:
    CURTIME datetime_scale
    {
        name := tree.SetUnresolvedName(strings.ToLower($1))
        var es tree.Exprs = nil
        if $2 != nil {
            es = append(es, $2)
        }
        $$ = &tree.FuncExpr{
            Func: tree.FuncName2ResolvableFunctionReference(name),
            Exprs: es,
        }
    }
|   SYSDATE datetime_scale
    {
        name := tree.SetUnresolvedName(strings.ToLower($1))
        var es tree.Exprs = nil
        if $2 != nil {
            es = append(es, $2)
        }
        $$ = &tree.FuncExpr{
            Func: tree.FuncName2ResolvableFunctionReference(name),
            Exprs: es,
        }
    }
|	TIMESTAMPDIFF '(' time_stamp_unit ',' expression ',' expression ')'
	{
        name := tree.SetUnresolvedName(strings.ToLower($1))
        str := strings.ToLower($3)
        arg1 := tree.NewNumValWithType(constant.MakeString(str), str, false, tree.P_char)
		$$ =  &tree.FuncExpr{
             Func: tree.FuncName2ResolvableFunctionReference(name),
             Exprs: tree.Exprs{arg1, $5, $7},
        }
	}
function_call_keyword:
    name_confict '(' expression_list_opt ')'
    {
        name := tree.SetUnresolvedName(strings.ToLower($1))
        $$ = &tree.FuncExpr{
            Func: tree.FuncName2ResolvableFunctionReference(name),
            Exprs: $3,
        }
    }
|   name_braces braces_opt
    {
        name := tree.SetUnresolvedName(strings.ToLower($1))
        $$ = &tree.FuncExpr{
            Func: tree.FuncName2ResolvableFunctionReference(name),
        }
    }
|    SCHEMA '('')'
    {
        name := tree.SetUnresolvedName(strings.ToLower($1))
        $$ = &tree.FuncExpr{
            Func: tree.FuncName2ResolvableFunctionReference(name),
        }
    }
|   name_datetime_scale datetime_scale_opt
    {
        name := tree.SetUnresolvedName(strings.ToLower($1))
        var es tree.Exprs = nil
        if $2 != nil {
            es = append(es, $2)
        }
        $$ = &tree.FuncExpr{
            Func: tree.FuncName2ResolvableFunctionReference(name),
            Exprs: es,
        }
    }
|   BINARY '(' expression_list ')' 
    {
        name := tree.SetUnresolvedName("binary")
        $$ = &tree.FuncExpr{
            Func: tree.FuncName2ResolvableFunctionReference(name),
            Exprs: $3,
        }
    }
|   CHAR '(' expression_list ')'
    {
        name := tree.SetUnresolvedName("char")
        $$ = &tree.FuncExpr{
            Func: tree.FuncName2ResolvableFunctionReference(name),
            Exprs: $3,
        }
    }
|   CHAR '(' expression_list USING charset_name ')'
    {
        cn := tree.NewNumValWithType(constant.MakeString($5), $5, false, tree.P_char)
        es := $3
        es = append(es, cn)
        name := tree.SetUnresolvedName("char")
        $$ = &tree.FuncExpr{
            Func: tree.FuncName2ResolvableFunctionReference(name),
            Exprs: es,
        }
    }
|   DATE STRING
    {
        val := tree.NewNumValWithType(constant.MakeString($2), $2, false, tree.P_char)
        name := tree.SetUnresolvedName("date")
        $$ = &tree.FuncExpr{
            Func: tree.FuncName2ResolvableFunctionReference(name),
            Exprs: tree.Exprs{val},
        }
    }
|   TIME STRING
    {
        val := tree.NewNumValWithType(constant.MakeString($2), $2, false, tree.P_char)
        name := tree.SetUnresolvedName("time")
        $$ = &tree.FuncExpr{
            Func: tree.FuncName2ResolvableFunctionReference(name),
            Exprs: tree.Exprs{val},
        }
    }
|   INSERT '(' expression_list_opt ')'
    {
        name := tree.SetUnresolvedName("insert")
        $$ = &tree.FuncExpr{
            Func: tree.FuncName2ResolvableFunctionReference(name),
            Exprs: $3,
        }
    }
|   MOD '(' bit_expr ',' bit_expr ')'
    {
        es := tree.Exprs{$3}
        es = append(es, $5)
        name := tree.SetUnresolvedName("mod")
        $$ = &tree.FuncExpr{
            Func: tree.FuncName2ResolvableFunctionReference(name),
            Exprs: es,
        }
    }
|   PASSWORD '(' expression_list_opt ')'
    {
        name := tree.SetUnresolvedName("password")
        $$ = &tree.FuncExpr{
            Func: tree.FuncName2ResolvableFunctionReference(name),
            Exprs: $3,
        }
    }
|   TIMESTAMP STRING
    {
        val := tree.NewNumValWithType(constant.MakeString($2), $2, false, tree.P_char)
        name := tree.SetUnresolvedName("timestamp")
        $$ = &tree.FuncExpr{
            Func: tree.FuncName2ResolvableFunctionReference(name),
            Exprs: tree.Exprs{val},
        }
    }

datetime_scale_opt:
    {
        $$ = nil
    }
|   datetime_scale
    {
        $$ = $1
    }

datetime_scale:
   '(' ')'
    {
        $$ = nil
    }
|   '(' INTEGRAL ')'
    {
        ival, errStr := util.GetInt64($2)
        if errStr != "" {
            yylex.Error(errStr)
            return 1
        }
        str := fmt.Sprintf("%v", $2)
        $$ = tree.NewNumValWithType(constant.MakeInt64(ival), str, false, tree.P_int64)
    }

name_datetime_scale:
    CURRENT_TIME
|   CURRENT_TIMESTAMP
|   LOCALTIME
|   LOCALTIMESTAMP
|   UTC_TIME
|   UTC_TIMESTAMP

braces_opt:
    {}
|   '(' ')'
    {}

name_braces:
    CURRENT_USER
|   CURRENT_DATE
|   CURRENT_ROLE
|   UTC_DATE

name_confict:
    ASCII
|   CHARSET
|   COALESCE
|   COLLATION
|   DATE
|   DATABASE
|   DAY
|   HOUR
|   IF
|   INTERVAL
|   FORMAT
|   LEFT
|   MICROSECOND
|   MINUTE
|   MONTH
|   QUARTER
|   REPEAT
|   REPLACE
|   REVERSE
|   RIGHT
|   ROW_COUNT
|   SECOND
|   TIME
|   TIMESTAMP
|   TRUNCATE
|   USER
|   WEEK
|   YEAR
|   UUID

interval_expr:
    INTERVAL expression time_unit
    {
        name := tree.SetUnresolvedName("interval")
        str := strings.ToLower($3)
        arg2 := tree.NewNumValWithType(constant.MakeString(str), str, false, tree.P_char)
        $$ = &tree.FuncExpr{
            Func: tree.FuncName2ResolvableFunctionReference(name),
            Exprs: tree.Exprs{$2, arg2},
        }
    }

func_type_opt:
    {
        $$ = tree.FUNC_TYPE_DEFAULT
    }
|   DISTINCT
    {
        $$ = tree.FUNC_TYPE_DISTINCT
    }
|   ALL
    {
        $$ = tree.FUNC_TYPE_ALL
    }

tuple_expression:
    '(' expression_list ')'
    {
        $$ = tree.NewTuple($2)
    }

expression_list_opt:
    {
        $$ = nil
    }
|   expression_list
    {
        $$ = $1
    }

expression_list:
    expression
    {
        $$ = tree.Exprs{$1}
    }
|   expression_list ',' expression
    {
        $$ = append($1, $3)
    }

// See https://dev.mysql.com/doc/refman/8.0/en/expressions.html
expression:
    expression AND expression %prec AND
    {
        $$ = tree.NewAndExpr($1, $3)
    }
|   expression OR expression %prec OR
    {
        $$ = tree.NewOrExpr($1, $3)
    }
|   expression PIPE_CONCAT expression %prec PIPE_CONCAT
    {
        name := tree.SetUnresolvedName(strings.ToLower("concat"))
        $$ = &tree.FuncExpr{
             Func: tree.FuncName2ResolvableFunctionReference(name),
             Exprs: tree.Exprs{$1, $3},
        }
    }
|   expression XOR expression %prec XOR
    {
        $$ = tree.NewXorExpr($1, $3)
    }
|   NOT expression %prec NOT
    {
        $$ = tree.NewNotExpr($2)
    }
|   MAXVALUE
    {
        $$ = tree.NewMaxValue()
    }
|   boolean_primary
    {
        $$ = $1
    }

boolean_primary:
    boolean_primary IS NULL %prec IS
    {
        $$ = tree.NewIsNullExpr($1)
    }
|   boolean_primary IS NOT NULL %prec IS
    {
        $$ = tree.NewIsNotNullExpr($1)
    }
|   boolean_primary IS UNKNOWN %prec IS
    {
        $$ = tree.NewIsUnknownExpr($1)
    }
|   boolean_primary IS NOT UNKNOWN %prec IS
    {
        $$ = tree.NewIsNotUnknownExpr($1)
    }
|   boolean_primary IS TRUE %prec IS
    {
        $$ = tree.NewIsTrueExpr($1)
    }
|   boolean_primary IS NOT TRUE %prec IS
    {
        $$ = tree.NewIsNotTrueExpr($1)
    }
|   boolean_primary IS FALSE %prec IS
    {
        $$ = tree.NewIsFalseExpr($1)
    }
|   boolean_primary IS NOT FALSE %prec IS
    {
        $$ = tree.NewIsNotFalseExpr($1)
    }
|   boolean_primary comparison_operator predicate %prec '='
    {
        $$ = tree.NewComparisonExpr($2, $1, $3)
    }
|   boolean_primary comparison_operator and_or_some subquery %prec '='
    {
        $$ = tree.NewSubqueryComparisonExpr($2, $3, $1, $4)
        $$ = tree.NewSubqueryComparisonExpr($2, $3, $1, $4)
    }
|   predicate

predicate:
    bit_expr IN col_tuple
    {
        $$ = tree.NewComparisonExpr(tree.IN, $1, $3)
    }
|   bit_expr NOT IN col_tuple
    {
        $$ = tree.NewComparisonExpr(tree.NOT_IN, $1, $4)
    }
|   bit_expr LIKE simple_expr like_escape_opt
    {
        $$ = tree.NewComparisonExprWithEscape(tree.LIKE, $1, $3, $4)
    }
|   bit_expr NOT LIKE simple_expr like_escape_opt
    {
        $$ = tree.NewComparisonExprWithEscape(tree.NOT_LIKE, $1, $4, $5)
    }
|   bit_expr ILIKE simple_expr like_escape_opt
    {
        $$ = tree.NewComparisonExprWithEscape(tree.ILIKE, $1, $3, $4)
    }
|   bit_expr NOT ILIKE simple_expr like_escape_opt
    {
        $$ = tree.NewComparisonExprWithEscape(tree.NOT_ILIKE, $1, $4, $5)
    }
|   bit_expr REGEXP bit_expr
    {
        $$ = tree.NewComparisonExpr(tree.REG_MATCH, $1, $3)
    }
|   bit_expr NOT REGEXP bit_expr
    {
        $$ = tree.NewComparisonExpr(tree.NOT_REG_MATCH, $1, $4)
    }
|   bit_expr BETWEEN bit_expr AND predicate
    {
        $$ = tree.NewRangeCond(false, $1, $3, $5)
    }
|   bit_expr NOT BETWEEN bit_expr AND predicate
    {
        $$ = tree.NewRangeCond(true, $1, $4, $6)
    }
|   bit_expr

like_escape_opt:
    {
        $$ = nil
    }
|   ESCAPE simple_expr
    {
        $$ = $2
    }

col_tuple:
    tuple_expression
    {
        $$ = $1
    }
|   subquery
    {
        $$ = $1
    }
// |   LIST_ARG

and_or_some:
    ALL
    {
        $$ = tree.ALL
    }
|    ANY
    {
        $$ = tree.ANY
    }
|    SOME
    {
        $$ = tree.SOME
    }

comparison_operator:
    '='
    {
        $$ = tree.EQUAL
    }
|   '<'
    {
        $$ = tree.LESS_THAN
    }
|   '>'
    {
        $$ = tree.GREAT_THAN
    }
|   LE
    {
        $$ = tree.LESS_THAN_EQUAL
    }
|   GE
    {
        $$ = tree.GREAT_THAN_EQUAL
    }
|   NE
    {
        $$ = tree.NOT_EQUAL
    }
|   NULL_SAFE_EQUAL
    {
        $$ = tree.NULL_SAFE_EQUAL
    }

keys:
    PRIMARY KEY
    {
        $$ = tree.NewAttributePrimaryKey()
    }
|   UNIQUE KEY
    {
        $$ = tree.NewAttributeUniqueKey()
    }
|   UNIQUE
    {
        $$ = tree.NewAttributeUnique()
    }
|   KEY
    {
        $$ = tree.NewAttributeKey()
    }

literal:
    STRING
    {
        $$ = tree.NewNumValWithType(constant.MakeString($1), $1, false, tree.P_char)
    }
|   INTEGRAL
    {
        str := fmt.Sprintf("%v", $1)
        switch v := $1.(type) {
        case uint64:
            $$ = tree.NewNumValWithType(constant.MakeUint64(v), str, false, tree.P_uint64)
        case int64:
            $$ = tree.NewNumValWithType(constant.MakeInt64(v), str, false, tree.P_int64)
        default:
            yylex.Error("parse integral fail")
            return 1
        }
    }
|   FLOAT
    {
        fval := $1.(float64)
        $$ = tree.NewNumValWithType(constant.MakeFloat64(fval), yylex.(*Lexer).scanner.LastToken, false, tree.P_float64)
    }
|   TRUE
    {
        $$ = tree.NewNumValWithType(constant.MakeBool(true), "true", false, tree.P_bool)
    }
|   FALSE
    {
        $$ = tree.NewNumValWithType(constant.MakeBool(false), "false", false, tree.P_bool)
    }
|   NULL
    {
        $$ = tree.NewNumValWithType(constant.MakeUnknown(), "null", false, tree.P_null)
    }
|   HEXNUM
    {
        $$ = tree.NewNumValWithType(constant.MakeString($1), $1, false, tree.P_hexnum)
    }
|   DECIMAL_VALUE
    {
        $$ = tree.NewNumValWithType(constant.MakeString($1), $1, false, tree.P_decimal)
    }
|   BIT_LITERAL
    {
        switch v := $1.(type) {
        case uint64:
            $$ = tree.NewNumValWithType(constant.MakeUint64(v), yylex.(*Lexer).scanner.LastToken, false, tree.P_uint64)
        case int64:
            $$ = tree.NewNumValWithType(constant.MakeInt64(v), yylex.(*Lexer).scanner.LastToken, false, tree.P_int64)
        case string:
            $$ = tree.NewNumValWithType(constant.MakeString(v), v, false, tree.P_bit)
        default:
            yylex.Error("parse integral fail")
            return 1
        }
    }
|   VALUE_ARG
    {
        $$ = tree.NewParamExpr(yylex.(*Lexer).GetParamIndex())
    }
|   UNDERSCORE_BINARY STRING
    {
        $$ = tree.NewNumValWithType(constant.MakeString($2), $2, false, tree.P_ScoreBinary)
    }


column_type:
    numeric_type unsigned_opt zero_fill_opt
    {
        $$ = $1
        $$.InternalType.Unsigned = $2
        $$.InternalType.Zerofill = $3
    }
|   char_type
|   time_type
|   spatial_type

numeric_type:
    int_type length_opt
    {
        $$ = $1
        $$.InternalType.DisplayWith = $2
    }
|   decimal_type
    {
        $$ = $1
    }

int_type:
    BIT
    {
        locale := ""
        $$ = &tree.T{
            InternalType: tree.InternalType{
                Family: tree.BitFamily,
                FamilyString: $1,
                Locale: &locale,
                Oid:    uint32(defines.MYSQL_TYPE_BIT),
            },
        }
    }
|   BOOL
    {
        locale := ""
        $$ = &tree.T{
            InternalType: tree.InternalType{
                Family: tree.BoolFamily,
                FamilyString: $1,
                Locale: &locale,
                Oid:uint32(defines.MYSQL_TYPE_BOOL),
            },
        }
    }
|   BOOLEAN
    {
        locale := ""
        $$ = &tree.T{
            InternalType: tree.InternalType{
                Family: tree.BoolFamily,
                FamilyString: $1,
                Locale: &locale,
                Oid:uint32(defines.MYSQL_TYPE_BOOL),
            },
        }
    }
|   INT1
    {
        locale := ""
        $$ = &tree.T{
            InternalType: tree.InternalType{
                Family: tree.IntFamily,
                FamilyString: $1,
                Width:  8,
                Locale: &locale,
                Oid:    uint32(defines.MYSQL_TYPE_TINY),
            },
        }
    }
|   TINYINT
    {
        locale := ""
        $$ = &tree.T{
            InternalType: tree.InternalType{
                Family: tree.IntFamily,
                FamilyString: $1,
                Width:  8,
                Locale: &locale,
                Oid:    uint32(defines.MYSQL_TYPE_TINY),
            },
        }
    }
|   INT2
    {
        locale := ""
        $$ = &tree.T{
            InternalType: tree.InternalType{
                Family: tree.IntFamily,
                FamilyString: $1,
                Width:  16,
                Locale: &locale,
                Oid:    uint32(defines.MYSQL_TYPE_SHORT),
            },
        }
    }
|   SMALLINT
    {
        locale := ""
        $$ = &tree.T{
            InternalType: tree.InternalType{
                Family: tree.IntFamily,
                FamilyString: $1,
                Width:  16,
                Locale: &locale,
                Oid:    uint32(defines.MYSQL_TYPE_SHORT),
            },
        }
    }
|   INT3
    {
        locale := ""
        $$ = &tree.T{
            InternalType: tree.InternalType{
                Family: tree.IntFamily,
                FamilyString: $1,
                Width:  24,
                Locale: &locale,
                Oid:    uint32(defines.MYSQL_TYPE_INT24),
            },
        }
    }
|   MEDIUMINT
    {
        locale := ""
        $$ = &tree.T{
            InternalType: tree.InternalType{
                Family: tree.IntFamily,
                FamilyString: $1,
                Width:  24,
                Locale: &locale,
                Oid:    uint32(defines.MYSQL_TYPE_INT24),
            },
        }
    }
|   INT4
    {
        locale := ""
        $$ = &tree.T{
            InternalType: tree.InternalType{
                Family: tree.IntFamily,
                FamilyString: $1,
                Width:  32,
                Locale: &locale,
                Oid:    uint32(defines.MYSQL_TYPE_LONG),
            },
        }
    }
|   INT
    {
        locale := ""
        $$ = &tree.T{
            InternalType: tree.InternalType{
                Family: tree.IntFamily,
                FamilyString: $1,
                Width:  32,
                Locale: &locale,
                Oid:    uint32(defines.MYSQL_TYPE_LONG),
            },
        }
    }
|   INTEGER
    {
        locale := ""
        $$ = &tree.T{
            InternalType: tree.InternalType{
                Family: tree.IntFamily,
                FamilyString: $1,
                Width:  32,
                Locale: &locale,
                Oid:    uint32(defines.MYSQL_TYPE_LONG),
            },
        }
    }
|   INT8
    {
        locale := ""
        $$ = &tree.T{
            InternalType: tree.InternalType{
                Family: tree.IntFamily,
                FamilyString: $1,
                Width:  64,
                Locale: &locale,
                Oid:    uint32(defines.MYSQL_TYPE_LONGLONG),
            },
        }
    }
|   BIGINT
    {
        locale := ""
        $$ = &tree.T{
            InternalType: tree.InternalType{
                Family: tree.IntFamily,
                FamilyString: $1,
                Width:  64,
                Locale: &locale,
                Oid:    uint32(defines.MYSQL_TYPE_LONGLONG),
            },
        }
    }

decimal_type:
    DOUBLE float_length_opt
    {
        locale := ""
        if $2.DisplayWith > 255 {
            yylex.Error("Display width for double out of range (max = 255)")
            return 1
        }
        if $2.Scale != tree.NotDefineDec && $2.Scale > $2.DisplayWith {
            yylex.Error("For float(M,D), double(M,D) or decimal(M,D), M must be >= D (column 'a'))")
                return 1
        }
        $$ = &tree.T{
            InternalType: tree.InternalType{
        		Family: tree.FloatFamily,
                FamilyString: $1,
        		Width:  64,
        		Locale: &locale,
       			Oid: uint32(defines.MYSQL_TYPE_DOUBLE),
                DisplayWith: $2.DisplayWith,
                Scale: $2.Scale,
        	},
        }
    }
|   FLOAT_TYPE float_length_opt
    {
        locale := ""
        if $2.DisplayWith > 255 {
            yylex.Error("Display width for float out of range (max = 255)")
            return 1
        }
        if $2.Scale != tree.NotDefineDec && $2.Scale > $2.DisplayWith {
        	yylex.Error("For float(M,D), double(M,D) or decimal(M,D), M must be >= D (column 'a'))")
        	return 1
        }
        if $2.DisplayWith >= 24 {
            $$ = &tree.T{
            	InternalType: tree.InternalType{
            		Family: tree.FloatFamily,
            		FamilyString: $1,
            		Width:  64,
            		Locale: &locale,
           			Oid:    uint32(defines.MYSQL_TYPE_DOUBLE),
            		DisplayWith: $2.DisplayWith,
            		Scale: $2.Scale,
            	},
            }
        } else {
            $$ = &tree.T{
            	InternalType: tree.InternalType{
            		Family: tree.FloatFamily,
            		FamilyString: $1,
            		Width:  32,
            		Locale: &locale,
            		Oid:    uint32(defines.MYSQL_TYPE_FLOAT),
            		DisplayWith: $2.DisplayWith,
            		Scale: $2.Scale,
            	},
            }
        }
    }

|   DECIMAL decimal_length_opt
    {
        locale := ""
        if $2.Scale != tree.NotDefineDec && $2.Scale > $2.DisplayWith {
        yylex.Error("For float(M,D), double(M,D) or decimal(M,D), M must be >= D (column 'a'))")
        return 1
        }
        if $2.DisplayWith > 38 || $2.DisplayWith < 0 {
            yylex.Error("For decimal(M), M must between 0 and 38.")
                return 1
        } else if $2.DisplayWith <= 16 {
            $$ = &tree.T{
            InternalType: tree.InternalType{
            Family: tree.FloatFamily,
            FamilyString: $1,
            Width:  64,
            Locale: &locale,
            Oid:    uint32(defines.MYSQL_TYPE_DECIMAL),
            DisplayWith: $2.DisplayWith,
            Scale: $2.Scale,
            },
        }
        } else {
            $$ = &tree.T{
            InternalType: tree.InternalType{
            Family: tree.FloatFamily,
            FamilyString: $1,
            Width:  128,
            Locale: &locale,
            Oid:    uint32(defines.MYSQL_TYPE_DECIMAL),
            DisplayWith: $2.DisplayWith,
            Scale: $2.Scale,
            },
                }
        }
    }
// |   DECIMAL decimal_length_opt
//     {
//         $$ = tree.TYPE_DOUBLE
//         $$.InternalType.DisplayWith = $2.DisplayWith
//         $$.InternalType.Scale = $2.Scale
//     }
// |   NUMERIC decimal_length_opt
//     {
//         $$ = tree.TYPE_DOUBLE
//         $$.InternalType.DisplayWith = $2.DisplayWith
//         $$.InternalType.Scale = $2.Scale
//     }
|   REAL float_length_opt
    {
        locale := ""
        $$ = &tree.T{
            InternalType: tree.InternalType{
                Family: tree.FloatFamily,
                FamilyString: $1,
                Width:  64,
                Locale: &locale,
                Oid:    uint32(defines.MYSQL_TYPE_DOUBLE),
                DisplayWith: $2.DisplayWith,
                Scale: $2.Scale,
            },
        }
    }

time_type:
    DATE
    {
        locale := ""
        $$ = &tree.T{
            InternalType: tree.InternalType{
                Family: tree.DateFamily,
                FamilyString: $1,
                Locale: &locale,
                Oid:    uint32(defines.MYSQL_TYPE_DATE),
            },
        }
    }
|   TIME timestamp_option_opt
    {
        locale := ""
        if $2 < 0 || $2 > 6 {
                yylex.Error("For Time(fsp), fsp must in [0, 6]")
                return 1
                } else {
                $$ = &tree.T{
                    InternalType: tree.InternalType{
                Family:             tree.TimeFamily,
                Scale:          $2,
                    FamilyString: $1,
                    DisplayWith: 26,
                TimePrecisionIsSet: true,
                Locale:             &locale,
                Oid:                uint32(defines.MYSQL_TYPE_TIME),
            },
        }
        }
    }
|   TIMESTAMP timestamp_option_opt
    {
        locale := ""
        if $2 < 0 || $2 > 6 {
                yylex.Error("For Timestamp(fsp), fsp must in [0, 6]")
                return 1
                } else {
                $$ = &tree.T{
                    InternalType: tree.InternalType{
                Family:             tree.TimestampFamily,
                Scale:          $2,
                    FamilyString: $1,
                    DisplayWith: 26,
                TimePrecisionIsSet: true,
                Locale:             &locale,
                Oid:                uint32(defines.MYSQL_TYPE_TIMESTAMP),
            },
        }
        }
    }
|   DATETIME timestamp_option_opt
    {
        locale := ""
        if $2 < 0 || $2 > 6 {
                yylex.Error("For Datetime(fsp), fsp must in [0, 6]")
                return 1
                } else {
                $$ = &tree.T{
                    InternalType: tree.InternalType{
                Family:             tree.TimestampFamily,
                Scale:          $2,
                    FamilyString: $1,
                    DisplayWith: 26,
                TimePrecisionIsSet: true,
                Locale:             &locale,
                Oid:                uint32(defines.MYSQL_TYPE_DATETIME),
            },
        }
        }
    }
|   YEAR length_opt
    {
        locale := ""
        $$ = &tree.T{
            InternalType: tree.InternalType{
                Family: tree.IntFamily,
                FamilyString: $1,
                DisplayWith: $2,
                Width:  16,
                Locale: &locale,
                Oid:    uint32(defines.MYSQL_TYPE_YEAR),
            },
        }
    }

char_type:
    CHAR length_option_opt
    {
        locale := ""
        $$ = &tree.T{
            InternalType: tree.InternalType{
                Family: tree.StringFamily,
                FamilyString: $1,
                Locale: &locale,
                Oid:    uint32(defines.MYSQL_TYPE_STRING),
                DisplayWith: $2,
            },
        }
    }
|   VARCHAR length_option_opt
    {
        locale := ""
        $$ = &tree.T{
            InternalType: tree.InternalType{
                Family: tree.StringFamily,
                Locale: &locale,
                FamilyString: $1,
                DisplayWith: $2,
                Oid:    uint32(defines.MYSQL_TYPE_VARCHAR),
            },
        }
    }
|   BINARY length_option_opt
    {
        locale := ""
        $$ = &tree.T{
            InternalType: tree.InternalType{
                Family: tree.StringFamily,
                FamilyString: $1,
                Locale: &locale,
                Oid:    uint32(defines.MYSQL_TYPE_VARCHAR),
                DisplayWith: $2,
            },
        }
    }
|   VARBINARY length_option_opt
    {
        locale := ""
        $$ = &tree.T{
            InternalType: tree.InternalType{
                Family: tree.StringFamily,
                Locale: &locale,
                FamilyString: $1,
                DisplayWith: $2,
                Oid:    uint32(defines.MYSQL_TYPE_VARCHAR),
            },
        }
    }
|   TEXT
    {
        locale := ""
        $$ = &tree.T{
            InternalType: tree.InternalType{
                Family: tree.BlobFamily,
                FamilyString: $1,
                Locale: &locale,
                Oid:    uint32(defines.MYSQL_TYPE_TEXT),
            },
        }
    }
|   TINYTEXT
    {
        locale := ""
        $$ = &tree.T{
            InternalType: tree.InternalType{
                Family: tree.BlobFamily,
                FamilyString: $1,
                Locale: &locale,
                Oid:    uint32(defines.MYSQL_TYPE_TEXT),
            },
        }
    }
|   MEDIUMTEXT
    {
        locale := ""
        $$ = &tree.T{
            InternalType: tree.InternalType{
                Family: tree.BlobFamily,
                FamilyString: $1,
                Locale: &locale,
                Oid:    uint32(defines.MYSQL_TYPE_TEXT),
            },
        }
    }
|   LONGTEXT
    {
        locale := ""
        $$ = &tree.T{
            InternalType: tree.InternalType{
                Family: tree.BlobFamily,
                FamilyString: $1,
                Locale: &locale,
                Oid:    uint32(defines.MYSQL_TYPE_TEXT),
            },
        }
    }
|   BLOB
    {
        locale := ""
        $$ = &tree.T{
            InternalType: tree.InternalType{
                Family: tree.BlobFamily,
                FamilyString: $1,
                Locale: &locale,
                Oid:    uint32(defines.MYSQL_TYPE_BLOB),
            },
        }
    }
|   TINYBLOB
    {
        locale := ""
        $$ = &tree.T{
            InternalType: tree.InternalType{
                Family: tree.BlobFamily,
                FamilyString: $1,
                Locale: &locale,
                Oid:    uint32(defines.MYSQL_TYPE_TINY_BLOB),
            },
        }
    }
|   MEDIUMBLOB
    {
        locale := ""
        $$ = &tree.T{
            InternalType: tree.InternalType{
                Family: tree.BlobFamily,
                FamilyString: $1,
                Locale: &locale,
                Oid:    uint32(defines.MYSQL_TYPE_MEDIUM_BLOB),
            },
        }
    }
|   LONGBLOB
    {
        locale := ""
        $$ = &tree.T{
            InternalType: tree.InternalType{
                Family: tree.BlobFamily,
                FamilyString: $1,
                Locale: &locale,
                Oid:    uint32(defines.MYSQL_TYPE_LONG_BLOB),
            },
        }
    }
|   JSON
    {
        locale := ""
        $$ = &tree.T{
            InternalType: tree.InternalType{
                Family: tree.JsonFamily,
                FamilyString: $1,
                Locale: &locale,
                Oid:uint32(defines.MYSQL_TYPE_JSON),
            },
        }
    }
|   ENUM '(' enum_values ')'
    {
        locale := ""
        $$ = &tree.T{
            InternalType: tree.InternalType{
                Family: tree.EnumFamily,
                FamilyString: $1,
                Locale: &locale,
                Oid:uint32(defines.MYSQL_TYPE_ENUM),
                EnumValues: $3,
            },
        }
    }
|   SET '(' enum_values ')'
    {
        locale := ""
        $$ = &tree.T{
            InternalType: tree.InternalType{
                Family: tree.SetFamily,
                FamilyString: $1,
                Locale: &locale,
                Oid:uint32(defines.MYSQL_TYPE_SET),
                EnumValues: $3,
            },
        }
    }
|  UUID
    {
       locale := ""
        $$ = &tree.T{
         InternalType: tree.InternalType{
        Family: tree.UuidFamily,
           FamilyString: $1,
        Width:  128,
        Locale: &locale,
        Oid:    uint32(defines.MYSQL_TYPE_UUID),
    },
    }
}

do_stmt:
    DO expression_list
    {
        $$ = &tree.Do {
            Exprs: $2,
        }
    }

declare_stmt:
    DECLARE var_name_list column_type
    {
        $$ = &tree.Declare {
            Variables: $2,
            ColumnType: $3,
            DefaultVal: tree.NewNumValWithType(constant.MakeUnknown(), "null", false, tree.P_null),
        }
    }
    |
    DECLARE var_name_list column_type DEFAULT expression
    {
        $$ = &tree.Declare {
            Variables: $2,
            ColumnType: $3,
            DefaultVal: $5,
        }
    }

spatial_type:
    GEOMETRY
    {
        locale := ""
        $$ = &tree.T{
            InternalType: tree.InternalType{
                Family: tree.GeometryFamily,
                FamilyString: $1,
                Locale: &locale,
                Oid:uint32(defines.MYSQL_TYPE_GEOMETRY),
            },
        }
    }
// |   POINT
// |   LINESTRING
// |   POLYGON
// |   GEOMETRYCOLLECTION
// |   MULTIPOINT
// |   MULTILINESTRING
// |   MULTIPOLYGON

// TODO:
// need to encode SQL string
enum_values:
    STRING
    {
        $$ = make([]string, 0, 4)
        $$ = append($$, $1)
    }
|   enum_values ',' STRING
    {
        $$ = append($1, $3)
    }

length_opt:
    /* EMPTY */
    {
        $$ = 0
    }
|    length

timestamp_option_opt:
    /* EMPTY */
        {
            $$ = 0
        }
|    '(' INTEGRAL ')'
    {
        $$ = int32($2.(int64))
    }

length_option_opt:
    {
        $$ = int32(-1)
    }
|    '(' INTEGRAL ')'
    {
        $$ = int32($2.(int64))
    }

length:
   '(' INTEGRAL ')'
    {
        $$ = tree.GetDisplayWith(int32($2.(int64)))
    }

float_length_opt:
    /* EMPTY */
    {
        $$ = tree.LengthScaleOpt{
            DisplayWith: tree.NotDefineDisplayWidth,
            Scale: tree.NotDefineDec,
        }
    }
|   '(' INTEGRAL ')'
    {
        $$ = tree.LengthScaleOpt{
            DisplayWith: tree.GetDisplayWith(int32($2.(int64))),
            Scale: tree.NotDefineDec,
        }
    }
|   '(' INTEGRAL ',' INTEGRAL ')'
    {
        $$ = tree.LengthScaleOpt{
            DisplayWith: tree.GetDisplayWith(int32($2.(int64))),
            Scale: int32($4.(int64)),
        }
    }

decimal_length_opt:
    /* EMPTY */
    {
        $$ = tree.LengthScaleOpt{
            DisplayWith: 34,           // this is the default scale for decimal
            Scale: 0,
        }
    }
|   '(' INTEGRAL ')'
    {
        $$ = tree.LengthScaleOpt{
            DisplayWith: tree.GetDisplayWith(int32($2.(int64))),
            Scale: 0,
        }
    }
|   '(' INTEGRAL ',' INTEGRAL ')'
    {
        $$ = tree.LengthScaleOpt{
            DisplayWith: tree.GetDisplayWith(int32($2.(int64))),
            Scale: int32($4.(int64)),
        }
    }

unsigned_opt:
    /* EMPTY */
    {
        $$ = false
    }
|   UNSIGNED
    {
        $$ = true
    }
|   SIGNED
    {
        $$ = false
    }

zero_fill_opt:
    /* EMPTY */
    {}
|   ZEROFILL
    {
        $$ = true
    }

charset_keyword:
    CHARSET
|   CHARACTER SET
|   CHAR SET

equal_opt:
    {
        $$ = ""
    }
|   '='
    {
        $$ = string($1)
    }

//sql_id:
//    id_or_var
//|   non_reserved_keyword

//reserved_sql_id:
//    sql_id
//|   reserved_keyword

//reserved_table_id:
//    table_id
//|   reserved_keyword

//reserved_keyword:
//    ADD
//|   ALL
//|   AND
//|   AS
//|   ASC
//|   ASCII
//|   AUTO_INCREMENT
//|   BETWEEN
//|   BINARY
//|   BY
//|   CASE
//|   CHAR
//|   COLLATE
//|   COLLATION
//|   CONVERT
//|   COALESCE
//|   CREATE
//|   CROSS
//|   CURRENT_DATE
//|   CURRENT_ROLE
//|   CURRENT_USER
//|   CURRENT_TIME
//|   CURRENT_TIMESTAMP
//|   CIPHER
//|   SAN
//|   SSL
//|   SUBJECT
//|   DATABASE
//|   DATABASES
//|   DEFAULT
//|   DELETE
//|   DESC
//|   DESCRIBE
//|   DISTINCT
//|   DISTINCTROW
//|   DIV
//|   DROP
//|   ELSE
//|   END
//|   ESCAPE
//|   EXISTS
//|   EXPLAIN
//|   FALSE
//|   FIRST
//|   FOR
//|   FORCE
//|   FROM
//|   GROUP
//|   HAVING
//|   HOUR
//|   IDENTIFIED
//|   IF
//|   IGNORE
//|   IN
//|   INFILE
//|   INDEX
//|   INNER
//|   INSERT
//|   INTERVAL
//|   INTO
//|   IS
//|   ISSUER
//|   JOIN
//|   KEY
//|   LAST
//|   LEFT
//|   LIKE
//|	ILIKE
//|   LIMIT
//|   LOCALTIME
//|   LOCALTIMESTAMP
//|   LOCK
//|   LOAD
//|   IMPORT
//|   MATCH
//|   MAXVALUE
//|   MOD
//|   MICROSECOND
//|   MINUTE
//|   NATURAL
//|   NOT
//|   NONE
//|   NULL
//|   NULLS
//|   ON
//|   OR
//|   ORDER
//|   OUTER
//|   REGEXP
//|   RENAME
//|   REPLACE
//|   RIGHT
//|   REQUIRE
//|   REPEAT
//|   ROW_COUNT
//|    REFERENCES
//|   RECURSIVE
//|   REVERSE
//|   SCHEMA
//|   SCHEMAS
//|   SELECT
//|   SECOND
//|   SEPARATOR
//|   SET
//|   SHOW
//|   STRAIGHT_JOIN
//|   TABLE
//|   THEN
//|   TO
//|   TRUE
//|   TRUNCATE
//|   UNION
//|   UNIQUE
//|   UPDATE
//|   USE
//|   USING
//|   UTC_DATE
//|   UTC_TIME
//|   UTC_TIMESTAMP
//|   VALUES
//|   WHEN
//|   WHERE
//|   WEEK
//|   WITH
//|   TERMINATED
//|   OPTIONALLY
//|   ENCLOSED
//|   ESCAPED
//|   STARTING
//|   LINES
//|   ROWS
//|   INT1
//|   INT2
//|   INT3
//|   INT4
//|   INT8
//|   CHECK
//|    CONSTRAINT
//|   PRIMARY
//|   FULLTEXT
//|   FOREIGN
//|    ROW
//|   OUTFILE
//|    SQL_SMALL_RESULT
//|    SQL_BIG_RESULT
//|    LEADING
//|    TRAILING
//|   CHARACTER
//|    LOW_PRIORITY
//|    HIGH_PRIORITY
//|    DELAYED
//|   PARTITION
//|    QUICK
//|   EXCEPT
//|   ADMIN_NAME
//|   RANDOM
//|   SUSPEND
//|   REUSE
//|   CURRENT
//|   OPTIONAL
//|   FAILED_LOGIN_ATTEMPTS
//|   PASSWORD_LOCK_TIME
//|   UNBOUNDED
//|   SECONDARY
//|   DECLARE
//|   MODUMP
//|   OVER
//|   PRECEDING
//|   FOLLOWING
//|   GROUPS
//|   LOCKS
//|   TABLE_NUMBER
//|   COLUMN_NUMBER
//|   TABLE_VALUES
//|   RETURNS
//|   MYSQL_COMPATBILITY_MODE

non_reserved_keyword:
    ACCOUNT
|   ACCOUNTS
|   AGAINST
|   AVG_ROW_LENGTH
|   AUTO_RANDOM
|   ATTRIBUTE
|   ACTION
|   ALGORITHM
|   BEGIN
|   BIGINT
|   BIT
|   BLOB
|   BOOL
|   CHAIN
|   CHECKSUM
|   CLUSTER
|   COMPRESSION
|   COMMENT_KEYWORD
|   COMMIT
|   COMMITTED
|   CHARSET
|   COLUMNS
|   CONNECTION
|   CONSISTENT
|   COMPRESSED
|   COMPACT
|   COLUMN_FORMAT
|   CASCADE
|   DATA
|   DATETIME
|   DECIMAL
|   DYNAMIC
|   DISK
|   DO
|   DOUBLE
|   DIRECTORY
|   DUPLICATE
|   DELAY_KEY_WRITE
|   ENUM
|   ENCRYPTION
|   ENGINE
|   EXPANSION
|   EXTENDED
|   EXPIRE
|   ERRORS
|   ENFORCED
|   FORMAT
|   FLOAT_TYPE
|   FULL
|   FIXED
|   FIELDS
|   GEOMETRY
|   GEOMETRYCOLLECTION
|   GLOBAL
|   GRANT
|   INT
|   INTEGER
|   INDEXES
|   ISOLATION
|   JSON
|   KEY_BLOCK_SIZE
|   KEYS
|   LANGUAGE
|   LESS
|   LEVEL
|   LINESTRING
|   LONGBLOB
|   LONGTEXT
|   LOCAL
|   LINEAR
|   LIST
|   MEDIUMBLOB
|   MEDIUMINT
|   MEDIUMTEXT
|   MEMORY
|   MODE
|   MULTILINESTRING
|   MULTIPOINT
|   MULTIPOLYGON
|   MAX_QUERIES_PER_HOUR
|   MAX_UPDATES_PER_HOUR
|   MAX_CONNECTIONS_PER_HOUR
|   MAX_USER_CONNECTIONS
|   MAX_ROWS
|   MIN_ROWS
|   MONTH
|   NAMES
|   NCHAR
|   NUMERIC
|   NEVER
|   NO
|   OFFSET
|   ONLY
|   OPTIMIZE
|   OPEN
|   OPTION
|   PACK_KEYS
|   PARTIAL
|   PARTITIONS
|   POINT
|   POLYGON
|   PROCEDURE
|   PROXY
|   QUERY
|   PROFILES
|   ROLE
|   RANGE
|   READ
|   REAL
|   REORGANIZE
|   REDUNDANT
|   REPAIR
|   REPEATABLE
|   RELEASE
|   REVOKE
|   REPLICATION
|   ROW_FORMAT
|   ROLLBACK
|   RESTRICT
|   SESSION
|   SERIALIZABLE
|   SHARE
|   SIGNED
|   SMALLINT
|   SNAPSHOT
|   SPATIAL
|   START
|   STATUS
|   STORAGE
|	STREAM
|   STATS_AUTO_RECALC
|   STATS_PERSISTENT
|   STATS_SAMPLE_PAGES
|   SUBPARTITIONS
|   SUBPARTITION
|   SIMPLE
|   TEXT
|   THAN
|   TINYBLOB
|   TIME %prec LOWER_THAN_STRING
|   TINYINT
|   TINYTEXT
|   TRANSACTION
|   TRIGGER
|   UNCOMMITTED
|   UNSIGNED
|   UNUSED
|   UNLOCK
|   USER
|   VARBINARY
|   VARCHAR
|   VARIABLES
|   VIEW
|   WRITE
|   WARNINGS
|   WORK
|   X509
|   ZEROFILL
|   YEAR
|   TYPE
|   HEADER
|   MAX_FILE_SIZE
|   FORCE_QUOTE
|   QUARTER
|   UNKNOWN
|   ANY
|   SOME
|   TIMESTAMP %prec LOWER_THAN_STRING
|   DATE %prec LOWER_THAN_STRING
|   TABLES
|   EXTERNAL
|   URL
|   PASSWORD %prec LOWER_THAN_EQ
|   HASH
|   ENGINES
|   TRIGGERS
|   HISTORY
|   LOW_CARDINALITY
|   S3OPTION
|   EXTENSION
|   NODE
|   UUID
|   PARALLEL
<<<<<<< HEAD
|   PUBLICATION
|   SUBSCRIPTIONS
|   PUBLICATIONS
=======
|	PROCESSLIST
>>>>>>> 1524f46a

func_not_keyword:
    DATE_ADD
|    DATE_SUB
|   NOW
|    ADDDATE
|   CURDATE
|   POSITION
|   SESSION_USER
|   SUBDATE
|   SYSTEM_USER
|   TRANSLATE

not_keyword:
    ADDDATE
|   BIT_AND
|   BIT_OR
|   BIT_XOR
|   CAST
|   COUNT
|   APPROX_COUNT_DISTINCT
|   APPROX_PERCENTILE
|   CURDATE
|   CURTIME
|   DATE_ADD
|   DATE_SUB
|   EXTRACT
|   GROUP_CONCAT
|   MAX
|   MID
|   MIN
|   NOW
|   POSITION
|   SESSION_USER
|   STD
|   STDDEV
|   STDDEV_POP
|   STDDEV_SAMP
|   SUBDATE
|   SUBSTR
|   SUBSTRING
|   SUM
|   SYSDATE
|   SYSTEM_USER
|   TRANSLATE
|   TRIM
|   VARIANCE
|   VAR_POP
|   VAR_SAMP
|   AVG
|	TIMESTAMPDIFF

//mo_keywords:
//    PROPERTIES
//  BSI
//  ZONEMAP

%%<|MERGE_RESOLUTION|>--- conflicted
+++ resolved
@@ -2211,11 +2211,8 @@
 |   alter_account_stmt
 |   alter_database_config_stmt
 |   alter_view_stmt
-<<<<<<< HEAD
+|   alter_table_stmt
 |   alter_publication_stmt
-=======
-|   alter_table_stmt
->>>>>>> 1524f46a
 // |    alter_ddl_stmt
 
 alter_view_stmt:
@@ -2260,7 +2257,7 @@
     }
 
 alter_table_drop:
-    INDEX ident 
+    INDEX ident
     {
         $$ = &tree.AlterOptionDrop{
             Typ:  tree.AlterTableDropIndex,
@@ -2274,27 +2271,27 @@
             Name: tree.Identifier($2.Compare()),
         }
     }
-|   COLUMN ident 
+|   COLUMN ident
     {
         $$ = &tree.AlterOptionDrop{
             Typ:  tree.AlterTableDropColumn,
             Name: tree.Identifier($2.Compare()),
         }
     }
-|   FOREIGN KEY ident 
+|   FOREIGN KEY ident
     {
         $$ = &tree.AlterOptionDrop{
             Typ:  tree.AlterTableDropForeignKey,
             Name: tree.Identifier($3.Compare()),
         }
     }
-|   PRIMARY KEY 
+|   PRIMARY KEY
     {
         $$ = &tree.AlterOptionDrop{
             Typ:  tree.AlterTableDropPrimaryKey,
         }
     }
-    
+
 
 alter_account_stmt:
     ALTER ACCOUNT exists_opt account_name alter_account_auth_option account_status_option account_comment_opt
@@ -8682,13 +8679,10 @@
 |   NODE
 |   UUID
 |   PARALLEL
-<<<<<<< HEAD
+|	PROCESSLIST
 |   PUBLICATION
 |   SUBSCRIPTIONS
 |   PUBLICATIONS
-=======
-|	PROCESSLIST
->>>>>>> 1524f46a
 
 func_not_keyword:
     DATE_ADD
