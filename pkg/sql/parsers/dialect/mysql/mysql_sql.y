// Copyright 2021 Matrix Origin
//
// Licensed under the Apache License, Version 2.0 (the "License");
// you may not use this file except in compliance with the License.
// You may obtain a copy of the License at
//
//      http://www.apache.org/licenses/LICENSE-2.0
//
// Unless required by applicable law or agreed to in writing, software
// distributed under the License is distributed on an "AS IS" BASIS,
// WITHOUT WARRANTIES OR CONDITIONS OF ANY KIND, either express or implied.
// See the License for the specific language governing permissions and
// limitations under the License.

%{
package mysql

import (
    "fmt"
    "strings"
    "go/constant"

    "github.com/matrixorigin/matrixone/pkg/sql/parsers/tree"
    "github.com/matrixorigin/matrixone/pkg/sql/parsers/util"
    "github.com/matrixorigin/matrixone/pkg/defines"
)
%}

%struct {
    id  int
    str string
    item interface{}
}

%union {
    statement tree.Statement
    statements []tree.Statement

    alterTable tree.AlterTable
    alterTableOptions tree.AlterTableOptions
    alterTableOption tree.AlterTableOption

    tableDef tree.TableDef
    tableDefs tree.TableDefs
    tableName *tree.TableName
    tableNames tree.TableNames
    columnTableDef *tree.ColumnTableDef
    tableOption tree.TableOption
    tableOptions []tree.TableOption
    tableExprs tree.TableExprs
    tableExpr tree.TableExpr
    rowFormatType tree.RowFormatType
    matchType tree.MatchType
    attributeReference *tree.AttributeReference
    loadParam *tree.ExternParam
    tailParam *tree.TailParameter

    functionName *tree.FunctionName
    funcArg tree.FunctionArg
    funcArgs tree.FunctionArgs
    funcArgDecl *tree.FunctionArgDecl
    funcReturn *tree.ReturnType

    from *tree.From
    where *tree.Where
    groupBy tree.GroupBy
    aliasedTableExpr *tree.AliasedTableExpr
    direction tree.Direction
    nullsPosition tree.NullsPosition
    orderBy tree.OrderBy
    order *tree.Order
    limit *tree.Limit
    unionTypeRecord *tree.UnionTypeRecord
    parenTableExpr *tree.ParenTableExpr
    identifierList tree.IdentifierList
    joinCond tree.JoinCond

    columnType *tree.T
    unresolvedName *tree.UnresolvedName
    lengthScaleOpt tree.LengthScaleOpt
    tuple *tree.Tuple
    funcType tree.FuncType

    columnAttribute tree.ColumnAttribute
    columnAttributes []tree.ColumnAttribute
    attributeNull tree.AttributeNull
    expr tree.Expr
    exprs tree.Exprs
    rowsExprs []tree.Exprs
    comparisonOp tree.ComparisonOp
    referenceOptionType tree.ReferenceOptionType
    referenceOnRecord *tree.ReferenceOnRecord

    select *tree.Select
    selectStatement tree.SelectStatement
    selectExprs tree.SelectExprs
    selectExpr tree.SelectExpr

    insert *tree.Insert
    replace *tree.Replace
    createOption tree.CreateOption
    createOptions []tree.CreateOption
    indexType tree.IndexType
    indexCategory tree.IndexCategory
    keyParts []*tree.KeyPart
    keyPart *tree.KeyPart
    indexOption *tree.IndexOption
    comparisionExpr *tree.ComparisonExpr

    userMiscOption tree.UserMiscOption
    userMiscOptions []tree.UserMiscOption
    updateExpr *tree.UpdateExpr
    updateExprs tree.UpdateExprs
    completionType tree.CompletionType
    varAssignmentExpr *tree.VarAssignmentExpr
    varAssignmentExprs []*tree.VarAssignmentExpr
    setRole *tree.SetRole
    setDefaultRole *tree.SetDefaultRole
    privilege *tree.Privilege
    privileges []*tree.Privilege
    objectType tree.ObjectType
    privilegeType tree.PrivilegeType
    privilegeLevel *tree.PrivilegeLevel
    unresolveNames []*tree.UnresolvedName

    partitionOption *tree.PartitionOption
    clusterByOption *tree.ClusterByOption
    partitionBy *tree.PartitionBy
    windowSpec *tree.WindowSpec
    windowFrame *tree.WindowFrame
    windowFrameBound tree.WindowFrameBound
    windowFrameUnit tree.WindowFrameUnits
    partition *tree.Partition
    partitions []*tree.Partition
    values tree.Values
    numVal *tree.NumVal
    subPartition *tree.SubPartition
    subPartitions []*tree.SubPartition

    subquery *tree.Subquery
    funcExpr *tree.FuncExpr

    roles []*tree.Role
    role *tree.Role
    usernameRecord *tree.UsernameRecord
    authRecord *tree.AuthRecord
    user *tree.User
    users []*tree.User
    tlsOptions []tree.TlsOption
    tlsOption tree.TlsOption
    resourceOption tree.ResourceOption
    resourceOptions []tree.ResourceOption
    unresolvedObjectName *tree.UnresolvedObjectName
    lengthOpt int32
    unsignedOpt bool
    zeroFillOpt bool
    ifNotExists bool
    defaultOptional bool
    fullOpt bool
    boolVal bool
    int64Val int64
    strs []string

    duplicateKey tree.DuplicateKey
    fields *tree.Fields
    fieldsList []*tree.Fields
    lines *tree.Lines
    varExpr *tree.VarExpr
    varExprs []*tree.VarExpr
    loadColumn tree.LoadColumn
    loadColumns []tree.LoadColumn
    assignments []*tree.Assignment
    assignment *tree.Assignment
    properties []tree.Property
    property tree.Property
    exportParm *tree.ExportParam

    epxlainOptions []tree.OptionElem
    epxlainOption tree.OptionElem
    whenClause *tree.When
    whenClauseList []*tree.When
    withClause *tree.With
    cte *tree.CTE
    cteList []*tree.CTE

    accountAuthOption tree.AccountAuthOption
    alterAccountAuthOption tree.AlterAccountAuthOption
    accountIdentified tree.AccountIdentified
    accountStatus tree.AccountStatus
    accountComment tree.AccountComment
    accountCommentOrAttribute tree.AccountCommentOrAttribute
    userIdentified *tree.AccountIdentified
    accountRole *tree.Role
    showType tree.ShowType
    joinTableExpr *tree.JoinTableExpr

    indexHintType tree.IndexHintType
    indexHintScope tree.IndexHintScope
    indexHint *tree.IndexHint
    indexHintList []*tree.IndexHint

    killOption tree.KillOption
    statementOption tree.StatementOption

    tableLock tree.TableLock
    tableLocks []tree.TableLock
    tableLockType tree.TableLockType
    cstr *tree.CStr
    subscriptionOption *tree.SubscriptionOption
    accountsSetOption *tree.AccountsSetOption
}

%token LEX_ERROR
%nonassoc EMPTY
%left <str> UNION EXCEPT INTERSECT MINUS
%token <str> SELECT STREAM INSERT UPDATE DELETE FROM WHERE GROUP HAVING ORDER BY LIMIT OFFSET FOR CONNECT MANAGE GRANTS OWNERSHIP REFERENCE
%nonassoc LOWER_THAN_SET
%nonassoc <str> SET
%token <str> ALL DISTINCT DISTINCTROW AS EXISTS ASC DESC INTO DUPLICATE DEFAULT LOCK KEYS NULLS FIRST LAST
%token <str> VALUES
%token <str> NEXT VALUE SHARE MODE
%token <str> SQL_NO_CACHE SQL_CACHE
%left <str> JOIN STRAIGHT_JOIN LEFT RIGHT INNER OUTER CROSS NATURAL USE FORCE
%nonassoc LOWER_THAN_ON
%nonassoc <str> ON USING
%left <str> SUBQUERY_AS_EXPR
%right <str> '('
%left <str> ')'
%nonassoc LOWER_THAN_STRING
%nonassoc <str> ID AT_ID AT_AT_ID STRING VALUE_ARG LIST_ARG COMMENT COMMENT_KEYWORD QUOTE_ID
%token <item> INTEGRAL HEX BIT_LITERAL FLOAT
%token <str>  HEXNUM
%token <str> NULL TRUE FALSE
%nonassoc LOWER_THAN_CHARSET
%nonassoc <str> CHARSET
%right <str> UNIQUE KEY
%left <str> OR PIPE_CONCAT
%left <str> XOR
%left <str> AND
%right <str> NOT '!'
%left <str> BETWEEN CASE WHEN THEN ELSE END
%nonassoc LOWER_THAN_EQ
%left <str> '=' '<' '>' LE GE NE NULL_SAFE_EQUAL IS LIKE REGEXP IN ASSIGNMENT ILIKE
%left <str> '|'
%left <str> '&'
%left <str> SHIFT_LEFT SHIFT_RIGHT
%left <str> '+' '-'
%left <str> '*' '/' DIV '%' MOD
%left <str> '^'
%right <str> '~' UNARY
%left <str> COLLATE
%right <str> BINARY UNDERSCORE_BINARY
%right <str> INTERVAL
%nonassoc <str> '.' ','

// Transaction
%token <str> BEGIN START TRANSACTION COMMIT ROLLBACK WORK CONSISTENT SNAPSHOT
%token <str> CHAIN NO RELEASE PRIORITY QUICK

// Type
%token <str> BIT TINYINT SMALLINT MEDIUMINT INT INTEGER BIGINT INTNUM
%token <str> REAL DOUBLE FLOAT_TYPE DECIMAL NUMERIC DECIMAL_VALUE
%token <str> TIME TIMESTAMP DATETIME YEAR
%token <str> CHAR VARCHAR BOOL CHARACTER VARBINARY NCHAR
%token <str> TEXT TINYTEXT MEDIUMTEXT LONGTEXT
%token <str> BLOB TINYBLOB MEDIUMBLOB LONGBLOB JSON ENUM UUID
%token <str> GEOMETRY POINT LINESTRING POLYGON GEOMETRYCOLLECTION MULTIPOINT MULTILINESTRING MULTIPOLYGON
%token <str> INT1 INT2 INT3 INT4 INT8 S3OPTION

// Select option
%token <str> SQL_SMALL_RESULT SQL_BIG_RESULT SQL_BUFFER_RESULT
%token <str> LOW_PRIORITY HIGH_PRIORITY DELAYED

// Create Table
%token <str> CREATE ALTER DROP RENAME ANALYZE ADD RETURNS
%token <str> SCHEMA TABLE INDEX VIEW TO IGNORE IF PRIMARY COLUMN CONSTRAINT SPATIAL FULLTEXT FOREIGN KEY_BLOCK_SIZE
%token <str> SHOW DESCRIBE EXPLAIN DATE ESCAPE REPAIR OPTIMIZE TRUNCATE
%token <str> MAXVALUE PARTITION REORGANIZE LESS THAN PROCEDURE TRIGGER
%token <str> STATUS VARIABLES ROLE PROXY AVG_ROW_LENGTH STORAGE DISK MEMORY
%token <str> CHECKSUM COMPRESSION DATA DIRECTORY DELAY_KEY_WRITE ENCRYPTION ENGINE
%token <str> MAX_ROWS MIN_ROWS PACK_KEYS ROW_FORMAT STATS_AUTO_RECALC STATS_PERSISTENT STATS_SAMPLE_PAGES
%token <str> DYNAMIC COMPRESSED REDUNDANT COMPACT FIXED COLUMN_FORMAT AUTO_RANDOM
%token <str> RESTRICT CASCADE ACTION PARTIAL SIMPLE CHECK ENFORCED
%token <str> RANGE LIST ALGORITHM LINEAR PARTITIONS SUBPARTITION SUBPARTITIONS CLUSTER
%token <str> TYPE ANY SOME EXTERNAL LOCALFILE URL
%token <str> PREPARE DEALLOCATE RESET
%token <str> EXTENSION

// publication
%token <str> PUBLICATION SUBSCRIPTIONS PUBLICATIONS


// MO table option
%token <str> PROPERTIES

// Index
%token <str> PARSER VISIBLE INVISIBLE BTREE HASH RTREE BSI
%token <str> ZONEMAP LEADING BOTH TRAILING UNKNOWN

// Alter
%token <str> EXPIRE ACCOUNT ACCOUNTS UNLOCK DAY NEVER PUMP MYSQL_COMPATBILITY_MODE

// Time
%token <str> SECOND ASCII COALESCE COLLATION HOUR MICROSECOND MINUTE MONTH QUARTER REPEAT
%token <str> REVERSE ROW_COUNT WEEK

// Revoke
%token <str> REVOKE FUNCTION PRIVILEGES TABLESPACE EXECUTE SUPER GRANT OPTION REFERENCES REPLICATION
%token <str> SLAVE CLIENT USAGE RELOAD FILE TEMPORARY ROUTINE EVENT SHUTDOWN

// Type Modifiers
%token <str> NULLX AUTO_INCREMENT APPROXNUM SIGNED UNSIGNED ZEROFILL ENGINES LOW_CARDINALITY

// Account
%token <str> ADMIN_NAME RANDOM SUSPEND ATTRIBUTE HISTORY REUSE CURRENT OPTIONAL FAILED_LOGIN_ATTEMPTS PASSWORD_LOCK_TIME UNBOUNDED SECONDARY

// User
%token <str> USER IDENTIFIED CIPHER ISSUER X509 SUBJECT SAN REQUIRE SSL NONE PASSWORD
%token <str> MAX_QUERIES_PER_HOUR MAX_UPDATES_PER_HOUR MAX_CONNECTIONS_PER_HOUR MAX_USER_CONNECTIONS

// Explain
%token <str> FORMAT VERBOSE CONNECTION TRIGGERS PROFILES

// Load
%token <str> LOAD INFILE TERMINATED OPTIONALLY ENCLOSED ESCAPED STARTING LINES ROWS IMPORT

// MODump
%token <str> MODUMP

// Window function
%token <str> OVER PRECEDING FOLLOWING GROUPS

// Supported SHOW tokens
%token <str> DATABASES TABLES EXTENDED FULL PROCESSLIST FIELDS COLUMNS OPEN ERRORS WARNINGS INDEXES SCHEMAS NODE LOCKS
%token <str> TABLE_NUMBER COLUMN_NUMBER TABLE_VALUES

// SET tokens
%token <str> NAMES GLOBAL SESSION ISOLATION LEVEL READ WRITE ONLY REPEATABLE COMMITTED UNCOMMITTED SERIALIZABLE
%token <str> LOCAL EVENTS PLUGINS

// Functions
%token <str> CURRENT_TIMESTAMP DATABASE
%token <str> CURRENT_TIME LOCALTIME LOCALTIMESTAMP
%token <str> UTC_DATE UTC_TIME UTC_TIMESTAMP
%token <str> REPLACE CONVERT
%token <str> SEPARATOR TIMESTAMPDIFF
%token <str> CURRENT_DATE CURRENT_USER CURRENT_ROLE

// Time unit
%token <str> SECOND_MICROSECOND MINUTE_MICROSECOND MINUTE_SECOND HOUR_MICROSECOND
%token <str> HOUR_SECOND HOUR_MINUTE DAY_MICROSECOND DAY_SECOND DAY_MINUTE DAY_HOUR YEAR_MONTH
%token <str> SQL_TSI_HOUR SQL_TSI_DAY SQL_TSI_WEEK SQL_TSI_MONTH SQL_TSI_QUARTER SQL_TSI_YEAR
%token <str> SQL_TSI_SECOND SQL_TSI_MINUTE

// With
%token <str> RECURSIVE CONFIG DRAINER

// Match
%token <str> MATCH AGAINST BOOLEAN LANGUAGE WITH QUERY EXPANSION

// Built-in function
%token <str> ADDDATE BIT_AND BIT_OR BIT_XOR CAST COUNT APPROX_COUNT_DISTINCT
%token <str> APPROX_PERCENTILE CURDATE CURTIME DATE_ADD DATE_SUB EXTRACT
%token <str> GROUP_CONCAT MAX MID MIN NOW POSITION SESSION_USER STD STDDEV MEDIAN
%token <str> STDDEV_POP STDDEV_SAMP SUBDATE SUBSTR SUBSTRING SUM SYSDATE
%token <str> SYSTEM_USER TRANSLATE TRIM VARIANCE VAR_POP VAR_SAMP AVG

//JSON function
%token <str> ARROW

// Insert
%token <str> ROW OUTFILE HEADER MAX_FILE_SIZE FORCE_QUOTE PARALLEL

%token <str> UNUSED BINDINGS

// Do
%token <str> DO

// Declare
%token <str> DECLARE

%type <statement> stmt
%type <statements> stmt_list
%type <statement> create_stmt insert_stmt delete_stmt drop_stmt alter_stmt truncate_table_stmt
%type <statement> delete_without_using_stmt delete_with_using_stmt
%type <statement> drop_ddl_stmt drop_database_stmt drop_table_stmt drop_index_stmt drop_prepare_stmt drop_view_stmt drop_function_stmt
%type <statement> drop_account_stmt drop_role_stmt drop_user_stmt
%type <statement> create_account_stmt create_user_stmt create_role_stmt
%type <statement> create_ddl_stmt create_table_stmt create_database_stmt create_index_stmt create_view_stmt create_function_stmt create_extension_stmt
%type <statement> show_stmt show_create_stmt show_columns_stmt show_databases_stmt show_target_filter_stmt show_table_status_stmt show_grants_stmt show_collation_stmt show_accounts_stmt
%type <statement> show_tables_stmt show_process_stmt show_errors_stmt show_warnings_stmt show_target
%type <statement> show_function_status_stmt show_node_list_stmt show_locks_stmt
%type <statement> show_table_num_stmt show_column_num_stmt show_table_values_stmt
%type <statement> show_variables_stmt show_status_stmt show_index_stmt
%type <statement> alter_account_stmt alter_user_stmt alter_view_stmt update_stmt use_stmt update_no_with_stmt alter_database_config_stmt alter_table_stmt
%type <statement> transaction_stmt begin_stmt commit_stmt rollback_stmt
%type <statement> explain_stmt explainable_stmt
%type <statement> set_stmt set_variable_stmt set_password_stmt set_role_stmt set_default_role_stmt
%type <statement> lock_stmt lock_table_stmt unlock_table_stmt
%type <statement> revoke_stmt grant_stmt
%type <statement> load_data_stmt
%type <statement> analyze_stmt
%type <statement> prepare_stmt prepareable_stmt deallocate_stmt execute_stmt reset_stmt
%type <statement> replace_stmt
%type <statement> do_stmt
%type <statement> declare_stmt
%type <statement> values_stmt
%type <statement> mo_dump_stmt
%type <statement> load_extension_stmt
%type <statement> kill_stmt
%type <rowsExprs> row_constructor_list
%type <exprs>  row_constructor
%type <exportParm> export_data_param_opt
%type <loadParam> load_param_opt load_param_opt_2
%type <tailParam> tail_param_opt
%type <statement>  create_publication_stmt drop_publication_stmt alter_publication_stmt show_publications_stmt show_subscriptions_stmt
%type <str> comment_opt
%type <subscriptionOption> subcription_opt
%type <accountsSetOption> alter_publication_accounts_opt

%type <select> select_stmt select_no_parens
%type <selectStatement> simple_select select_with_parens simple_select_clause
%type <selectExprs> select_expression_list
%type <selectExpr> select_expression
%type <tableExprs> table_name_wild_list
%type <joinTableExpr>  table_references join_table
%type <tableExpr> into_table_name table_function table_factor table_reference escaped_table_reference
%type <direction> asc_desc_opt
%type <nullsPosition> nulls_first_last_opt
%type <order> order
%type <orderBy> order_list order_by_clause order_by_opt
%type <limit> limit_opt limit_clause
%type <str> insert_column
<<<<<<< HEAD
%type <identifierList> column_list column_list_opt partition_clause_opt partition_id_list insert_column_list accounts_opt accounts_list accounts_without_parenthesis_opt
=======
%type <identifierList> column_list column_list_opt partition_clause_opt partition_id_list insert_column_list
>>>>>>> bb54818a
%type <joinCond> join_condition join_condition_opt on_expression_opt

%type <functionName> func_name
%type <funcArgs> func_args_list_opt func_args_list
%type <funcArg> func_arg
%type <funcArgDecl> func_arg_decl
%type <funcReturn> func_return
%type <str> func_lang extension_lang extension_name

%type <tableDefs> table_elem_list_opt table_elem_list
%type <tableDef> table_elem constaint_def constraint_elem
%type <tableName> table_name table_name_opt_wild
%type <tableNames> table_name_list
%type <columnTableDef> column_def
%type <columnType> mo_cast_type mysql_cast_type
%type <columnType> column_type char_type spatial_type time_type numeric_type decimal_type int_type
%type <str> integer_opt
%type <columnAttribute> column_attribute_elem keys
%type <columnAttributes> column_attribute_list column_attribute_list_opt
%type <tableOptions> table_option_list_opt table_option_list
%type <str> charset_name storage_opt collate_name column_format storage_media
%type <rowFormatType> row_format_options
%type <int64Val> field_length_opt max_file_size_opt
%type <matchType> match match_opt
%type <referenceOptionType> ref_opt on_delete on_update
%type <referenceOnRecord> on_delete_update_opt
%type <attributeReference> references_def
%type <alterTableOptions> alter_options
%type <alterTableOption> alter_table_drop

%type <tableOption> table_option
%type <from> from_clause from_opt
%type <where> where_expression_opt having_opt
%type <groupBy> group_by_opt
%type <aliasedTableExpr> aliased_table_name
%type <unionTypeRecord> union_op
%type <parenTableExpr> table_subquery
%type <str> inner_join straight_join outer_join natural_join
%type <funcType> func_type_opt
%type <funcExpr> function_call_generic
%type <funcExpr> function_call_keyword
%type <funcExpr> function_call_nonkeyword
%type <funcExpr> function_call_aggregate

%type <unresolvedName> column_name column_name_unresolved
%type <strs> enum_values force_quote_opt force_quote_list infile_or_s3_param infile_or_s3_params
%type <str> charset_keyword db_name db_name_opt
%type <str> not_keyword func_not_keyword
%type <str> non_reserved_keyword
%type <str> equal_opt
%type <str> as_opt_id name_string
%type <cstr> ident as_name_opt
%type <str> table_alias explain_sym prepare_sym deallocate_sym stmt_name reset_sym
%type <unresolvedObjectName> unresolved_object_name table_column_name
%type <unresolvedObjectName> table_name_unresolved
%type <comparisionExpr> like_opt
%type <fullOpt> full_opt
%type <str> database_name_opt auth_string constraint_keyword_opt constraint_keyword
%type <userMiscOption> pwd_or_lck pwd_or_lck_opt
//%type <userMiscOptions> pwd_or_lck_list

%type <expr> literal
%type <expr> predicate
%type <expr> bit_expr interval_expr
%type <expr> simple_expr else_opt
%type <expr> expression like_escape_opt boolean_primary col_tuple expression_opt
%type <exprs> expression_list_opt
%type <exprs> expression_list row_value window_partition_by window_partition_by_opt
%type <expr> datetime_scale_opt datetime_scale
%type <tuple> tuple_expression
%type <comparisonOp> comparison_operator and_or_some
%type <createOption> create_option
%type <createOptions> create_option_list_opt create_option_list
%type <ifNotExists> not_exists_opt
%type <defaultOptional> default_opt
%type <str> database_or_schema
%type <indexType> using_opt
%type <indexCategory> index_prefix
%type <keyParts> index_column_list index_column_list_opt
%type <keyPart> index_column
%type <indexOption> index_option_list index_option
%type <roles> role_spec_list using_roles_opt
%type <role> role_spec
%type <cstr> role_name
%type <usernameRecord> user_name
%type <user> user_spec drop_user_spec user_spec_with_identified
%type <users> user_spec_list drop_user_spec_list user_spec_list_of_create_user
//%type <tlsOptions> require_clause_opt require_clause require_list
//%type <tlsOption> require_elem
//%type <resourceOptions> conn_option_list conn_options
//%type <resourceOption> conn_option
%type <updateExpr> update_value
%type <updateExprs> update_list on_duplicate_key_update_opt
%type <completionType> completion_type
%type <str> password_opt
%type <boolVal> grant_option_opt enforce enforce_opt

%type <varAssignmentExpr> var_assignment
%type <varAssignmentExprs> var_assignment_list
%type <str> var_name equal_or_assignment
%type <strs> var_name_list
%type <expr> set_expr
//%type <setRole> set_role_opt
%type <setDefaultRole> set_default_role_opt
%type <privilege> priv_elem
%type <privileges> priv_list
%type <objectType> object_type
%type <privilegeType> priv_type
%type <privilegeLevel> priv_level
%type <unresolveNames> column_name_list
%type <partitionOption> partition_by_opt
%type <clusterByOption> cluster_by_opt
%type <partitionBy> partition_method sub_partition_method sub_partition_opt
%type <windowSpec> window_spec_opt
%type <windowFrame> window_frame window_frame_opt
%type <windowFrameBound> window_frame_bound
%type <windowFrameUnit> window_frame_unit
%type <str> fields_or_columns
%type <int64Val> algorithm_opt partition_num_opt sub_partition_num_opt
%type <boolVal> linear_opt
%type <partition> partition
%type <partitions> partition_list_opt partition_list
%type <values> values_opt
%type <tableOptions> partition_option_list
%type <subPartition> sub_partition
%type <subPartitions> sub_partition_list sub_partition_list_opt
%type <subquery> subquery

%type <lengthOpt> length_opt length_option_opt length timestamp_option_opt
%type <lengthScaleOpt> float_length_opt decimal_length_opt
%type <unsignedOpt> unsigned_opt header_opt parallel_opt
%type <zeroFillOpt> zero_fill_opt
%type <boolVal> global_scope exists_opt distinct_opt temporary_opt
%type <item> pwd_expire clear_pwd_opt
%type <str> name_confict distinct_keyword separator_opt
%type <insert> insert_data
%type <replace> replace_data
%type <rowsExprs> values_list
%type <str> name_datetime_scale braces_opt name_braces
%type <str> std_dev_pop extended_opt
%type <expr> expr_or_default
%type <exprs> data_values data_opt row_value

%type <boolVal> local_opt
%type <duplicateKey> duplicate_opt
%type <fields> load_fields field_item export_fields
%type <fieldsList> field_item_list
%type <str> field_terminator starting_opt lines_terminated_opt starting lines_terminated
%type <lines> load_lines export_lines_opt
%type <int64Val> ignore_lines
%type <varExpr> user_variable variable system_variable
%type <varExprs> variable_list
%type <loadColumn> columns_or_variable
%type <loadColumns> columns_or_variable_list columns_or_variable_list_opt
%type <unresolvedName> normal_ident
%type <updateExpr> load_set_item
%type <updateExprs> load_set_list load_set_spec_opt
%type <strs> index_name_and_type_opt index_name_list
%type <str> index_name index_type key_or_index_opt key_or_index
// type <str> mo_keywords
%type <properties> properties_list
%type <property> property_elem
%type <assignments> set_value_list
%type <assignment> set_value
%type <str> row_opt substr_option
%type <str> time_unit time_stamp_unit
%type <whenClause> when_clause
%type <whenClauseList> when_clause_list
%type <withClause> with_clause
%type <cte> common_table_expr
%type <cteList> cte_list

%type <epxlainOptions> utility_option_list
%type <epxlainOption> utility_option_elem
%type <str> utility_option_name utility_option_arg
%type <str> explain_option_key select_option_opt
%type <str> explain_foramt_value trim_direction
%type <str> priority_opt priority quick_opt ignore_opt wild_opt

%type <str> account_name account_admin_name account_role_name
%type <accountAuthOption> account_auth_option
%type <alterAccountAuthOption> alter_account_auth_option
%type <accountIdentified> account_identified
%type <accountStatus> account_status_option
%type <accountComment> account_comment_opt
%type <accountCommentOrAttribute> user_comment_or_attribute_opt
%type <userIdentified> user_identified user_identified_opt
%type <accountRole> default_role_opt

%type <indexHintType> index_hint_type
%type <indexHintScope> index_hint_scope
%type <indexHint> index_hint
%type <indexHintList> index_hint_list index_hint_list_opt

%token <str> KILL
%type <killOption> kill_opt
%type <statementOption> statement_id_opt
%token <str> QUERY_RESULT
%start start_command

%type<tableLock> table_lock_elem
%type<tableLocks> table_lock_list
%type<tableLockType> table_lock_type

%%

start_command:
    stmt_list

stmt_list:
    stmt
    {
        if $1 != nil {
            yylex.(*Lexer).AppendStmt($1)
        }
    }
|   stmt_list ';' stmt
    {
        if $3 != nil {
            yylex.(*Lexer).AppendStmt($3)
        }
    }

stmt:
    create_stmt
|   mo_dump_stmt
|   insert_stmt
|   replace_stmt
|   delete_stmt
|   drop_stmt
|   truncate_table_stmt
|   explain_stmt
|   prepare_stmt
|   deallocate_stmt
|   reset_stmt
|   execute_stmt
|   show_stmt
|   alter_stmt
|   analyze_stmt
|   update_stmt
|   use_stmt
|   transaction_stmt
|   set_stmt
|   lock_stmt
|   revoke_stmt
|   grant_stmt
|   load_data_stmt
|   load_extension_stmt
|   do_stmt
|   declare_stmt
|   values_stmt
|   select_stmt
    {
        $$ = $1
    }
|   kill_stmt
|   /* EMPTY */
    {
        $$ = tree.Statement(nil)
    }

kill_stmt:
    KILL kill_opt INTEGRAL statement_id_opt
    {
        var connectionId uint64
        switch v := $3.(type) {
        case uint64:
	    connectionId = v
        case int64:
	    connectionId = uint64(v)
        default:
	    yylex.Error("parse integral fail")
	    return 1
        }

	$$ = &tree.Kill{
            Option: $2,
            ConnectionId: connectionId,
            StmtOption:  $4,
	}
    }

kill_opt:
{
    $$ = tree.KillOption{
        Exist: false,
    }
}
| CONNECTION
{
    $$ = tree.KillOption{
	Exist: true,
	Typ: tree.KillTypeConnection,
    }
}
| QUERY
{
    $$ = tree.KillOption{
	Exist: true,
	Typ: tree.KillTypeQuery,
    }
}

statement_id_opt:
{
    $$ = tree.StatementOption{
        Exist: false,
    }
}
| STRING
{
    $$ = tree.StatementOption{
        Exist: true,
        StatementId: $1,
    }
}

mo_dump_stmt:
    MODUMP DATABASE ident INTO STRING max_file_size_opt
    {
	$$ = &tree.MoDump{
	    DumpDatabase: true,
	    Database: tree.Identifier($3.Compare()),
	    OutFile: $5,
	    MaxFileSize: int64($6),
	}
    }
|   MODUMP DATABASE ident TABLES table_name_list INTO STRING max_file_size_opt
    {
	$$ = &tree.MoDump{
	    DumpDatabase: true,
	    Database: tree.Identifier($3.Compare()),
	    Tables: $5,
	    OutFile: $7,
	    MaxFileSize: int64($8),
	}
    }
|   MODUMP QUERY_RESULT STRING INTO STRING export_fields export_lines_opt header_opt max_file_size_opt force_quote_opt
    {
        ep := &tree.ExportParam{
		Outfile:    true,
		QueryId:    $3,
		FilePath :  $5,
		Fields:     $6,
		Lines:      $7,
		Header:     $8,
		MaxFileSize:uint64($9)*1024,
		ForceQuote: $10,
	}
        $$ = &tree.MoDump{
            DumpDatabase: false,
            ExportParams: ep,
        }
    }




load_data_stmt:
    LOAD DATA local_opt load_param_opt duplicate_opt INTO TABLE table_name tail_param_opt parallel_opt
    {
        $$ = &tree.Load{
            Local: $3,
            Param: $4,
            DuplicateHandling: $5,
            Table: $8,
        }
        $$.(*tree.Load).Param.Tail = $9
        $$.(*tree.Load).Param.Parallel = $10
    }

load_extension_stmt:
    LOAD extension_name
    {
        $$ = &tree.LoadExtension{
            Name: tree.Identifier($2),
        }
    }

load_set_spec_opt:
    {
        $$ = nil
    }
|   SET load_set_list
    {
        $$ = $2
    }

load_set_list:
    load_set_item
    {
        $$ = tree.UpdateExprs{$1}
    }
|   load_set_list ',' load_set_item
    {
        $$ = append($1, $3)
    }

load_set_item:
    normal_ident '=' DEFAULT
    {
        $$ = &tree.UpdateExpr{
            Names: []*tree.UnresolvedName{$1},
            Expr: &tree.DefaultVal{},
        }
    }
|   normal_ident '=' expression
    {
        $$ = &tree.UpdateExpr{
            Names: []*tree.UnresolvedName{$1},
            Expr: $3,
        }
    }

parallel_opt:
    {
        $$ = false
    }
|   PARALLEL STRING
    {
        str := strings.ToLower($2)
        if str == "true" {
            $$ = true
        } else if str == "false" {
            $$ = false
        } else {
            yylex.Error("error parallel flag")
            return 1
        }
    }

normal_ident:
    ident
    {
        $$ = tree.SetUnresolvedName($1.Compare())
    }
|   ident '.' ident
    {
        $$ = tree.SetUnresolvedName($1.Compare(), $3.Compare())
    }
|   ident '.' ident '.' ident
    {
        $$ = tree.SetUnresolvedName($1.Compare(), $3.Compare(), $5.Compare())
    }

columns_or_variable_list_opt:
    {
        $$ = nil
    }
|   '(' ')'
    {
        $$ = nil
    }
|   '(' columns_or_variable_list ')'
    {
        $$ = $2
    }

columns_or_variable_list:
    columns_or_variable
    {
        switch $1.(type) {
        case *tree.UnresolvedName:
            $$ = []tree.LoadColumn{$1.(*tree.UnresolvedName)}
        case *tree.VarExpr:
            $$ = []tree.LoadColumn{$1.(*tree.VarExpr)}
        }
    }
|   columns_or_variable_list ',' columns_or_variable
    {
        switch $3.(type) {
        case *tree.UnresolvedName:
            $$ = append($1, $3.(*tree.UnresolvedName))
        case *tree.VarExpr:
            $$ = append($1, $3.(*tree.VarExpr))
        }
    }

columns_or_variable:
    column_name_unresolved
    {
        $$ = $1
    }
|   user_variable
    {
        $$ = $1
    }

variable_list:
    variable
    {
        $$ = []*tree.VarExpr{$1}
    }
|   variable_list ',' variable
    {
        $$ = append($1, $3)
    }

variable:
    system_variable
    {
        $$ = $1
    }
|   user_variable
    {
        $$ = $1
    }

system_variable:
    AT_AT_ID
    {
        vs := strings.Split($1, ".")
        var isGlobal bool
        if strings.ToLower(vs[0]) == "global" {
            isGlobal = true
        }
        var r string
        if len(vs) == 2 {
           r = vs[1]
        } else if len(vs) == 1 {
           r = vs[0]
        } else {
            yylex.Error("variable syntax error")
            return 1
        }
        $$ = &tree.VarExpr{
            Name: r,
            System: true,
            Global: isGlobal,
        }
    }

user_variable:
    AT_ID
    {
//        vs := strings.Split($1, ".")
//        var r string
//        if len(vs) == 2 {
//           r = vs[1]
//        } else if len(vs) == 1 {
//           r = vs[0]
//        } else {
//            yylex.Error("variable syntax error")
//            return 1
//        }
        $$ = &tree.VarExpr{
            Name: $1,
            System: false,
            Global: false,
        }
    }

ignore_lines:
    {
        $$ = 0
    }
|   IGNORE INTEGRAL LINES
    {
        $$ = $2.(int64)
    }
|   IGNORE INTEGRAL ROWS
    {
        $$ = $2.(int64)
    }

load_lines:
    {
        $$ = nil
    }
|   LINES starting lines_terminated_opt
    {
        $$ = &tree.Lines{
            StartingBy: $2,
            TerminatedBy: $3,
        }
    }
|   LINES lines_terminated starting_opt
    {
        $$ = &tree.Lines{
            StartingBy: $3,
            TerminatedBy: $2,
        }
    }

starting_opt:
    {
        $$ = ""
    }
|   starting

starting:
    STARTING BY STRING
    {
        $$ = $3
    }

lines_terminated_opt:
    {
        $$ = "\n"
    }
|   lines_terminated

lines_terminated:
    TERMINATED BY STRING
    {
        $$ = $3
    }

load_fields:
    {
        $$ = nil
    }
|   fields_or_columns field_item_list
    {
        res := &tree.Fields{
            Terminated: "\t",
            EscapedBy:    0,
        }
        for _, f := range $2 {
            if f.Terminated != "" {
                res.Terminated = f.Terminated
            }
            if f.Optionally {
                res.Optionally = f.Optionally
            }
            if f.EnclosedBy != 0 {
                res.EnclosedBy = f.EnclosedBy
            }
            if f.EscapedBy != 0 {
                res.EscapedBy = f.EscapedBy
            }
        }
        $$ = res
    }

field_item_list:
    field_item
    {
        $$ = []*tree.Fields{$1}
    }
|   field_item_list field_item
    {
        $$ = append($1, $2)
    }

field_item:
    TERMINATED BY field_terminator
    {
        $$ = &tree.Fields{
            Terminated: $3,
        }
    }
|   OPTIONALLY ENCLOSED BY field_terminator
    {
        str := $4
        if str != "\\" && len(str) > 1 {
            yylex.Error("error field terminator")
            return 1
        }
        var b byte
        if len(str) != 0 {
            b = byte(str[0])
        } else {
            b = 0
        }
        $$ = &tree.Fields{
            Optionally: true,
            EnclosedBy: b,
        }
    }
|   ENCLOSED BY field_terminator
    {
        str := $3
        if str != "\\" && len(str) > 1 {
            yylex.Error("error field terminator")
            return 1
        }
        var b byte
        if len(str) != 0 {
           b = byte(str[0])
        } else {
           b = 0
        }
        $$ = &tree.Fields{
            EnclosedBy: b,
        }
    }
|   ESCAPED BY field_terminator
    {
        str := $3
        if str != "\\" && len(str) > 1 {
            yylex.Error("error field terminator")
            return 1
        }
        var b byte
        if len(str) != 0 {
           b = byte(str[0])
        } else {
           b = 0
        }
        $$ = &tree.Fields{
            EscapedBy: b,
        }
    }

field_terminator:
    STRING
// |   HEXNUM
// |   BIT_LITERAL

duplicate_opt:
    {
        $$ = &tree.DuplicateKeyError{}
    }
|   IGNORE
    {
        $$ = &tree.DuplicateKeyIgnore{}
    }
|   REPLACE
    {
        $$ = &tree.DuplicateKeyReplace{}
    }

local_opt:
    {
        $$ = false
    }
|   LOCAL
    {
        $$ = true
    }

grant_stmt:
    GRANT priv_list ON object_type priv_level TO role_spec_list grant_option_opt
    {
        $$ = &tree.Grant{
            Typ: tree.GrantTypePrivilege,
            GrantPrivilege: tree.GrantPrivilege{
                Privileges: $2,
                ObjType: $4,
                Level: $5,
                Roles: $7,
                GrantOption: $8,
            },
        }
    }
|   GRANT role_spec_list TO drop_user_spec_list grant_option_opt
    {
        $$ = &tree.Grant{
            Typ: tree.GrantTypeRole,
            GrantRole:tree.GrantRole{
                Roles: $2,
                Users: $4,
                GrantOption: $5,
            },
        }
    }
|   GRANT PROXY ON user_spec TO user_spec_list grant_option_opt
    {
        $$ =  &tree.Grant{
            Typ: tree.GrantTypeProxy,
            GrantProxy:tree.GrantProxy{
                ProxyUser: $4,
                Users: $6,
                GrantOption: $7,
            },
        }

    }

grant_option_opt:
    {
        $$ = false
    }
|   WITH GRANT OPTION
    {
        $$ = true
    }
// |    WITH MAX_QUERIES_PER_HOUR INTEGRAL
// |    WITH MAX_UPDATES_PER_HOUR INTEGRAL
// |    WITH MAX_CONNECTIONS_PER_HOUR INTEGRAL
// |    WITH MAX_USER_CONNECTIONS INTEGRAL

revoke_stmt:
    REVOKE exists_opt  priv_list ON object_type priv_level FROM role_spec_list
    {
        $$ = &tree.Revoke{
            Typ: tree.RevokeTypePrivilege,
            RevokePrivilege: tree.RevokePrivilege{
                IfExists: $2,
                Privileges: $3,
                ObjType: $5,
                Level: $6,
                Roles: $8,
            },
        }
    }
|   REVOKE exists_opt role_spec_list FROM user_spec_list
    {
        $$ = &tree.Revoke{
            Typ: tree.RevokeTypeRole,
            RevokeRole: tree.RevokeRole{
                IfExists: $2,
                Roles: $3,
                Users: $5,
            },
        }
    }

priv_level:
    '*'
    {
        $$ = &tree.PrivilegeLevel{
            Level: tree.PRIVILEGE_LEVEL_TYPE_STAR,
        }
    }
|   '*' '.' '*'
    {
        $$ = &tree.PrivilegeLevel{
            Level: tree.PRIVILEGE_LEVEL_TYPE_STAR_STAR,
        }
    }
|   ident '.' '*'
    {
        $$ = &tree.PrivilegeLevel{
            Level: tree.PRIVILEGE_LEVEL_TYPE_DATABASE_STAR,
            DbName: $1.Compare(),
        }
    }
|   ident '.' ident
    {
        $$ = &tree.PrivilegeLevel{
            Level: tree.PRIVILEGE_LEVEL_TYPE_DATABASE_TABLE,
            DbName: $1.Compare(),
            TabName: $3.Compare(),
        }
    }
|   ident
    {
        $$ = &tree.PrivilegeLevel{
            Level: tree.PRIVILEGE_LEVEL_TYPE_TABLE,
            TabName: $1.Compare(),
        }
    }

object_type:
    TABLE
    {
        $$ = tree.OBJECT_TYPE_TABLE
    }
|   DATABASE
    {
        $$ = tree.OBJECT_TYPE_DATABASE
    }
|   FUNCTION
    {
        $$ = tree.OBJECT_TYPE_FUNCTION
    }
|   PROCEDURE
    {
        $$ = tree.OBJECT_TYPE_PROCEDURE
    }
|   VIEW
    {
        $$ = tree.OBJECT_TYPE_VIEW
    }
|   ACCOUNT
    {
        $$ = tree.OBJECT_TYPE_ACCOUNT
    }


priv_list:
    priv_elem
    {
        $$ = []*tree.Privilege{$1}
    }
|   priv_list ',' priv_elem
    {
        $$ = append($1, $3)
    }

priv_elem:
    priv_type
    {
        $$ = &tree.Privilege{
            Type: $1,
            ColumnList: nil,
        }
    }
|   priv_type '(' column_name_list ')'
    {
        $$ = &tree.Privilege{
            Type: $1,
            ColumnList: $3,
        }
    }

column_name_list:
    column_name
    {
        $$ = []*tree.UnresolvedName{$1}
    }
|   column_name_list ',' column_name
    {
        $$ = append($1, $3)
    }

priv_type:
    ALL
    {
        $$ = tree.PRIVILEGE_TYPE_STATIC_ALL
    }
|    CREATE ACCOUNT
    {
        $$ = tree.PRIVILEGE_TYPE_STATIC_CREATE_ACCOUNT
    }
|    DROP ACCOUNT
        {
            $$ = tree.PRIVILEGE_TYPE_STATIC_DROP_ACCOUNT
        }
|    ALTER ACCOUNT
        {
                $$ = tree.PRIVILEGE_TYPE_STATIC_ALTER_ACCOUNT
        }
|    ALL PRIVILEGES
    {
        $$ = tree.PRIVILEGE_TYPE_STATIC_ALL
    }
|    ALTER TABLE
    {
        $$ = tree.PRIVILEGE_TYPE_STATIC_ALTER_TABLE
    }
|    ALTER VIEW
    {
        $$ = tree.PRIVILEGE_TYPE_STATIC_ALTER_VIEW
    }
|    CREATE
    {
        $$ = tree.PRIVILEGE_TYPE_STATIC_CREATE
    }
|    CREATE USER
    {
        $$ = tree.PRIVILEGE_TYPE_STATIC_CREATE_USER
    }
|    DROP USER
    {
        $$ = tree.PRIVILEGE_TYPE_STATIC_DROP_USER
    }
|    ALTER USER
    {
        $$ = tree.PRIVILEGE_TYPE_STATIC_ALTER_USER
    }
|    CREATE TABLESPACE
    {
        $$ = tree.PRIVILEGE_TYPE_STATIC_CREATE_TABLESPACE
    }
|    TRIGGER
    {
        $$ = tree.PRIVILEGE_TYPE_STATIC_TRIGGER
    }
|    DELETE
    {
        $$ = tree.PRIVILEGE_TYPE_STATIC_DELETE
    }
|    DROP TABLE
    {
        $$ = tree.PRIVILEGE_TYPE_STATIC_DROP_TABLE
    }
|    DROP VIEW
    {
        $$ = tree.PRIVILEGE_TYPE_STATIC_DROP_VIEW
    }
|    EXECUTE
    {
        $$ = tree.PRIVILEGE_TYPE_STATIC_EXECUTE
    }
|    INDEX
    {
        $$ = tree.PRIVILEGE_TYPE_STATIC_INDEX
    }
|    INSERT
    {
        $$ = tree.PRIVILEGE_TYPE_STATIC_INSERT
    }
|    SELECT
    {
        $$ = tree.PRIVILEGE_TYPE_STATIC_SELECT
    }
|    SUPER
    {
        $$ = tree.PRIVILEGE_TYPE_STATIC_SUPER
    }
|    CREATE DATABASE
    {
        $$ = tree.PRIVILEGE_TYPE_STATIC_CREATE_DATABASE
    }
|    DROP DATABASE
    {
        $$ = tree.PRIVILEGE_TYPE_STATIC_DROP_DATABASE
    }
|    SHOW DATABASES
    {
        $$ = tree.PRIVILEGE_TYPE_STATIC_SHOW_DATABASES
    }
|    CONNECT
    {
        $$ = tree.PRIVILEGE_TYPE_STATIC_CONNECT
    }
|    MANAGE GRANTS
    {
        $$ = tree.PRIVILEGE_TYPE_STATIC_MANAGE_GRANTS
    }
|    OWNERSHIP
    {
        $$ = tree.PRIVILEGE_TYPE_STATIC_OWNERSHIP
    }
|    SHOW TABLES
    {
        $$ = tree.PRIVILEGE_TYPE_STATIC_SHOW_TABLES
    }
|    CREATE TABLE
    {
        $$ = tree.PRIVILEGE_TYPE_STATIC_CREATE_TABLE
    }
|    UPDATE
    {
        $$ = tree.PRIVILEGE_TYPE_STATIC_UPDATE
    }
|    GRANT OPTION
    {
        $$ = tree.PRIVILEGE_TYPE_STATIC_GRANT_OPTION
    }
|    REFERENCES
    {
        $$ = tree.PRIVILEGE_TYPE_STATIC_REFERENCES
    }
|    REFERENCE
    {
        $$ = tree.PRIVILEGE_TYPE_STATIC_REFERENCE
    }
|    REPLICATION SLAVE
    {
        $$ = tree.PRIVILEGE_TYPE_STATIC_REPLICATION_SLAVE
    }
|    REPLICATION CLIENT
    {
        $$ = tree.PRIVILEGE_TYPE_STATIC_REPLICATION_CLIENT
    }
|    USAGE
    {
        $$ = tree.PRIVILEGE_TYPE_STATIC_USAGE
    }
|    RELOAD
    {
        $$ = tree.PRIVILEGE_TYPE_STATIC_RELOAD
    }
|    FILE
    {
        $$ = tree.PRIVILEGE_TYPE_STATIC_FILE
    }
|    CREATE TEMPORARY TABLES
    {
        $$ = tree.PRIVILEGE_TYPE_STATIC_CREATE_TEMPORARY_TABLES
    }
|    LOCK TABLES
    {
        $$ = tree.PRIVILEGE_TYPE_STATIC_LOCK_TABLES
    }
|    CREATE VIEW
    {
        $$ = tree.PRIVILEGE_TYPE_STATIC_CREATE_VIEW
    }
|    SHOW VIEW
    {
        $$ = tree.PRIVILEGE_TYPE_STATIC_SHOW_VIEW
    }
|    CREATE ROLE
    {
        $$ = tree.PRIVILEGE_TYPE_STATIC_CREATE_ROLE
    }
|    DROP ROLE
    {
        $$ = tree.PRIVILEGE_TYPE_STATIC_DROP_ROLE
    }
|    ALTER ROLE
    {
        $$ = tree.PRIVILEGE_TYPE_STATIC_ALTER_ROLE
    }
|      CREATE ROUTINE
    {
        $$ = tree.PRIVILEGE_TYPE_STATIC_CREATE_ROUTINE
    }
|    ALTER ROUTINE
    {
        $$ = tree.PRIVILEGE_TYPE_STATIC_ALTER_ROUTINE
    }
|    EVENT
    {
        $$ = tree.PRIVILEGE_TYPE_STATIC_EVENT
    }
|    SHUTDOWN
    {
        $$ = tree.PRIVILEGE_TYPE_STATIC_SHUTDOWN
    }
|    TRUNCATE
    {
        $$ = tree.PRIVILEGE_TYPE_STATIC_TRUNCATE
    }

set_stmt:
    set_variable_stmt
|   set_password_stmt
|   set_role_stmt
|   set_default_role_stmt

set_role_stmt:
    SET ROLE role_spec
    {
        $$ = &tree.SetRole{
            SecondaryRole: false,
            Role: $3,
        }
    }
|   SET SECONDARY ROLE ALL
    {
    $$ = &tree.SetRole{
            SecondaryRole: true,
            SecondaryRoleType: tree.SecondaryRoleTypeAll,
        }
    }
|   SET SECONDARY ROLE NONE
    {
    $$ = &tree.SetRole{
            SecondaryRole: true,
            SecondaryRoleType: tree.SecondaryRoleTypeNone,
        }
    }

set_default_role_stmt:
    SET DEFAULT ROLE set_default_role_opt TO user_spec_list
    {
        dr := $4
        dr.Users = $6
        $$ = dr
    }

//set_role_opt:
//    ALL EXCEPT role_spec_list
//    {
//        $$ = &tree.SetRole{Type: tree.SET_ROLE_TYPE_ALL_EXCEPT, Roles: $3}
//    }
//|   DEFAULT
//    {
//        $$ = &tree.SetRole{Type: tree.SET_ROLE_TYPE_DEFAULT, Roles: nil}
//    }
//|   NONE
//    {
//        $$ = &tree.SetRole{Type: tree.SET_ROLE_TYPE_NONE, Roles: nil}
//    }
//|   ALL
//    {
//        $$ = &tree.SetRole{Type: tree.SET_ROLE_TYPE_ALL, Roles: nil}
//    }
//|   role_spec_list
//    {
//        $$ = &tree.SetRole{Type: tree.SET_ROLE_TYPE_NORMAL, Roles: $1}
//    }

set_default_role_opt:
    NONE
    {
        $$ = &tree.SetDefaultRole{Type: tree.SET_DEFAULT_ROLE_TYPE_NONE, Roles: nil}
    }
|   ALL
    {
        $$ = &tree.SetDefaultRole{Type: tree.SET_DEFAULT_ROLE_TYPE_ALL, Roles: nil}
    }
|   role_spec_list
    {
        $$ = &tree.SetDefaultRole{Type: tree.SET_DEFAULT_ROLE_TYPE_NORMAL, Roles: $1}
    }

set_variable_stmt:
    SET var_assignment_list
    {
        $$ = &tree.SetVar{Assignments: $2}
    }

set_password_stmt:
    SET PASSWORD '=' password_opt
    {
        $$ = &tree.SetPassword{Password: $4}
    }
|   SET PASSWORD FOR user_spec '=' password_opt
    {
        $$ = &tree.SetPassword{User: $4, Password: $6}
    }

password_opt:
    STRING
|   PASSWORD '(' auth_string ')'
    {
        $$ = $3
    }

var_assignment_list:
    var_assignment
    {
        $$ = []*tree.VarAssignmentExpr{$1}
    }
|   var_assignment_list ',' var_assignment
    {
        $$ = append($1, $3)
    }

var_assignment:
    var_name equal_or_assignment set_expr
    {
        $$ = &tree.VarAssignmentExpr{
            System: true,
            Name: $1,
            Value: $3,
        }
    }
|   GLOBAL var_name equal_or_assignment set_expr
    {
        $$ = &tree.VarAssignmentExpr{
            System: true,
            Global: true,
            Name: $2,
            Value: $4,
        }
    }
|   SESSION var_name equal_or_assignment set_expr
    {
        $$ = &tree.VarAssignmentExpr{
            System: true,
            Name: $2,
            Value: $4,
        }
    }
|   LOCAL var_name equal_or_assignment set_expr
    {
        $$ = &tree.VarAssignmentExpr{
            System: true,
            Name: $2,
            Value: $4,
        }
    }
|   AT_ID equal_or_assignment set_expr
    {
        vs := strings.Split($1, ".")
        var isGlobal bool
        if strings.ToLower(vs[0]) == "global" {
            isGlobal = true
        }
        var r string
        if len(vs) == 2 {
            r = vs[1]
        } else if len(vs) == 1{
            r = vs[0]
        } else {
            yylex.Error("variable syntax error")
            return 1
        }
        $$ = &tree.VarAssignmentExpr{
            System: false,
            Global: isGlobal,
            Name: r,
            Value: $3,
        }
    }
|   AT_AT_ID equal_or_assignment set_expr
    {
        vs := strings.Split($1, ".")
        var isGlobal bool
        if strings.ToLower(vs[0]) == "global" {
            isGlobal = true
        }
        var r string
        if len(vs) == 2 {
            r = vs[1]
        } else if len(vs) == 1{
            r = vs[0]
        } else {
            yylex.Error("variable syntax error")
            return 1
        }
        $$ = &tree.VarAssignmentExpr{
            System: true,
            Global: isGlobal,
            Name: r,
            Value: $3,
        }
    }
|   NAMES charset_name
    {
        $$ = &tree.VarAssignmentExpr{
            Name: strings.ToLower($1),
            Value: tree.NewNumValWithType(constant.MakeString($2), $2, false, tree.P_char),
        }
    }
|   NAMES charset_name COLLATE DEFAULT
    {
        $$ = &tree.VarAssignmentExpr{
            Name: strings.ToLower($1),
            Value: tree.NewNumValWithType(constant.MakeString($2), $2, false, tree.P_char),
        }
    }
|   NAMES charset_name COLLATE name_string
    {
        $$ = &tree.VarAssignmentExpr{
            Name: strings.ToLower($1),
            Value: tree.NewNumValWithType(constant.MakeString($2), $2, false, tree.P_char),
            Reserved: tree.NewNumValWithType(constant.MakeString($4), $4, false, tree.P_char),
        }
    }
|   NAMES DEFAULT
    {
        $$ = &tree.VarAssignmentExpr{
            Name: strings.ToLower($1),
            Value: &tree.DefaultVal{},
        }
    }
|   charset_keyword charset_name
    {
        $$ = &tree.VarAssignmentExpr{
            Name: strings.ToLower($1),
            Value: tree.NewNumValWithType(constant.MakeString($2), $2, false, tree.P_char),
        }
    }
|   charset_keyword DEFAULT
    {
        $$ = &tree.VarAssignmentExpr{
            Name: strings.ToLower($1),
            Value: &tree.DefaultVal{},
        }
    }

set_expr:
    ON
    {
        $$ = tree.NewNumValWithType(constant.MakeString($1), $1, false, tree.P_char)
    }
|   BINARY
    {
        $$ = tree.NewNumValWithType(constant.MakeString($1), $1, false, tree.P_char)
    }
|   expr_or_default
    {
        $$ = $1
    }

equal_or_assignment:
    '='
    {
        $$ = string($1)
    }
|   ASSIGNMENT
    {
        $$ = $1
    }

var_name:
    ident
    {
    	$$ = $1.Compare()
    }
|   ident '.' ident
    {
        $$ = $1.Compare() + "." + $3.Compare()
    }

var_name_list:
    var_name
    {
        $$ = []string{$1}
    }
|   var_name_list ',' var_name
    {
        $$ = append($1, $3)
    }

transaction_stmt:
    begin_stmt
|   commit_stmt
|   rollback_stmt

rollback_stmt:
    ROLLBACK completion_type
    {
        $$ = &tree.RollbackTransaction{Type: $2}
    }

commit_stmt:
    COMMIT completion_type
    {
        $$ = &tree.CommitTransaction{Type: $2}
    }

completion_type:
    {
        $$ = tree.COMPLETION_TYPE_NO_CHAIN
    }
|    WORK
    {
        $$ = tree.COMPLETION_TYPE_NO_CHAIN
    }
|   AND CHAIN NO RELEASE
    {
        $$ = tree.COMPLETION_TYPE_CHAIN
    }
|   AND CHAIN
    {
        $$ = tree.COMPLETION_TYPE_CHAIN
    }
|   AND NO CHAIN RELEASE
    {
        $$ = tree.COMPLETION_TYPE_RELEASE
    }
|   RELEASE
    {
        $$ = tree.COMPLETION_TYPE_RELEASE
    }
|   AND NO CHAIN NO RELEASE
    {
        $$ = tree.COMPLETION_TYPE_NO_CHAIN
    }
|   AND NO CHAIN
    {
        $$ = tree.COMPLETION_TYPE_NO_CHAIN
    }
|   NO RELEASE
    {
        $$ = tree.COMPLETION_TYPE_NO_CHAIN
    }

begin_stmt:
    BEGIN
    {
        $$ = &tree.BeginTransaction{}
    }
|   BEGIN WORK
    {
        $$ = &tree.BeginTransaction{}
    }
|   START TRANSACTION
    {
        $$ = &tree.BeginTransaction{}
    }
|   START TRANSACTION READ WRITE
    {
        m := tree.MakeTransactionModes(tree.READ_WRITE_MODE_READ_WRITE)
        $$ = &tree.BeginTransaction{Modes: m}
    }
|   START TRANSACTION READ ONLY
    {
        m := tree.MakeTransactionModes(tree.READ_WRITE_MODE_READ_ONLY)
        $$ = &tree.BeginTransaction{Modes: m}
    }
|   START TRANSACTION WITH CONSISTENT SNAPSHOT
    {
        $$ = &tree.BeginTransaction{}
    }

use_stmt:
    USE ident
    {
        $$ = &tree.Use{
            SecondaryRole: false,
            Name: $2,
        }
    }
|   USE
    {
        $$ = &tree.Use{
            SecondaryRole: false,
        }
    }
|   USE ROLE role_spec
    {
    $$ = &tree.Use{
        SecondaryRole: false,
        Role: $3,
    }
    }
|   USE SECONDARY ROLE ALL
    {
    $$ = &tree.Use{
        SecondaryRole: true,
        SecondaryRoleType: tree.SecondaryRoleTypeAll,
    }
    }
|   USE SECONDARY ROLE NONE
    {
    $$ = &tree.Use{
        SecondaryRole: true,
        SecondaryRoleType: tree.SecondaryRoleTypeNone,
    }
    }

update_stmt:
    update_no_with_stmt
|    with_clause update_no_with_stmt
    {
        $2.(*tree.Update).With = $1
        $$ = $2
    }

update_no_with_stmt:
    UPDATE priority_opt ignore_opt table_reference SET update_list where_expression_opt order_by_opt limit_opt
    {
        // Single-table syntax
        $$ = &tree.Update{
            Tables: tree.TableExprs{$4},
            Exprs: $6,
            Where: $7,
            OrderBy: $8,
            Limit: $9,
        }
    }
|    UPDATE priority_opt ignore_opt table_references SET update_list where_expression_opt
    {
        // Multiple-table syntax
        $$ = &tree.Update{
            Tables: tree.TableExprs{$4},
            Exprs: $6,
            Where: $7,
        }
    }

update_list:
    update_value
    {
        $$ = tree.UpdateExprs{$1}
    }
|   update_list ',' update_value
    {
        $$ = append($1, $3)
    }

update_value:
    column_name '=' expr_or_default
    {
        $$ = &tree.UpdateExpr{Names: []*tree.UnresolvedName{$1}, Expr: $3}
    }

lock_stmt:
    lock_table_stmt
|   unlock_table_stmt

lock_table_stmt:
    LOCK TABLES table_lock_list
    {
        $$ = &tree.LockTableStmt{TableLocks:$3}
    }

table_lock_list:
    table_lock_elem
    {
       $$ = []tree.TableLock{$1}
    }
|   table_lock_list ',' table_lock_elem
    {
       $$ = append($1, $3)
    }

table_lock_elem:
    table_name table_lock_type
    {
        $$ = tree.TableLock{*$1, $2}
    }

table_lock_type:  
    READ
    {
        $$ = tree.TableLockRead
    }
|   READ LOCAL
    {
        $$ = tree.TableLockReadLocal
    }
|   WRITE
    {
        $$ = tree.TableLockWrite
    }
|   LOW_PRIORITY WRITE
    {
        $$ = tree.TableLockLowPriorityWrite
    }

unlock_table_stmt:
    UNLOCK TABLES
    {
       $$ = &tree.UnLockTableStmt{}
    }

prepareable_stmt:
    create_stmt
|   insert_stmt
|   delete_stmt
|   drop_stmt
|   show_stmt
|   update_stmt
|   select_stmt
    {
        $$ = $1
    }

prepare_stmt:
    prepare_sym stmt_name FROM prepareable_stmt
    {
        $$ = tree.NewPrepareStmt(tree.Identifier($2), $4)
    }
|   prepare_sym stmt_name FROM STRING
    {
        $$ = tree.NewPrepareString(tree.Identifier($2), $4)
    }

execute_stmt:
    execute_sym stmt_name
    {
        $$ = tree.NewExecute(tree.Identifier($2))
    }
|   execute_sym stmt_name USING variable_list
    {
        $$ = tree.NewExecuteWithVariables(tree.Identifier($2), $4)
    }

deallocate_stmt:
    deallocate_sym PREPARE stmt_name
    {
        $$ = tree.NewDeallocate(tree.Identifier($3), false)
    }

reset_stmt:
    reset_sym PREPARE stmt_name
    {
        $$ = tree.NewReset(tree.Identifier($3))
    }

explainable_stmt:
    delete_stmt
|   insert_stmt
|   replace_stmt
|   update_stmt
|   select_stmt
    {
        $$ = $1
    }

explain_stmt:
    explain_sym unresolved_object_name
    {
        $$ = &tree.ShowColumns{Table: $2}
    }
|   explain_sym unresolved_object_name column_name
    {
        $$ = &tree.ShowColumns{Table: $2, ColName: $3}
    }
|   explain_sym FOR CONNECTION INTEGRAL
    {
        $$ = tree.NewExplainFor("", uint64($4.(int64)))
    }
|   explain_sym FORMAT '=' STRING FOR CONNECTION INTEGRAL
    {
        $$ = tree.NewExplainFor($4, uint64($7.(int64)))
    }
|   explain_sym explainable_stmt
    {
        $$ = tree.NewExplainStmt($2, "text")
    }
|   explain_sym VERBOSE explainable_stmt
    {
        explainStmt := tree.NewExplainStmt($3, "text")
        optionElem := tree.MakeOptionElem("verbose", "NULL")
        options := tree.MakeOptions(optionElem)
        explainStmt.Options = options
        $$ = explainStmt
    }
|   explain_sym ANALYZE explainable_stmt
    {
            explainStmt := tree.NewExplainAnalyze($3, "text")
            optionElem := tree.MakeOptionElem("analyze", "NULL")
        options := tree.MakeOptions(optionElem)
    explainStmt.Options = options
    $$ = explainStmt
    }
|   explain_sym ANALYZE VERBOSE explainable_stmt
    {
        explainStmt := tree.NewExplainAnalyze($4, "text")
        optionElem1 := tree.MakeOptionElem("analyze", "NULL")
        optionElem2 := tree.MakeOptionElem("verbose", "NULL")
        options := tree.MakeOptions(optionElem1)
        options = append(options, optionElem2)
        explainStmt.Options = options
        $$ = explainStmt
    }
|   explain_sym '(' utility_option_list ')' explainable_stmt
    {
        if tree.IsContainAnalyze($3) {
             explainStmt := tree.NewExplainAnalyze($5, "text")
         explainStmt.Options = $3
         $$ = explainStmt
        } else {
             explainStmt := tree.NewExplainStmt($5, "text")
             explainStmt.Options = $3
         $$ = explainStmt
        }
    }

explain_option_key:
    ANALYZE
|   VERBOSE
|   FORMAT

explain_foramt_value:
    JSON
|   TEXT


prepare_sym:
    PREPARE

deallocate_sym:
    DEALLOCATE

execute_sym:
    EXECUTE

reset_sym:
    RESET

explain_sym:
    EXPLAIN
|   DESCRIBE
|   DESC

utility_option_list:
    utility_option_elem
    {
        $$ = tree.MakeOptions($1)
    }
|     utility_option_list ',' utility_option_elem
    {
        $$ = append($1, $3);
    }

utility_option_elem:
    utility_option_name utility_option_arg
    {
        $$ = tree.MakeOptionElem($1, $2)
    }

utility_option_name:
    explain_option_key
    {
         $$ = $1
    }

utility_option_arg:
    TRUE                    { $$ = "true" }
|   FALSE                        { $$ = "false" }
|   explain_foramt_value                    { $$ = $1 }


analyze_stmt:
    ANALYZE TABLE table_name '(' column_list ')'
    {
        $$ = tree.NewAnalyzeStmt($3, $5)
    }

alter_stmt:
    alter_user_stmt
|   alter_account_stmt
|   alter_database_config_stmt
|   alter_view_stmt
|   alter_table_stmt
|   alter_publication_stmt
// |    alter_ddl_stmt

alter_view_stmt:
    ALTER VIEW exists_opt table_name column_list_opt AS select_stmt
    {
        $$ = &tree.AlterView{
            Name: $4,
            ColNames: $5,
            AsSource: $7,
            IfExists: $3,
        }
    }

alter_table_stmt:
    ALTER TABLE table_name alter_options
    {
        $$ = &tree.AlterTable{
            Table: *$3,
            Options: $4,
        }
    }

alter_options:
ADD table_elem
    {
        opt := &tree.AlterOptionAdd{
            Def:  $2,
        }
        $$ = []tree.AlterTableOption{tree.AlterTableOption(opt)}
    }
|   DROP alter_table_drop
    {
        $$ = []tree.AlterTableOption{tree.AlterTableOption($2)}
    }
| table_option_list
    {
        opts := make([]tree.AlterTableOption, len($1))
        for i, opt := range $1 {
            opts[i] = tree.AlterTableOption(opt)
        }
        $$ =  opts
    }

alter_table_drop:
    INDEX ident
    {
        $$ = &tree.AlterOptionDrop{
            Typ:  tree.AlterTableDropIndex,
            Name: tree.Identifier($2.Compare()),
        }
    }
|   KEY ident
    {
        $$ = &tree.AlterOptionDrop{
            Typ:  tree.AlterTableDropKey,
            Name: tree.Identifier($2.Compare()),
        }
    }
|   COLUMN ident
    {
        $$ = &tree.AlterOptionDrop{
            Typ:  tree.AlterTableDropColumn,
            Name: tree.Identifier($2.Compare()),
        }
    }
|   FOREIGN KEY ident
    {
        $$ = &tree.AlterOptionDrop{
            Typ:  tree.AlterTableDropForeignKey,
            Name: tree.Identifier($3.Compare()),
        }
    }
|   PRIMARY KEY
    {
        $$ = &tree.AlterOptionDrop{
            Typ:  tree.AlterTableDropPrimaryKey,
        }
    }


alter_account_stmt:
    ALTER ACCOUNT exists_opt account_name alter_account_auth_option account_status_option account_comment_opt
    {
        $$ = &tree.AlterAccount{
            IfExists:$3,
            Name:$4,
            AuthOption:$5,
            StatusOption:$6,
            Comment:$7,
        }
    }

alter_database_config_stmt:
     ALTER DATABASE db_name SET MYSQL_COMPATBILITY_MODE '=' STRING
     {
        $$ = &tree.AlterDataBaseConfig{
            DbName:$3,
            UpdateConfig: $7,
            IsAccountLevel: false,
        }
     }
|    ALTER ACCOUNT CONFIG account_name SET MYSQL_COMPATBILITY_MODE '=' STRING
     {
        $$ = &tree.AlterDataBaseConfig{
            AccountName:$4,
            UpdateConfig: $8,
            IsAccountLevel: true,
        }
     }
    
alter_account_auth_option:
{
    $$ = tree.AlterAccountAuthOption{
       Exist: false,
    }
}
| ADMIN_NAME equal_opt account_admin_name account_identified
{
    $$ = tree.AlterAccountAuthOption{
        Exist: true,
        Equal:$2,
        AdminName:$3,
        IdentifiedType:$4,
    }
}

alter_user_stmt:
    ALTER USER exists_opt user_spec_list_of_create_user default_role_opt pwd_or_lck_opt user_comment_or_attribute_opt
    {
        $$ = &tree.AlterUser{
            IfExists: $3,
            Users: $4,
            Role: $5,
            MiscOpt: $6,
            CommentOrAttribute: $7,
        }
    }

default_role_opt:
    {
        $$ = nil
    }
|   DEFAULT ROLE account_role_name
    {
        $$ = &tree.Role{UserName:$3}
    }

exists_opt:
    {
        $$ = false
    }
|   IF EXISTS
    {
        $$ = true
    }

pwd_or_lck_opt:
    {
        $$ = nil
    }
|   pwd_or_lck
    {
        $$ = $1
    }

//pwd_or_lck_list:
//    pwd_or_lck
//    {
//        $$ = []tree.UserMiscOption{$1}
//    }
//|   pwd_or_lck_list pwd_or_lck
//    {
//        $$ = append($1, $2)
//    }

pwd_or_lck:
    UNLOCK
    {
        $$ = &tree.UserMiscOptionAccountUnlock{}
    }
|   LOCK
    {
        $$ = &tree.UserMiscOptionAccountLock{}
    }
|   pwd_expire
    {
        $$ = &tree.UserMiscOptionPasswordExpireNone{}
    }
|   pwd_expire INTERVAL INTEGRAL DAY
    {
        $$ = &tree.UserMiscOptionPasswordExpireInterval{Value: $3.(int64)}
    }
|   pwd_expire NEVER
    {
        $$ = &tree.UserMiscOptionPasswordExpireNever{}
    }
|   pwd_expire DEFAULT
    {
        $$ = &tree.UserMiscOptionPasswordExpireDefault{}
    }
|   PASSWORD HISTORY DEFAULT
    {
        $$ = &tree.UserMiscOptionPasswordHistoryDefault{}
    }
|   PASSWORD HISTORY INTEGRAL
    {
        $$ = &tree.UserMiscOptionPasswordHistoryCount{Value: $3.(int64)}
    }
|   PASSWORD REUSE INTERVAL DEFAULT
    {
        $$ = &tree.UserMiscOptionPasswordReuseIntervalDefault{}
    }
|   PASSWORD REUSE INTERVAL INTEGRAL DAY
    {
        $$ = &tree.UserMiscOptionPasswordReuseIntervalCount{Value: $4.(int64)}
    }
|   PASSWORD REQUIRE CURRENT
    {
        $$ = &tree.UserMiscOptionPasswordRequireCurrentNone{}
    }
|   PASSWORD REQUIRE CURRENT DEFAULT
    {
        $$ = &tree.UserMiscOptionPasswordRequireCurrentDefault{}
    }
|   PASSWORD REQUIRE CURRENT OPTIONAL
    {
        $$ = &tree.UserMiscOptionPasswordRequireCurrentOptional{}
    }
|   FAILED_LOGIN_ATTEMPTS INTEGRAL
    {
        $$ = &tree.UserMiscOptionFailedLoginAttempts{Value: $2.(int64)}
    }
|   PASSWORD_LOCK_TIME INTEGRAL
    {
        $$ = &tree.UserMiscOptionPasswordLockTimeCount{Value: $2.(int64)}
    }
|   PASSWORD_LOCK_TIME UNBOUNDED
    {
        $$ = &tree.UserMiscOptionPasswordLockTimeUnbounded{}
    }

pwd_expire:
    PASSWORD EXPIRE clear_pwd_opt
    {
        $$ = nil
    }

clear_pwd_opt:
    {
        $$ = nil
    }

auth_string:
    STRING

show_stmt:
    show_create_stmt
|   show_columns_stmt
|   show_databases_stmt
|   show_tables_stmt
|   show_process_stmt
|   show_errors_stmt
|   show_warnings_stmt
|   show_variables_stmt
|   show_status_stmt
|   show_index_stmt
|   show_target_filter_stmt
|   show_table_status_stmt
|   show_grants_stmt
|   show_collation_stmt
|   show_function_status_stmt
|   show_node_list_stmt
|   show_locks_stmt
|   show_table_num_stmt
|   show_column_num_stmt
|   show_table_values_stmt
|   show_accounts_stmt
|   show_publications_stmt
|   show_subscriptions_stmt

show_collation_stmt:
    SHOW COLLATION like_opt where_expression_opt
    {
        $$ = &tree.ShowCollation{}
    }
show_grants_stmt:
    SHOW GRANTS
    {
        $$ = &tree.ShowGrants{ShowGrantType: tree.GrantForUser}
    }
|   SHOW GRANTS FOR user_name using_roles_opt
    {
        $$ = &tree.ShowGrants{Username: $4.Username, Hostname: $4.Hostname, Roles: $5, ShowGrantType: tree.GrantForUser}
    }
|   SHOW GRANTS FOR ROLE ident
    {
        s := &tree.ShowGrants{}
        roles := []*tree.Role{tree.NewRole($5.Compare())}
        s.Roles = roles
        s.ShowGrantType = tree.GrantForRole
        $$ = s
    }

using_roles_opt:
    {
        $$ = nil
    }
|    USING role_spec_list
    {
        $$ = $2
    }

show_table_status_stmt:
    SHOW TABLE STATUS from_or_in_opt db_name_opt like_opt where_expression_opt
    {
        $$ = &tree.ShowTableStatus{DbName: $5, Like: $6, Where: $7}
    }

from_or_in_opt:
    {}
|    from_or_in

db_name_opt:
    {}
|    db_name

show_function_status_stmt:
    SHOW FUNCTION STATUS like_opt where_expression_opt
    {
       $$ = &tree.ShowFunctionStatus{
            Like: $4,
            Where: $5,
        }
    }

show_node_list_stmt:
    SHOW NODE LIST
    {
       $$ = &tree.ShowNodeList{}
    }

show_locks_stmt:
    SHOW LOCKS
    {
       $$ = &tree.ShowLocks{}
    }

show_table_num_stmt:
    SHOW TABLE_NUMBER from_or_in_opt db_name_opt
    {
      $$ = &tree.ShowTableNumber{DbName: $4}
    }

show_column_num_stmt:
    SHOW COLUMN_NUMBER table_column_name database_name_opt
    {
       $$ = &tree.ShowColumnNumber{Table: $3, DbName: $4}
    }

show_table_values_stmt:
   SHOW TABLE_VALUES table_column_name database_name_opt
    {
       $$ = &tree.ShowTableValues{Table: $3, DbName: $4}
    }

show_target_filter_stmt:
    SHOW show_target like_opt where_expression_opt
    {
        s := $2.(*tree.ShowTarget)
        s.Like = $3
        s.Where = $4
        $$ = s
    }

show_target:
    CONFIG
    {
        $$ = &tree.ShowTarget{Type: tree.ShowConfig}
    }
|    charset_keyword
    {
        $$ = &tree.ShowTarget{Type: tree.ShowCharset}
    }
|    ENGINES
    {
        $$ = &tree.ShowTarget{Type: tree.ShowEngines}
    }
|    TRIGGERS from_or_in_opt db_name_opt
    {
        $$ = &tree.ShowTarget{DbName: $3, Type: tree.ShowTriggers}
    }
|    PROCEDURE STATUS
    {
        $$ = &tree.ShowTarget{Type: tree.ShowProcedureStatus}
    }
|    EVENTS from_or_in_opt db_name_opt
    {
        $$ = &tree.ShowTarget{DbName: $3, Type: tree.ShowEvents}
    }
|    PLUGINS
    {
        $$ = &tree.ShowTarget{Type: tree.ShowPlugins}
    }
|    PRIVILEGES
    {
        $$ = &tree.ShowTarget{Type: tree.ShowPrivileges}
    }
|    PROFILES
    {
        $$ = &tree.ShowTarget{Type: tree.ShowProfiles}
    }

show_index_stmt:
    SHOW extended_opt index_kwd from_or_in table_name where_expression_opt
    {
        $$ = &tree.ShowIndex{
            TableName: *$5,
            Where: $6,
        }
    }
|	SHOW extended_opt index_kwd from_or_in ident from_or_in ident where_expression_opt
     {
     	 prefix := tree.ObjectNamePrefix{SchemaName: tree.Identifier($7.Compare()), ExplicitSchema: true}
         tbl := tree.NewTableName(tree.Identifier($5.Compare()), prefix)
         $$ = &tree.ShowIndex{
             TableName: *tbl,
             Where: $8,
         }
     }

extended_opt:
    {}
|    EXTENDED
    {}

index_kwd:
    INDEX
|   INDEXES
|   KEYS

show_variables_stmt:
    SHOW global_scope VARIABLES like_opt where_expression_opt
    {
        $$ = &tree.ShowVariables{
            Global: $2,
            Like: $4,
            Where: $5,
        }
    }

show_status_stmt:
    SHOW global_scope STATUS like_opt where_expression_opt
    {
        $$ = &tree.ShowStatus{
            Global: $2,
            Like: $4,
            Where: $5,
        }
    }

global_scope:
    {
        $$ = false
    }
|   GLOBAL
    {
        $$ = true
    }
|   SESSION
    {
        $$ = false
    }

show_warnings_stmt:
    SHOW WARNINGS limit_opt
    {
        $$ = &tree.ShowWarnings{}
    }

show_errors_stmt:
    SHOW ERRORS limit_opt
    {
        $$ = &tree.ShowErrors{}
    }

show_process_stmt:
    SHOW full_opt PROCESSLIST
    {
        $$ = &tree.ShowProcessList{Full: $2}
    }

show_tables_stmt:
    SHOW full_opt TABLES database_name_opt like_opt where_expression_opt
    {
        $$ = &tree.ShowTables{
            Open: false,
            Full: $2,
            DBName: $4,
            Like: $5,
            Where: $6,
        }
    }
|   SHOW OPEN full_opt TABLES database_name_opt like_opt where_expression_opt
    {
        $$ = &tree.ShowTables{
            Open: true,
            Full: $3,
            DBName: $5,
            Like: $6,
            Where: $7,
        }
    }

show_databases_stmt:
    SHOW DATABASES like_opt where_expression_opt
    {
        $$ = &tree.ShowDatabases{Like: $3, Where: $4}
    }
|   SHOW SCHEMAS like_opt where_expression_opt
    {
        $$ = &tree.ShowDatabases{Like: $3, Where: $4}
    }

show_columns_stmt:
    SHOW full_opt fields_or_columns table_column_name database_name_opt like_opt where_expression_opt
    {
        $$ = &tree.ShowColumns{
            Ext: false,
            Full: $2,
            Table: $4,
            // colName: $3,
            DBName: $5,
            Like: $6,
            Where: $7,
        }
    }
|   SHOW EXTENDED full_opt fields_or_columns table_column_name database_name_opt like_opt where_expression_opt
    {
        $$ = &tree.ShowColumns{
            Ext: true,
            Full: $3,
            Table: $5,
            // colName: $3,
            DBName: $6,
            Like: $7,
            Where: $8,
        }
    }

show_accounts_stmt:
    SHOW ACCOUNTS like_opt
    {
        $$ = &tree.ShowAccounts{Like: $3}
    }

show_publications_stmt:
    SHOW PUBLICATIONS like_opt
    {
	$$ = &tree.ShowPublications{Like: $3}
    }


show_subscriptions_stmt:
    SHOW SUBSCRIPTIONS like_opt
    {
	$$ = &tree.ShowSubscriptions{Like: $3}
    }

like_opt:
    {
        $$ = nil
    }
|   LIKE simple_expr
    {
        $$ = tree.NewComparisonExpr(tree.LIKE, nil, $2)
    }
|   ILIKE simple_expr
    {
        $$ = tree.NewComparisonExpr(tree.ILIKE, nil, $2)
    }

database_name_opt:
    {
        $$ = ""
    }
|   from_or_in ident
    {
        $$ = $2.Compare()
    }

table_column_name:
    from_or_in unresolved_object_name
    {
        $$ = $2
    }

from_or_in:
    FROM
|   IN

fields_or_columns:
    FIELDS
|   COLUMNS

full_opt:
    {
        $$ = false
    }
|   FULL
    {
        $$ = true
    }

show_create_stmt:
    SHOW CREATE TABLE table_name_unresolved
    {
        $$ = &tree.ShowCreateTable{Name: $4}
    }
|
    SHOW CREATE VIEW table_name_unresolved
    {
        $$ = &tree.ShowCreateView{Name: $4}
    }
|   SHOW CREATE DATABASE not_exists_opt db_name
    {
        $$ = &tree.ShowCreateDatabase{IfNotExists: $4, Name: $5}
    }
|   SHOW CREATE PUBLICATION db_name
    {
	$$ = &tree.ShowCreatePublications{Name: $4}
    }

table_name_unresolved:
    ident
    {
        $$ = tree.SetUnresolvedObjectName(1, [3]string{$1.Compare()})
    }
|   ident '.' ident
    {
        $$ = tree.SetUnresolvedObjectName(2, [3]string{$3.Compare(), $1.Compare()})
    }

db_name:
    ident
    {
    	$$ = $1.Compare()
    }

unresolved_object_name:
    ident
    {
        $$ = tree.SetUnresolvedObjectName(1, [3]string{$1.Compare()})
    }
|   ident '.' ident
    {
        $$ = tree.SetUnresolvedObjectName(2, [3]string{$3.Compare(), $1.Compare()})
    }
|   ident '.' ident '.' ident
    {
        $$ = tree.SetUnresolvedObjectName(3, [3]string{$5.Compare(), $3.Compare(), $1.Compare()})
    }

truncate_table_stmt:
    TRUNCATE table_name
    {
    	$$ = tree.NewTruncateTable($2)
    }
|   TRUNCATE TABLE table_name
    {
	$$ = tree.NewTruncateTable($3)
    }

drop_stmt:
    drop_ddl_stmt

drop_ddl_stmt:
    drop_database_stmt
|   drop_prepare_stmt
|   drop_table_stmt
|   drop_view_stmt
|   drop_index_stmt
|   drop_role_stmt
|   drop_user_stmt
|   drop_account_stmt
|   drop_function_stmt
|   drop_publication_stmt

drop_account_stmt:
    DROP ACCOUNT exists_opt account_name
    {
        $$ = &tree.DropAccount{
            IfExists: $3,
            Name: $4,
        }
    }

drop_user_stmt:
    DROP USER exists_opt drop_user_spec_list
    {
        $$ = &tree.DropUser{
            IfExists: $3,
            Users: $4,
        }
    }

drop_user_spec_list:
    drop_user_spec
    {
        $$ = []*tree.User{$1}
    }
|   drop_user_spec_list ',' drop_user_spec
    {
        $$ = append($1, $3)
    }

drop_user_spec:
    user_name
    {
        $$ = &tree.User{
            Username: $1.Username,
            Hostname: $1.Hostname,
        }
    }

drop_role_stmt:
    DROP ROLE exists_opt role_spec_list
    {
        $$ = &tree.DropRole{
            IfExists: $3,
            Roles: $4,
        }
    }

drop_index_stmt:
    DROP INDEX exists_opt ident ON table_name
    {
        $$ = &tree.DropIndex{
            Name: tree.Identifier($4.Compare()),
            TableName: *$6,
            IfExists: $3,
        }
    }

drop_table_stmt:
    DROP TABLE exists_opt table_name_list
    {
        $$ = &tree.DropTable{IfExists: $3, Names: $4}
    }

drop_view_stmt:
    DROP VIEW exists_opt table_name_list
    {
        $$ = &tree.DropView{IfExists: $3, Names: $4}
    }

drop_database_stmt:
    DROP DATABASE exists_opt ident
    {
        $$ = &tree.DropDatabase{Name: tree.Identifier($4.Compare()), IfExists: $3}
    }

drop_prepare_stmt:
    DROP PREPARE stmt_name
    {
        $$ = tree.NewDeallocate(tree.Identifier($3), true)
    }

drop_function_stmt:
    DROP FUNCTION func_name '(' func_args_list_opt ')'
    {
        $$ = &tree.DropFunction{
            Name: $3,
            Args: $5,
        }
    }

delete_stmt:
    delete_without_using_stmt
|    delete_with_using_stmt
|    with_clause delete_with_using_stmt
    {
        $2.(*tree.Delete).With = $1
        $$ = $2
    }
|    with_clause delete_without_using_stmt
    {
        $2.(*tree.Delete).With = $1
        $$ = $2
    }

delete_without_using_stmt:
    DELETE priority_opt quick_opt ignore_opt FROM table_name partition_clause_opt as_opt_id where_expression_opt order_by_opt limit_opt
    {
        // Single-Table Syntax
        t := &tree.AliasedTableExpr {
            Expr: $6,
            As: tree.AliasClause{
                Alias: tree.Identifier($8),
            },
        }
        $$ = &tree.Delete{
            Tables: tree.TableExprs{t},
            Where: $9,
            OrderBy: $10,
            Limit: $11,
        }
    }
|    DELETE priority_opt quick_opt ignore_opt table_name_wild_list FROM table_references where_expression_opt
    {
        // Multiple-Table Syntax
        $$ = &tree.Delete{
            Tables: $5,
            Where: $8,
            TableRefs: tree.TableExprs{$7},
        }
    }



delete_with_using_stmt:
    DELETE priority_opt quick_opt ignore_opt FROM table_name_wild_list USING table_references where_expression_opt
    {
        // Multiple-Table Syntax
        $$ = &tree.Delete{
            Tables: $6,
            Where: $9,
            TableRefs: tree.TableExprs{$8},
        }
    }

table_name_wild_list:
    table_name_opt_wild
    {
        $$ = tree.TableExprs{$1}
    }
|    table_name_wild_list ',' table_name_opt_wild
    {
        $$ = append($1, $3)
    }

table_name_opt_wild:
    ident wild_opt
    {
        prefix := tree.ObjectNamePrefix{ExplicitSchema: false}
        $$ = tree.NewTableName(tree.Identifier($1.Compare()), prefix)
    }
|    ident '.' ident wild_opt
    {
        prefix := tree.ObjectNamePrefix{SchemaName: tree.Identifier($1.Compare()), ExplicitSchema: true}
        $$ = tree.NewTableName(tree.Identifier($3.Compare()), prefix)
    }

wild_opt:
    %prec EMPTY
    {}
|    '.' '*'
    {}

priority_opt:
    {}
|    priority

priority:
    LOW_PRIORITY
|    HIGH_PRIORITY
|    DELAYED

quick_opt:
    {}
|    QUICK

ignore_opt:
    {}
|    IGNORE

replace_stmt:
    REPLACE into_table_name partition_clause_opt replace_data
    {
    	rep := $4
    	rep.Table = $2
    	rep.PartitionNames = $3
    	$$ = rep
    }

replace_data:
    VALUES values_list
    {
        vc := tree.NewValuesClause($2)
        $$ = &tree.Replace{
            Rows: tree.NewSelect(vc, nil, nil),
        }
    }
|   select_stmt
    {
        $$ = &tree.Replace{
            Rows: $1,
        }
    }
|   '(' insert_column_list ')' VALUES values_list
    {
        vc := tree.NewValuesClause($5)
        $$ = &tree.Replace{
            Columns: $2,
            Rows: tree.NewSelect(vc, nil, nil),
        }
    }
|   '(' ')' VALUES values_list
    {
        vc := tree.NewValuesClause($4)
        $$ = &tree.Replace{
            Rows: tree.NewSelect(vc, nil, nil),
        }
    }
|   '(' insert_column_list ')' select_stmt
    {
        $$ = &tree.Replace{
            Columns: $2,
            Rows: $4,
        }
    }
|	SET set_value_list
	{
		if $2 == nil {
			yylex.Error("the set list of replace can not be empty")
			return 1
		}
		var identList tree.IdentifierList
		var valueList tree.Exprs
		for _, a := range $2 {
			identList = append(identList, a.Column)
			valueList = append(valueList, a.Expr)
		}
		vc := tree.NewValuesClause([]tree.Exprs{valueList})
		$$ = &tree.Replace{
			Columns: identList,
			Rows: tree.NewSelect(vc, nil, nil),
		}
	}

insert_stmt:
    INSERT into_table_name partition_clause_opt insert_data on_duplicate_key_update_opt
    {
        ins := $4
        ins.Table = $2
        ins.PartitionNames = $3
        ins.OnDuplicateUpdate = $5
        $$ = ins
    }

<<<<<<< HEAD
accounts_opt:
    {
        $$ = nil
    }
|   ACCOUNTS '(' accounts_list ')'
    {
        $$ = $3
    }
accounts_without_parenthesis_opt:
    {
	$$ = nil
    }
|   ACCOUNT accounts_list
    {
	$$ = $2
    }

accounts_list:
    account_name
    {
        $$ = tree.IdentifierList{tree.Identifier($1)}
    }
|   accounts_list ',' account_name
    {
        $$ = append($1, tree.Identifier($3))
    }

=======
>>>>>>> bb54818a
insert_data:
    VALUES values_list
    {
        vc := tree.NewValuesClause($2)
        $$ = &tree.Insert{
            Rows: tree.NewSelect(vc, nil, nil),
        }
    }
|   select_stmt
    {
        $$ = &tree.Insert{
            Rows: $1,
        }
    }
|   '(' insert_column_list ')' VALUES values_list
    {
        vc := tree.NewValuesClause($5)
        $$ = &tree.Insert{
            Columns: $2,
            Rows: tree.NewSelect(vc, nil, nil),
        }
    }
|   '(' ')' VALUES values_list
    {
        vc := tree.NewValuesClause($4)
        $$ = &tree.Insert{
            Rows: tree.NewSelect(vc, nil, nil),
        }
    }
|   '(' insert_column_list ')' select_stmt
    {
        $$ = &tree.Insert{
            Columns: $2,
            Rows: $4,
        }
    }
|   SET set_value_list
    {
        if $2 == nil {
            yylex.Error("the set list of insert can not be empty")
            return 1
        }
        var identList tree.IdentifierList
        var valueList tree.Exprs
        for _, a := range $2 {
            identList = append(identList, a.Column)
            valueList = append(valueList, a.Expr)
        }
        vc := tree.NewValuesClause([]tree.Exprs{valueList})
        $$ = &tree.Insert{
            Columns: identList,
            Rows: tree.NewSelect(vc, nil, nil),
        }
    }

on_duplicate_key_update_opt:
    {
		$$ = []*tree.UpdateExpr{}
    }
|   ON DUPLICATE KEY UPDATE update_list
    {
      	$$ = $5
    }

set_value_list:
    {
        $$ = nil
    }
|    set_value
    {
        $$ = []*tree.Assignment{$1}
    }
|    set_value_list ',' set_value
    {
        $$ = append($1, $3)
    }

set_value:
    insert_column '=' expr_or_default
    {
        $$ = &tree.Assignment{
            Column: tree.Identifier($1),
            Expr: $3,
        }
    }

insert_column_list:
    insert_column
    {
        $$ = tree.IdentifierList{tree.Identifier($1)}
    }
|   insert_column_list ',' insert_column
    {
        $$ = append($1, tree.Identifier($3))
    }

insert_column:
    ident
    {
        $$ = $1.Compare()
    }
|   ident '.' ident
    {
        $$ = $3.Compare()
    }

values_list:
    row_value
    {
        $$ = []tree.Exprs{$1}
    }
|   values_list ',' row_value
    {
        $$ = append($1, $3)
    }

row_value:
    row_opt '(' data_opt ')'
    {
        $$ = $3
    }

row_opt:
    {}
|    ROW

data_opt:
    {
        $$ = nil
    }
|   data_values

data_values:
    expr_or_default
    {
        $$ = tree.Exprs{$1}
    }
|   data_values ',' expr_or_default
    {
        $$ = append($1, $3)
    }

expr_or_default:
    expression
|   DEFAULT
    {
        $$ = &tree.DefaultVal{}
    }

partition_clause_opt:
    {
        $$ = nil
    }
|   PARTITION '(' partition_id_list ')'
    {
        $$ = $3
    }

partition_id_list:
    ident
    {
        $$ = tree.IdentifierList{tree.Identifier($1.Compare())}
    }
|   partition_id_list ',' ident
    {
        $$ = append($1 , tree.Identifier($3.Compare()))
    }

into_table_name:
    INTO table_name
    {
        $$ = $2
    }
|   table_name
    {
        $$ = $1
    }

export_data_param_opt:
    {
        $$ = nil
    }
|   INTO OUTFILE STRING export_fields export_lines_opt header_opt max_file_size_opt force_quote_opt
    {
        $$ = &tree.ExportParam{
            Outfile:    true,
            FilePath :  $3,
            Fields:     $4,
            Lines:      $5,
            Header:     $6,
            MaxFileSize:uint64($7)*1024,
            ForceQuote: $8,
        }
    }

export_fields:
    {
        $$ = &tree.Fields{
            Terminated: ",",
            EnclosedBy: '"',
        }
    }
|   FIELDS TERMINATED BY STRING
    {
        $$ = &tree.Fields{
            Terminated: $4,
            EnclosedBy: '"',
        }
    }
|   FIELDS TERMINATED BY STRING ENCLOSED BY field_terminator
    {
        str := $7
        if str != "\\" && len(str) > 1 {
            yylex.Error("export1 error field terminator")
            return 1
        }
        var b byte
        if len(str) != 0 {
           b = byte(str[0])
        } else {
           b = 0
        }
        $$ = &tree.Fields{
            Terminated: $4,
            EnclosedBy: b,
        }
    }
|   FIELDS ENCLOSED BY field_terminator
    {
        str := $4
        if str != "\\" && len(str) > 1 {
            yylex.Error("export2 error field terminator")
            return 1
        }
        var b byte
        if len(str) != 0 {
           b = byte(str[0])
        } else {
           b = 0
        }
        $$ = &tree.Fields{
            Terminated: ",",
            EnclosedBy: b,
        }
    }

export_lines_opt:
    {
        $$ = &tree.Lines{
            TerminatedBy: "\n",
        }
    }
|   LINES lines_terminated_opt
    {
        $$ = &tree.Lines{
            TerminatedBy: $2,
        }
    }

header_opt:
    {
        $$ = true
    }
|   HEADER STRING
    {
        str := strings.ToLower($2)
        if str == "true" {
            $$ = true
        } else if str == "false" {
            $$ = false
        } else {
            yylex.Error("error header flag")
            return 1
        }
    }

max_file_size_opt:
    {
        $$ = 0
    }
|   MAX_FILE_SIZE INTEGRAL
    {
        $$ = $2.(int64)
    }

force_quote_opt:
    {
        $$ = []string{}
    }
|   FORCE_QUOTE '(' force_quote_list ')'
    {
        $$ = $3
    }


force_quote_list:
    ident
    {
        $$ = make([]string, 0, 4)
        $$ = append($$, $1.Compare())
    }
|   force_quote_list ',' ident
    {
        $$ = append($1, $3.Compare())
    }

select_stmt:
    select_no_parens
|   select_with_parens
    {
        $$ = &tree.Select{Select: $1}
    }

select_no_parens:
    simple_select order_by_opt limit_opt export_data_param_opt // select_lock_opt
    {
        $$ = &tree.Select{Select: $1, OrderBy: $2, Limit: $3, Ep: $4}
    }
|   select_with_parens order_by_clause export_data_param_opt
    {
        $$ = &tree.Select{Select: $1, OrderBy: $2, Ep: $3}
    }
|   select_with_parens order_by_opt limit_clause export_data_param_opt
    {
        $$ = &tree.Select{Select: $1, OrderBy: $2, Limit: $3, Ep: $4}
    }
|    with_clause simple_select order_by_opt limit_opt export_data_param_opt // select_lock_opt
    {
        $$ = &tree.Select{Select: $2, OrderBy: $3, Limit: $4, Ep: $5, With: $1}
    }
|   with_clause select_with_parens order_by_clause export_data_param_opt
    {
        $$ = &tree.Select{Select: $2, OrderBy: $3, Ep: $4, With: $1}
    }
|   with_clause select_with_parens order_by_opt limit_clause export_data_param_opt
    {
        $$ = &tree.Select{Select: $2, OrderBy: $3, Limit: $4, Ep: $5, With: $1}
    }

with_clause:
    WITH cte_list
    {
        $$ = &tree.With{
            IsRecursive: false,
            CTEs: $2,
        }
    }
|    WITH RECURSIVE cte_list
    {
        $$ = &tree.With{
            IsRecursive: true,
            CTEs: $3,
        }
    }

cte_list:
    common_table_expr
    {
        $$ = []*tree.CTE{$1}
    }
|    cte_list ',' common_table_expr
    {
        $$ = append($1, $3)
    }

common_table_expr:
    ident column_list_opt AS '(' stmt ')'
    {
        $$ = &tree.CTE{
            Name: &tree.AliasClause{Alias: tree.Identifier($1.Compare()), Cols: $2},
            Stmt: $5,
        }
    }

column_list_opt:
    {
        $$ = nil
    }
|    '(' column_list ')'
    {
        $$ = $2
    }

limit_opt:
    {
        $$ = nil
    }
|   limit_clause
    {
        $$ = $1
    }

limit_clause:
    LIMIT expression
    {
        $$ = &tree.Limit{Count: $2}
    }
|   LIMIT expression ',' expression
    {
        $$ = &tree.Limit{Offset: $2, Count: $4}
    }
|   LIMIT expression OFFSET expression
    {
        $$ = &tree.Limit{Offset: $4, Count: $2}
    }

order_by_opt:
    {
        $$ = nil
    }
|   order_by_clause
    {
        $$ = $1
    }

order_by_clause:
    ORDER BY order_list
    {
        $$ = $3
    }

order_list:
    order
    {
        $$ = tree.OrderBy{$1}
    }
|   order_list ',' order
    {
        $$ = append($1, $3)
    }

order:
    expression asc_desc_opt nulls_first_last_opt
    {
        $$ = &tree.Order{Expr: $1, Direction: $2, NullsPosition: $3}
    }

asc_desc_opt:
    {
        $$ = tree.DefaultDirection
    }
|   ASC
    {
        $$ = tree.Ascending
    }
|   DESC
    {
        $$ = tree.Descending
    }

nulls_first_last_opt:
    {
        $$ = tree.DefaultNullsPosition
    }
|   NULLS FIRST
    {
        $$ = tree.NullsFirst
    }
|   NULLS LAST
    {
        $$ = tree.NullsLast
    }

select_with_parens:
    '(' select_no_parens ')'
    {
        $$ = &tree.ParenSelect{Select: $2}
    }
|   '(' select_with_parens ')'
    {
        $$ = &tree.ParenSelect{Select: &tree.Select{Select: $2}}
    }
|   '(' values_stmt ')'
    {
        valuesStmt := $2.(*tree.ValuesStatement);
        $$ = &tree.ParenSelect{Select: &tree.Select {
            Select: &tree.ValuesClause {
                Rows: valuesStmt.Rows,
                RowWord: true,
            },
            OrderBy: valuesStmt.OrderBy,
            Limit:   valuesStmt.Limit,
        }}
    }

simple_select:
    simple_select_clause
    {
        $$ = $1
    }
|   simple_select union_op simple_select_clause
    {
        $$ = &tree.UnionClause{
            Type: $2.Type,
            Left: $1,
            Right: $3,
            All: $2.All,
            Distinct: $2.Distinct,
        }
    }
|   select_with_parens union_op simple_select_clause
    {
        $$ = &tree.UnionClause{
            Type: $2.Type,
            Left: $1,
            Right: $3,
            All: $2.All,
            Distinct: $2.Distinct,
        }
    }
|   simple_select union_op select_with_parens
    {
        $$ = &tree.UnionClause{
            Type: $2.Type,
            Left: $1,
            Right: $3,
            All: $2.All,
            Distinct: $2.Distinct,
        }
    }
|   select_with_parens union_op select_with_parens
    {
        $$ = &tree.UnionClause{
            Type: $2.Type,
            Left: $1,
            Right: $3,
            All: $2.All,
            Distinct: $2.Distinct,
        }
    }

union_op:
    UNION
    {
        $$ = &tree.UnionTypeRecord{
            Type: tree.UNION,
            All: false,
            Distinct: false,
        }
    }
|   UNION ALL
    {
        $$ = &tree.UnionTypeRecord{
            Type: tree.UNION,
            All: true,
            Distinct: false,
        }
    }
|   UNION DISTINCT
    {
        $$ = &tree.UnionTypeRecord{
            Type: tree.UNION,
            All: false,
            Distinct: true,
        }
    }
|
    EXCEPT
    {
        $$ = &tree.UnionTypeRecord{
            Type: tree.EXCEPT,
            All: false,
            Distinct: false,
        }
    }
|   EXCEPT ALL
    {
        $$ = &tree.UnionTypeRecord{
            Type: tree.EXCEPT,
            All: true,
            Distinct: false,
        }
    }
|   EXCEPT DISTINCT
    {
        $$ = &tree.UnionTypeRecord{
            Type: tree.EXCEPT,
            All: false,
            Distinct: true,
        }
    }
|    INTERSECT
    {
        $$ = &tree.UnionTypeRecord{
            Type: tree.INTERSECT,
            All: false,
            Distinct: false,
        }
    }
|   INTERSECT ALL
    {
        $$ = &tree.UnionTypeRecord{
            Type: tree.INTERSECT,
            All: true,
            Distinct: false,
        }
    }
|   INTERSECT DISTINCT
    {
        $$ = &tree.UnionTypeRecord{
            Type: tree.INTERSECT,
            All: false,
            Distinct: true,
        }
    }
|    MINUS
    {
        $$ = &tree.UnionTypeRecord{
            Type: tree.UT_MINUS,
            All: false,
            Distinct: false,
        }
    }
|   MINUS ALL
    {
        $$ = &tree.UnionTypeRecord{
            Type: tree.UT_MINUS,
            All: true,
            Distinct: false,
        }
    }
|    MINUS DISTINCT
    {
        $$ = &tree.UnionTypeRecord{
            Type: tree.UT_MINUS,
            All: false,
            Distinct: true,
        }
    }

simple_select_clause:
    SELECT distinct_opt select_expression_list from_opt where_expression_opt group_by_opt having_opt
    {
        $$ = &tree.SelectClause{
            Distinct: $2,
            Exprs: $3,
            From: $4,
            Where: $5,
            GroupBy: $6,
            Having: $7,
        }
    }
|    SELECT select_option_opt select_expression_list from_opt where_expression_opt group_by_opt having_opt
    {
        $$ = &tree.SelectClause{
            Distinct: false,
            Exprs: $3,
            From: $4,
            Where: $5,
            GroupBy: $6,
            Having: $7,
            Option: $2,
        }
    }

select_option_opt:
    SQL_SMALL_RESULT
    {
    	$$ = strings.ToLower($1)
    }
|	SQL_BIG_RESULT
	{
       $$ = strings.ToLower($1)
    }
|   SQL_BUFFER_RESULT
	{
    	$$ = strings.ToLower($1)
    }

distinct_opt:
    {
        $$ = false
    }
|   ALL
    {
        $$ = false
    }
|   distinct_keyword
    {
        $$ = true
    }

distinct_keyword:
    DISTINCT
|   DISTINCTROW

having_opt:
    {
        $$ = nil
    }
|   HAVING expression
    {
        $$ = &tree.Where{Type: tree.AstHaving, Expr: $2}
    }

group_by_opt:
    {
        $$ = nil
    }
|   GROUP BY expression_list
    {
        $$ = tree.GroupBy($3)
    }

where_expression_opt:
    {
        $$ = nil
    }
|   WHERE expression
    {
        $$ = &tree.Where{Type: tree.AstWhere, Expr: $2}
    }

select_expression_list:
    select_expression
    {
        $$ = tree.SelectExprs{$1}
    }
|   select_expression_list ',' select_expression
    {
        $$ = append($1, $3)
    }

select_expression:
    '*' %prec '*'
    {
        $$ = tree.SelectExpr{Expr: tree.StarExpr()}
    }
|   expression as_name_opt
    {
    	$2.SetConfig(0)
        $$ = tree.SelectExpr{Expr: $1, As: $2}
    }
|   ident '.' '*' %prec '*'
    {
        $$ = tree.SelectExpr{Expr: tree.SetUnresolvedNameWithStar($1.Compare())}
    }
|   ident '.' ident '.' '*' %prec '*'
    {
        $$ = tree.SelectExpr{Expr: tree.SetUnresolvedNameWithStar($3.Compare(), $1.Compare())}
    }

from_opt:
    {
        prefix := tree.ObjectNamePrefix{ExplicitSchema: false}
        tn := tree.NewTableName(tree.Identifier(""), prefix)
        $$ = &tree.From{
            Tables: tree.TableExprs{&tree.AliasedTableExpr{Expr: tn}},
        }
    }
|   from_clause
    {
        $$ = $1
    }

from_clause:
    FROM table_references
    {
        $$ = &tree.From{
            Tables: tree.TableExprs{$2},
        }
    }

table_references:
    escaped_table_reference
   	{
   		if t, ok := $1.(*tree.JoinTableExpr); ok {
   			$$ = t
   		} else {
   			$$ = &tree.JoinTableExpr{Left: $1, Right: nil, JoinType: tree.JOIN_TYPE_CROSS}
   		}
    }
|   table_references ',' escaped_table_reference
    {
        $$ = &tree.JoinTableExpr{Left: $1, Right: $3, JoinType: tree.JOIN_TYPE_CROSS}
    }

escaped_table_reference:
    table_reference %prec LOWER_THAN_SET

table_reference:
    table_factor
|   join_table
	{
		$$ = $1
	}

join_table:
    table_reference inner_join table_factor join_condition_opt
    {
        $$ = &tree.JoinTableExpr{
            Left: $1,
            JoinType: $2,
            Right: $3,
            Cond: $4,
        }
    }
|   table_reference straight_join table_factor on_expression_opt
    {
        $$ = &tree.JoinTableExpr{
            Left: $1,
            JoinType: $2,
            Right: $3,
            Cond: $4,
        }
    }
|   table_reference outer_join table_factor join_condition
    {
        $$ = &tree.JoinTableExpr{
            Left: $1,
            JoinType: $2,
            Right: $3,
            Cond: $4,
        }
    }
|   table_reference natural_join table_factor
    {
        $$ = &tree.JoinTableExpr{
            Left: $1,
            JoinType: $2,
            Right: $3,
        }
    }

natural_join:
    NATURAL JOIN
    {
        $$ = tree.JOIN_TYPE_NATURAL
    }
|   NATURAL outer_join
    {
        if $2 == tree.JOIN_TYPE_LEFT {
            $$ = tree.JOIN_TYPE_NATURAL_LEFT
        } else {
            $$ = tree.JOIN_TYPE_NATURAL_RIGHT
        }
    }

outer_join:
    LEFT JOIN
    {
        $$ = tree.JOIN_TYPE_LEFT
    }
|   LEFT OUTER JOIN
    {
        $$ = tree.JOIN_TYPE_LEFT
    }
|   RIGHT JOIN
    {
        $$ = tree.JOIN_TYPE_RIGHT
    }
|   RIGHT OUTER JOIN
    {
        $$ = tree.JOIN_TYPE_RIGHT
    }

values_stmt:
    VALUES row_constructor_list order_by_opt limit_opt
    {
        $$ = &tree.ValuesStatement{
            Rows: $2,
            OrderBy: $3,
            Limit: $4,
        }
    }

row_constructor_list:
    row_constructor
    {
        $$ = []tree.Exprs{$1}
    }
|   row_constructor_list ',' row_constructor
    {
        $$ = append($1, $3)
    }

row_constructor:
    ROW '(' data_values ')'
    {
        $$ = $3
    }

on_expression_opt:
    %prec JOIN
    {
        $$ = nil
    }
|   ON expression
    {
        $$ = &tree.OnJoinCond{Expr: $2}
    }

straight_join:
    STRAIGHT_JOIN
    {
        $$ = tree.JOIN_TYPE_STRAIGHT
    }

inner_join:
    JOIN
    {
        $$ = tree.JOIN_TYPE_INNER
    }
|   INNER JOIN
    {
        $$ = tree.JOIN_TYPE_INNER
    }
|   CROSS JOIN
    {
        $$ = tree.JOIN_TYPE_CROSS
    }

join_condition_opt:
    %prec JOIN
    {
        $$ = nil
    }
|   join_condition
    {
        $$ = $1
    }

join_condition:
    ON expression
    {
        $$ = &tree.OnJoinCond{Expr: $2}
    }
|   USING '(' column_list ')'
    {
        $$ = &tree.UsingJoinCond{Cols: $3}
    }

column_list:
    ident
    {
        $$ = tree.IdentifierList{tree.Identifier($1.Compare())}
    }
|   column_list ',' ident
    {
        $$ = append($1, tree.Identifier($3.Compare()))
    }

table_factor:
    aliased_table_name
    {
        $$ = $1
    }
|   table_subquery as_opt_id column_list_opt
    {
        $$ = &tree.AliasedTableExpr{
            Expr: $1,
            As: tree.AliasClause{
                Alias: tree.Identifier($2),
                Cols: $3,
            },
        }
    }
|   table_function as_opt_id
    {
        if $2 != "" {
            $$ = &tree.AliasedTableExpr{
                Expr: $1,
                As: tree.AliasClause{
                    Alias: tree.Identifier($2),
                },
            }
        } else {
            $$ = $1
        }
    }
|   '(' table_references ')'
	{
		$$ = $2
	}

table_subquery:
    select_with_parens %prec SUBQUERY_AS_EXPR
    {
    	$$ = &tree.ParenTableExpr{Expr: $1.(*tree.ParenSelect).Select}
    }

table_function:
    ident '(' expression_list_opt ')'
    {
        name := tree.SetUnresolvedName(strings.ToLower($1.Compare()))
        $$ = &tree.TableFunction{
       	    Func: &tree.FuncExpr{
        	Func: tree.FuncName2ResolvableFunctionReference(name),
        	Exprs: $3,
        	Type: tree.FUNC_TYPE_TABLE,
            },
        }
    }

aliased_table_name:
    table_name as_opt_id index_hint_list_opt
    {
        $$ = &tree.AliasedTableExpr{
            Expr: $1,
            As: tree.AliasClause{
                Alias: tree.Identifier($2),
            },
            IndexHints: $3,
        }
    }

index_hint_list_opt:
	{
		$$ = nil
	}
|	index_hint_list

index_hint_list:
	index_hint
	{
		$$ = []*tree.IndexHint{$1}
	}
|	index_hint_list index_hint
	{
		$$ = append($1, $2)
	}

index_hint:
	index_hint_type index_hint_scope '(' index_name_list ')'
	{
		$$ = &tree.IndexHint{
			IndexNames: $4,
			HintType: $1,
			HintScope: $2,
		}
	}

index_hint_type:
	USE key_or_index
	{
		$$ = tree.HintUse
	}
|	IGNORE key_or_index
	{
		$$ = tree.HintIgnore
	}
|	FORCE key_or_index
	{
		$$ = tree.HintForce
	}

index_hint_scope:
	{
		$$ = tree.HintForScan
	}
|	FOR JOIN
	{
		$$ = tree.HintForJoin
	}
|	FOR ORDER BY
	{
		$$ = tree.HintForOrderBy
	}
|	FOR GROUP BY
	{
		$$ = tree.HintForGroupBy
	}

index_name_list:
	{
		$$ = nil
	}
|	ident
	{
		$$ = []string{$1.Compare()}
	}
|	index_name_list ',' ident
	{
		$$ = append($1, $3.Compare())
	}
|	PRIMARY
	{
		$$ = []string{$1}
	}
|	index_name_list ',' PRIMARY
	{
		$$ = append($1, $3)
	}

as_opt_id:
    {
        $$ = ""
    }
|   table_alias
    {
        $$ = $1
    }
|   AS table_alias
    {
        $$ = $2
    }

table_alias:
    ident
    {
    	$$ = $1.Compare()
    }
|   STRING

as_name_opt:
    {
        $$ = tree.NewCStr("", yylex.(*Lexer).lower)
    }
|   ident
    {
        $$ = $1
    }
|   AS ident
    {
        $$ = $2
    }
|   STRING
    {
        $$ = tree.NewCStr($1, yylex.(*Lexer).lower)
    }
|   AS STRING
    {
        $$ = tree.NewCStr($2, yylex.(*Lexer).lower)
    }

stmt_name:
    ident
    {
    	$$ = $1.Compare()
    }

//table_id:
//    id_or_var
//|   non_reserved_keyword

//id_or_var:
//    ID
//|	QUOTE_ID
//|   AT_ID
//|   AT_AT_ID

create_stmt:
    create_ddl_stmt
|   create_role_stmt
|   create_user_stmt
|   create_account_stmt
|   create_publication_stmt

create_ddl_stmt:
    create_table_stmt
|   create_database_stmt
|   create_index_stmt
|    create_view_stmt
|   create_function_stmt
|   create_extension_stmt

create_extension_stmt:
    CREATE EXTENSION extension_lang AS extension_name FILE STRING
    {
        $$ = &tree.CreateExtension{
            Language: $3,
            Name: tree.Identifier($5),
            Filename: tree.Identifier($7),
        }
    }

extension_lang:
    ident
    {
        $$ = $1.Compare()
    }

extension_name:
    ident
    {
        $$ = $1.Compare()
    }


create_function_stmt:
    CREATE FUNCTION func_name '(' func_args_list_opt ')' RETURNS func_return LANGUAGE func_lang AS STRING 
    {
        $$ = &tree.CreateFunction{
            Name: $3,
            Args: $5,
            ReturnType: $8,
            Language: $10,
            Body: $12,
        }
    }

func_name:
    ident
    {
        prefix := tree.ObjectNamePrefix{ExplicitSchema: false}
        $$ = tree.NewFuncName(tree.Identifier($1.Compare()), prefix)
    }
|   ident '.' ident
    {
        prefix := tree.ObjectNamePrefix{SchemaName: tree.Identifier($1.Compare()), ExplicitSchema: true}
        $$ = tree.NewFuncName(tree.Identifier($3.Compare()), prefix)
    }

func_args_list_opt:
    {
        $$ = tree.FunctionArgs(nil)
    }
|   func_args_list

func_args_list:
    func_arg
    {
        $$ = tree.FunctionArgs{$1}
    }
|   func_args_list ',' func_arg
    {
        $$ = append($1, $3)
    }

func_arg:
    func_arg_decl
    {
        $$ = tree.FunctionArg($1)
    }

func_arg_decl:
    column_type
    {
        $$ = tree.NewFunctionArgDecl(nil, $1, nil)
    }
|   column_name column_type
    {
        $$ = tree.NewFunctionArgDecl($1, $2, nil)
    }
|   column_name column_type DEFAULT literal
    {
        $$ = tree.NewFunctionArgDecl($1, $2, $4)
    }

func_lang:
    ident
    {
        $$ = $1.Compare()
    }

func_return:
    column_type
    {
        $$ = tree.NewReturnType($1)
    }

create_view_stmt:
    CREATE VIEW not_exists_opt table_name column_list_opt AS select_stmt
    {
        $$ = &tree.CreateView{
            Name: $4,
            ColNames: $5,
            AsSource: $7,
            IfNotExists: $3,
        }
    }

create_account_stmt:
    CREATE ACCOUNT not_exists_opt account_name account_auth_option account_status_option account_comment_opt
    {
   		$$ = &tree.CreateAccount{
        	IfNotExists:$3,
            Name:$4,
            AuthOption:$5,
            StatusOption:$6,
            Comment:$7,
    	}
    }

account_name:
    ident
    {
    	$$ = $1.Compare()
    }

account_auth_option:
    ADMIN_NAME equal_opt account_admin_name account_identified
    {
    $$ = tree.AccountAuthOption{
        Equal:$2,
        AdminName:$3,
        IdentifiedType:$4,
    }
    }

account_admin_name:
    STRING
    {
    	$$ = $1
    }
|	ident
	{
		$$ = $1.Compare()
	}

account_identified:
    IDENTIFIED BY STRING
    {
    $$ = tree.AccountIdentified{
        Typ: tree.AccountIdentifiedByPassword,
        Str: $3,
    }
    }
|   IDENTIFIED BY RANDOM PASSWORD
    {
    $$ = tree.AccountIdentified{
        Typ: tree.AccountIdentifiedByRandomPassword,
    }
    }
|   IDENTIFIED WITH STRING
    {
    $$ = tree.AccountIdentified{
        Typ: tree.AccountIdentifiedWithSSL,
        Str: $3,
    }
    }

account_status_option:
    {
        $$ = tree.AccountStatus{
        Exist: false,
    }
    }
|   OPEN
    {
    $$ = tree.AccountStatus{
        Exist: true,
        Option: tree.AccountStatusOpen,
    }
    }
|   SUSPEND
    {
    $$ = tree.AccountStatus{
        Exist: true,
        Option: tree.AccountStatusSuspend,
    }
    }

account_comment_opt:
    {
        $$ = tree.AccountComment{
        Exist: false,
    }
    }
|   COMMENT_KEYWORD STRING
    {
    $$ = tree.AccountComment{
        Exist: true,
        Comment: $2,
    }
    }

create_user_stmt:
    CREATE USER not_exists_opt user_spec_list_of_create_user default_role_opt pwd_or_lck_opt user_comment_or_attribute_opt
    {
        $$ = &tree.CreateUser{
            IfNotExists: $3,
            Users: $4,
            Role: $5,
            MiscOpt: $6,
            CommentOrAttribute: $7,
        }
    }

create_publication_stmt:
    CREATE PUBLICATION not_exists_opt ident DATABASE ident accounts_without_parenthesis_opt comment_opt
    {
	$$ = &tree.CreatePublication{
	    IfNotExists: $3,
	    Name: tree.Identifier($4.Compare()),
	    Database: tree.Identifier($6.Compare()),
	    Accounts: $7,
	    Comment: $8,
	}
    }

comment_opt:
    {
    	$$ = ""
    }
    | COMMENT_KEYWORD STRING
    {
    	$$ = $2
    }

alter_publication_stmt:
ALTER PUBLICATION exists_opt ident alter_publication_accounts_opt comment_opt
    {
	$$ = &tree.AlterPublication{
	    IfExists: $3,
	    Name: tree.Identifier($4.Compare()),
	    AccountsSet: $5,
	    Comment: $6,
	}
    }

alter_publication_accounts_opt:
    {
	$$ = nil
    }
    | ACCOUNT ALL
    {
	$$ = &tree.AccountsSetOption{
	    All: true,
	}
    }
    | ACCOUNT accounts_list
    {
    	$$ = &tree.AccountsSetOption{
	    SetAccounts: $2,
	}
    }
    | ACCOUNT ADD accounts_list
    {
    	$$ = &tree.AccountsSetOption{
	    AddAccounts: $3,
	}
    }
    | ACCOUNT DROP accounts_list
    {
    	$$ = &tree.AccountsSetOption{
	    DropAccounts: $3,
	}
    }


drop_publication_stmt:
DROP PUBLICATION exists_opt ident
    {
	$$ = &tree.DropPublication{
	    IfExists: $3,
	    Name: tree.Identifier($4.Compare()),
	}
    }

account_role_name:
    ident
    {
   		$$ = $1.Compare()
    }

user_comment_or_attribute_opt:
    {
        $$ = tree.AccountCommentOrAttribute{
            Exist: false,
        }
    }
|   COMMENT_KEYWORD STRING
    {
    $$ = tree.AccountCommentOrAttribute{
        Exist: true,
        IsComment: true,
        Str: $2,
    }
    }
|   ATTRIBUTE STRING
    {
    $$ = tree.AccountCommentOrAttribute{
        Exist: true,
        IsComment: false,
        Str: $2,
    }
    }

//conn_options:
//    {
//        $$ = nil
//    }
//|   WITH conn_option_list
//    {
//        $$ = $2
//    }
//
//conn_option_list:
//    conn_option
//    {
//        $$ = []tree.ResourceOption{$1}
//    }
//|   conn_option_list conn_option
//    {
//        $$ = append($1, $2)
//    }
//
//conn_option:
//    MAX_QUERIES_PER_HOUR INTEGRAL
//    {
//        $$ = &tree.ResourceOptionMaxQueriesPerHour{Count: $2.(int64)}
//    }
//|   MAX_UPDATES_PER_HOUR INTEGRAL
//    {
//        $$ = &tree.ResourceOptionMaxUpdatesPerHour{Count: $2.(int64)}
//    }
//|   MAX_CONNECTIONS_PER_HOUR INTEGRAL
//    {
//        $$ = &tree.ResourceOptionMaxConnectionPerHour{Count: $2.(int64)}
//    }
//|   MAX_USER_CONNECTIONS INTEGRAL
//    {
//        $$ = &tree.ResourceOptionMaxUserConnections{Count: $2.(int64)}
//    }


//require_clause_opt:
//    {
//        $$ = nil
//    }
//|   require_clause
//
//require_clause:
//    REQUIRE NONE
//    {
//        t := &tree.TlsOptionNone{}
//        $$ = []tree.TlsOption{t}
//    }
//|   REQUIRE SSL
//    {
//        t := &tree.TlsOptionSSL{}
//        $$ = []tree.TlsOption{t}
//    }
//|   REQUIRE X509
//    {
//        t := &tree.TlsOptionX509{}
//        $$ = []tree.TlsOption{t}
//    }
//|   REQUIRE require_list
//    {
//        $$ = $2
//    }
//
//require_list:
//    require_elem
//    {
//        $$ = []tree.TlsOption{$1}
//    }
//|   require_list AND require_elem
//    {
//        $$ = append($1, $3)
//    }
//|   require_list require_elem
//    {
//        $$ = append($1, $2)
//    }
//
//require_elem:
//    ISSUER STRING
//    {
//        $$ = &tree.TlsOptionIssuer{Issuer: $2}
//    }
//|   SUBJECT STRING
//    {
//        $$ = &tree.TlsOptionSubject{Subject: $2}
//    }
//|   CIPHER STRING
//    {
//        $$ = &tree.TlsOptionCipher{Cipher: $2}
//    }
//|   SAN STRING
//    {
//        $$ = &tree.TlsOptionSan{San: $2}
//    }
user_spec_list_of_create_user:
    user_spec_with_identified
    {
        $$ = []*tree.User{$1}
    }
|   user_spec_list_of_create_user ',' user_spec_with_identified
    {
        $$ = append($1, $3)
    }

user_spec_with_identified:
    user_name user_identified
    {
        $$ = &tree.User{
            Username: $1.Username,
            Hostname: $1.Hostname,
            AuthOption: $2,
        }
    }

user_spec_list:
    user_spec
    {
        $$ = []*tree.User{$1}
    }
|   user_spec_list ',' user_spec
    {
        $$ = append($1, $3)
    }

user_spec:
    user_name user_identified_opt
    {
        $$ = &tree.User{
            Username: $1.Username,
            Hostname: $1.Hostname,
            AuthOption: $2,
        }
    }

user_name:
    name_string
    {
        $$ = &tree.UsernameRecord{Username: $1, Hostname: "%"}
    }
|   name_string '@' name_string
    {
        $$ = &tree.UsernameRecord{Username: $1, Hostname: $3}
    }
|   name_string AT_ID
    {
        $$ = &tree.UsernameRecord{Username: $1, Hostname: $2}
    }

user_identified_opt:
    {
        $$ = nil
    }
|   user_identified
    {
        $$ = $1
    }

user_identified:
    IDENTIFIED BY STRING
    {
    $$ = &tree.AccountIdentified{
        Typ: tree.AccountIdentifiedByPassword,
        Str: $3,
    }
    }
|   IDENTIFIED BY RANDOM PASSWORD
    {
    $$ = &tree.AccountIdentified{
        Typ: tree.AccountIdentifiedByRandomPassword,
    }
    }
|   IDENTIFIED WITH STRING
    {
    $$ = &tree.AccountIdentified{
        Typ: tree.AccountIdentifiedWithSSL,
        Str: $3,
    }
    }

name_string:
    ident
    {
    	$$ = $1.Compare()
    }
|   STRING

create_role_stmt:
    CREATE ROLE not_exists_opt role_spec_list
    {
        $$ = &tree.CreateRole{
            IfNotExists: $3,
            Roles: $4,
        }
    }

role_spec_list:
    role_spec
    {
        $$ = []*tree.Role{$1}
    }
|   role_spec_list ',' role_spec
    {
        $$ = append($1, $3)
    }

role_spec:
    role_name
    {
        $$ = &tree.Role{UserName: $1.Compare()}
    }
//|   name_string '@' name_string
//    {
//        $$ = &tree.Role{UserName: $1, HostName: $3}
//    }
//|   name_string AT_ID
//    {
//        $$ = &tree.Role{UserName: $1, HostName: $2}
//    }

role_name:
    ID
	{
		$$ = tree.NewCStr($1, yylex.(*Lexer).lower)
    }
|   QUOTE_ID
	{
		$$ = tree.NewCStr($1, yylex.(*Lexer).lower)
    }
|   STRING
	{
    	$$ = tree.NewCStr($1, yylex.(*Lexer).lower)
    }

index_prefix:
    {
        $$ = tree.INDEX_CATEGORY_NONE
    }
|   FULLTEXT
    {
        $$ = tree.INDEX_CATEGORY_FULLTEXT
    }
|   SPATIAL
    {
        $$ = tree.INDEX_CATEGORY_SPATIAL
    }
|   UNIQUE
    {
        $$ = tree.INDEX_CATEGORY_UNIQUE
    }

create_index_stmt:
    CREATE index_prefix INDEX ident using_opt ON table_name '(' index_column_list ')' index_option_list
    {
        var io *tree.IndexOption = nil
        if $11 == nil && $5 != tree.INDEX_TYPE_INVALID {
            io = &tree.IndexOption{IType: $5}
        } else if $11 != nil{
            io = $11
            io.IType = $5
        }
        $$ = &tree.CreateIndex{
            Name: tree.Identifier($4.Compare()),
            Table: *$7,
            IndexCat: $2,
            KeyParts: $9,
            IndexOption: io,
            MiscOption: nil,
        }
    }

index_option_list:
    {
        $$ = nil
    }
|   index_option_list index_option
    {
        // Merge the options
        if $1 == nil {
            $$ = $2
        } else {
            opt1 := $1
            opt2 := $2
            if len(opt2.Comment) > 0 {
                opt1.Comment = opt2.Comment
            } else if opt2.KeyBlockSize > 0 {
                opt1.KeyBlockSize = opt2.KeyBlockSize
            } else if len(opt2.ParserName) > 0 {
                opt1.ParserName = opt2.ParserName
            } else if opt2.Visible != tree.VISIBLE_TYPE_INVALID {
                opt1.Visible = opt2.Visible
            }
            $$ = opt1
        }
    }

index_option:
    KEY_BLOCK_SIZE equal_opt INTEGRAL
    {
        $$ = &tree.IndexOption{KeyBlockSize: uint64($3.(int64))}
    }
|   COMMENT_KEYWORD STRING
    {
        $$ = &tree.IndexOption{Comment: $2}
    }
|   WITH PARSER ident
    {
        $$ = &tree.IndexOption{ParserName: $3.Compare()}
    }
|   VISIBLE
    {
        $$ = &tree.IndexOption{Visible: tree.VISIBLE_TYPE_VISIBLE}
    }
|   INVISIBLE
    {
        $$ = &tree.IndexOption{Visible: tree.VISIBLE_TYPE_INVISIBLE}
    }

index_column_list:
    index_column
    {
        $$ = []*tree.KeyPart{$1}
    }
|   index_column_list ',' index_column
    {
        $$ = append($1, $3)
    }

index_column:
    column_name length_opt asc_desc_opt
    {
        // Order is parsed but just ignored as MySQL dtree.
        $$ = &tree.KeyPart{ColName: $1, Length: int($2), Direction: $3}
    }
|   '(' expression ')' asc_desc_opt
    {
        $$ = &tree.KeyPart{Expr: $2, Direction: $4}
    }

using_opt:
    {
        $$ = tree.INDEX_TYPE_INVALID
    }
|   USING BTREE
    {
        $$ = tree.INDEX_TYPE_BTREE
    }
|   USING HASH
    {
        $$ = tree.INDEX_TYPE_HASH
    }
|   USING RTREE
    {
        $$ = tree.INDEX_TYPE_RTREE
    }
|    USING BSI
    {
        $$ = tree.INDEX_TYPE_BSI
    }

create_database_stmt:
    CREATE database_or_schema not_exists_opt ident subcription_opt create_option_list_opt
    {
        $$ = &tree.CreateDatabase{
            IfNotExists: $3,
            Name: tree.Identifier($4.Compare()),
            SubscriptionOption: $5,
            CreateOptions: $6,
        }
    }
// CREATE comment_opt database_or_schema comment_opt not_exists_opt ident

subcription_opt:
    {
	$$ = nil
    }
|   FROM account_name PUBLICATION ident
    {
   	$$ = &tree.SubscriptionOption{From: tree.Identifier($2), Publication: tree.Identifier($4.Compare())}
    }


database_or_schema:
    DATABASE
|   SCHEMA

not_exists_opt:
    {
        $$ = false
    }
|   IF NOT EXISTS
    {
        $$ = true
    }

create_option_list_opt:
    {
        $$ = nil
    }
|   create_option_list
    {
        $$ = $1
    }

create_option_list:
    create_option
    {
        $$ = []tree.CreateOption{$1}
    }
|   create_option_list create_option
    {
        $$ = append($1, $2)
    }

create_option:
    default_opt charset_keyword equal_opt charset_name
    {
        $$ = &tree.CreateOptionCharset{IsDefault: $1, Charset: $4}
    }
|   default_opt COLLATE equal_opt collate_name
    {
        $$ = &tree.CreateOptionCollate{IsDefault: $1, Collate: $4}
    }
|   default_opt ENCRYPTION equal_opt STRING
    {
        $$ = &tree.CreateOptionEncryption{Encrypt: $4}
    }

default_opt:
    {
        $$ = false
    }
|   DEFAULT
    {
        $$ = true
    }

create_table_stmt:
    CREATE temporary_opt TABLE not_exists_opt table_name '(' table_elem_list_opt ')' table_option_list_opt partition_by_opt cluster_by_opt
    {
        $$ = &tree.CreateTable {
            Temporary: $2,
            IfNotExists: $4,
            Table: *$5,
            Defs: $7,
            Options: $9,
            PartitionOption: $10,
            ClusterByOption: $11, 
        }
    }
|   CREATE EXTERNAL TABLE not_exists_opt table_name '(' table_elem_list_opt ')' load_param_opt_2
    {
        $$ = &tree.CreateTable {
            IfNotExists: $4,
            Table: *$5,
            Defs: $7,
            Param: $9,
        }
    }
|   CREATE CLUSTER TABLE not_exists_opt table_name '(' table_elem_list_opt ')' table_option_list_opt partition_by_opt cluster_by_opt
    {
        $$ = &tree.CreateTable {
            IsClusterTable: true,
            IfNotExists: $4,
            Table: *$5,
            Defs: $7,
            Options: $9,
            PartitionOption: $10,
            ClusterByOption: $11,
        }
    }
load_param_opt_2:
    load_param_opt tail_param_opt
    {
        $$ = $1
        $$.Tail = $2
    }

load_param_opt:
    INFILE STRING
    {
        $$ = &tree.ExternParam{
            ExParamConst: tree.ExParamConst{
                Filepath: $2,
                CompressType: tree.AUTO,
                Format: tree.CSV,
            },
        }
    }
|   INFILE '{' infile_or_s3_params '}'
    {
        $$ = &tree.ExternParam{
            ExParamConst: tree.ExParamConst{
                Option: $3,
            },
        }
    }
|   URL S3OPTION '{' infile_or_s3_params '}'
    {
        $$ = &tree.ExternParam{
            ExParamConst: tree.ExParamConst{
                ScanType: tree.S3,
                Option: $4,
            },
        }
    }

infile_or_s3_params:
    infile_or_s3_param
    {
        $$ = $1
    }
|   infile_or_s3_params ',' infile_or_s3_param
    {
        $$ = append($1, $3...)
    }

infile_or_s3_param:
    {
        $$ = []string{}
    }
|   STRING '=' STRING
    {
        $$ = append($$, $1)
        $$ = append($$, $3)
    }

tail_param_opt:
    load_fields load_lines ignore_lines columns_or_variable_list_opt load_set_spec_opt
    {
        $$ = &tree.TailParameter{
            Fields: $1,
            Lines: $2,
            IgnoredLines: uint64($3),
            ColumnList: $4,
            Assignments: $5,
        }
    }

temporary_opt:
    {
        $$ = false
    }
|   TEMPORARY
    {
        $$ = true
    }

partition_by_opt:
    {
        $$ = nil
    }
|   PARTITION BY partition_method partition_num_opt sub_partition_opt partition_list_opt
    {
        $3.Num = uint64($4)
        $$ = &tree.PartitionOption{
            PartBy: *$3,
            SubPartBy: $5,
            Partitions: $6,
        }
    }

cluster_by_opt:
    {
        $$ = nil
    }
|   CLUSTER BY column_name
    {
        $$ = &tree.ClusterByOption{
            ColumnList : []*tree.UnresolvedName{$3},
        }

    }
    | CLUSTER BY '(' column_name_list ')'
    {
        $$ = &tree.ClusterByOption{
            ColumnList : $4,
        }
    }

sub_partition_opt:
    {
        $$ = nil
    }
|   SUBPARTITION BY sub_partition_method sub_partition_num_opt
    {
        $$ = &tree.PartitionBy{
            IsSubPartition: true,
            PType: $3,
            Num: uint64($4),
        }
    }

partition_list_opt:
    {
        $$ = nil
    }
|   '(' partition_list ')'
    {
        $$ = $2
    }

partition_list:
    partition
    {
        $$ = []*tree.Partition{$1}
    }
|   partition_list ',' partition
    {
        $$ = append($1, $3)
    }

partition:
    PARTITION ident values_opt sub_partition_list_opt
    {
        $$ = &tree.Partition{
            Name: tree.Identifier($2.Compare()),
            Values: $3,
            Options: nil,
            Subs: $4,
        }
    }
|   PARTITION ident values_opt partition_option_list sub_partition_list_opt
    {
        $$ = &tree.Partition{
            Name: tree.Identifier($2.Compare()),
            Values: $3,
            Options: $4,
            Subs: $5,
        }
    }

sub_partition_list_opt:
    {
        $$ = nil
    }
|   '(' sub_partition_list ')'
    {
        $$ = $2
    }

sub_partition_list:
    sub_partition
    {
        $$ = []*tree.SubPartition{$1}
    }
|   sub_partition_list ',' sub_partition
    {
        $$ = append($1, $3)
    }

sub_partition:
    SUBPARTITION ident
    {
        $$ = &tree.SubPartition{
            Name: tree.Identifier($2.Compare()),
            Options: nil,
        }
    }
|   SUBPARTITION ident partition_option_list
    {
        $$ = &tree.SubPartition{
            Name: tree.Identifier($2.Compare()),
            Options: $3,
        }
    }

partition_option_list:
    table_option
    {
        $$ = []tree.TableOption{$1}
    }
|   partition_option_list table_option
    {
        $$ = append($1, $2)
    }

values_opt:
    {
        $$ = nil
    }
|   VALUES LESS THAN MAXVALUE
    {
        expr := tree.NewMaxValue()
        $$ = &tree.ValuesLessThan{ValueList: tree.Exprs{expr}}
    }
|   VALUES LESS THAN '(' expression_list ')'
    {
        $$ = &tree.ValuesLessThan{ValueList: $5}
    }
|   VALUES IN '(' expression_list ')'
    {
    $$ = &tree.ValuesIn{ValueList: $4}
    }

sub_partition_num_opt:
    {
        $$ = 0
    }
|   SUBPARTITIONS INTEGRAL
    {
        res := $2.(int64)
        if res == 0 {
            yylex.Error("partitions can not be 0")
            return 1
        }
        $$ = res
    }

partition_num_opt:
    {
        $$ = 0
    }
|   PARTITIONS INTEGRAL
    {
        res := $2.(int64)
        if res == 0 {
            yylex.Error("partitions can not be 0")
            return 1
        }
        $$ = res
    }

partition_method:
    RANGE '(' bit_expr ')'
    {
        $$ = &tree.PartitionBy{
            PType: &tree.RangeType{
                Expr: $3,
            },
        }
    }
|   RANGE fields_or_columns '(' column_name_list ')'
    {
        $$ = &tree.PartitionBy{
            PType: &tree.RangeType{
                ColumnList: $4,
            },
        }
    }
|   LIST '(' bit_expr ')'
    {
        $$ = &tree.PartitionBy{
            PType: &tree.ListType{
                Expr: $3,
            },
        }
    }
|   LIST fields_or_columns '(' column_name_list ')'
    {
        $$ = &tree.PartitionBy{
            PType: &tree.ListType{
                ColumnList: $4,
            },
        }
    }
|   sub_partition_method

sub_partition_method:
    linear_opt KEY algorithm_opt '(' ')'
    {
        $$ = &tree.PartitionBy{
            PType: &tree.KeyType{
                Linear: $1,
                Algorithm: $3,
            },
        }
    }
|   linear_opt KEY algorithm_opt '(' column_name_list ')'
    {
        $$ = &tree.PartitionBy{
            PType: &tree.KeyType{
                Linear: $1,
                ColumnList: $5,
                Algorithm: $3,
            },
        }
    }
|   linear_opt HASH '(' bit_expr ')'
    {
        $$ = &tree.PartitionBy{
            PType: &tree.HashType{
                Linear: $1,
                Expr: $4,
            },
        }
    }

algorithm_opt:
    {
        $$ = 2
    }
|   ALGORITHM '=' INTEGRAL
    {
        $$ = $3.(int64)
    }

linear_opt:
    {
        $$ = false
    }
|   LINEAR
    {
        $$ = true
    }

table_option_list_opt:
    {
        $$ = nil
    }
|   table_option_list
    {
        $$ = $1
    }

table_option_list:
    table_option
    {
        $$ = []tree.TableOption{$1}
    }
|   table_option_list ',' table_option
    {
        $$ = append($1, $3)
    }
|   table_option_list table_option
    {
        $$ = append($1, $2)
    }

table_option:
    AUTO_INCREMENT equal_opt INTEGRAL
    {
        $$ = tree.NewTableOptionAutoIncrement(uint64($3.(int64)))
    }
|   AVG_ROW_LENGTH equal_opt INTEGRAL
    {
        $$ = tree.NewTableOptionAvgRowLength(uint64($3.(int64)))
    }
|   default_opt charset_keyword equal_opt charset_name
    {
        $$ = tree.NewTableOptionCharset($4)
    }
|   default_opt COLLATE equal_opt charset_name
    {
        $$ = tree.NewTableOptionCollate($4)
    }
|   CHECKSUM equal_opt INTEGRAL
    {
        $$ = tree.NewTableOptionChecksum(uint64($3.(int64)))
    }
|   COMMENT_KEYWORD equal_opt STRING
    {
    	str := util.DealCommentString($3)
        $$ = tree.NewTableOptionComment(str)
    }
|   COMPRESSION equal_opt STRING
    {
        $$ = tree.NewTableOptionCompression($3)
    }
|   CONNECTION equal_opt STRING
    {
        $$ = tree.NewTableOptionConnection($3)
    }
|   DATA DIRECTORY equal_opt STRING
    {
        $$ = tree.NewTableOptionDataDirectory($4)
    }
|   INDEX DIRECTORY equal_opt STRING
    {
        $$ = tree.NewTableOptionIndexDirectory($4)
    }
|   DELAY_KEY_WRITE equal_opt INTEGRAL
    {
        $$ = tree.NewTableOptionDelayKeyWrite(uint64($3.(int64)))
    }
|   ENCRYPTION equal_opt STRING
    {
        $$ = tree.NewTableOptionEncryption($3)
    }
|   ENGINE equal_opt table_alias
    {
        $$ = tree.NewTableOptionEngine($3)
    }
|   KEY_BLOCK_SIZE equal_opt INTEGRAL
    {
        $$ = tree.NewTableOptionKeyBlockSize(uint64($3.(int64)))
    }
|   MAX_ROWS equal_opt INTEGRAL
    {
        $$ = tree.NewTableOptionMaxRows(uint64($3.(int64)))
    }
|   MIN_ROWS equal_opt INTEGRAL
    {
        $$ = tree.NewTableOptionMinRows(uint64($3.(int64)))
    }
|   PACK_KEYS equal_opt INTEGRAL
    {
        $$ = &tree.TableOptionPackKeys{Value: $3.(int64)}
    }
|   PACK_KEYS equal_opt DEFAULT
    {
        $$ = &tree.TableOptionPackKeys{Default: true}
    }
|   PASSWORD equal_opt STRING
    {
        $$ = tree.NewTableOptionPassword($3)
    }
|   ROW_FORMAT equal_opt row_format_options
    {
        $$ = tree.NewTableOptionRowFormat($3)
    }
|   STATS_AUTO_RECALC equal_opt INTEGRAL
    {
        $$ = &tree.TableOptionStatsAutoRecalc{Value: uint64($3.(int64))}
    }
|   STATS_AUTO_RECALC equal_opt DEFAULT
    {
        $$ = &tree.TableOptionStatsAutoRecalc{Default: true}
    }
|   STATS_PERSISTENT equal_opt INTEGRAL
    {
        $$ = &tree.TableOptionStatsPersistent{Value: uint64($3.(int64))}
    }
|   STATS_PERSISTENT equal_opt DEFAULT
    {
        $$ = &tree.TableOptionStatsPersistent{Default: true}
    }
|   STATS_SAMPLE_PAGES equal_opt INTEGRAL
    {
        $$ = &tree.TableOptionStatsSamplePages{Value: uint64($3.(int64))}
    }
|   STATS_SAMPLE_PAGES equal_opt DEFAULT
    {
        $$ = &tree.TableOptionStatsSamplePages{Default: true}
    }
|   TABLESPACE equal_opt ident storage_opt
    {
        $$= tree.NewTableOptionTablespace($3.Compare(), $4)
    }
|   UNION equal_opt '(' table_name_list ')'
    {
        $$= tree.NewTableOptionUnion($4)
    }
|    PROPERTIES '(' properties_list ')'
    {
        $$ = &tree.TableOptionProperties{Preperties: $3}
    }
// |   INSERT_METHOD equal_opt insert_method_options

properties_list:
    property_elem
    {
        $$ = []tree.Property{$1}
    }
|    properties_list ',' property_elem
    {
        $$ = append($1, $3)
    }

property_elem:
    STRING '=' STRING
    {
        $$ = tree.Property{Key: $1, Value: $3}
    }

storage_opt:
    {
        $$ = ""
    }
|   STORAGE DISK
    {
        $$ = " " + $1 + " " + $2
    }
|   STORAGE MEMORY
    {
        $$ = " " + $1 + " " + $2
    }

row_format_options:
    DEFAULT
    {
        $$ = tree.ROW_FORMAT_DEFAULT
    }
|   DYNAMIC
    {
        $$ = tree.ROW_FORMAT_DYNAMIC
    }
|   FIXED
    {
        $$ = tree.ROW_FORMAT_FIXED
    }
|   COMPRESSED
    {
        $$ = tree.ROW_FORMAT_COMPRESSED
    }
|   REDUNDANT
    {
        $$ = tree.ROW_FORMAT_REDUNDANT
    }
|   COMPACT
    {
        $$ = tree.ROW_FORMAT_COMPACT
    }

charset_name:
    name_string
|   BINARY

collate_name:
    name_string
|   BINARY

table_name_list:
    table_name
    {
        $$ = tree.TableNames{$1}
    }
|   table_name_list ',' table_name
    {
        $$ = append($1, $3)
    }

// Accepted patterns:
// <table>
// <schema>.<table>
table_name:
    ident
    {
        prefix := tree.ObjectNamePrefix{ExplicitSchema: false}
        $$ = tree.NewTableName(tree.Identifier($1.Compare()), prefix)
    }
|   ident '.' ident
    {
        prefix := tree.ObjectNamePrefix{SchemaName: tree.Identifier($1.Compare()), ExplicitSchema: true}
        $$ = tree.NewTableName(tree.Identifier($3.Compare()), prefix)
    }

table_elem_list_opt:
    {
        $$ = tree.TableDefs(nil)
    }
|   table_elem_list

table_elem_list:
    table_elem
    {
        $$ = tree.TableDefs{$1}
    }
|   table_elem_list ',' table_elem
    {
        $$ = append($1, $3)
    }

table_elem:
    column_def
    {
        $$ = tree.TableDef($1)
    }
|   constaint_def
    {
        $$ = $1
    }

constaint_def:
    constraint_keyword constraint_elem
    {
        if $1 != "" {
            switch v := $2.(type) {
            case *tree.PrimaryKeyIndex:
                v.Name = $1
            case *tree.ForeignKey:
                v.Name = $1
            }
        }
        $$ = $2
    }
|    constraint_elem
    {
        $$ = $1
    }

constraint_elem:
    PRIMARY KEY index_name_and_type_opt '(' index_column_list ')' index_option_list
    {
         $$ = &tree.PrimaryKeyIndex{
            KeyParts: $5,
            Name: $3[0],
            Empty: $3[1] == "",
            IndexOption: $7,
        }
    }
|    FULLTEXT key_or_index_opt index_name '(' index_column_list ')' index_option_list
    {
        $$ = &tree.FullTextIndex{
            KeyParts: $5,
            Name: $3,
            Empty: true,
            IndexOption: $7,
        }
    }
|    key_or_index not_exists_opt index_name_and_type_opt '(' index_column_list ')' index_option_list
    {
        keyTyp := tree.INDEX_TYPE_INVALID
        if $3[1] != "" {
               t := strings.ToLower($3[1])
            switch t {
            case "zonemap":
                keyTyp = tree.INDEX_TYPE_ZONEMAP
            case "bsi":
                keyTyp = tree.INDEX_TYPE_BSI
            default:
                yylex.Error("Invail the type of index")
                return 1
            }
        }
        $$ = &tree.Index{
            IfNotExists: $2,
            KeyParts: $5,
            Name: $3[0],
            KeyType: keyTyp,
            IndexOption: $7,
        }
    }
|    UNIQUE key_or_index_opt index_name_and_type_opt '(' index_column_list ')' index_option_list
    {
        $$ = &tree.UniqueIndex{
            KeyParts: $5,
            Name: $3[0],
            Empty: $3[1] == "",
            IndexOption: $7,
        }
    }
|    FOREIGN KEY not_exists_opt index_name '(' index_column_list ')' references_def
    {
        $$ = &tree.ForeignKey{
            IfNotExists: $3,
            KeyParts: $6,
            Name: $4,
            Refer: $8,
            Empty: true,
        }
    }
|    CHECK '(' expression ')' enforce_opt
    {
        $$ = &tree.CheckIndex{
            Expr: $3,
            Enforced: $5,
        }
    }

enforce_opt:
    {
        $$ = false
    }
|    enforce

key_or_index_opt:
    {
        $$ = ""
    }
|    key_or_index
    {
        $$ = $1
    }

key_or_index:
    KEY
|    INDEX

index_name_and_type_opt:
    index_name
    {
        $$ = make([]string, 2)
        $$[0] = $1
        $$[1] = ""
    }
|    index_name USING index_type
    {
        $$ = make([]string, 2)
        $$[0] = $1
        $$[1] = $3
    }
|    ident TYPE index_type
    {
        $$ = make([]string, 2)
        $$[0] = $1.Compare()
        $$[1] = $3
    }

index_type:
    BTREE
|    HASH
|    RTREE
|    ZONEMAP
|    BSI

index_name:
    {
        $$ = ""
    }
|    ident
	{
		$$ = $1.Compare()
	}

column_def:
    column_name column_type column_attribute_list_opt
    {
        $$ = tree.NewColumnTableDef($1, $2, $3)
    }

column_name_unresolved:
    ident
    {
        $$ = tree.SetUnresolvedName($1.Compare())
    }
|   ident '.' ident
    {
        $$ = tree.SetUnresolvedName($1.Compare(), $3.Compare())
    }
|   ident '.' ident '.' ident
    {
        $$ = tree.SetUnresolvedName($1.Compare(), $3.Compare(), $5.Compare())
    }

ident:
    ID
    {
		$$ = tree.NewCStr($1, yylex.(*Lexer).lower)
    }
|	QUOTE_ID
	{
    	$$ = tree.NewCStr($1, yylex.(*Lexer).lower)
    }
|   not_keyword
	{
    	$$ = tree.NewCStr($1, yylex.(*Lexer).lower)
    }
|   non_reserved_keyword
	{
    	$$ = tree.NewCStr($1, yylex.(*Lexer).lower)
    }

column_name:
    ident
    {
        $$ = tree.SetUnresolvedName($1.Compare())
    }
|   ident '.' ident
    {
        $$ = tree.SetUnresolvedName($1.Compare(), $3.Compare())
    }
|   ident '.' ident '.' ident
    {
        $$ = tree.SetUnresolvedName($1.Compare(), $3.Compare(), $5.Compare())
    }

column_attribute_list_opt:
    {
        $$ = nil
    }
|   column_attribute_list
    {
        $$ = $1
    }

column_attribute_list:
    column_attribute_elem
    {
        $$ = []tree.ColumnAttribute{$1}
    }
|   column_attribute_list column_attribute_elem
    {
        $$ = append($1, $2)
    }

column_attribute_elem:
    NULL
    {
        $$ = tree.NewAttributeNull(true)
    }
|   NOT NULL
    {
        $$ = tree.NewAttributeNull(false)
    }
|   DEFAULT bit_expr
    {
        $$ = tree.NewAttributeDefault($2)
    }
|   AUTO_INCREMENT
    {
        $$ = tree.NewAttributeAutoIncrement()
    }
|   keys
    {
        $$ = $1
    }
|   COMMENT_KEYWORD STRING
    {
    	str := util.DealCommentString($2)
        $$ = tree.NewAttributeComment(tree.NewNumValWithType(constant.MakeString(str), str, false, tree.P_char))
    }
|   COLLATE collate_name
    {
        $$ = tree.NewAttributeCollate($2)
    }
|   COLUMN_FORMAT column_format
    {
        $$ = tree.NewAttributeColumnFormat($2)
    }
|   STORAGE storage_media
    {
        $$ = tree.NewAttributeStorage($2)
    }
|   AUTO_RANDOM field_length_opt
    {
        $$ = tree.NewAttributeAutoRandom(int($2))
   }
|   references_def
    {
        $$ = $1
    }
|   constraint_keyword_opt CHECK '(' expression ')'
    {
        $$ = tree.NewAttributeCheck($4, false, $1)
    }
|   constraint_keyword_opt CHECK '(' expression ')' enforce
    {
        $$ = tree.NewAttributeCheck($4, $6, $1)
    }
|   ON UPDATE name_datetime_scale datetime_scale_opt
    {
        name := tree.SetUnresolvedName(strings.ToLower($3))
        var es tree.Exprs = nil
        if $4 != nil {
            es = append(es, $4)
        }
        expr := &tree.FuncExpr{
            Func: tree.FuncName2ResolvableFunctionReference(name),
            Exprs: es,
        }
        $$ = tree.NewAttributeOnUpdate(expr)
    }
|   LOW_CARDINALITY
    {
	$$ = tree.NewAttributeLowCardinality()
    }

enforce:
    ENFORCED
    {
        $$ = true
    }
|   NOT ENFORCED
    {
        $$ = false
    }

constraint_keyword_opt:
    {
        $$ = ""
    }
 |    constraint_keyword
     {
         $$ = $1
     }

constraint_keyword:
    CONSTRAINT
    {
        $$ = ""
    }
|   CONSTRAINT ident
    {
        $$ = $2.Compare()
    }

references_def:
    REFERENCES table_name index_column_list_opt match_opt on_delete_update_opt
    {
        $$ = &tree.AttributeReference{
            TableName: $2,
            KeyParts: $3,
            Match: $4,
            OnDelete: $5.OnDelete,
            OnUpdate: $5.OnUpdate,
        }
    }

on_delete_update_opt:
    %prec LOWER_THAN_ON
    {
        $$ = &tree.ReferenceOnRecord{
            OnDelete: tree.REFERENCE_OPTION_INVALID,
            OnUpdate: tree.REFERENCE_OPTION_INVALID,
        }
    }
|   on_delete %prec LOWER_THAN_ON
    {
        $$ = &tree.ReferenceOnRecord{
            OnDelete: $1,
            OnUpdate: tree.REFERENCE_OPTION_INVALID,
        }
    }
|   on_update %prec LOWER_THAN_ON
    {
        $$ = &tree.ReferenceOnRecord{
            OnDelete: tree.REFERENCE_OPTION_INVALID,
            OnUpdate: $1,
        }
    }
|   on_delete on_update
    {
        $$ = &tree.ReferenceOnRecord{
            OnDelete: $1,
            OnUpdate: $2,
        }
    }
|   on_update on_delete
    {
        $$ = &tree.ReferenceOnRecord{
            OnDelete: $2,
            OnUpdate: $1,
        }
    }

on_delete:
    ON DELETE ref_opt
    {
        $$ = $3
    }

on_update:
    ON UPDATE ref_opt
    {
        $$ = $3
    }

ref_opt:
    RESTRICT
    {
        $$ = tree.REFERENCE_OPTION_RESTRICT
    }
|   CASCADE
    {
        $$ = tree.REFERENCE_OPTION_CASCADE
    }
|   SET NULL
    {
        $$ = tree.REFERENCE_OPTION_SET_NULL
    }
|   NO ACTION
    {
        $$ = tree.REFERENCE_OPTION_NO_ACTION
    }
|   SET DEFAULT
    {
        $$ = tree.REFERENCE_OPTION_SET_DEFAULT
    }

match_opt:
    {
        $$ = tree.MATCH_INVALID
    }
|   match

match:
    MATCH FULL
    {
        $$ = tree.MATCH_FULL
    }
|   MATCH PARTIAL
    {
        $$ = tree.MATCH_PARTIAL
    }
|   MATCH SIMPLE
    {
        $$ = tree.MATCH_SIMPLE
    }

index_column_list_opt:
    {
        $$ = nil
    }
|   '(' index_column_list ')'
    {
        $$ = $2
    }

field_length_opt:
    {
        $$ = -1
    }
|   '(' INTEGRAL ')'
    {
        $$ = $2.(int64)
    }

storage_media:
    DEFAULT
|   DISK
|   MEMORY

column_format:
    DEFAULT
|   FIXED
|   DYNAMIC

subquery:
    select_with_parens %prec SUBQUERY_AS_EXPR
    {
        $$ = &tree.Subquery{Select: $1, Exists: false}
    }

bit_expr:
    bit_expr '&' bit_expr %prec '&'
    {
        $$ = tree.NewBinaryExpr(tree.BIT_AND, $1, $3)
    }
|   bit_expr '|' bit_expr %prec '|'
    {
        $$ = tree.NewBinaryExpr(tree.BIT_OR, $1, $3)
    }
|   bit_expr '^' bit_expr %prec '^'
    {
        $$ = tree.NewBinaryExpr(tree.BIT_XOR, $1, $3)
    }
|   bit_expr '+' bit_expr %prec '+'
    {
        $$ = tree.NewBinaryExpr(tree.PLUS, $1, $3)
    }
|   bit_expr '-' bit_expr %prec '-'
    {
        $$ = tree.NewBinaryExpr(tree.MINUS, $1, $3)
    }
|   bit_expr '*' bit_expr %prec '*'
    {
        $$ = tree.NewBinaryExpr(tree.MULTI, $1, $3)
    }
|   bit_expr '/' bit_expr %prec '/'
    {
        $$ = tree.NewBinaryExpr(tree.DIV, $1, $3)
    }
|   bit_expr DIV bit_expr %prec DIV
    {
        $$ = tree.NewBinaryExpr(tree.INTEGER_DIV, $1, $3)
    }
|   bit_expr '%' bit_expr %prec '%'
    {
        $$ = tree.NewBinaryExpr(tree.MOD, $1, $3)
    }
|   bit_expr MOD bit_expr %prec MOD
    {
        $$ = tree.NewBinaryExpr(tree.MOD, $1, $3)
    }
|   bit_expr SHIFT_LEFT bit_expr %prec SHIFT_LEFT
    {
        $$ = tree.NewBinaryExpr(tree.LEFT_SHIFT, $1, $3)
    }
|   bit_expr SHIFT_RIGHT bit_expr %prec SHIFT_RIGHT
    {
        $$ = tree.NewBinaryExpr(tree.RIGHT_SHIFT, $1, $3)
    }
|   simple_expr
    {
        $$ = $1
    }

simple_expr:
    normal_ident
    {
        $$ = $1
    }
|   variable
    {
        $$ = $1
    }
|   literal
    {
        $$ = $1
    }
|   '(' expression ')'
    {
        $$ = tree.NewParenExpr($2)
    }
|   '(' expression_list ',' expression ')'
    {
        $$ = tree.NewTuple(append($2, $4))
    }
|   '+'  simple_expr %prec UNARY
    {
        $$ = tree.NewUnaryExpr(tree.UNARY_PLUS, $2)
    }
|   '-'  simple_expr %prec UNARY
    {
        $$ = tree.NewUnaryExpr(tree.UNARY_MINUS, $2)
    }
|   '~'  simple_expr
    {
        $$ = tree.NewUnaryExpr(tree.UNARY_TILDE, $2)
    }
|   '!' simple_expr %prec UNARY
    {
        $$ = tree.NewUnaryExpr(tree.UNARY_MARK, $2)
    }
|   interval_expr
    {
        $$ = $1
    }
|   subquery
    {
        $$ = $1
    }
|   EXISTS subquery
    {
        $2.Exists = true
        $$ = $2
    }
|   CASE expression_opt when_clause_list else_opt END
    {
        $$ = &tree.CaseExpr{
            Expr: $2,
            Whens: $3,
            Else: $4,
        }
    }
|   CAST '(' expression AS mo_cast_type ')'
    {
        $$ = tree.NewCastExpr($3, $5)
    }

|   CONVERT '(' expression ',' mysql_cast_type ')'
    {
        $$ = tree.NewCastExpr($3, $5)
    }
|   CONVERT '(' expression USING charset_name ')'
    {
        name := tree.SetUnresolvedName("convert")
        es := tree.NewNumValWithType(constant.MakeString($5), $5, false, tree.P_char)
        $$ = &tree.FuncExpr{
            Func: tree.FuncName2ResolvableFunctionReference(name),
            Exprs: tree.Exprs{$3, es},
        }
    }
|   function_call_generic
    {
        $$ = $1
    }
|   function_call_keyword
    {
        $$ = $1
    }
|   function_call_nonkeyword
    {
        $$ = $1
    }
|   function_call_aggregate
    {
        $$ = $1
    }

else_opt:
    {
        $$ = nil
    }
|    ELSE expression
    {
        $$ = $2
    }

expression_opt:
    {
        $$ = nil
    }
|    expression
    {
        $$ = $1
    }

when_clause_list:
    when_clause
    {
        $$ = []*tree.When{$1}
    }
|    when_clause_list when_clause
    {
        $$ = append($1, $2)
    }

when_clause:
    WHEN expression THEN expression
    {
        $$ = &tree.When{
            Cond: $2,
            Val: $4,
        }
    }

mo_cast_type:
    column_type
|   SIGNED integer_opt
    {
        name := $1
        if $2 != "" {
            name = $2
        }
        locale := ""
        $$ = &tree.T{
            InternalType: tree.InternalType{
                Family: tree.IntFamily,
                FamilyString: name,
                Width:  64,
                Locale: &locale,
                Oid:    uint32(defines.MYSQL_TYPE_LONGLONG),
            },
        }
    }
|   UNSIGNED integer_opt
    {
        locale := ""
        $$ = &tree.T{
            InternalType: tree.InternalType{
                Family: tree.IntFamily,
                FamilyString: $2,
                Width:  64,
                Locale: &locale,
                Unsigned: true,
                Oid:    uint32(defines.MYSQL_TYPE_LONGLONG),
            },
        }
    }

mysql_cast_type:
    decimal_type
|   BINARY length_option_opt
    {
        locale := ""
        $$ = &tree.T{
            InternalType: tree.InternalType{
                Family: tree.StringFamily,
                FamilyString: $1,
                Locale: &locale,
                Oid:    uint32(defines.MYSQL_TYPE_VARCHAR),
                DisplayWith: $2,
            },
        }
    }
|   CHAR length_option_opt
    {
        locale := ""
        $$ = &tree.T{
            InternalType: tree.InternalType{
                Family: tree.StringFamily,
                FamilyString: $1,
                Locale: &locale,
                Oid:    uint32(defines.MYSQL_TYPE_VARCHAR),
                DisplayWith: $2,
            },
        }
    }
|   DATE
    {
        locale := ""
        $$ = &tree.T{
            InternalType: tree.InternalType{
                Family: tree.DateFamily,
                FamilyString: $1,
                Locale: &locale,
                Oid:    uint32(defines.MYSQL_TYPE_DATE),
            },
        }
    }
|   YEAR length_opt
    {
        locale := ""
        $$ = &tree.T{
            InternalType: tree.InternalType{
                Family: tree.IntFamily,
                FamilyString: $1,
                DisplayWith: $2,
                Width:  16,
                Locale: &locale,
                Oid:    uint32(defines.MYSQL_TYPE_YEAR),
            },
        }
    }
|   DATETIME timestamp_option_opt
    {
        locale := ""
        $$ = &tree.T{
            InternalType: tree.InternalType{
                Family:             tree.TimestampFamily,
                Scale:          $2,
                FamilyString: $1,
                DisplayWith: $2,
                TimePrecisionIsSet: false,
                Locale:             &locale,
                Oid:                uint32(defines.MYSQL_TYPE_DATETIME),
            },
        }
    }
|   TIME length_opt
    {
        locale := ""
        $$ = &tree.T{
            InternalType: tree.InternalType{
                Family: tree.TimeFamily,
                FamilyString: $1,
                DisplayWith: $2,
                Scale: $2,
                TimePrecisionIsSet: false,
                Locale: &locale,
                Oid: uint32(defines.MYSQL_TYPE_TIME),
            },
        }
    }
|   SIGNED integer_opt
    {
        name := $1
        if $2 != "" {
            name = $2
        }
        locale := ""
        $$ = &tree.T{
            InternalType: tree.InternalType{
                Family: tree.IntFamily,
                FamilyString: name,
                Width:  64,
                Locale: &locale,
                Oid:    uint32(defines.MYSQL_TYPE_LONGLONG),
            },
        }
    }
|   UNSIGNED integer_opt
    {
        locale := ""
        $$ = &tree.T{
            InternalType: tree.InternalType{
                Family: tree.IntFamily,
                FamilyString: $2,
                Width:  64,
                Locale: &locale,
                Unsigned: true,
                Oid:    uint32(defines.MYSQL_TYPE_LONGLONG),
            },
        }
    }

integer_opt:
    {}
|    INTEGER
|    INT

window_frame_bound:
  CURRENT ROW
    {
        $$ = &tree.WindowFrameBoundCurrentRow{}
    }
| UNBOUNDED PRECEDING
    {
        $$ = &tree.WindowFrameBoundPreceding{}
    }
| expression PRECEDING
    {
        $$ = &tree.WindowFrameBoundPreceding{
            Expr: $1,
        }
    }
| UNBOUNDED FOLLOWING
    {
        $$ = &tree.WindowFrameBoundFollowing{}
    }
| expression FOLLOWING
    {
        $$ = &tree.WindowFrameBoundFollowing{
            Expr: $1,
        }
    }

window_frame_unit:
    ROWS
    {
        $$ = tree.WIN_FRAME_UNIT_ROWS
    }
|   RANGE
    {
        $$ = tree.WIN_FRAME_UNIT_RANGE
    }
|   GROUPS
    {
        $$ = tree.WIN_FRAME_UNIT_GROUPS
    }

window_frame:
    window_frame_unit window_frame_bound
    {
        $$ = &tree.WindowFrame{
            Unit: $1,
            StartBound: $2,
        }
    }
|   window_frame_unit BETWEEN window_frame_bound AND window_frame_bound
    {
        $$ = &tree.WindowFrame{
            Unit: $1,
            StartBound: $3,
            EndBound: $5,
        }
    }

window_frame_opt:
    {
        $$ = nil
    }
|   window_frame
    {
        $$ = $1
    }


window_partition_by:
   PARTITION BY expression_list
    {
        $$ = $3
    }

window_partition_by_opt:
    {
        $$ = nil
    }
|   window_partition_by
    {
        $$ = $1
    }

separator_opt:
    {
        $$ = ","
    }
|   SEPARATOR STRING
    {
       $$ = $2
    }

window_spec_opt:
    {
        $$ = nil
    }
|   OVER '(' window_partition_by_opt order_by_opt window_frame_opt ')'
    {
        $$ = &tree.WindowSpec{
            PartitionBy: $3,
            OrderBy: $4,
            WindowFrame: $5,
        }
    }

function_call_aggregate:
    GROUP_CONCAT '(' func_type_opt expression_list order_by_opt separator_opt ')' window_spec_opt
    {
        name := tree.SetUnresolvedName(strings.ToLower($1))
        $$ = &tree.FuncExpr{
            Func: tree.FuncName2ResolvableFunctionReference(name),
            Exprs: append($4,tree.NewNumValWithType(constant.MakeString($6), $6, false, tree.P_char)),
            Type: $3,
            WindowSpec: $8,
            AggType: 2,
        }
    }
|   AVG '(' func_type_opt expression  ')' window_spec_opt
    {
        name := tree.SetUnresolvedName(strings.ToLower($1))
        $$ = &tree.FuncExpr{
            Func: tree.FuncName2ResolvableFunctionReference(name),
            Exprs: tree.Exprs{$4},
            Type: $3,
            WindowSpec: $6,
        }
    }
|   APPROX_COUNT_DISTINCT '(' expression_list ')' window_spec_opt
    {
        name := tree.SetUnresolvedName(strings.ToLower($1))
        $$ = &tree.FuncExpr{
            Func: tree.FuncName2ResolvableFunctionReference(name),
            Exprs: $3,
            WindowSpec: $5,
        }
    }
|   APPROX_PERCENTILE '(' expression_list ')' window_spec_opt
    {
        name := tree.SetUnresolvedName(strings.ToLower($1))
        $$ = &tree.FuncExpr{
            Func: tree.FuncName2ResolvableFunctionReference(name),
            Exprs: $3,
            WindowSpec: $5,
        }
    }
|   BIT_AND '(' func_type_opt expression ')' window_spec_opt
    {
        name := tree.SetUnresolvedName(strings.ToLower($1))
        $$ = &tree.FuncExpr{
            Func: tree.FuncName2ResolvableFunctionReference(name),
            Exprs: tree.Exprs{$4},
            Type: $3,
            WindowSpec: $6,
        }
    }
|   BIT_OR '(' func_type_opt expression ')' window_spec_opt
    {
        name := tree.SetUnresolvedName(strings.ToLower($1))
        $$ = &tree.FuncExpr{
            Func: tree.FuncName2ResolvableFunctionReference(name),
            Exprs: tree.Exprs{$4},
            Type: $3,
            WindowSpec: $6,
        }
    }
|   BIT_XOR '(' func_type_opt expression ')' window_spec_opt
    {
        name := tree.SetUnresolvedName(strings.ToLower($1))
        $$ = &tree.FuncExpr{
            Func: tree.FuncName2ResolvableFunctionReference(name),
            Exprs: tree.Exprs{$4},
            Type: $3,
            WindowSpec: $6,
        }
    }
|   COUNT '(' func_type_opt expression_list ')' window_spec_opt
    {
        name := tree.SetUnresolvedName(strings.ToLower($1))
        $$ = &tree.FuncExpr{
            Func: tree.FuncName2ResolvableFunctionReference(name),
            Exprs: $4,
            Type: $3,
            WindowSpec: $6,
        }
    }
|   COUNT '(' '*' ')' window_spec_opt
    {
        name := tree.SetUnresolvedName(strings.ToLower($1))
        es := tree.NewNumValWithType(constant.MakeString("*"), "*", false, tree.P_char)
        $$ = &tree.FuncExpr{
            Func: tree.FuncName2ResolvableFunctionReference(name),
            Exprs: tree.Exprs{es},
            WindowSpec: $5,
        }
    }
|   MAX '(' func_type_opt expression ')' window_spec_opt
    {
        name := tree.SetUnresolvedName(strings.ToLower($1))
        $$ = &tree.FuncExpr{
            Func: tree.FuncName2ResolvableFunctionReference(name),
            Exprs: tree.Exprs{$4},
            Type: $3,
            WindowSpec: $6,
        }
    }
|   MIN '(' func_type_opt expression ')' window_spec_opt
    {
        name := tree.SetUnresolvedName(strings.ToLower($1))
        $$ = &tree.FuncExpr{
            Func: tree.FuncName2ResolvableFunctionReference(name),
            Exprs: tree.Exprs{$4},
            Type: $3,
            WindowSpec: $6,
        }
    }
|   SUM '(' func_type_opt expression ')' window_spec_opt
    {
        name := tree.SetUnresolvedName(strings.ToLower($1))
        $$ = &tree.FuncExpr{
            Func: tree.FuncName2ResolvableFunctionReference(name),
            Exprs: tree.Exprs{$4},
            Type: $3,
            WindowSpec: $6,
        }
    }
|   std_dev_pop '(' func_type_opt expression ')' window_spec_opt
    {
        name := tree.SetUnresolvedName(strings.ToLower($1))
        $$ = &tree.FuncExpr{
            Func: tree.FuncName2ResolvableFunctionReference(name),
            Exprs: tree.Exprs{$4},
            Type: $3,
            WindowSpec: $6,
        }
    }
|   STDDEV_SAMP '(' func_type_opt expression ')' window_spec_opt
    {
        name := tree.SetUnresolvedName(strings.ToLower($1))
        $$ = &tree.FuncExpr{
            Func: tree.FuncName2ResolvableFunctionReference(name),
            Exprs: tree.Exprs{$4},
            Type: $3,
            WindowSpec: $6,
        }
    }
|   VAR_POP '(' func_type_opt expression ')' window_spec_opt
    {
        name := tree.SetUnresolvedName(strings.ToLower($1))
        $$ = &tree.FuncExpr{
            Func: tree.FuncName2ResolvableFunctionReference(name),
            Exprs: tree.Exprs{$4},
            Type: $3,
            WindowSpec: $6,
        }
    }
|   VAR_SAMP '(' func_type_opt expression ')' window_spec_opt
    {
        name := tree.SetUnresolvedName(strings.ToLower($1))
        $$ = &tree.FuncExpr{
            Func: tree.FuncName2ResolvableFunctionReference(name),
            Exprs: tree.Exprs{$4},
            Type: $3,
            WindowSpec: $6,
        }
    }
|   MEDIAN '(' func_type_opt expression ')' window_spec_opt
    {
	name := tree.SetUnresolvedName(strings.ToLower($1))
	$$ = &tree.FuncExpr{
	    Func: tree.FuncName2ResolvableFunctionReference(name),
	    Exprs: tree.Exprs{$4},
	    Type: $3,
	    WindowSpec: $6,
	}
    }

std_dev_pop:
    STD
|   STDDEV
|   STDDEV_POP

function_call_generic:
    ID '(' expression_list_opt ')'
    {
        name := tree.SetUnresolvedName(strings.ToLower($1))
        $$ = &tree.FuncExpr{
            Func: tree.FuncName2ResolvableFunctionReference(name),
            Exprs: $3,
        }
    }
|   substr_option '(' expression_list_opt ')'
    {
        name := tree.SetUnresolvedName(strings.ToLower($1))
        $$ = &tree.FuncExpr{
            Func: tree.FuncName2ResolvableFunctionReference(name),
            Exprs: $3,
        }
    }
|   substr_option '(' expression FROM expression ')'
    {
        name := tree.SetUnresolvedName(strings.ToLower($1))
        $$ = &tree.FuncExpr{
            Func: tree.FuncName2ResolvableFunctionReference(name),
            Exprs: tree.Exprs{$3, $5},
        }
    }
|   substr_option '(' expression FROM expression FOR expression ')'
    {
        name := tree.SetUnresolvedName(strings.ToLower($1))
        $$ = &tree.FuncExpr{
            Func: tree.FuncName2ResolvableFunctionReference(name),
            Exprs: tree.Exprs{$3, $5, $7},
        }
    }
|   EXTRACT '(' time_unit FROM expression ')'
    {
        name := tree.SetUnresolvedName(strings.ToLower($1))
        str := strings.ToLower($3)
        timeUinit := tree.NewNumValWithType(constant.MakeString(str), str, false, tree.P_char)
        $$ = &tree.FuncExpr{
            Func: tree.FuncName2ResolvableFunctionReference(name),
            Exprs: tree.Exprs{timeUinit, $5},
        }
    }
|   func_not_keyword '(' expression_list_opt ')'
    {
        name := tree.SetUnresolvedName(strings.ToLower($1))
        $$ = &tree.FuncExpr{
            Func: tree.FuncName2ResolvableFunctionReference(name),
            Exprs: $3,
        }
    }
|   VARIANCE '(' func_type_opt expression ')'
    {
        name := tree.SetUnresolvedName(strings.ToLower($1))
        $$ = &tree.FuncExpr{
            Func: tree.FuncName2ResolvableFunctionReference(name),
            Exprs: tree.Exprs{$4},
            Type: $3,
        }
    }
|   TRIM '(' expression ')'
    {
        name := tree.SetUnresolvedName(strings.ToLower($1))
        arg0 := tree.NewNumValWithType(constant.MakeInt64(0), "0", false, tree.P_int64)
        arg1 := tree.NewNumValWithType(constant.MakeString("both"), "both", false, tree.P_char)
        arg2 := tree.NewNumValWithType(constant.MakeString(" "), " ", false, tree.P_char)
        $$ = &tree.FuncExpr{
            Func: tree.FuncName2ResolvableFunctionReference(name),
            Exprs: tree.Exprs{arg0, arg1, arg2, $3},
        }
    }
|   TRIM '(' expression FROM expression ')'
    {
        name := tree.SetUnresolvedName(strings.ToLower($1))
        arg0 := tree.NewNumValWithType(constant.MakeInt64(1), "1", false, tree.P_int64)
        arg1 := tree.NewNumValWithType(constant.MakeString("both"), "both", false, tree.P_char)
        $$ = &tree.FuncExpr{
            Func: tree.FuncName2ResolvableFunctionReference(name),
            Exprs: tree.Exprs{arg0, arg1, $3, $5},
        }
    }
|   TRIM '(' trim_direction FROM expression ')'
    {
        name := tree.SetUnresolvedName(strings.ToLower($1))
        arg0 := tree.NewNumValWithType(constant.MakeInt64(2), "2", false, tree.P_int64)
        str := strings.ToLower($3)
        arg1 := tree.NewNumValWithType(constant.MakeString(str), str, false, tree.P_char)
        arg2 := tree.NewNumValWithType(constant.MakeString(" "), " ", false, tree.P_char)
        $$ = &tree.FuncExpr{
            Func: tree.FuncName2ResolvableFunctionReference(name),
            Exprs: tree.Exprs{arg0, arg1, arg2, $5},
        }
    }
|   TRIM '(' trim_direction expression FROM expression ')'
    {
        name := tree.SetUnresolvedName(strings.ToLower($1))
        arg0 := tree.NewNumValWithType(constant.MakeInt64(3), "3", false, tree.P_int64)
        str := strings.ToLower($3)
        arg1 := tree.NewNumValWithType(constant.MakeString(str), str, false, tree.P_char)
        $$ = &tree.FuncExpr{
            Func: tree.FuncName2ResolvableFunctionReference(name),
            Exprs: tree.Exprs{arg0, arg1, $4, $6},
        }
    }
|   VALUES '(' insert_column ')'
    {
        column := tree.SetUnresolvedName(strings.ToLower($3))
        name := tree.SetUnresolvedName(strings.ToLower($1))
    	$$ = &tree.FuncExpr{
                    Func: tree.FuncName2ResolvableFunctionReference(name),
                    Exprs: tree.Exprs{column},
        }
    }


trim_direction:
    BOTH
|   LEADING
|   TRAILING

substr_option:
    SUBSTRING
|   SUBSTR
|   MID

time_unit:
    time_stamp_unit
    {
        $$ = $1
    }
|    SECOND_MICROSECOND
|    MINUTE_MICROSECOND
|    MINUTE_SECOND
|    HOUR_MICROSECOND
|    HOUR_SECOND
|    HOUR_MINUTE
|    DAY_MICROSECOND
|    DAY_SECOND
|    DAY_MINUTE
|    DAY_HOUR
|    YEAR_MONTH

time_stamp_unit:
    MICROSECOND
|    SECOND
|    MINUTE
|    HOUR
|    DAY
|    WEEK
|    MONTH
|    QUARTER
|    YEAR
|    SQL_TSI_SECOND
|    SQL_TSI_MINUTE
|    SQL_TSI_HOUR
|    SQL_TSI_DAY
|    SQL_TSI_WEEK
|    SQL_TSI_MONTH
|    SQL_TSI_QUARTER
|    SQL_TSI_YEAR

function_call_nonkeyword:
    CURTIME datetime_scale
    {
        name := tree.SetUnresolvedName(strings.ToLower($1))
        var es tree.Exprs = nil
        if $2 != nil {
            es = append(es, $2)
        }
        $$ = &tree.FuncExpr{
            Func: tree.FuncName2ResolvableFunctionReference(name),
            Exprs: es,
        }
    }
|   SYSDATE datetime_scale
    {
        name := tree.SetUnresolvedName(strings.ToLower($1))
        var es tree.Exprs = nil
        if $2 != nil {
            es = append(es, $2)
        }
        $$ = &tree.FuncExpr{
            Func: tree.FuncName2ResolvableFunctionReference(name),
            Exprs: es,
        }
    }
|	TIMESTAMPDIFF '(' time_stamp_unit ',' expression ',' expression ')'
	{
        name := tree.SetUnresolvedName(strings.ToLower($1))
        str := strings.ToLower($3)
        arg1 := tree.NewNumValWithType(constant.MakeString(str), str, false, tree.P_char)
		$$ =  &tree.FuncExpr{
             Func: tree.FuncName2ResolvableFunctionReference(name),
             Exprs: tree.Exprs{arg1, $5, $7},
        }
	}
function_call_keyword:
    name_confict '(' expression_list_opt ')'
    {
        name := tree.SetUnresolvedName(strings.ToLower($1))
        $$ = &tree.FuncExpr{
            Func: tree.FuncName2ResolvableFunctionReference(name),
            Exprs: $3,
        }
    }
|   name_braces braces_opt
    {
        name := tree.SetUnresolvedName(strings.ToLower($1))
        $$ = &tree.FuncExpr{
            Func: tree.FuncName2ResolvableFunctionReference(name),
        }
    }
|    SCHEMA '('')'
    {
        name := tree.SetUnresolvedName(strings.ToLower($1))
        $$ = &tree.FuncExpr{
            Func: tree.FuncName2ResolvableFunctionReference(name),
        }
    }
|   name_datetime_scale datetime_scale_opt
    {
        name := tree.SetUnresolvedName(strings.ToLower($1))
        var es tree.Exprs = nil
        if $2 != nil {
            es = append(es, $2)
        }
        $$ = &tree.FuncExpr{
            Func: tree.FuncName2ResolvableFunctionReference(name),
            Exprs: es,
        }
    }
|   BINARY '(' expression_list ')' 
    {
        name := tree.SetUnresolvedName("binary")
        $$ = &tree.FuncExpr{
            Func: tree.FuncName2ResolvableFunctionReference(name),
            Exprs: $3,
        }
    }
|   CHAR '(' expression_list ')'
    {
        name := tree.SetUnresolvedName("char")
        $$ = &tree.FuncExpr{
            Func: tree.FuncName2ResolvableFunctionReference(name),
            Exprs: $3,
        }
    }
|   CHAR '(' expression_list USING charset_name ')'
    {
        cn := tree.NewNumValWithType(constant.MakeString($5), $5, false, tree.P_char)
        es := $3
        es = append(es, cn)
        name := tree.SetUnresolvedName("char")
        $$ = &tree.FuncExpr{
            Func: tree.FuncName2ResolvableFunctionReference(name),
            Exprs: es,
        }
    }
|   DATE STRING
    {
        val := tree.NewNumValWithType(constant.MakeString($2), $2, false, tree.P_char)
        name := tree.SetUnresolvedName("date")
        $$ = &tree.FuncExpr{
            Func: tree.FuncName2ResolvableFunctionReference(name),
            Exprs: tree.Exprs{val},
        }
    }
|   TIME STRING
    {
        val := tree.NewNumValWithType(constant.MakeString($2), $2, false, tree.P_char)
        name := tree.SetUnresolvedName("time")
        $$ = &tree.FuncExpr{
            Func: tree.FuncName2ResolvableFunctionReference(name),
            Exprs: tree.Exprs{val},
        }
    }
|   INSERT '(' expression_list_opt ')'
    {
        name := tree.SetUnresolvedName("insert")
        $$ = &tree.FuncExpr{
            Func: tree.FuncName2ResolvableFunctionReference(name),
            Exprs: $3,
        }
    }
|   MOD '(' bit_expr ',' bit_expr ')'
    {
        es := tree.Exprs{$3}
        es = append(es, $5)
        name := tree.SetUnresolvedName("mod")
        $$ = &tree.FuncExpr{
            Func: tree.FuncName2ResolvableFunctionReference(name),
            Exprs: es,
        }
    }
|   PASSWORD '(' expression_list_opt ')'
    {
        name := tree.SetUnresolvedName("password")
        $$ = &tree.FuncExpr{
            Func: tree.FuncName2ResolvableFunctionReference(name),
            Exprs: $3,
        }
    }
|   TIMESTAMP STRING
    {
        val := tree.NewNumValWithType(constant.MakeString($2), $2, false, tree.P_char)
        name := tree.SetUnresolvedName("timestamp")
        $$ = &tree.FuncExpr{
            Func: tree.FuncName2ResolvableFunctionReference(name),
            Exprs: tree.Exprs{val},
        }
    }

datetime_scale_opt:
    {
        $$ = nil
    }
|   datetime_scale
    {
        $$ = $1
    }

datetime_scale:
   '(' ')'
    {
        $$ = nil
    }
|   '(' INTEGRAL ')'
    {
        ival, errStr := util.GetInt64($2)
        if errStr != "" {
            yylex.Error(errStr)
            return 1
        }
        str := fmt.Sprintf("%v", $2)
        $$ = tree.NewNumValWithType(constant.MakeInt64(ival), str, false, tree.P_int64)
    }

name_datetime_scale:
    CURRENT_TIME
|   CURRENT_TIMESTAMP
|   LOCALTIME
|   LOCALTIMESTAMP
|   UTC_TIME
|   UTC_TIMESTAMP

braces_opt:
    {}
|   '(' ')'
    {}

name_braces:
    CURRENT_USER
|   CURRENT_DATE
|   CURRENT_ROLE
|   UTC_DATE

name_confict:
    ASCII
|   CHARSET
|   COALESCE
|   COLLATION
|   DATE
|   DATABASE
|   DAY
|   HOUR
|   IF
|   INTERVAL
|   FORMAT
|   LEFT
|   MICROSECOND
|   MINUTE
|   MONTH
|   QUARTER
|   REPEAT
|   REPLACE
|   REVERSE
|   RIGHT
|   ROW_COUNT
|   SECOND
|   TIME
|   TIMESTAMP
|   TRUNCATE
|   USER
|   WEEK
|   YEAR
|   UUID

interval_expr:
    INTERVAL expression time_unit
    {
        name := tree.SetUnresolvedName("interval")
        str := strings.ToLower($3)
        arg2 := tree.NewNumValWithType(constant.MakeString(str), str, false, tree.P_char)
        $$ = &tree.FuncExpr{
            Func: tree.FuncName2ResolvableFunctionReference(name),
            Exprs: tree.Exprs{$2, arg2},
        }
    }

func_type_opt:
    {
        $$ = tree.FUNC_TYPE_DEFAULT
    }
|   DISTINCT
    {
        $$ = tree.FUNC_TYPE_DISTINCT
    }
|   ALL
    {
        $$ = tree.FUNC_TYPE_ALL
    }

tuple_expression:
    '(' expression_list ')'
    {
        $$ = tree.NewTuple($2)
    }

expression_list_opt:
    {
        $$ = nil
    }
|   expression_list
    {
        $$ = $1
    }

expression_list:
    expression
    {
        $$ = tree.Exprs{$1}
    }
|   expression_list ',' expression
    {
        $$ = append($1, $3)
    }

// See https://dev.mysql.com/doc/refman/8.0/en/expressions.html
expression:
    expression AND expression %prec AND
    {
        $$ = tree.NewAndExpr($1, $3)
    }
|   expression OR expression %prec OR
    {
        $$ = tree.NewOrExpr($1, $3)
    }
|   expression PIPE_CONCAT expression %prec PIPE_CONCAT
    {
        name := tree.SetUnresolvedName(strings.ToLower("concat"))
        $$ = &tree.FuncExpr{
             Func: tree.FuncName2ResolvableFunctionReference(name),
             Exprs: tree.Exprs{$1, $3},
        }
    }
|   expression XOR expression %prec XOR
    {
        $$ = tree.NewXorExpr($1, $3)
    }
|   NOT expression %prec NOT
    {
        $$ = tree.NewNotExpr($2)
    }
|   MAXVALUE
    {
        $$ = tree.NewMaxValue()
    }
|   boolean_primary
    {
        $$ = $1
    }

boolean_primary:
    boolean_primary IS NULL %prec IS
    {
        $$ = tree.NewIsNullExpr($1)
    }
|   boolean_primary IS NOT NULL %prec IS
    {
        $$ = tree.NewIsNotNullExpr($1)
    }
|   boolean_primary IS UNKNOWN %prec IS
    {
        $$ = tree.NewIsUnknownExpr($1)
    }
|   boolean_primary IS NOT UNKNOWN %prec IS
    {
        $$ = tree.NewIsNotUnknownExpr($1)
    }
|   boolean_primary IS TRUE %prec IS
    {
        $$ = tree.NewIsTrueExpr($1)
    }
|   boolean_primary IS NOT TRUE %prec IS
    {
        $$ = tree.NewIsNotTrueExpr($1)
    }
|   boolean_primary IS FALSE %prec IS
    {
        $$ = tree.NewIsFalseExpr($1)
    }
|   boolean_primary IS NOT FALSE %prec IS
    {
        $$ = tree.NewIsNotFalseExpr($1)
    }
|   boolean_primary comparison_operator predicate %prec '='
    {
        $$ = tree.NewComparisonExpr($2, $1, $3)
    }
|   boolean_primary comparison_operator and_or_some subquery %prec '='
    {
        $$ = tree.NewSubqueryComparisonExpr($2, $3, $1, $4)
        $$ = tree.NewSubqueryComparisonExpr($2, $3, $1, $4)
    }
|   predicate

predicate:
    bit_expr IN col_tuple
    {
        $$ = tree.NewComparisonExpr(tree.IN, $1, $3)
    }
|   bit_expr NOT IN col_tuple
    {
        $$ = tree.NewComparisonExpr(tree.NOT_IN, $1, $4)
    }
|   bit_expr LIKE simple_expr like_escape_opt
    {
        $$ = tree.NewComparisonExprWithEscape(tree.LIKE, $1, $3, $4)
    }
|   bit_expr NOT LIKE simple_expr like_escape_opt
    {
        $$ = tree.NewComparisonExprWithEscape(tree.NOT_LIKE, $1, $4, $5)
    }
|   bit_expr ILIKE simple_expr like_escape_opt
    {
        $$ = tree.NewComparisonExprWithEscape(tree.ILIKE, $1, $3, $4)
    }
|   bit_expr NOT ILIKE simple_expr like_escape_opt
    {
        $$ = tree.NewComparisonExprWithEscape(tree.NOT_ILIKE, $1, $4, $5)
    }
|   bit_expr REGEXP bit_expr
    {
        $$ = tree.NewComparisonExpr(tree.REG_MATCH, $1, $3)
    }
|   bit_expr NOT REGEXP bit_expr
    {
        $$ = tree.NewComparisonExpr(tree.NOT_REG_MATCH, $1, $4)
    }
|   bit_expr BETWEEN bit_expr AND predicate
    {
        $$ = tree.NewRangeCond(false, $1, $3, $5)
    }
|   bit_expr NOT BETWEEN bit_expr AND predicate
    {
        $$ = tree.NewRangeCond(true, $1, $4, $6)
    }
|   bit_expr

like_escape_opt:
    {
        $$ = nil
    }
|   ESCAPE simple_expr
    {
        $$ = $2
    }

col_tuple:
    tuple_expression
    {
        $$ = $1
    }
|   subquery
    {
        $$ = $1
    }
// |   LIST_ARG

and_or_some:
    ALL
    {
        $$ = tree.ALL
    }
|    ANY
    {
        $$ = tree.ANY
    }
|    SOME
    {
        $$ = tree.SOME
    }

comparison_operator:
    '='
    {
        $$ = tree.EQUAL
    }
|   '<'
    {
        $$ = tree.LESS_THAN
    }
|   '>'
    {
        $$ = tree.GREAT_THAN
    }
|   LE
    {
        $$ = tree.LESS_THAN_EQUAL
    }
|   GE
    {
        $$ = tree.GREAT_THAN_EQUAL
    }
|   NE
    {
        $$ = tree.NOT_EQUAL
    }
|   NULL_SAFE_EQUAL
    {
        $$ = tree.NULL_SAFE_EQUAL
    }

keys:
    PRIMARY KEY
    {
        $$ = tree.NewAttributePrimaryKey()
    }
|   UNIQUE KEY
    {
        $$ = tree.NewAttributeUniqueKey()
    }
|   UNIQUE
    {
        $$ = tree.NewAttributeUnique()
    }
|   KEY
    {
        $$ = tree.NewAttributeKey()
    }

literal:
    STRING
    {
        $$ = tree.NewNumValWithType(constant.MakeString($1), $1, false, tree.P_char)
    }
|   INTEGRAL
    {
        str := fmt.Sprintf("%v", $1)
        switch v := $1.(type) {
        case uint64:
            $$ = tree.NewNumValWithType(constant.MakeUint64(v), str, false, tree.P_uint64)
        case int64:
            $$ = tree.NewNumValWithType(constant.MakeInt64(v), str, false, tree.P_int64)
        default:
            yylex.Error("parse integral fail")
            return 1
        }
    }
|   FLOAT
    {
        fval := $1.(float64)
        $$ = tree.NewNumValWithType(constant.MakeFloat64(fval), yylex.(*Lexer).scanner.LastToken, false, tree.P_float64)
    }
|   TRUE
    {
        $$ = tree.NewNumValWithType(constant.MakeBool(true), "true", false, tree.P_bool)
    }
|   FALSE
    {
        $$ = tree.NewNumValWithType(constant.MakeBool(false), "false", false, tree.P_bool)
    }
|   NULL
    {
        $$ = tree.NewNumValWithType(constant.MakeUnknown(), "null", false, tree.P_null)
    }
|   HEXNUM
    {
        $$ = tree.NewNumValWithType(constant.MakeString($1), $1, false, tree.P_hexnum)
    }
|   DECIMAL_VALUE
    {
        $$ = tree.NewNumValWithType(constant.MakeString($1), $1, false, tree.P_decimal)
    }
|   BIT_LITERAL
    {
        switch v := $1.(type) {
        case uint64:
            $$ = tree.NewNumValWithType(constant.MakeUint64(v), yylex.(*Lexer).scanner.LastToken, false, tree.P_uint64)
        case int64:
            $$ = tree.NewNumValWithType(constant.MakeInt64(v), yylex.(*Lexer).scanner.LastToken, false, tree.P_int64)
        case string:
            $$ = tree.NewNumValWithType(constant.MakeString(v), v, false, tree.P_bit)
        default:
            yylex.Error("parse integral fail")
            return 1
        }
    }
|   VALUE_ARG
    {
        $$ = tree.NewParamExpr(yylex.(*Lexer).GetParamIndex())
    }
|   UNDERSCORE_BINARY STRING
    {
        $$ = tree.NewNumValWithType(constant.MakeString($2), $2, false, tree.P_ScoreBinary)
    }


column_type:
    numeric_type unsigned_opt zero_fill_opt
    {
        $$ = $1
        $$.InternalType.Unsigned = $2
        $$.InternalType.Zerofill = $3
    }
|   char_type
|   time_type
|   spatial_type

numeric_type:
    int_type length_opt
    {
        $$ = $1
        $$.InternalType.DisplayWith = $2
    }
|   decimal_type
    {
        $$ = $1
    }

int_type:
    BIT
    {
        locale := ""
        $$ = &tree.T{
            InternalType: tree.InternalType{
                Family: tree.BitFamily,
                FamilyString: $1,
                Locale: &locale,
                Oid:    uint32(defines.MYSQL_TYPE_BIT),
            },
        }
    }
|   BOOL
    {
        locale := ""
        $$ = &tree.T{
            InternalType: tree.InternalType{
                Family: tree.BoolFamily,
                FamilyString: $1,
                Locale: &locale,
                Oid:uint32(defines.MYSQL_TYPE_BOOL),
            },
        }
    }
|   BOOLEAN
    {
        locale := ""
        $$ = &tree.T{
            InternalType: tree.InternalType{
                Family: tree.BoolFamily,
                FamilyString: $1,
                Locale: &locale,
                Oid:uint32(defines.MYSQL_TYPE_BOOL),
            },
        }
    }
|   INT1
    {
        locale := ""
        $$ = &tree.T{
            InternalType: tree.InternalType{
                Family: tree.IntFamily,
                FamilyString: $1,
                Width:  8,
                Locale: &locale,
                Oid:    uint32(defines.MYSQL_TYPE_TINY),
            },
        }
    }
|   TINYINT
    {
        locale := ""
        $$ = &tree.T{
            InternalType: tree.InternalType{
                Family: tree.IntFamily,
                FamilyString: $1,
                Width:  8,
                Locale: &locale,
                Oid:    uint32(defines.MYSQL_TYPE_TINY),
            },
        }
    }
|   INT2
    {
        locale := ""
        $$ = &tree.T{
            InternalType: tree.InternalType{
                Family: tree.IntFamily,
                FamilyString: $1,
                Width:  16,
                Locale: &locale,
                Oid:    uint32(defines.MYSQL_TYPE_SHORT),
            },
        }
    }
|   SMALLINT
    {
        locale := ""
        $$ = &tree.T{
            InternalType: tree.InternalType{
                Family: tree.IntFamily,
                FamilyString: $1,
                Width:  16,
                Locale: &locale,
                Oid:    uint32(defines.MYSQL_TYPE_SHORT),
            },
        }
    }
|   INT3
    {
        locale := ""
        $$ = &tree.T{
            InternalType: tree.InternalType{
                Family: tree.IntFamily,
                FamilyString: $1,
                Width:  24,
                Locale: &locale,
                Oid:    uint32(defines.MYSQL_TYPE_INT24),
            },
        }
    }
|   MEDIUMINT
    {
        locale := ""
        $$ = &tree.T{
            InternalType: tree.InternalType{
                Family: tree.IntFamily,
                FamilyString: $1,
                Width:  24,
                Locale: &locale,
                Oid:    uint32(defines.MYSQL_TYPE_INT24),
            },
        }
    }
|   INT4
    {
        locale := ""
        $$ = &tree.T{
            InternalType: tree.InternalType{
                Family: tree.IntFamily,
                FamilyString: $1,
                Width:  32,
                Locale: &locale,
                Oid:    uint32(defines.MYSQL_TYPE_LONG),
            },
        }
    }
|   INT
    {
        locale := ""
        $$ = &tree.T{
            InternalType: tree.InternalType{
                Family: tree.IntFamily,
                FamilyString: $1,
                Width:  32,
                Locale: &locale,
                Oid:    uint32(defines.MYSQL_TYPE_LONG),
            },
        }
    }
|   INTEGER
    {
        locale := ""
        $$ = &tree.T{
            InternalType: tree.InternalType{
                Family: tree.IntFamily,
                FamilyString: $1,
                Width:  32,
                Locale: &locale,
                Oid:    uint32(defines.MYSQL_TYPE_LONG),
            },
        }
    }
|   INT8
    {
        locale := ""
        $$ = &tree.T{
            InternalType: tree.InternalType{
                Family: tree.IntFamily,
                FamilyString: $1,
                Width:  64,
                Locale: &locale,
                Oid:    uint32(defines.MYSQL_TYPE_LONGLONG),
            },
        }
    }
|   BIGINT
    {
        locale := ""
        $$ = &tree.T{
            InternalType: tree.InternalType{
                Family: tree.IntFamily,
                FamilyString: $1,
                Width:  64,
                Locale: &locale,
                Oid:    uint32(defines.MYSQL_TYPE_LONGLONG),
            },
        }
    }

decimal_type:
    DOUBLE float_length_opt
    {
        locale := ""
        if $2.DisplayWith > 255 {
            yylex.Error("Display width for double out of range (max = 255)")
            return 1
        }
        if $2.Scale > 30 {
            yylex.Error("Display scale for double out of range (max = 30)")
            return 1
        }
        if $2.Scale != tree.NotDefineDec && $2.Scale > $2.DisplayWith {
            yylex.Error("For float(M,D), double(M,D) or decimal(M,D), M must be >= D (column 'a'))")
                return 1
        }
        $$ = &tree.T{
            InternalType: tree.InternalType{
        		Family: tree.FloatFamily,
                FamilyString: $1,
        		Width:  64,
        		Locale: &locale,
       			Oid: uint32(defines.MYSQL_TYPE_DOUBLE),
                DisplayWith: $2.DisplayWith,
                Scale: $2.Scale,
        	},
        }
    }
|   FLOAT_TYPE float_length_opt
    {
        locale := ""
        if $2.DisplayWith > 255 {
            yylex.Error("Display width for float out of range (max = 255)")
            return 1
        }
        if $2.Scale > 30 {
            yylex.Error("Display scale for float out of range (max = 30)")
            return 1
        }
        if $2.Scale != tree.NotDefineDec && $2.Scale > $2.DisplayWith {
        	yylex.Error("For float(M,D), double(M,D) or decimal(M,D), M must be >= D (column 'a'))")
        	return 1
        }
        if $2.DisplayWith >= 24 {
            $$ = &tree.T{
            	InternalType: tree.InternalType{
            		Family: tree.FloatFamily,
            		FamilyString: $1,
            		Width:  64,
            		Locale: &locale,
           			Oid:    uint32(defines.MYSQL_TYPE_DOUBLE),
            		DisplayWith: $2.DisplayWith,
            		Scale: $2.Scale,
            	},
            }
        } else {
            $$ = &tree.T{
            	InternalType: tree.InternalType{
            		Family: tree.FloatFamily,
            		FamilyString: $1,
            		Width:  32,
            		Locale: &locale,
            		Oid:    uint32(defines.MYSQL_TYPE_FLOAT),
            		DisplayWith: $2.DisplayWith,
            		Scale: $2.Scale,
            	},
            }
        }
    }

|   DECIMAL decimal_length_opt
    {
        locale := ""
        if $2.Scale != tree.NotDefineDec && $2.Scale > $2.DisplayWith {
        yylex.Error("For float(M,D), double(M,D) or decimal(M,D), M must be >= D (column 'a'))")
        return 1
        }
        if $2.DisplayWith > 38 || $2.DisplayWith < 0 {
            yylex.Error("For decimal(M), M must between 0 and 38.")
                return 1
        } else if $2.DisplayWith <= 16 {
            $$ = &tree.T{
            InternalType: tree.InternalType{
            Family: tree.FloatFamily,
            FamilyString: $1,
            Width:  64,
            Locale: &locale,
            Oid:    uint32(defines.MYSQL_TYPE_DECIMAL),
            DisplayWith: $2.DisplayWith,
            Scale: $2.Scale,
            },
        }
        } else {
            $$ = &tree.T{
            InternalType: tree.InternalType{
            Family: tree.FloatFamily,
            FamilyString: $1,
            Width:  128,
            Locale: &locale,
            Oid:    uint32(defines.MYSQL_TYPE_DECIMAL),
            DisplayWith: $2.DisplayWith,
            Scale: $2.Scale,
            },
                }
        }
    }
// |   DECIMAL decimal_length_opt
//     {
//         $$ = tree.TYPE_DOUBLE
//         $$.InternalType.DisplayWith = $2.DisplayWith
//         $$.InternalType.Scale = $2.Scale
//     }
// |   NUMERIC decimal_length_opt
//     {
//         $$ = tree.TYPE_DOUBLE
//         $$.InternalType.DisplayWith = $2.DisplayWith
//         $$.InternalType.Scale = $2.Scale
//     }
|   REAL float_length_opt
    {
        locale := ""
        $$ = &tree.T{
            InternalType: tree.InternalType{
                Family: tree.FloatFamily,
                FamilyString: $1,
                Width:  64,
                Locale: &locale,
                Oid:    uint32(defines.MYSQL_TYPE_DOUBLE),
                DisplayWith: $2.DisplayWith,
                Scale: $2.Scale,
            },
        }
    }

time_type:
    DATE
    {
        locale := ""
        $$ = &tree.T{
            InternalType: tree.InternalType{
                Family: tree.DateFamily,
                FamilyString: $1,
                Locale: &locale,
                Oid:    uint32(defines.MYSQL_TYPE_DATE),
            },
        }
    }
|   TIME timestamp_option_opt
    {
        locale := ""
        if $2 < 0 || $2 > 6 {
                yylex.Error("For Time(fsp), fsp must in [0, 6]")
                return 1
                } else {
                $$ = &tree.T{
                    InternalType: tree.InternalType{
                Family:             tree.TimeFamily,
                Scale:          $2,
                    FamilyString: $1,
                    DisplayWith: 26,
                TimePrecisionIsSet: true,
                Locale:             &locale,
                Oid:                uint32(defines.MYSQL_TYPE_TIME),
            },
        }
        }
    }
|   TIMESTAMP timestamp_option_opt
    {
        locale := ""
        if $2 < 0 || $2 > 6 {
                yylex.Error("For Timestamp(fsp), fsp must in [0, 6]")
                return 1
                } else {
                $$ = &tree.T{
                    InternalType: tree.InternalType{
                Family:             tree.TimestampFamily,
                Scale:          $2,
                    FamilyString: $1,
                    DisplayWith: 26,
                TimePrecisionIsSet: true,
                Locale:             &locale,
                Oid:                uint32(defines.MYSQL_TYPE_TIMESTAMP),
            },
        }
        }
    }
|   DATETIME timestamp_option_opt
    {
        locale := ""
        if $2 < 0 || $2 > 6 {
                yylex.Error("For Datetime(fsp), fsp must in [0, 6]")
                return 1
                } else {
                $$ = &tree.T{
                    InternalType: tree.InternalType{
                Family:             tree.TimestampFamily,
                Scale:          $2,
                    FamilyString: $1,
                    DisplayWith: 26,
                TimePrecisionIsSet: true,
                Locale:             &locale,
                Oid:                uint32(defines.MYSQL_TYPE_DATETIME),
            },
        }
        }
    }
|   YEAR length_opt
    {
        locale := ""
        $$ = &tree.T{
            InternalType: tree.InternalType{
                Family: tree.IntFamily,
                FamilyString: $1,
                DisplayWith: $2,
                Width:  16,
                Locale: &locale,
                Oid:    uint32(defines.MYSQL_TYPE_YEAR),
            },
        }
    }

char_type:
    CHAR length_option_opt
    {
        locale := ""
        $$ = &tree.T{
            InternalType: tree.InternalType{
                Family: tree.StringFamily,
                FamilyString: $1,
                Locale: &locale,
                Oid:    uint32(defines.MYSQL_TYPE_STRING),
                DisplayWith: $2,
            },
        }
    }
|   VARCHAR length_option_opt
    {
        locale := ""
        $$ = &tree.T{
            InternalType: tree.InternalType{
                Family: tree.StringFamily,
                Locale: &locale,
                FamilyString: $1,
                DisplayWith: $2,
                Oid:    uint32(defines.MYSQL_TYPE_VARCHAR),
            },
        }
    }
|   BINARY length_option_opt
    {
        locale := ""
        $$ = &tree.T{
            InternalType: tree.InternalType{
                Family: tree.StringFamily,
                FamilyString: $1,
                Locale: &locale,
                Oid:    uint32(defines.MYSQL_TYPE_VARCHAR),
                DisplayWith: $2,
            },
        }
    }
|   VARBINARY length_option_opt
    {
        locale := ""
        $$ = &tree.T{
            InternalType: tree.InternalType{
                Family: tree.StringFamily,
                Locale: &locale,
                FamilyString: $1,
                DisplayWith: $2,
                Oid:    uint32(defines.MYSQL_TYPE_VARCHAR),
            },
        }
    }
|   TEXT
    {
        locale := ""
        $$ = &tree.T{
            InternalType: tree.InternalType{
                Family: tree.BlobFamily,
                FamilyString: $1,
                Locale: &locale,
                Oid:    uint32(defines.MYSQL_TYPE_TEXT),
            },
        }
    }
|   TINYTEXT
    {
        locale := ""
        $$ = &tree.T{
            InternalType: tree.InternalType{
                Family: tree.BlobFamily,
                FamilyString: $1,
                Locale: &locale,
                Oid:    uint32(defines.MYSQL_TYPE_TEXT),
            },
        }
    }
|   MEDIUMTEXT
    {
        locale := ""
        $$ = &tree.T{
            InternalType: tree.InternalType{
                Family: tree.BlobFamily,
                FamilyString: $1,
                Locale: &locale,
                Oid:    uint32(defines.MYSQL_TYPE_TEXT),
            },
        }
    }
|   LONGTEXT
    {
        locale := ""
        $$ = &tree.T{
            InternalType: tree.InternalType{
                Family: tree.BlobFamily,
                FamilyString: $1,
                Locale: &locale,
                Oid:    uint32(defines.MYSQL_TYPE_TEXT),
            },
        }
    }
|   BLOB
    {
        locale := ""
        $$ = &tree.T{
            InternalType: tree.InternalType{
                Family: tree.BlobFamily,
                FamilyString: $1,
                Locale: &locale,
                Oid:    uint32(defines.MYSQL_TYPE_BLOB),
            },
        }
    }
|   TINYBLOB
    {
        locale := ""
        $$ = &tree.T{
            InternalType: tree.InternalType{
                Family: tree.BlobFamily,
                FamilyString: $1,
                Locale: &locale,
                Oid:    uint32(defines.MYSQL_TYPE_TINY_BLOB),
            },
        }
    }
|   MEDIUMBLOB
    {
        locale := ""
        $$ = &tree.T{
            InternalType: tree.InternalType{
                Family: tree.BlobFamily,
                FamilyString: $1,
                Locale: &locale,
                Oid:    uint32(defines.MYSQL_TYPE_MEDIUM_BLOB),
            },
        }
    }
|   LONGBLOB
    {
        locale := ""
        $$ = &tree.T{
            InternalType: tree.InternalType{
                Family: tree.BlobFamily,
                FamilyString: $1,
                Locale: &locale,
                Oid:    uint32(defines.MYSQL_TYPE_LONG_BLOB),
            },
        }
    }
|   JSON
    {
        locale := ""
        $$ = &tree.T{
            InternalType: tree.InternalType{
                Family: tree.JsonFamily,
                FamilyString: $1,
                Locale: &locale,
                Oid:uint32(defines.MYSQL_TYPE_JSON),
            },
        }
    }
|   ENUM '(' enum_values ')'
    {
        locale := ""
        $$ = &tree.T{
            InternalType: tree.InternalType{
                Family: tree.EnumFamily,
                FamilyString: $1,
                Locale: &locale,
                Oid:uint32(defines.MYSQL_TYPE_ENUM),
                EnumValues: $3,
            },
        }
    }
|   SET '(' enum_values ')'
    {
        locale := ""
        $$ = &tree.T{
            InternalType: tree.InternalType{
                Family: tree.SetFamily,
                FamilyString: $1,
                Locale: &locale,
                Oid:uint32(defines.MYSQL_TYPE_SET),
                EnumValues: $3,
            },
        }
    }
|  UUID
    {
       locale := ""
        $$ = &tree.T{
         InternalType: tree.InternalType{
        Family: tree.UuidFamily,
           FamilyString: $1,
        Width:  128,
        Locale: &locale,
        Oid:    uint32(defines.MYSQL_TYPE_UUID),
    },
    }
}

do_stmt:
    DO expression_list
    {
        $$ = &tree.Do {
            Exprs: $2,
        }
    }

declare_stmt:
    DECLARE var_name_list column_type
    {
        $$ = &tree.Declare {
            Variables: $2,
            ColumnType: $3,
            DefaultVal: tree.NewNumValWithType(constant.MakeUnknown(), "null", false, tree.P_null),
        }
    }
    |
    DECLARE var_name_list column_type DEFAULT expression
    {
        $$ = &tree.Declare {
            Variables: $2,
            ColumnType: $3,
            DefaultVal: $5,
        }
    }

spatial_type:
    GEOMETRY
    {
        locale := ""
        $$ = &tree.T{
            InternalType: tree.InternalType{
                Family: tree.GeometryFamily,
                FamilyString: $1,
                Locale: &locale,
                Oid:uint32(defines.MYSQL_TYPE_GEOMETRY),
            },
        }
    }
// |   POINT
// |   LINESTRING
// |   POLYGON
// |   GEOMETRYCOLLECTION
// |   MULTIPOINT
// |   MULTILINESTRING
// |   MULTIPOLYGON

// TODO:
// need to encode SQL string
enum_values:
    STRING
    {
        $$ = make([]string, 0, 4)
        $$ = append($$, $1)
    }
|   enum_values ',' STRING
    {
        $$ = append($1, $3)
    }

length_opt:
    /* EMPTY */
    {
        $$ = 0
    }
|    length

timestamp_option_opt:
    /* EMPTY */
        {
            $$ = 0
        }
|    '(' INTEGRAL ')'
    {
        $$ = int32($2.(int64))
    }

length_option_opt:
    {
        $$ = int32(-1)
    }
|    '(' INTEGRAL ')'
    {
        $$ = int32($2.(int64))
    }

length:
   '(' INTEGRAL ')'
    {
        $$ = tree.GetDisplayWith(int32($2.(int64)))
    }

float_length_opt:
    /* EMPTY */
    {
        $$ = tree.LengthScaleOpt{
            DisplayWith: tree.NotDefineDisplayWidth,
            Scale: tree.NotDefineDec,
        }
    }
|   '(' INTEGRAL ')'
    {
        $$ = tree.LengthScaleOpt{
            DisplayWith: tree.GetDisplayWith(int32($2.(int64))),
            Scale: tree.NotDefineDec,
        }
    }
|   '(' INTEGRAL ',' INTEGRAL ')'
    {
        $$ = tree.LengthScaleOpt{
            DisplayWith: tree.GetDisplayWith(int32($2.(int64))),
            Scale: int32($4.(int64)),
        }
    }

decimal_length_opt:
    /* EMPTY */
    {
        $$ = tree.LengthScaleOpt{
            DisplayWith: 34,           // this is the default scale for decimal
            Scale: 0,
        }
    }
|   '(' INTEGRAL ')'
    {
        $$ = tree.LengthScaleOpt{
            DisplayWith: tree.GetDisplayWith(int32($2.(int64))),
            Scale: 0,
        }
    }
|   '(' INTEGRAL ',' INTEGRAL ')'
    {
        $$ = tree.LengthScaleOpt{
            DisplayWith: tree.GetDisplayWith(int32($2.(int64))),
            Scale: int32($4.(int64)),
        }
    }

unsigned_opt:
    /* EMPTY */
    {
        $$ = false
    }
|   UNSIGNED
    {
        $$ = true
    }
|   SIGNED
    {
        $$ = false
    }

zero_fill_opt:
    /* EMPTY */
    {}
|   ZEROFILL
    {
        $$ = true
    }

charset_keyword:
    CHARSET
|   CHARACTER SET
|   CHAR SET

equal_opt:
    {
        $$ = ""
    }
|   '='
    {
        $$ = string($1)
    }

//sql_id:
//    id_or_var
//|   non_reserved_keyword

//reserved_sql_id:
//    sql_id
//|   reserved_keyword

//reserved_table_id:
//    table_id
//|   reserved_keyword

//reserved_keyword:
//    ADD
//|   ALL
//|   AND
//|   AS
//|   ASC
//|   ASCII
//|   AUTO_INCREMENT
//|   BETWEEN
//|   BINARY
//|   BY
//|   CASE
//|   CHAR
//|   COLLATE
//|   COLLATION
//|   CONVERT
//|   COALESCE
//|   CREATE
//|   CROSS
//|   CURRENT_DATE
//|   CURRENT_ROLE
//|   CURRENT_USER
//|   CURRENT_TIME
//|   CURRENT_TIMESTAMP
//|   CIPHER
//|   SAN
//|   SSL
//|   SUBJECT
//|   DATABASE
//|   DATABASES
//|   DEFAULT
//|   DELETE
//|   DESC
//|   DESCRIBE
//|   DISTINCT
//|   DISTINCTROW
//|   DIV
//|   DROP
//|   ELSE
//|   END
//|   ESCAPE
//|   EXISTS
//|   EXPLAIN
//|   FALSE
//|   FIRST
//|   FOR
//|   FORCE
//|   FROM
//|   GROUP
//|   HAVING
//|   HOUR
//|   IDENTIFIED
//|   IF
//|   IGNORE
//|   IN
//|   INFILE
//|   INDEX
//|   INNER
//|   INSERT
//|   INTERVAL
//|   INTO
//|   IS
//|   ISSUER
//|   JOIN
//|   KEY
//|   LAST
//|   LEFT
//|   LIKE
//|	ILIKE
//|   LIMIT
//|   LOCALTIME
//|   LOCALTIMESTAMP
//|   LOCK
//|   LOAD
//|   IMPORT
//|   MATCH
//|   MAXVALUE
//|   MOD
//|   MICROSECOND
//|   MINUTE
//|   NATURAL
//|   NOT
//|   NONE
//|   NULL
//|   NULLS
//|   ON
//|   OR
//|   ORDER
//|   OUTER
//|   REGEXP
//|   RENAME
//|   REPLACE
//|   RIGHT
//|   REQUIRE
//|   REPEAT
//|   ROW_COUNT
//|    REFERENCES
//|   RECURSIVE
//|   REVERSE
//|   SCHEMA
//|   SCHEMAS
//|   SELECT
//|   SECOND
//|   SEPARATOR
//|   SET
//|   SHOW
//|   STRAIGHT_JOIN
//|   TABLE
//|   THEN
//|   TO
//|   TRUE
//|   TRUNCATE
//|   UNION
//|   UNIQUE
//|   UPDATE
//|   USE
//|   USING
//|   UTC_DATE
//|   UTC_TIME
//|   UTC_TIMESTAMP
//|   VALUES
//|   WHEN
//|   WHERE
//|   WEEK
//|   WITH
//|   TERMINATED
//|   OPTIONALLY
//|   ENCLOSED
//|   ESCAPED
//|   STARTING
//|   LINES
//|   ROWS
//|   INT1
//|   INT2
//|   INT3
//|   INT4
//|   INT8
//|   CHECK
//|    CONSTRAINT
//|   PRIMARY
//|   FULLTEXT
//|   FOREIGN
//|    ROW
//|   OUTFILE
//|    SQL_SMALL_RESULT
//|    SQL_BIG_RESULT
//|    LEADING
//|    TRAILING
//|   CHARACTER
//|    LOW_PRIORITY
//|    HIGH_PRIORITY
//|    DELAYED
//|   PARTITION
//|    QUICK
//|   EXCEPT
//|   ADMIN_NAME
//|   RANDOM
//|   SUSPEND
//|   REUSE
//|   CURRENT
//|   OPTIONAL
//|   FAILED_LOGIN_ATTEMPTS
//|   PASSWORD_LOCK_TIME
//|   UNBOUNDED
//|   SECONDARY
//|   DECLARE
//|   MODUMP
//|   OVER
//|   PRECEDING
//|   FOLLOWING
//|   GROUPS
//|   LOCKS
//|   TABLE_NUMBER
//|   COLUMN_NUMBER
//|   TABLE_VALUES
//|   RETURNS
//|   MYSQL_COMPATBILITY_MODE

non_reserved_keyword:
    ACCOUNT
|   ACCOUNTS
|   AGAINST
|   AVG_ROW_LENGTH
|   AUTO_RANDOM
|   ATTRIBUTE
|   ACTION
|   ALGORITHM
|   BEGIN
|   BIGINT
|   BIT
|   BLOB
|   BOOL
|   CHAIN
|   CHECKSUM
|   CLUSTER
|   COMPRESSION
|   COMMENT_KEYWORD
|   COMMIT
|   COMMITTED
|   CHARSET
|   COLUMNS
|   CONNECTION
|   CONSISTENT
|   COMPRESSED
|   COMPACT
|   COLUMN_FORMAT
|   CASCADE
|   DATA
|   DATETIME
|   DECIMAL
|   DYNAMIC
|   DISK
|   DO
|   DOUBLE
|   DIRECTORY
|   DUPLICATE
|   DELAY_KEY_WRITE
|   ENUM
|   ENCRYPTION
|   ENGINE
|   EXPANSION
|   EXTENDED
|   EXPIRE
|   ERRORS
|   ENFORCED
|   FORMAT
|   FLOAT_TYPE
|   FULL
|   FIXED
|   FIELDS
|   GEOMETRY
|   GEOMETRYCOLLECTION
|   GLOBAL
|   GRANT
|   INT
|   INTEGER
|   INDEXES
|   ISOLATION
|   JSON
|   KEY_BLOCK_SIZE
|   KEYS
|   LANGUAGE
|   LESS
|   LEVEL
|   LINESTRING
|   LONGBLOB
|   LONGTEXT
|   LOCAL
|   LINEAR
|   LIST
|   MEDIUMBLOB
|   MEDIUMINT
|   MEDIUMTEXT
|   MEMORY
|   MODE
|   MULTILINESTRING
|   MULTIPOINT
|   MULTIPOLYGON
|   MAX_QUERIES_PER_HOUR
|   MAX_UPDATES_PER_HOUR
|   MAX_CONNECTIONS_PER_HOUR
|   MAX_USER_CONNECTIONS
|   MAX_ROWS
|   MIN_ROWS
|   MONTH
|   NAMES
|   NCHAR
|   NUMERIC
|   NEVER
|   NO
|   OFFSET
|   ONLY
|   OPTIMIZE
|   OPEN
|   OPTION
|   PACK_KEYS
|   PARTIAL
|   PARTITIONS
|   POINT
|   POLYGON
|   PROCEDURE
|   PROXY
|   QUERY
|   PROFILES
|   ROLE
|   RANGE
|   READ
|   REAL
|   REORGANIZE
|   REDUNDANT
|   REPAIR
|   REPEATABLE
|   RELEASE
|   REVOKE
|   REPLICATION
|   ROW_FORMAT
|   ROLLBACK
|   RESTRICT
|   SESSION
|   SERIALIZABLE
|   SHARE
|   SIGNED
|   SMALLINT
|   SNAPSHOT
|   SPATIAL
|   START
|   STATUS
|   STORAGE
|	STREAM
|   STATS_AUTO_RECALC
|   STATS_PERSISTENT
|   STATS_SAMPLE_PAGES
|   SUBPARTITIONS
|   SUBPARTITION
|   SIMPLE
|   TEXT
|   THAN
|   TINYBLOB
|   TIME %prec LOWER_THAN_STRING
|   TINYINT
|   TINYTEXT
|   TRANSACTION
|   TRIGGER
|   UNCOMMITTED
|   UNSIGNED
|   UNUSED
|   UNLOCK
|   USER
|   VARBINARY
|   VARCHAR
|   VARIABLES
|   VIEW
|   WRITE
|   WARNINGS
|   WORK
|   X509
|   ZEROFILL
|   YEAR
|   TYPE
|   HEADER
|   MAX_FILE_SIZE
|   FORCE_QUOTE
|   QUARTER
|   UNKNOWN
|   ANY
|   SOME
|   TIMESTAMP %prec LOWER_THAN_STRING
|   DATE %prec LOWER_THAN_STRING
|   TABLES
|   EXTERNAL
|   URL
|   PASSWORD %prec LOWER_THAN_EQ
|   HASH
|   ENGINES
|   TRIGGERS
|   HISTORY
|   LOW_CARDINALITY
|   S3OPTION
|   EXTENSION
|   NODE
|   UUID
|   PARALLEL
|	PROCESSLIST
|   PUBLICATION
|   SUBSCRIPTIONS
|   PUBLICATIONS

func_not_keyword:
    DATE_ADD
|    DATE_SUB
|   NOW
|    ADDDATE
|   CURDATE
|   POSITION
|   SESSION_USER
|   SUBDATE
|   SYSTEM_USER
|   TRANSLATE

not_keyword:
    ADDDATE
|   BIT_AND
|   BIT_OR
|   BIT_XOR
|   CAST
|   COUNT
|   APPROX_COUNT_DISTINCT
|   APPROX_PERCENTILE
|   CURDATE
|   CURTIME
|   DATE_ADD
|   DATE_SUB
|   EXTRACT
|   GROUP_CONCAT
|   MAX
|   MID
|   MIN
|   NOW
|   POSITION
|   SESSION_USER
|   STD
|   STDDEV
|   STDDEV_POP
|   STDDEV_SAMP
|   SUBDATE
|   SUBSTR
|   SUBSTRING
|   SUM
|   SYSDATE
|   SYSTEM_USER
|   TRANSLATE
|   TRIM
|   VARIANCE
|   VAR_POP
|   VAR_SAMP
|   AVG
|	TIMESTAMPDIFF

//mo_keywords:
//    PROPERTIES
//  BSI
//  ZONEMAP

%%<|MERGE_RESOLUTION|>--- conflicted
+++ resolved
@@ -431,11 +431,7 @@
 %type <orderBy> order_list order_by_clause order_by_opt
 %type <limit> limit_opt limit_clause
 %type <str> insert_column
-<<<<<<< HEAD
-%type <identifierList> column_list column_list_opt partition_clause_opt partition_id_list insert_column_list accounts_opt accounts_list accounts_without_parenthesis_opt
-=======
-%type <identifierList> column_list column_list_opt partition_clause_opt partition_id_list insert_column_list
->>>>>>> bb54818a
+%type <identifierList> column_list column_list_opt partition_clause_opt partition_id_list insert_column_list accounts_list accounts_without_parenthesis_opt
 %type <joinCond> join_condition join_condition_opt on_expression_opt
 
 %type <functionName> func_name
@@ -2260,7 +2256,7 @@
     }
 
 alter_table_drop:
-    INDEX ident
+    INDEX ident 
     {
         $$ = &tree.AlterOptionDrop{
             Typ:  tree.AlterTableDropIndex,
@@ -2274,27 +2270,27 @@
             Name: tree.Identifier($2.Compare()),
         }
     }
-|   COLUMN ident
+|   COLUMN ident 
     {
         $$ = &tree.AlterOptionDrop{
             Typ:  tree.AlterTableDropColumn,
             Name: tree.Identifier($2.Compare()),
         }
     }
-|   FOREIGN KEY ident
+|   FOREIGN KEY ident 
     {
         $$ = &tree.AlterOptionDrop{
             Typ:  tree.AlterTableDropForeignKey,
             Name: tree.Identifier($3.Compare()),
         }
     }
-|   PRIMARY KEY
+|   PRIMARY KEY 
     {
         $$ = &tree.AlterOptionDrop{
             Typ:  tree.AlterTableDropPrimaryKey,
         }
     }
-
+    
 
 alter_account_stmt:
     ALTER ACCOUNT exists_opt account_name alter_account_auth_option account_status_option account_comment_opt
@@ -3165,15 +3161,6 @@
         $$ = ins
     }
 
-<<<<<<< HEAD
-accounts_opt:
-    {
-        $$ = nil
-    }
-|   ACCOUNTS '(' accounts_list ')'
-    {
-        $$ = $3
-    }
 accounts_without_parenthesis_opt:
     {
 	$$ = nil
@@ -3193,8 +3180,6 @@
         $$ = append($1, tree.Identifier($3))
     }
 
-=======
->>>>>>> bb54818a
 insert_data:
     VALUES values_list
     {
