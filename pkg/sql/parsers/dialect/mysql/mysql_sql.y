--- conflicted
+++ resolved
@@ -323,9 +323,8 @@
 //JSON function
 %token <str> JSON_EXTRACT
 
-// table function
-%token <str> UNNEST GENERATE_SERIES
-
+// JSON table function
+%token <str> UNNEST
 
 // Insert
 %token <str> ROW OUTFILE HEADER MAX_FILE_SIZE FORCE_QUOTE
@@ -3690,24 +3689,9 @@
                 Type: tree.FUNC_TYPE_TABLE,
             },
 	}
-<<<<<<< HEAD
-    }
-|   GENERATE_SERIES '(' expression_list ')'
-    {
-    	$$ = &tree.TableFunction{
-    	    Func: &tree.FuncExpr{
-    		Func: tree.FuncName2ResolvableFunctionReference(tree.SetUnresolvedName(strings.ToLower($1))),
-    		Exprs: $3,
-    		Type: tree.FUNC_TYPE_TABLE,
-    	    },
-    	}
-    }
-
-=======
-    }
-
-
->>>>>>> 5d42300f
+    }
+
+
 as_opt:
     {}
 |   AS {}
