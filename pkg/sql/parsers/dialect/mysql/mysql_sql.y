--- conflicted
+++ resolved
@@ -925,13 +925,10 @@
 |   kill_stmt
 |   backup_stmt
 |   snapshot_restore_stmt
-<<<<<<< HEAD
 |   restore_pitr_stmt
-=======
 |   pause_cdc_stmt
 |   resume_cdc_stmt
 |   restart_cdc_stmt
->>>>>>> e19fcee2
 
 
 backup_stmt:
