--- conflicted
+++ resolved
@@ -281,11 +281,7 @@
 %token <str> FORMAT VERBOSE CONNECTION
 
 // Load
-<<<<<<< HEAD
-%token <str> LOAD INFILE TERMINATED OPTIONALLY ENCLOSED ESCAPED STARTING LINES ROWS FROM_JSONLINE
-=======
-%token <str> LOAD INFILE TERMINATED OPTIONALLY ENCLOSED ESCAPED STARTING LINES ROWS IMPORT
->>>>>>> 20eeb7c9
+%token <str> LOAD INFILE TERMINATED OPTIONALLY ENCLOSED ESCAPED STARTING LINES ROWS IMPORT FROM_JSONLINE
 
 // Supported SHOW tokens
 %token <str> DATABASES TABLES EXTENDED FULL PROCESSLIST FIELDS COLUMNS OPEN ERRORS WARNINGS INDEXES SCHEMAS
