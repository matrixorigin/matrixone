// Copyright 2021 Matrix Origin
//
// Licensed under the Apache License, Version 2.0 (the "License");
// you may not use this file except in compliance with the License.
// You may obtain a copy of the License at
//
//      http://www.apache.org/licenses/LICENSE-2.0
//
// Unless required by applicable law or agreed to in writing, software
// distributed under the License is distributed on an "AS IS" BASIS,
// WITHOUT WARRANTIES OR CONDITIONS OF ANY KIND, either express or implied.
// See the License for the specific language governing permissions and
// limitations under the License.

%{
package mysql
    
import (
	"fmt"
    "strings"
    "go/constant"

    "github.com/matrixorigin/matrixone/pkg/sql/parsers/tree"
    "github.com/matrixorigin/matrixone/pkg/sql/parsers/util"
    "github.com/matrixorigin/matrixone/pkg/defines"
)
%}

%struct {
    id  int
    str string
    item interface{}
}

%union {
    statement tree.Statement
    statements []tree.Statement

    tableDef tree.TableDef
    tableDefs tree.TableDefs
    tableName *tree.TableName
    tableNames tree.TableNames
    columnTableDef *tree.ColumnTableDef
    tableOption tree.TableOption
    tableOptions []tree.TableOption
    tableExprs tree.TableExprs
    tableExpr tree.TableExpr
    rowFormatType tree.RowFormatType
    matchType tree.MatchType
    attributeReference *tree.AttributeReference
    loadParam *tree.ExternParam
    tailParam *tree.TailParameter

    from *tree.From
    where *tree.Where
    groupBy tree.GroupBy
    aliasedTableExpr *tree.AliasedTableExpr
    direction tree.Direction
    orderBy tree.OrderBy
    order *tree.Order
    limit *tree.Limit
    unionTypeRecord *tree.UnionTypeRecord
    parenTableExpr *tree.ParenTableExpr
    identifierList tree.IdentifierList
    joinCond tree.JoinCond

    columnType *tree.T
    unresolvedName *tree.UnresolvedName
    lengthScaleOpt tree.LengthScaleOpt
    tuple *tree.Tuple
    funcType tree.FuncType

    columnAttribute tree.ColumnAttribute
    columnAttributes []tree.ColumnAttribute
    attributeNull tree.AttributeNull
    expr tree.Expr
    exprs tree.Exprs
    rowsExprs []tree.Exprs
    comparisonOp tree.ComparisonOp
    referenceOptionType tree.ReferenceOptionType
    referenceOnRecord *tree.ReferenceOnRecord

    select *tree.Select
    selectStatement tree.SelectStatement
    selectExprs tree.SelectExprs
    selectExpr tree.SelectExpr

    insert *tree.Insert
    createOption tree.CreateOption
    createOptions []tree.CreateOption
    indexType tree.IndexType
    indexCategory tree.IndexCategory
    keyParts []*tree.KeyPart
    keyPart *tree.KeyPart
    indexOption *tree.IndexOption
    comparisionExpr *tree.ComparisonExpr

    userMiscOption tree.UserMiscOption
    userMiscOptions []tree.UserMiscOption
    updateExpr *tree.UpdateExpr
    updateExprs tree.UpdateExprs
    completionType tree.CompletionType
    varAssignmentExpr *tree.VarAssignmentExpr
    varAssignmentExprs []*tree.VarAssignmentExpr
    setRole *tree.SetRole
    setDefaultRole *tree.SetDefaultRole
    privilege *tree.Privilege
    privileges []*tree.Privilege
    objectType tree.ObjectType
    privilegeType tree.PrivilegeType
    privilegeLevel *tree.PrivilegeLevel
    unresolveNames []*tree.UnresolvedName

    partitionOption *tree.PartitionOption
    partitionBy *tree.PartitionBy
    partition *tree.Partition
    partitions []*tree.Partition
    values tree.Values
    numVal *tree.NumVal
    subPartition *tree.SubPartition
    subPartitions []*tree.SubPartition

    subquery *tree.Subquery
    funcExpr *tree.FuncExpr

    roles []*tree.Role
    role *tree.Role
    usernameRecord *tree.UsernameRecord
    authRecord *tree.AuthRecord
    user *tree.User
    users []*tree.User
    tlsOptions []tree.TlsOption
    tlsOption tree.TlsOption
    resourceOption tree.ResourceOption
    resourceOptions []tree.ResourceOption
    unresolvedObjectName *tree.UnresolvedObjectName
    lengthOpt int32
    unsignedOpt bool
    zeroFillOpt bool
    ifNotExists bool
    defaultOptional bool
    fullOpt bool
    boolVal bool
    int64Val int64
    strs []string

    duplicateKey tree.DuplicateKey
    fields *tree.Fields
    fieldsList []*tree.Fields
    lines *tree.Lines
    varExpr *tree.VarExpr
    varExprs []*tree.VarExpr
    loadColumn tree.LoadColumn
    loadColumns []tree.LoadColumn
    assignments []*tree.Assignment
    assignment *tree.Assignment
    properties []tree.Property
    property tree.Property
    exportParm *tree.ExportParam

    epxlainOptions []tree.OptionElem
    epxlainOption tree.OptionElem
    whenClause *tree.When
    whenClauseList []*tree.When
    withClause *tree.With
    cte *tree.CTE
    cteList []*tree.CTE

    accountAuthOption tree.AccountAuthOption
    accountIdentified tree.AccountIdentified
    accountStatus tree.AccountStatus
    accountComment tree.AccountComment
    accountCommentOrAttribute tree.AccountCommentOrAttribute
    userIdentified *tree.AccountIdentified
    accountRole *tree.Role
}

%token LEX_ERROR
%nonassoc EMPTY
%left <str> UNION EXCEPT INTERSECT MINUS
%token <str> SELECT STREAM INSERT UPDATE DELETE FROM WHERE GROUP HAVING ORDER BY LIMIT OFFSET FOR
%nonassoc LOWER_THAN_SET
%nonassoc <str> SET
%token <str> ALL DISTINCT DISTINCTROW AS EXISTS ASC DESC INTO DUPLICATE DEFAULT LOCK KEYS
%token <str> VALUES
%token <str> NEXT VALUE SHARE MODE
%token <str> SQL_NO_CACHE SQL_CACHE
%left <str> JOIN STRAIGHT_JOIN LEFT RIGHT INNER OUTER CROSS NATURAL USE FORCE
%left <str> ON USING
%left <str> SUBQUERY_AS_EXPR
%left <str> '(' ',' ')'
%nonassoc LOWER_THAN_STRING
%nonassoc <str> ID AT_ID AT_AT_ID STRING VALUE_ARG LIST_ARG COMMENT COMMENT_KEYWORD
%token <item> INTEGRAL HEX BIT_LITERAL FLOAT HEXNUM
%token <str> NULL TRUE FALSE
%nonassoc LOWER_THAN_CHARSET
%nonassoc <str> CHARSET
%right <str> UNIQUE KEY
%left <str> OR PIPE_CONCAT
%left <str> XOR
%left <str> AND
%right <str> NOT '!'
%left <str> BETWEEN CASE WHEN THEN ELSE END
%left <str> '=' '<' '>' LE GE NE NULL_SAFE_EQUAL IS LIKE REGEXP IN ASSIGNMENT
%left <str> '|'
%left <str> '&'
%left <str> SHIFT_LEFT SHIFT_RIGHT
%left <str> '+' '-'
%left <str> '*' '/' DIV '%' MOD
%left <str> '^'
%right <str> '~' UNARY
%left <str> COLLATE
%right <str> BINARY UNDERSCORE_BINARY
%right <str> INTERVAL
%nonassoc <str> '.'

// Transaction
%token <str> BEGIN START TRANSACTION COMMIT ROLLBACK WORK CONSISTENT SNAPSHOT
%token <str> CHAIN NO RELEASE PRIORITY QUICK

// Type
%token <str> BIT TINYINT SMALLINT MEDIUMINT INT INTEGER BIGINT INTNUM
%token <str> REAL DOUBLE FLOAT_TYPE DECIMAL NUMERIC DECIMAL_VALUE
%token <str> TIME TIMESTAMP DATETIME YEAR
%token <str> CHAR VARCHAR BOOL CHARACTER VARBINARY NCHAR
%token <str> TEXT TINYTEXT MEDIUMTEXT LONGTEXT
%token <str> BLOB TINYBLOB MEDIUMBLOB LONGBLOB JSON ENUM
%token <str> GEOMETRY POINT LINESTRING POLYGON GEOMETRYCOLLECTION MULTIPOINT MULTILINESTRING MULTIPOLYGON
%token <str> INT1 INT2 INT3 INT4 INT8

// Select option
%token <str> SQL_SMALL_RESULT SQL_BIG_RESULT SQL_BUFFER_RESULT
%token <str> LOW_PRIORITY HIGH_PRIORITY DELAYED

// Create Table
%token <str> CREATE ALTER DROP RENAME ANALYZE ADD
%token <str> SCHEMA TABLE INDEX VIEW TO IGNORE IF PRIMARY COLUMN CONSTRAINT SPATIAL FULLTEXT FOREIGN KEY_BLOCK_SIZE
%token <str> SHOW DESCRIBE EXPLAIN DATE ESCAPE REPAIR OPTIMIZE TRUNCATE
%token <str> MAXVALUE PARTITION REORGANIZE LESS THAN PROCEDURE TRIGGER
%token <str> STATUS VARIABLES ROLE PROXY AVG_ROW_LENGTH STORAGE DISK MEMORY
%token <str> CHECKSUM COMPRESSION DATA DIRECTORY DELAY_KEY_WRITE ENCRYPTION ENGINE
%token <str> MAX_ROWS MIN_ROWS PACK_KEYS ROW_FORMAT STATS_AUTO_RECALC STATS_PERSISTENT STATS_SAMPLE_PAGES
%token <str> DYNAMIC COMPRESSED REDUNDANT COMPACT FIXED COLUMN_FORMAT AUTO_RANDOM
%token <str> RESTRICT CASCADE ACTION PARTIAL SIMPLE CHECK ENFORCED
%token <str> RANGE LIST ALGORITHM LINEAR PARTITIONS SUBPARTITION SUBPARTITIONS
%token <str> TYPE ANY SOME EXTERNAL LOCALFILE URL S3OPTION
%token <str> PREPARE DEALLOCATE

// MO table option
%token <str> PROPERTIES

// Index
%token <str> PARSER VISIBLE INVISIBLE BTREE HASH RTREE BSI
%token <str> ZONEMAP LEADING BOTH TRAILING UNKNOWN

// Alter
%token <str> EXPIRE ACCOUNT UNLOCK DAY NEVER

// Time
%token <str> SECOND ASCII COALESCE COLLATION HOUR MICROSECOND MINUTE MONTH QUARTER REPEAT
%token <str> REVERSE ROW_COUNT WEEK

// Revoke
%token <str> REVOKE FUNCTION PRIVILEGES TABLESPACE EXECUTE SUPER GRANT OPTION REFERENCES REPLICATION
%token <str> SLAVE CLIENT USAGE RELOAD FILE TEMPORARY ROUTINE EVENT SHUTDOWN

// Type Modifiers
%token <str> NULLX AUTO_INCREMENT APPROXNUM SIGNED UNSIGNED ZEROFILL

// Account
%token <str> ADMIN_NAME RANDOM SUSPEND ATTRIBUTE HISTORY REUSE CURRENT OPTIONAL FAILED_LOGIN_ATTEMPTS PASSWORD_LOCK_TIME UNBOUNDED SECONDARY

// User
%token <str> USER IDENTIFIED CIPHER ISSUER X509 SUBJECT SAN REQUIRE SSL NONE PASSWORD
%token <str> MAX_QUERIES_PER_HOUR MAX_UPDATES_PER_HOUR MAX_CONNECTIONS_PER_HOUR MAX_USER_CONNECTIONS

// Explain
%token <str> FORMAT VERBOSE CONNECTION

// Load
%token <str> LOAD INFILE TERMINATED OPTIONALLY ENCLOSED ESCAPED STARTING LINES

// Supported SHOW tokens
%token <str> DATABASES TABLES EXTENDED FULL PROCESSLIST FIELDS COLUMNS OPEN ERRORS WARNINGS INDEXES SCHEMAS

// SET tokens
%token <str> NAMES GLOBAL SESSION ISOLATION LEVEL READ WRITE ONLY REPEATABLE COMMITTED UNCOMMITTED SERIALIZABLE
%token <str> LOCAL

// Functions
%token <str> CURRENT_TIMESTAMP DATABASE
%token <str> CURRENT_TIME LOCALTIME LOCALTIMESTAMP
%token <str> UTC_DATE UTC_TIME UTC_TIMESTAMP
%token <str> REPLACE CONVERT
%token <str> SEPARATOR
%token <str> CURRENT_DATE CURRENT_USER CURRENT_ROLE

// Time unit
%token <str> SECOND_MICROSECOND MINUTE_MICROSECOND MINUTE_SECOND HOUR_MICROSECOND
%token <str> HOUR_SECOND HOUR_MINUTE DAY_MICROSECOND DAY_SECOND DAY_MINUTE DAY_HOUR YEAR_MONTH
%token <str> SQL_TSI_HOUR SQL_TSI_DAY SQL_TSI_WEEK SQL_TSI_MONTH SQL_TSI_QUARTER SQL_TSI_YEAR
%token <str> SQL_TSI_SECOND SQL_TSI_MINUTE

// With
%token <str> RECURSIVE CONFIG

// Match
%token <str> MATCH AGAINST BOOLEAN LANGUAGE WITH QUERY EXPANSION

// Built-in function
%token <str> ADDDATE BIT_AND BIT_OR BIT_XOR CAST COUNT APPROX_COUNT_DISTINCT
%token <str> APPROX_PERCENTILE CURDATE CURTIME DATE_ADD DATE_SUB EXTRACT
%token <str> GROUP_CONCAT MAX MID MIN NOW POSITION SESSION_USER STD STDDEV
%token <str> STDDEV_POP STDDEV_SAMP SUBDATE SUBSTR SUBSTRING SUM SYSDATE
%token <str> SYSTEM_USER TRANSLATE TRIM VARIANCE VAR_POP VAR_SAMP AVG

//JSON function
%token <str> JSON_EXTRACT

// Insert
%token <str> ROW OUTFILE HEADER MAX_FILE_SIZE FORCE_QUOTE

%token <str> UNUSED

%type <statement> stmt
%type <statements> stmt_list
%type <statement> create_stmt insert_stmt delete_stmt drop_stmt alter_stmt
%type <statement> delete_without_using_stmt delete_with_using_stmt
%type <statement> drop_ddl_stmt drop_database_stmt drop_table_stmt drop_index_stmt drop_prepare_stmt drop_view_stmt
%type <statement> drop_account_stmt drop_role_stmt drop_user_stmt
%type <statement> create_account_stmt create_user_stmt create_role_stmt
%type <statement> create_ddl_stmt create_table_stmt create_database_stmt create_index_stmt create_view_stmt
%type <statement> show_stmt show_create_stmt show_columns_stmt show_databases_stmt show_target_filter_stmt
%type <statement> show_tables_stmt show_process_stmt show_errors_stmt show_warnings_stmt
%type <statement> show_variables_stmt show_status_stmt show_index_stmt
%type <statement> alter_account_stmt alter_user_stmt update_stmt use_stmt update_no_with_stmt
%type <statement> transaction_stmt begin_stmt commit_stmt rollback_stmt
%type <statement> explain_stmt explainable_stmt
%type <statement> set_stmt set_variable_stmt set_password_stmt set_role_stmt set_default_role_stmt
%type <statement> revoke_stmt grant_stmt
%type <statement> load_data_stmt
%type <statement> analyze_stmt
%type <statement> prepare_stmt prepareable_stmt deallocate_stmt execute_stmt
%type <exportParm> export_data_param_opt
%type <loadParam> load_param_opt load_param_opt_2
%type <tailParam> tail_param_opt

%type <select> select_stmt select_no_parens
%type <selectStatement> simple_select select_with_parens simple_select_clause
%type <selectExprs> select_expression_list
%type <selectExpr> select_expression
%type <tableExprs> table_references table_name_wild_list
%type <tableExpr> table_reference table_factor join_table into_table_name escaped_table_reference
%type <direction> asc_desc_opt
%type <order> order
%type <orderBy> order_list order_by_clause order_by_opt
%type <limit> limit_opt limit_clause
%type <str> insert_column
%type <identifierList> column_list column_list_opt partition_clause_opt partition_id_list insert_column_list
%type <joinCond> join_condition join_condition_opt on_expression_opt

%type <tableDefs> table_elem_list_opt table_elem_list
%type <tableDef> table_elem constaint_def constraint_elem
%type <tableName> table_name table_name_opt_wild
%type <tableNames> table_name_list
%type <columnTableDef> column_def
%type <columnType> mo_cast_type mysql_cast_type
%type <columnType> column_type char_type spatial_type time_type numeric_type decimal_type int_type
%type <str> integer_opt
%type <columnAttribute> column_attribute_elem keys
%type <columnAttributes> column_attribute_list column_attribute_list_opt
%type <tableOptions> table_option_list_opt table_option_list
%type <str> charset_name storage_opt collate_name column_format storage_media
%type <rowFormatType> row_format_options
%type <int64Val> field_length_opt max_file_size_opt
%type <matchType> match match_opt
%type <referenceOptionType> ref_opt on_delete on_update
%type <referenceOnRecord> on_delete_update_opt on_delete_update
%type <attributeReference> references_def

%type <tableOption> table_option
%type <from> from_clause from_opt
%type <where> where_expression_opt having_opt
%type <groupBy> group_by_opt
%type <aliasedTableExpr> aliased_table_name
%type <unionTypeRecord> union_op
%type <parenTableExpr> derived_table
%type <str> inner_join straight_join outer_join natural_join
%type <funcType> func_type_opt
%type <funcExpr> function_call_generic
%type <funcExpr> function_call_keyword
%type <funcExpr> function_call_nonkeyword
%type <funcExpr> function_call_aggregate
%type <funcExpr> function_call_json

%type <unresolvedName> column_name column_name_unresolved
%type <strs> enum_values force_quote_opt force_quote_list s3param s3params
%type <str> sql_id charset_keyword db_name
%type <str> not_keyword func_not_keyword
%type <str> reserved_keyword non_reserved_keyword
%type <str> equal_opt reserved_sql_id reserved_table_id
%type <str> as_name_opt as_opt_id table_id id_or_var name_string ident
%type <str> database_id table_alias explain_sym prepare_sym deallocate_sym stmt_name
%type <unresolvedObjectName> unresolved_object_name table_column_name
%type <unresolvedObjectName> table_name_unresolved
%type <comparisionExpr> like_opt
%type <fullOpt> full_opt
%type <str> database_name_opt auth_string constraint_keyword_opt constraint_keyword
%type <userMiscOption> pwd_or_lck
%type <userMiscOptions> pwd_or_lck_opt pwd_or_lck_list

%type <expr> literal true_or_false
%type <expr> predicate
%type <expr> bit_expr interval_expr
%type <expr> simple_expr else_opt
%type <expr> expression like_escape_opt boolean_primary col_tuple expression_opt
%type <exprs> expression_list_opt
%type <exprs> expression_list row_value
%type <expr> datetime_precision_opt datetime_precision
%type <tuple> tuple_expression
%type <comparisonOp> comparison_operator and_or_some
%type <createOption> create_option
%type <createOptions> create_option_list_opt create_option_list
%type <ifNotExists> not_exists_opt
%type <defaultOptional> default_opt
%type <str> database_or_schema
%type <indexType> using_opt
%type <indexCategory> index_prefix
%type <keyParts> index_column_list index_column_list_opt
%type <keyPart> index_column
%type <indexOption> index_option_list index_option
%type <roles> role_spec_list
%type <role> role_spec
%type <str> role_name
%type <usernameRecord> user_name
%type <user> user_spec drop_user_spec
%type <users> user_spec_list drop_user_spec_list
//%type <tlsOptions> require_clause_opt require_clause require_list
//%type <tlsOption> require_elem
//%type <resourceOptions> conn_option_list conn_options
//%type <resourceOption> conn_option
%type <updateExpr> update_value
%type <updateExprs> update_list
%type <completionType> completion_type
%type <str> password_opt
%type <boolVal> grant_option_opt enforce enforce_opt

%type <varAssignmentExpr> var_assignment
%type <varAssignmentExprs> var_assignment_list
%type <str> var_name equal_or_assignment
%type <expr> set_expr
%type <setRole> set_role_opt
%type <setDefaultRole> set_default_role_opt
%type <privilege> priv_elem
%type <privileges> priv_list
%type <objectType> object_type
%type <privilegeType> priv_type
%type <privilegeLevel> priv_level
%type <unresolveNames> column_name_list
%type <partitionOption> partition_by_opt
%type <partitionBy> partition_method sub_partition_method sub_partition_opt
%type <str> fields_or_columns
%type <int64Val> algorithm_opt partition_num_opt sub_partition_num_opt
%type <boolVal> linear_opt
%type <partition> partition
%type <partitions> partition_list_opt partition_list
%type <values> values_opt
%type <tableOptions> partition_option_list
%type <subPartition> sub_partition
%type <subPartitions> sub_partition_list sub_partition_list_opt
%type <subquery> subquery

%type <lengthOpt> length_opt length_option_opt length timestamp_option_opt
%type <lengthScaleOpt> float_length_opt decimal_length_opt
%type <unsignedOpt> unsigned_opt header_opt
%type <zeroFillOpt> zero_fill_opt
%type <boolVal> global_scope exists_opt distinct_opt temporary_opt
%type <item> pwd_expire clear_pwd_opt
%type <str> name_confict distinct_keyword
%type <insert> insert_data
%type <rowsExprs> values_list
%type <str> name_datetime_precision braces_opt name_braces
%type <str> std_dev_pop
%type <expr> expr_or_default
%type <exprs> data_values data_opt row_value

%type <boolVal> local_opt
%type <duplicateKey> duplicate_opt
%type <fields> load_fields field_item export_fields
%type <fieldsList> field_item_list
%type <str> field_terminator starting_opt lines_terminated_opt
%type <lines> load_lines export_lines_opt
%type <int64Val> ignore_lines
%type <varExpr> user_variable variable system_variable
%type <varExprs> variable_list
%type <loadColumn> columns_or_variable
%type <loadColumns> columns_or_variable_list columns_or_variable_list_opt
%type <unresolvedName> normal_ident
%type <updateExpr> load_set_item
%type <updateExprs> load_set_list load_set_spec_opt
%type <strs> index_name_and_type_opt
%type <str> index_name index_type key_or_index_opt key_or_index
// type <str> mo_keywords
%type <properties> properties_list
%type <property> property_elem
%type <assignments> set_value_list
%type <assignment> set_value
%type <str> row_opt substr_option
%type <str> time_unit time_stamp_unit
%type <whenClause> when_clause
%type <whenClauseList> when_clause_list
%type <withClause> with_clause
%type <cte> common_table_expr
%type <cteList> cte_list

%type <epxlainOptions> utility_option_list
%type <epxlainOption> utility_option_elem
%type <str> utility_option_name utility_option_arg
%type <str> explain_option_key select_option_opt
%type <str> explain_foramt_value view_recursive_opt trim_direction
%type <str> priority_opt priority quick_opt ignore_opt wild_opt

%type <str> account_name account_admin_name account_role_name
%type <accountAuthOption> account_auth_option
%type <accountIdentified> account_identified
%type <accountStatus> account_status_option
%type <accountComment> account_comment_opt
%type <accountCommentOrAttribute> user_comment_or_attribute_opt
%type <userIdentified> user_identified_opt
%type <accountRole> default_role_opt

%start start_command

%%

start_command:
    stmt_list

stmt_list:
    stmt
    {
        if $1 != nil {
            yylex.(*Lexer).AppendStmt($1)
        }
    }
|   stmt_list ';' stmt
    {
        if $3 != nil {
            yylex.(*Lexer).AppendStmt($3)
        }
    }

stmt:
    create_stmt
|   insert_stmt
|   delete_stmt
|   drop_stmt
|   explain_stmt
|   prepare_stmt
|   deallocate_stmt
|   execute_stmt
|   show_stmt
|   alter_stmt
|   analyze_stmt
|   update_stmt
|   use_stmt
|   transaction_stmt
|   set_stmt
|   revoke_stmt
|   grant_stmt
|   load_data_stmt
|   select_stmt
    {
        $$ = $1
    }
|   /* EMPTY */
    {
        $$ = tree.Statement(nil)
    }

load_data_stmt:
    LOAD DATA local_opt load_param_opt duplicate_opt INTO TABLE table_name tail_param_opt
    {
        $$ = &tree.Load{
            Local: $3,
            Param: $4,
            DuplicateHandling: $5,
            Table: $8,
        }
        $$.(*tree.Load).Param.Tail = $9
    }

load_set_spec_opt:
    {
        $$ = nil
    }
|   SET load_set_list
    {
        $$ = $2
    }

load_set_list:
    load_set_item
    {
        $$ = tree.UpdateExprs{$1}
    }
|   load_set_list ',' load_set_item
    {
        $$ = append($1, $3)
    }

load_set_item:
    normal_ident '=' DEFAULT
    {
        $$ = &tree.UpdateExpr{
            Names: []*tree.UnresolvedName{$1},
            Expr: &tree.DefaultVal{},
        }
    }
|   normal_ident '=' expression
    {
        $$ = &tree.UpdateExpr{
            Names: []*tree.UnresolvedName{$1},
            Expr: $3,
        }
    }

normal_ident:
    ident
    {
        $$ = tree.SetUnresolvedName($1)
    }
|   ident '.' ident
    {
        $$ = tree.SetUnresolvedName($1, $3)
    }
|   ident '.' ident '.' ident
    {
        $$ = tree.SetUnresolvedName($1, $3, $5)
    }

columns_or_variable_list_opt:
    {
        $$ = nil
    }
|   '(' ')'
    {
        $$ = nil
    }
|   '(' columns_or_variable_list ')'
    {
        $$ = $2
    }

columns_or_variable_list:
    columns_or_variable
    {
        switch $1.(type) {
        case *tree.UnresolvedName:
            $$ = []tree.LoadColumn{$1.(*tree.UnresolvedName)}
        case *tree.VarExpr:
            $$ = []tree.LoadColumn{$1.(*tree.VarExpr)}
        }
    }
|   columns_or_variable_list ',' columns_or_variable
    {
        switch $3.(type) {
        case *tree.UnresolvedName:
            $$ = append($1, $3.(*tree.UnresolvedName))
        case *tree.VarExpr:
            $$ = append($1, $3.(*tree.VarExpr))
        }
    }

columns_or_variable:
    column_name_unresolved
    {
        $$ = $1
    }
|   user_variable
    {
        $$ = $1
    }

variable_list:
    variable
    {
        $$ = []*tree.VarExpr{$1}
    }
|   variable_list ',' variable
    {
        $$ = append($1, $3)
    }

variable:
    system_variable
    {
        $$ = $1
    }
|   user_variable
    {
        $$ = $1
    }

system_variable:
    AT_AT_ID
    {
        vs := strings.Split($1, ".")
        var isGlobal bool
        if strings.ToLower(vs[0]) == "global" {
            isGlobal = true
        }
        var r string
        if len(vs) == 2 {
           r = vs[1]
        } else if len(vs) == 1 {
           r = vs[0]
        } else {
        	yylex.Error("variable syntax error")
            return 1
        }
        $$ = &tree.VarExpr{
            Name: r,
            System: true,
            Global: isGlobal,
        }
    }

user_variable:
    AT_ID
    {
//        vs := strings.Split($1, ".")
//        var r string
//        if len(vs) == 2 {
//           r = vs[1]
//        } else if len(vs) == 1 {
//           r = vs[0]
//        } else {
//        	yylex.Error("variable syntax error")
//            return 1
//        }
        $$ = &tree.VarExpr{
            Name: $1,
            System: false,
            Global: false,
        }
    }

ignore_lines:
    {
        $$ = 0
    }
|   IGNORE INTEGRAL LINES
    {
        $$ = $2.(int64)
    }

load_lines:
    {
        $$ = nil
    }
|   LINES starting_opt lines_terminated_opt
    {
        $$ = &tree.Lines{
            StartingBy: $2,
            TerminatedBy: $3,
        }
    }

starting_opt:
    {
        $$ = ""
    }
|   STARTING BY STRING
    {
        $$ = $3
    }

lines_terminated_opt:
    {
        $$ = "\n"
    }
|   TERMINATED BY STRING
    {
        $$ = $3
    }

load_fields:
    {
        $$ = nil
    }
|   fields_or_columns field_item_list
    {
        res := &tree.Fields{
            Terminated: "\t",
			EscapedBy:    0,
        }
        for _, f := range $2 {
            if f.Terminated != "" {
                res.Terminated = f.Terminated
            } 
            if f.Optionally {
                res.Optionally = f.Optionally
            }
            if f.EnclosedBy != 0 {
                res.EnclosedBy = f.EnclosedBy
            }
            if f.EscapedBy != 0 {
                res.EscapedBy = f.EscapedBy
            }
        }
        $$ = res
    }

field_item_list:
    field_item
    {
        $$ = []*tree.Fields{$1}
    }
|   field_item_list field_item
    {
        $$ = append($1, $2)
    }

field_item:
    TERMINATED BY field_terminator
    {
        $$ = &tree.Fields{
            Terminated: $3,
        }
    }
|   OPTIONALLY ENCLOSED BY field_terminator
    {
        str := $4
        if str != "\\" && len(str) > 1 {
            yylex.Error("error field terminator")
            return 1
        }
        var b byte
        if len(str) != 0 {
        	b = byte(str[0])
        } else {
        	b = 0
        }
        $$ = &tree.Fields{
            Optionally: true,
            EnclosedBy: b,
        }
    }
|   ENCLOSED BY field_terminator
    {
        str := $3
        if str != "\\" && len(str) > 1 {
            yylex.Error("error field terminator")
            return 1
        }
        var b byte
        if len(str) != 0 {
           b = byte(str[0])
        } else {
           b = 0
        }
        $$ = &tree.Fields{
            EnclosedBy: b,
        }
    }
|   ESCAPED BY field_terminator
    {
        str := $3
        if str != "\\" && len(str) > 1 {
            yylex.Error("error field terminator")
            return 1
        }
        var b byte
        if len(str) != 0 {
           b = byte(str[0])
        } else {
           b = 0
        }
        $$ = &tree.Fields{
            EscapedBy: b,
        }
    }

field_terminator:
    STRING
// |   HEXNUM
// |   BIT_LITERAL

duplicate_opt:
    {
        $$ = &tree.DuplicateKeyError{}
    }
|   IGNORE
    {
        $$ = &tree.DuplicateKeyIgnore{}
    }
|   REPLACE
    {
        $$ = &tree.DuplicateKeyReplace{}
    }

local_opt:
    {
        $$ = false
    }
|   LOCAL
    {
        $$ = true
    }

grant_stmt:
    GRANT priv_list ON object_type priv_level TO role_spec_list grant_option_opt
    {
        $$ = &tree.Grant{
            Typ: tree.GrantTypePrivilege,
            GrantPrivilege: tree.GrantPrivilege{
                Privileges: $2,
	    	ObjType: $4,
	    	Level: $5,
	    	Roles: $7,
	    	GrantOption: $8,
            },
        }
    }
|   GRANT role_spec_list TO drop_user_spec_list grant_option_opt
    {
        $$ = &tree.Grant{
                 Typ: tree.GrantTypeRole,
                 GrantRole:tree.GrantRole{
		       Roles: $2,
		       Users: $4,
		       GrantOption: $5,
		   },
             }
    }
|   GRANT PROXY ON user_spec TO user_spec_list grant_option_opt
    {
        $$ =  &tree.Grant{
	      Typ: tree.GrantTypeProxy,
	      GrantProxy:tree.GrantProxy{
		     ProxyUser: $4,
		     Users: $6,
		     GrantOption: $7,
		 },
	  }

    }

grant_option_opt:
    {
        $$ = false
    }
|   WITH GRANT OPTION
    {
        $$ = true
    }
// |	WITH MAX_QUERIES_PER_HOUR INTEGRAL
// |	WITH MAX_UPDATES_PER_HOUR INTEGRAL
// |	WITH MAX_CONNECTIONS_PER_HOUR INTEGRAL
// |	WITH MAX_USER_CONNECTIONS INTEGRAL

revoke_stmt:
    REVOKE exists_opt  priv_list ON object_type priv_level FROM user_spec_list
    {
        $$ = &tree.Revoke{
            Typ: tree.RevokeTypePrivilege,
            RevokePrivilege: tree.RevokePrivilege{
		    IfExists: $2,
		    Privileges: $3,
		    ObjType: $5,
		    Level: $6,
		    Users: $8,
            },
        }
    }
|   REVOKE exists_opt role_spec_list FROM user_spec_list
    {
        $$ = &tree.Revoke{
            Typ: tree.RevokeTypeRole,
            RevokeRole: tree.RevokeRole{
		IfExists: $2,
		Roles: $3,
                Users: $5,
            },
        }
    }

priv_level:
    '*'
    {
        $$ = &tree.PrivilegeLevel{
            Level: tree.PRIVILEGE_LEVEL_TYPE_STAR,
        }
    }
|   '*' '.' '*'
    {
        $$ = &tree.PrivilegeLevel{
            Level: tree.PRIVILEGE_LEVEL_TYPE_STAR_STAR,
        }
    }
|   ID '.' '*'
    {
        $$ = &tree.PrivilegeLevel{
            Level: tree.PRIVILEGE_LEVEL_TYPE_DATABASE_STAR,
            DbName: $1,
        }
    }
|   ID '.' ID
    {
        $$ = &tree.PrivilegeLevel{
            Level: tree.PRIVILEGE_LEVEL_TYPE_DATABASE_TABLE,
            DbName: $1,
            TabName: $3,
        }
    }
|   ID
    {
        $$ = &tree.PrivilegeLevel{
            Level: tree.PRIVILEGE_LEVEL_TYPE_TABLE,
            TabName: $1,
        }
    }

object_type:
    {
        $$ = tree.OBJECT_TYPE_NONE
    }
|   TABLE
    {
        $$ = tree.OBJECT_TYPE_TABLE
    }
|   DATABASE
    {
        $$ = tree.OBJECT_TYPE_DATABASE
    }
|   FUNCTION
    {
        $$ = tree.OBJECT_TYPE_FUNCTION
    }
|   PROCEDURE
    {
        $$ = tree.OBJECT_TYPE_PROCEDURE
    }
|   VIEW
    {
        $$ = tree.OBJECT_TYPE_VIEW
    }

priv_list:
    priv_elem
    {
        $$ = []*tree.Privilege{$1}
    }
|   priv_list ',' priv_elem
    {
        $$ = append($1, $3)
    }

priv_elem:
    priv_type
    {
        $$ = &tree.Privilege{
            Type: $1,
            ColumnList: nil,
        }
    }
|   priv_type '(' column_name_list ')'
    {
        $$ = &tree.Privilege{
            Type: $1,
            ColumnList: $3,
        }
    }

column_name_list:
    column_name
    {
        $$ = []*tree.UnresolvedName{$1}
    }
|   column_name_list ',' column_name
    {
        $$ = append($1, $3)
    }

priv_type:
    ALL
	{
		$$ = tree.PRIVILEGE_TYPE_STATIC_ALL
	}
|	ALL PRIVILEGES
	{
	    $$ = tree.PRIVILEGE_TYPE_STATIC_ALL
	}
|	ALTER
	{
		$$ = tree.PRIVILEGE_TYPE_STATIC_ALTER
	}
|	CREATE
	{
		$$ = tree.PRIVILEGE_TYPE_STATIC_CREATE
	}
|	CREATE USER
	{
		$$ = tree.PRIVILEGE_TYPE_STATIC_CREATE_USER
	}
|	CREATE TABLESPACE
	{
		$$ = tree.PRIVILEGE_TYPE_STATIC_CREATE_TABLESPACE
	}
|	TRIGGER
	{
		$$ = tree.PRIVILEGE_TYPE_STATIC_TRIGGER
	}
|	DELETE
	{
		$$ = tree.PRIVILEGE_TYPE_STATIC_DELETE
	}
|	DROP
	{
		$$ = tree.PRIVILEGE_TYPE_STATIC_DROP
	}
|	EXECUTE
	{
		$$ = tree.PRIVILEGE_TYPE_STATIC_EXECUTE
	}
|	INDEX
	{
		$$ = tree.PRIVILEGE_TYPE_STATIC_INDEX
	}
|	INSERT
	{
		$$ = tree.PRIVILEGE_TYPE_STATIC_INSERT
	}
|	SELECT
	{
		$$ = tree.PRIVILEGE_TYPE_STATIC_SELECT
	}
|	SUPER
	{
		$$ = tree.PRIVILEGE_TYPE_STATIC_SUPER
	}
|	SHOW DATABASES
	{
		$$ = tree.PRIVILEGE_TYPE_STATIC_SHOW_DATABASES
	}
|	UPDATE
	{
		$$ = tree.PRIVILEGE_TYPE_STATIC_UPDATE
	}
|	GRANT OPTION
	{
		$$ = tree.PRIVILEGE_TYPE_STATIC_GRANT_OPTION
	}
|	REFERENCES
	{
		$$ = tree.PRIVILEGE_TYPE_STATIC_REFERENCES
	}
|	REPLICATION SLAVE
	{
		$$ = tree.PRIVILEGE_TYPE_STATIC_REPLICATION_SLAVE
	}
|	REPLICATION CLIENT
	{
		$$ = tree.PRIVILEGE_TYPE_STATIC_REPLICATION_CLIENT
	}
|	USAGE
	{
		$$ = tree.PRIVILEGE_TYPE_STATIC_USAGE
	}
|	RELOAD
	{
		$$ = tree.PRIVILEGE_TYPE_STATIC_RELOAD
	}
|	FILE
	{
		$$ = tree.PRIVILEGE_TYPE_STATIC_FILE
	}
|	CREATE TEMPORARY TABLES
	{
		$$ = tree.PRIVILEGE_TYPE_STATIC_CREATE_TEMPORARY_TABLES
	}
|	LOCK TABLES
	{
		$$ = tree.PRIVILEGE_TYPE_STATIC_LOCK_TABLES
	}
|	CREATE VIEW
	{
		$$ = tree.PRIVILEGE_TYPE_STATIC_CREATE_VIEW
	}
|	SHOW VIEW
	{
		$$ = tree.PRIVILEGE_TYPE_STATIC_SHOW_VIEW
	}
|	CREATE ROLE
	{
		$$ = tree.PRIVILEGE_TYPE_STATIC_CREATE_ROLE
	}
|	DROP ROLE
	{
		$$ = tree.PRIVILEGE_TYPE_STATIC_DROP_ROLE
	}
|   CREATE ROUTINE
	{
		$$ = tree.PRIVILEGE_TYPE_STATIC_CREATE_ROUTINE
	}
|	ALTER ROUTINE
	{
		$$ = tree.PRIVILEGE_TYPE_STATIC_ALTER_ROUTINE
	}
|	EVENT
	{
		$$ = tree.PRIVILEGE_TYPE_STATIC_EVENT
	}
|	SHUTDOWN
	{
		$$ = tree.PRIVILEGE_TYPE_STATIC_SHUTDOWN
	}

set_stmt:
    set_variable_stmt
|   set_password_stmt
|   set_role_stmt
|   set_default_role_stmt

set_role_stmt:
    SET ROLE set_role_opt
    {
        $$ = $3
    }

set_default_role_stmt:
    SET DEFAULT ROLE set_default_role_opt TO user_spec_list
    {
        dr := $4
        dr.Users = $6
        $$ = dr
    }

set_role_opt:
    ALL EXCEPT role_spec_list
    {
        $$ = &tree.SetRole{Type: tree.SET_ROLE_TYPE_ALL_EXCEPT, Roles: $3}
    }
|   DEFAULT
    {
        $$ = &tree.SetRole{Type: tree.SET_ROLE_TYPE_DEFAULT, Roles: nil}
    }
|   NONE
    {
        $$ = &tree.SetRole{Type: tree.SET_ROLE_TYPE_NONE, Roles: nil}
    }
|   ALL
    {
        $$ = &tree.SetRole{Type: tree.SET_ROLE_TYPE_ALL, Roles: nil}
    }
|   role_spec_list
    {
        $$ = &tree.SetRole{Type: tree.SET_ROLE_TYPE_NORMAL, Roles: $1}
    }

set_default_role_opt:
    NONE
    {
        $$ = &tree.SetDefaultRole{Type: tree.SET_DEFAULT_ROLE_TYPE_NONE, Roles: nil}
    }
|   ALL
    {
        $$ = &tree.SetDefaultRole{Type: tree.SET_DEFAULT_ROLE_TYPE_ALL, Roles: nil}
    }
|   role_spec_list
    {
        $$ = &tree.SetDefaultRole{Type: tree.SET_DEFAULT_ROLE_TYPE_NORMAL, Roles: $1}
    }

set_variable_stmt:
    SET var_assignment_list
    {
        $$ = &tree.SetVar{Assignments: $2}
    }

set_password_stmt:
    SET PASSWORD '=' password_opt
    {
        $$ = &tree.SetPassword{Password: $4}
    }
|   SET PASSWORD FOR user_spec '=' password_opt
    {
        $$ = &tree.SetPassword{User: $4, Password: $6}
    }

password_opt:
    STRING
|   PASSWORD '(' auth_string ')'
    {
        $$ = $3
    }

var_assignment_list:
    var_assignment
    {
        $$ = []*tree.VarAssignmentExpr{$1}
    }
|   var_assignment_list ',' var_assignment
    {
        $$ = append($1, $3)
    }

var_assignment:
    var_name equal_or_assignment set_expr
    {
        $$ = &tree.VarAssignmentExpr{
            System: true,
            Name: $1,
            Value: $3,
        }
    }
|   GLOBAL var_name equal_or_assignment set_expr
    {
        $$ = &tree.VarAssignmentExpr{
            System: true,
            Global: true,
            Name: $2,
            Value: $4,
        }
    }
|   SESSION var_name equal_or_assignment set_expr
    {
        $$ = &tree.VarAssignmentExpr{
            System: true,
            Name: $2,
            Value: $4,
        }
    }
|   LOCAL var_name equal_or_assignment set_expr
    {
        $$ = &tree.VarAssignmentExpr{
            System: true,
            Name: $2,
            Value: $4,
        }
    }
|   AT_ID equal_or_assignment set_expr
    {
    	vs := strings.Split($1, ".")
        var isGlobal bool
        if strings.ToLower(vs[0]) == "global" {
            isGlobal = true
        }
        var r string
        if len(vs) == 2 {
        	r = vs[1]
        } else if len(vs) == 1{
        	r = vs[0]
        } else {
        	yylex.Error("variable syntax error")
            return 1
        }
        $$ = &tree.VarAssignmentExpr{
            System: false,
            Global: isGlobal,
            Name: r,
            Value: $3,
        }
    }
|   AT_AT_ID equal_or_assignment set_expr
    {
    	vs := strings.Split($1, ".")
        var isGlobal bool
        if strings.ToLower(vs[0]) == "global" {
            isGlobal = true
        }
        var r string
        if len(vs) == 2 {
        	r = vs[1]
        } else if len(vs) == 1{
        	r = vs[0]
        } else {
        	yylex.Error("variable syntax error")
            return 1
        }
        $$ = &tree.VarAssignmentExpr{
            System: true,
            Global: isGlobal,
            Name: r,
            Value: $3,
        }
    }
|   NAMES charset_name
    {
        $$ = &tree.VarAssignmentExpr{
            Name: $1,
            Value: tree.NewNumValWithType(constant.MakeString($2), $2, false, tree.P_char),
        }
    }
|   NAMES charset_name COLLATE DEFAULT
    {
        $$ = &tree.VarAssignmentExpr{
            Name: $1,
            Value: tree.NewNumValWithType(constant.MakeString($2), $2, false, tree.P_char),
        }
    }
|   NAMES charset_name COLLATE name_string
    {
        $$ = &tree.VarAssignmentExpr{
            Name: $1,
            Value: tree.NewNumValWithType(constant.MakeString($2), $2, false, tree.P_char),
            Reserved: tree.NewNumValWithType(constant.MakeString($4), $4, false, tree.P_char),
        }
    }
|   NAMES DEFAULT
    {
        $$ = &tree.VarAssignmentExpr{
            Name: $1,
            Value: &tree.DefaultVal{},
        }
    }
|   charset_keyword charset_name
    {
        $$ = &tree.VarAssignmentExpr{
            Name: $1,
            Value: tree.NewNumValWithType(constant.MakeString($2), $2, false, tree.P_char),
        }
    }
|   charset_keyword DEFAULT
    {
        $$ = &tree.VarAssignmentExpr{
            Name: $1,
            Value: &tree.DefaultVal{},
        }
    }

set_expr:
    ON
    {
        $$ = tree.NewNumValWithType(constant.MakeString($1), $1, false, tree.P_char)
    }
|   BINARY
    {
        $$ = tree.NewNumValWithType(constant.MakeString($1), $1, false, tree.P_char)
    }
|   expr_or_default
    {
        $$ = $1
    }

equal_or_assignment:
    '=' 
    {
        $$ = string($1)
    }
|   ASSIGNMENT
    {
        $$ = $1
    }

var_name:
    ident
|   ident '.' ident
    {
        $$ = $1 + "." + $3
    }

transaction_stmt:
    begin_stmt
|   commit_stmt
|   rollback_stmt

rollback_stmt:
    ROLLBACK completion_type
    {
        $$ = &tree.RollbackTransaction{Type: $2}
    }

commit_stmt:
    COMMIT completion_type
    {
        $$ = &tree.CommitTransaction{Type: $2}
    }

completion_type:
    {
        $$ = tree.COMPLETION_TYPE_NO_CHAIN
    }
|   AND CHAIN NO RELEASE
    {
        $$ = tree.COMPLETION_TYPE_CHAIN
    }
|   AND CHAIN
    {
        $$ = tree.COMPLETION_TYPE_CHAIN
    }
|   AND NO CHAIN RELEASE
    {
        $$ = tree.COMPLETION_TYPE_RELEASE
    }
|   RELEASE
    {
        $$ = tree.COMPLETION_TYPE_RELEASE
    }
|   AND NO CHAIN NO RELEASE
    {
        $$ = tree.COMPLETION_TYPE_NO_CHAIN
    }
|   AND NO CHAIN
    {
        $$ = tree.COMPLETION_TYPE_NO_CHAIN
    }
|   NO RELEASE
    {
        $$ = tree.COMPLETION_TYPE_NO_CHAIN
    }

begin_stmt:
    BEGIN
    {
        $$ = &tree.BeginTransaction{}
    }
|   BEGIN WORK
    {
        $$ = &tree.BeginTransaction{}
    }
|   START TRANSACTION
    {
        $$ = &tree.BeginTransaction{}
    }
|   START TRANSACTION READ WRITE
    {
        m := tree.MakeTransactionModes(tree.READ_WRITE_MODE_READ_WRITE)
        $$ = &tree.BeginTransaction{Modes: m}
    }
|   START TRANSACTION READ ONLY
    {
        m := tree.MakeTransactionModes(tree.READ_WRITE_MODE_READ_ONLY)
        $$ = &tree.BeginTransaction{Modes: m}
    }
|   START TRANSACTION WITH CONSISTENT SNAPSHOT
    {
        $$ = &tree.BeginTransaction{}
    }

use_stmt:
    USE ident
    {
        $$ = &tree.Use{
        	SecondaryRole: false,
        	Name: $2,
        }
    }
|   USE
    {
        $$ = &tree.Use{
        	SecondaryRole: false,
        }
    }
|   USE ROLE role_spec
    {
	$$ = &tree.Use{
		SecondaryRole: false,
		Role: $3,
	}
    }
|   USE SECONDARY ROLE ALL
    {
	$$ = &tree.Use{
		SecondaryRole: true,
		SecondaryRoleType: tree.SecondaryRoleTypeAll,
	}
    }
|   USE SECONDARY ROLE NONE
    {
	$$ = &tree.Use{
		SecondaryRole: true,
		SecondaryRoleType: tree.SecondaryRoleTypeNone,
	}
    }

update_stmt:
	update_no_with_stmt
|	with_clause update_no_with_stmt
	{
		$2.(*tree.Update).With = $1
		$$ = $2
	}

update_no_with_stmt:
    UPDATE priority_opt ignore_opt table_reference SET update_list where_expression_opt order_by_opt limit_opt
    {
    	// Single-table syntax
        $$ = &tree.Update{
            Tables: tree.TableExprs{$4},
            Exprs: $6,
            Where: $7,
            OrderBy: $8,
            Limit: $9,
        }
    }
|	UPDATE priority_opt ignore_opt table_references SET update_list where_expression_opt
	{
		// Multiple-table syntax
		$$ = &tree.Update{
			Tables: $4,
			Exprs: $6,
			Where: $7,
		}
	}

update_list:
    update_value
    {
        $$ = tree.UpdateExprs{$1}
    }
|   update_list ',' update_value
    {
        $$ = append($1, $3)
    }

update_value:
    column_name '=' expr_or_default
    {
        $$ = &tree.UpdateExpr{Names: []*tree.UnresolvedName{$1}, Expr: $3}
    }

prepareable_stmt:
    create_stmt
|   insert_stmt
|   delete_stmt
|   drop_stmt
|   show_stmt
|   update_stmt
|   select_stmt
    {
        $$ = $1
    }

prepare_stmt:
    prepare_sym stmt_name FROM prepareable_stmt
    {
        $$ = tree.NewPrepareStmt(tree.Identifier($2), $4)
    }
|   prepare_sym stmt_name FROM STRING
    {
        $$ = tree.NewPrepareString(tree.Identifier($2), $4)
    }

execute_stmt:
    execute_sym stmt_name
    {
        $$ = tree.NewExecute(tree.Identifier($2))
    }
|   execute_sym stmt_name USING variable_list
    {
        $$ = tree.NewExecuteWithVariables(tree.Identifier($2), $4)
    }

deallocate_stmt:
    deallocate_sym PREPARE stmt_name
    {
        $$ = tree.NewDeallocate(tree.Identifier($3), false)
    }

explainable_stmt:
    delete_stmt
|   insert_stmt
|   update_stmt
|   select_stmt
    {
        $$ = $1
    }

explain_stmt:
    explain_sym unresolved_object_name
    {
        $$ = &tree.ShowColumns{Table: $2}
    }
|   explain_sym unresolved_object_name column_name
    {
        $$ = &tree.ShowColumns{Table: $2, ColName: $3}
    }
|   explain_sym FOR CONNECTION INTEGRAL
    {
        $$ = tree.NewExplainFor("", uint64($4.(int64)))
    }
|   explain_sym FORMAT '=' STRING FOR CONNECTION INTEGRAL
    {
        $$ = tree.NewExplainFor($4, uint64($7.(int64)))
    }
|   explain_sym explainable_stmt
    {
        $$ = tree.NewExplainStmt($2, "text")
    }
|   explain_sym VERBOSE explainable_stmt
    {
		explainStmt := tree.NewExplainStmt($3, "text")
		optionElem := tree.MakeOptionElem("verbose", "NULL")
        options := tree.MakeOptions(optionElem)
		explainStmt.Options = options
		$$ = explainStmt
    }
|   explain_sym ANALYZE explainable_stmt
    {
		explainStmt := tree.NewExplainStmt($3, "text")
		optionElem := tree.MakeOptionElem("analyze", "NULL")
        options := tree.MakeOptions(optionElem)
        explainStmt.Options = options
		$$ = explainStmt
    }
|   explain_sym ANALYZE VERBOSE explainable_stmt
    {
        explainStmt := tree.NewExplainStmt($4, "text")
        optionElem1 := tree.MakeOptionElem("analyze", "NULL")
		optionElem2 := tree.MakeOptionElem("verbose", "NULL")
		options := tree.MakeOptions(optionElem1)
		options = append(options, optionElem2)
		explainStmt.Options = options
        $$ = explainStmt
    }
|   explain_sym '(' utility_option_list ')' explainable_stmt
    {
        explainStmt := tree.NewExplainStmt($5, "text")
        explainStmt.Options = $3
        $$ = explainStmt
    }

explain_option_key:
    ANALYZE
|   VERBOSE
|   FORMAT

explain_foramt_value:
    JSON
|   TEXT


prepare_sym:
    PREPARE

deallocate_sym:
    DEALLOCATE

execute_sym:
    EXECUTE

explain_sym:
    EXPLAIN
|   DESCRIBE
|   DESC

utility_option_list:
    utility_option_elem
    {
        $$ = tree.MakeOptions($1)
    }
| 	utility_option_list ',' utility_option_elem
    {
        $$ = append($1, $3);
    }

utility_option_elem:
    utility_option_name utility_option_arg
    {
        $$ = tree.MakeOptionElem($1, $2)
    }

utility_option_name:
    explain_option_key
    {
         $$ = $1
    }

utility_option_arg:
    TRUE				    { $$ = "true" }
|   FALSE			            { $$ = "false" }
|   explain_foramt_value                    { $$ = $1 }


analyze_stmt:
    ANALYZE TABLE table_name '(' column_list ')' 
    {
        $$ = tree.NewAnalyzeStmt($3, $5)
    }

alter_stmt:
    alter_user_stmt
|   alter_account_stmt
// |    alter_ddl_stmt

alter_account_stmt:
    ALTER ACCOUNT exists_opt account_name account_auth_option account_status_option account_comment_opt
    {
	$$ = &tree.AlterAccount{
		IfExists:$3,
		Name:$4,
		AuthOption:$5,
		StatusOption:$6,
		Comment:$7,
	}
    }

alter_user_stmt:
    ALTER USER exists_opt user_spec_list default_role_opt pwd_or_lck_opt user_comment_or_attribute_opt
    {
        $$ = &tree.AlterUser{
            IfExists: $3,
            Users: $4,
            Role: $5,
            MiscOpts: $6,
            CommentOrAttribute: $7,
        }
    }

default_role_opt:
    {
        $$ = nil
    }
|   DEFAULT ROLE account_role_name
    {
        $$ = &tree.Role{UserName:$3}
    }

exists_opt:
    {
        $$ = false
    }
|   IF EXISTS
    {
        $$ = true
    }

pwd_or_lck_opt:
    {
        $$ = nil
    }
|   pwd_or_lck_list
    {
        $$ = $1
    }

pwd_or_lck_list:
    pwd_or_lck
    {
        $$ = []tree.UserMiscOption{$1}
    }
|   pwd_or_lck_list pwd_or_lck
    {
        $$ = append($1, $2)
    }

pwd_or_lck:
    UNLOCK
    {
        $$ = &tree.UserMiscOptionAccountUnlock{}
    }
|   LOCK
    {
        $$ = &tree.UserMiscOptionAccountLock{}
    }
|   pwd_expire
    {
        $$ = &tree.UserMiscOptionPasswordExpireNone{}
    }
|   pwd_expire INTERVAL INTEGRAL DAY
    {
        $$ = &tree.UserMiscOptionPasswordExpireInterval{Value: $3.(int64)}
    }
|   pwd_expire NEVER
    {
        $$ = &tree.UserMiscOptionPasswordExpireNever{}
    }
|   pwd_expire DEFAULT
    {
        $$ = &tree.UserMiscOptionPasswordExpireDefault{}
    }
|   PASSWORD HISTORY DEFAULT
    {
        $$ = &tree.UserMiscOptionPasswordHistoryDefault{}
    }
|   PASSWORD HISTORY INTEGRAL
    {
        $$ = &tree.UserMiscOptionPasswordHistoryCount{Value: $3.(int64)}
    }
|   PASSWORD REUSE INTERVAL DEFAULT
    {
        $$ = &tree.UserMiscOptionPasswordReuseIntervalDefault{}
    }
|   PASSWORD REUSE INTERVAL INTEGRAL DAY
    {
        $$ = &tree.UserMiscOptionPasswordReuseIntervalCount{Value: $4.(int64)}
    }
|   PASSWORD REQUIRE CURRENT
    {
        $$ = &tree.UserMiscOptionPasswordRequireCurrentNone{}
    }
|   PASSWORD REQUIRE CURRENT DEFAULT
    {
        $$ = &tree.UserMiscOptionPasswordRequireCurrentDefault{}
    }
|   PASSWORD REQUIRE CURRENT OPTIONAL
    {
        $$ = &tree.UserMiscOptionPasswordRequireCurrentOptional{}
    }
|   FAILED_LOGIN_ATTEMPTS INTEGRAL
    {
        $$ = &tree.UserMiscOptionFailedLoginAttempts{Value: $2.(int64)}
    }
|   PASSWORD_LOCK_TIME INTEGRAL
    {
        $$ = &tree.UserMiscOptionPasswordLockTimeCount{Value: $2.(int64)}
    }
|   PASSWORD_LOCK_TIME UNBOUNDED
    {
        $$ = &tree.UserMiscOptionPasswordLockTimeUnbounded{}
    }

pwd_expire:
    PASSWORD EXPIRE clear_pwd_opt
    {
        $$ = nil
    }

clear_pwd_opt:
    {
        $$ = nil
    }

auth_string:
    STRING

show_stmt:
    show_create_stmt
|   show_columns_stmt
|   show_databases_stmt
|   show_tables_stmt
|   show_process_stmt
|   show_errors_stmt
|   show_warnings_stmt
|   show_variables_stmt
|   show_status_stmt
|   show_index_stmt
|	show_target_filter_stmt

show_target_filter_stmt:
	SHOW CONFIG like_opt where_expression_opt
    {
        $$ = &tree.ShowTarget{Target: $2, Like: $3, Where: $4}
    }
|	SHOW charset_keyword like_opt where_expression_opt
	{
		$$ = &tree.ShowTarget{Target: "charset", Like: $3, Where: $4}
	}

show_index_stmt:
    SHOW index_kwd from_or_in table_name where_expression_opt
    {
        $$ = &tree.ShowIndex{
            TableName: *$4,
            Where: $5,
        }
    }

index_kwd:
    INDEX
|   INDEXES
|   KEYS

show_variables_stmt:
    SHOW global_scope VARIABLES like_opt where_expression_opt
    {
        $$ = &tree.ShowVariables{
            Global: $2,
            Like: $4,
            Where: $5,
        }
    }

show_status_stmt:
    SHOW global_scope STATUS like_opt where_expression_opt
    {
        $$ = &tree.ShowStatus{
            Global: $2,
            Like: $4,
            Where: $5,
        }
    }

global_scope:
    {
        $$ = false
    }
|   GLOBAL
    {
        $$ = true
    }
|   SESSION
    {
        $$ = false
    }

show_warnings_stmt:
    SHOW WARNINGS
    {
        $$ = &tree.ShowWarnings{}
    }

show_errors_stmt:
    SHOW ERRORS
    {
        $$ = &tree.ShowErrors{}
    }

show_process_stmt:
    SHOW full_opt PROCESSLIST
    {
        $$ = &tree.ShowProcessList{Full: $2}
    }

show_tables_stmt:
    SHOW full_opt TABLES database_name_opt like_opt where_expression_opt
    {
        $$ = &tree.ShowTables{
            Open: false,
            Full: $2,
            DBName: $4,
            Like: $5,
            Where: $6,
        }
    }
|   SHOW OPEN full_opt TABLES database_name_opt like_opt where_expression_opt
    {
        $$ = &tree.ShowTables{
            Open: true,
            Full: $3,
            DBName: $5,
            Like: $6,
            Where: $7,
        }
    }

show_databases_stmt:
    SHOW DATABASES like_opt where_expression_opt
    {
        $$ = &tree.ShowDatabases{Like: $3, Where: $4}
    }
|   SHOW SCHEMAS like_opt where_expression_opt
    {
        $$ = &tree.ShowDatabases{Like: $3, Where: $4}
    }

show_columns_stmt:
    SHOW full_opt fields_or_columns table_column_name database_name_opt like_opt where_expression_opt
    {
        $$ = &tree.ShowColumns{
            Ext: false,
            Full: $2,
            Table: $4,
            // colName: $3,
            DBName: $5,
            Like: $6,
            Where: $7,
        }
    }
|   SHOW EXTENDED full_opt fields_or_columns table_column_name database_name_opt like_opt where_expression_opt
    {
        $$ = &tree.ShowColumns{
            Ext: true,
            Full: $3,
            Table: $5,
            // colName: $3,
            DBName: $6,
            Like: $7,
            Where: $8,
        }
    }

like_opt:
    {
        $$ = nil
    }
|   LIKE simple_expr
    {
        $$ = tree.NewComparisonExpr(tree.LIKE, nil, $2)
    }

database_name_opt:
    {
        $$ = ""
    }
|   from_or_in database_id
    {
        $$ = $2
    }

table_column_name:
    from_or_in unresolved_object_name
    {
        $$ = $2
    }

from_or_in:
    FROM
|   IN

fields_or_columns:
    FIELDS
|   COLUMNS

full_opt:
    {
        $$ = false
    }
|   FULL
    {
        $$ = true
    }

show_create_stmt:
    SHOW CREATE TABLE table_name_unresolved
    {
        $$ = &tree.ShowCreateTable{Name: $4}
    }
|   SHOW CREATE DATABASE not_exists_opt db_name
    {
        $$ = &tree.ShowCreateDatabase{IfNotExists: $4, Name: $5}
    }

table_name_unresolved:
    ident
    {
        $$ = tree.SetUnresolvedObjectName(1, [3]string{$1})
    }
|   ident '.' ident
    {
        $$ = tree.SetUnresolvedObjectName(2, [3]string{$3, $1})
    }

db_name:
    ident

unresolved_object_name:
    ident
    {
        $$ = tree.SetUnresolvedObjectName(1, [3]string{$1})
    }
|   ident '.' ident
    {
        $$ = tree.SetUnresolvedObjectName(2, [3]string{$3, $1})
    }
|   ident '.' ident '.' ident
    {
        $$ = tree.SetUnresolvedObjectName(3, [3]string{$5, $3, $1})
    }

drop_stmt:
    drop_ddl_stmt

drop_ddl_stmt:
    drop_database_stmt
|   drop_prepare_stmt
|   drop_table_stmt
|   drop_view_stmt
|   drop_index_stmt
|   drop_role_stmt
|   drop_user_stmt
|   drop_account_stmt

drop_account_stmt:
    DROP ACCOUNT exists_opt account_name
    {
        $$ = &tree.DropAccount{
        	IfExists: $3,
        	Name: $4,
        }
    }

drop_user_stmt:
    DROP USER exists_opt drop_user_spec_list
    {
        $$ = &tree.DropUser{
            IfExists: $3,
            Users: $4,
        }
    }

drop_user_spec_list:
    drop_user_spec
    {
        $$ = []*tree.User{$1}
    }
|   drop_user_spec_list ',' drop_user_spec
    {
        $$ = append($1, $3)
    }

drop_user_spec:
    user_name
    {
        $$ = &tree.User{
            Username: $1.Username,
            Hostname: $1.Hostname,
        }
    }

drop_role_stmt:
    DROP ROLE exists_opt role_spec_list
    {
        $$ = &tree.DropRole{
            IfExists: $3,
            Roles: $4,
        }
    } 

drop_index_stmt:
    DROP INDEX exists_opt ident ON table_name
    {
        $$ = &tree.DropIndex{
            Name: tree.Identifier($4),
            TableName: *$6,
            IfExists: $3,
        }
    }

drop_table_stmt:
    DROP TABLE exists_opt table_name_list
    {
        $$ = &tree.DropTable{IfExists: $3, Names: $4}
    }

drop_view_stmt:
    DROP VIEW exists_opt table_name_list
    {
        $$ = &tree.DropView{IfExists: $3, Names: $4}
    }

drop_database_stmt:
    DROP DATABASE exists_opt database_id
    {
        $$ = &tree.DropDatabase{Name: tree.Identifier($4), IfExists: $3}
    }

drop_prepare_stmt:
    DROP PREPARE stmt_name
    {
        $$ = tree.NewDeallocate(tree.Identifier($3), true)
    }

delete_stmt:
	delete_without_using_stmt
|	delete_with_using_stmt
|	with_clause delete_with_using_stmt
	{
		$2.(*tree.Delete).With = $1
		$$ = $2
	}
|	with_clause delete_without_using_stmt
	{
    	$2.(*tree.Delete).With = $1
        $$ = $2
    }

delete_without_using_stmt:
    DELETE priority_opt quick_opt ignore_opt FROM table_name partition_clause_opt as_opt_id where_expression_opt order_by_opt limit_opt
    {
    	// Single-Table Syntax
    	t := &tree.AliasedTableExpr {
    		Expr: $6,
    		As: tree.AliasClause{
    			Alias: tree.Identifier($8),
    		},
    	}
        $$ = &tree.Delete{
            Tables: tree.TableExprs{t},
            Where: $9,
            OrderBy: $10,
            Limit: $11,
        }
    }
|	DELETE priority_opt quick_opt ignore_opt table_name_wild_list FROM table_references where_expression_opt
	{
		// Multiple-Table Syntax
		$$ = &tree.Delete{
			Tables: $5,
			Where: $8,
			TableRefs: $7,
		}
	}



delete_with_using_stmt:
	DELETE priority_opt quick_opt ignore_opt FROM table_name_wild_list USING table_references where_expression_opt
	{
		// Multiple-Table Syntax
		$$ = &tree.Delete{
			Tables: $6,
			Where: $9,
			TableRefs: $8,
		}
	}

table_name_wild_list:
	table_name_opt_wild
	{
		$$ = tree.TableExprs{$1}
	}
|	table_name_wild_list ',' table_name_opt_wild
	{
		$$ = append($1, $3)
	}

table_name_opt_wild:
	ident wild_opt
	{
		prefix := tree.ObjectNamePrefix{ExplicitSchema: false}
        $$ = tree.NewTableName(tree.Identifier($1), prefix)
	}
|	ident '.' ident wild_opt
	{
		prefix := tree.ObjectNamePrefix{SchemaName: tree.Identifier($1), ExplicitSchema: true}
        $$ = tree.NewTableName(tree.Identifier($3), prefix)
	}

wild_opt:
	%prec EMPTY
	{}
|	'.' '*'
	{}

priority_opt:
	{}
|	priority

priority:
	LOW_PRIORITY
|	HIGH_PRIORITY
|	DELAYED

quick_opt:
	{}
|	QUICK

ignore_opt:
	{}
|	IGNORE

insert_stmt:
    INSERT into_table_name partition_clause_opt insert_data
    {
        ins := $4
        ins.Table = $2
        ins.PartitionNames = $3
        $$ = ins
    }

insert_data:
    VALUES values_list
    {
        vc := tree.NewValuesClause($2)
        $$ = &tree.Insert{
            Rows: tree.NewSelect(vc, nil, nil),
        }
    }
|   select_stmt
    {
        $$ = &tree.Insert{
            Rows: $1,
        }
    }
|   '(' insert_column_list ')' VALUES values_list
    {
        vc := tree.NewValuesClause($5)
        $$ = &tree.Insert{
            Columns: $2,
            Rows: tree.NewSelect(vc, nil, nil),
        }
    }
|   '(' ')' VALUES values_list
    {
        vc := tree.NewValuesClause($4)
        $$ = &tree.Insert{
            Rows: tree.NewSelect(vc, nil, nil),
        }
    }
|   '(' insert_column_list ')' select_stmt
    {
        $$ = &tree.Insert{
            Columns: $2,
            Rows: $4,
        }
    }
|	SET set_value_list
	{
		if $2 == nil {
			yylex.Error("the set list of insert can not be empty")
			return 1
		}
		var identList tree.IdentifierList
		var valueList tree.Exprs
		for _, a := range $2 {
			identList = append(identList, a.Column)
			valueList = append(valueList, a.Expr)
		}
		vc := tree.NewValuesClause([]tree.Exprs{valueList})
		$$ = &tree.Insert{
			Columns: identList,
			Rows: tree.NewSelect(vc, nil, nil),
		}
	}

set_value_list:
	{
		$$ = nil
	}
|	set_value
	{
		$$ = []*tree.Assignment{$1}
	}
|	set_value_list ',' set_value
	{
		$$ = append($1, $3)
	}

set_value:
	insert_column '=' expr_or_default
	{
		$$ = &tree.Assignment{
			Column: tree.Identifier($1),
			Expr: $3,
		}
	}

insert_column_list:
    insert_column
    {
        $$ = tree.IdentifierList{tree.Identifier($1)}
    }
|   insert_column_list ',' insert_column
    {
        $$ = append($1, tree.Identifier($3))
    }

insert_column:
    ident
    {
        $$ = $1
    }
|   ident '.' ident
    {
        $$ = $3
    }

values_list:
    row_value
    {
        $$ = []tree.Exprs{$1}
    }
|   values_list ',' row_value
    {
        $$ = append($1, $3)
    }

row_value:
    row_opt '(' data_opt ')'
    {
        $$ = $3
    }

row_opt:
	{}
|	ROW

data_opt:
    {
        $$ = nil
    }
|   data_values

data_values:
    expr_or_default
    {
        $$ = tree.Exprs{$1}
    }
|   data_values ',' expr_or_default
    {
        $$ = append($1, $3)
    }

expr_or_default:
    expression
|   DEFAULT
    {
        $$ = &tree.DefaultVal{}
    }

partition_clause_opt:
    {
        $$ = nil
    }
|   PARTITION '(' partition_id_list ')'
    {
        $$ = $3
    }

partition_id_list:
    ident
    {
        $$ = tree.IdentifierList{tree.Identifier($1)}
    }
|   partition_id_list ',' ident
    {
        $$ = append($1 , tree.Identifier($3))
    }

into_table_name:
    INTO table_name
    {
        $$ = $2
    }
|   table_name
    {
        $$ = $1
    }

export_data_param_opt:
    {
        $$ = nil
    }
|   INTO OUTFILE STRING export_fields export_lines_opt header_opt max_file_size_opt force_quote_opt
    {
        $$ = &tree.ExportParam{
            Outfile:    true,
            FilePath :  $3,
            Fields:     $4,
            Lines:      $5,
            Header:     $6,
            MaxFileSize:uint64($7)*1024,
            ForceQuote: $8,
        }
    }

export_fields:
    {
        $$ = &tree.Fields{
            Terminated: ",",
            EnclosedBy: '"',
        }
    }
|   FIELDS TERMINATED BY STRING
    {
        $$ = &tree.Fields{
            Terminated: $4,
            EnclosedBy: '"',
        }
    }
|   FIELDS TERMINATED BY STRING ENCLOSED BY field_terminator
    {
        str := $7
        if str != "\\" && len(str) > 1 {
            yylex.Error("export1 error field terminator")
            return 1
        }
        var b byte
        if len(str) != 0 {
           b = byte(str[0])
        } else {
           b = 0
        }
        $$ = &tree.Fields{
            Terminated: $4,
            EnclosedBy: b,
        }
    }
|   FIELDS ENCLOSED BY field_terminator
    {
        str := $4
        if str != "\\" && len(str) > 1 {
            yylex.Error("export2 error field terminator")
            return 1
        }
        var b byte
        if len(str) != 0 {
           b = byte(str[0])
        } else {
           b = 0
        }
        $$ = &tree.Fields{
            Terminated: ",",
            EnclosedBy: b,
        }
    }

export_lines_opt:
    {
        $$ = &tree.Lines{
            TerminatedBy: "\n",
        }
    }
|   LINES lines_terminated_opt
    {
        $$ = &tree.Lines{
            TerminatedBy: $2,
        }
    }

header_opt:
    {
        $$ = true
    }
|   HEADER STRING
    {
        str := strings.ToLower($2)
        if str == "true" {
            $$ = true
        } else if str == "false" {
            $$ = false
        } else {
            yylex.Error("error header flag")
            return 1
        }
    }

max_file_size_opt:
    {
        $$ = 0
    }
|   MAX_FILE_SIZE INTEGRAL
    {
        $$ = $2.(int64)
    }

force_quote_opt:
    {
        $$ = []string{}
    }
|   FORCE_QUOTE '(' force_quote_list ')'
    {
        $$ = $3
    }


force_quote_list:
    ident
    {
        $$ = make([]string, 0, 4)
        $$ = append($$, $1)
    }
|   force_quote_list ',' ident
    {
        $$ = append($1, $3)
    }

select_stmt:
    select_no_parens
|   select_with_parens
    {
        $$ = &tree.Select{Select: $1}
    }

select_no_parens:
    simple_select order_by_opt limit_opt export_data_param_opt // select_lock_opt
    {
        $$ = &tree.Select{Select: $1, OrderBy: $2, Limit: $3, Ep: $4}
    }
|   select_with_parens order_by_clause export_data_param_opt
    {
        $$ = &tree.Select{Select: $1, OrderBy: $2, Ep: $3}
    }
|   select_with_parens order_by_opt limit_clause export_data_param_opt
    {
        $$ = &tree.Select{Select: $1, OrderBy: $2, Limit: $3, Ep: $4}
    }
|	with_clause simple_select order_by_opt limit_opt export_data_param_opt // select_lock_opt
    {
        $$ = &tree.Select{Select: $2, OrderBy: $3, Limit: $4, Ep: $5, With: $1}
    }
|   with_clause select_with_parens order_by_clause export_data_param_opt
    {
        $$ = &tree.Select{Select: $2, OrderBy: $3, Ep: $4, With: $1}
    }
|   with_clause select_with_parens order_by_opt limit_clause export_data_param_opt
    {
        $$ = &tree.Select{Select: $2, OrderBy: $3, Limit: $4, Ep: $5, With: $1}
    }

with_clause:
	WITH cte_list
	{
		$$ = &tree.With{
			IsRecursive: false,
			CTEs: $2,
		}
	}
|	WITH RECURSIVE cte_list
	{
		$$ = &tree.With{
        	IsRecursive: true,
        	CTEs: $3,
        }
	}

cte_list:
	common_table_expr
	{
		$$ = []*tree.CTE{$1}
	}
|	cte_list ',' common_table_expr
	{
		$$ = append($1, $3)
	}

common_table_expr:
	ident column_list_opt AS '(' stmt ')'
	{
		$$ = &tree.CTE{
			Name: &tree.AliasClause{Alias: tree.Identifier($1), Cols: $2},
			Stmt: $5,
		}
	}

column_list_opt:
	{
		$$ = nil
	}
|	'(' column_list ')'
	{
		$$ = $2
	}

limit_opt:
    {
        $$ = nil
    }
|   limit_clause
    {
        $$ = $1
    }

limit_clause:
    LIMIT expression
    {
        $$ = &tree.Limit{Count: $2}
    }
|   LIMIT expression ',' expression
    {
        $$ = &tree.Limit{Offset: $2, Count: $4}
    }
|   LIMIT expression OFFSET expression
    {
        $$ = &tree.Limit{Offset: $4, Count: $2}
    }

order_by_opt:
    {
        $$ = nil
    }
|   order_by_clause
    {
        $$ = $1
    }

order_by_clause:
    ORDER BY order_list
    {
        $$ = $3
    }

order_list:
    order
    {
        $$ = tree.OrderBy{$1}
    }
|   order_list ',' order
    {
        $$ = append($1, $3)
    }

order:
    expression asc_desc_opt
    {
        $$ = &tree.Order{Expr: $1, Direction: $2}
    }

asc_desc_opt:
    {
        $$ = tree.DefaultDirection
    }
|   ASC
    {
        $$ = tree.Ascending
    }
|   DESC
    {
        $$ = tree.Descending
    }


select_with_parens:
    '(' select_no_parens ')'
    {
        $$ = &tree.ParenSelect{Select: $2}
    }
|   '(' select_with_parens ')'
    {
        $$ = &tree.ParenSelect{Select: &tree.Select{Select: $2}}
    }

simple_select:
    simple_select_clause
    {
        $$ = $1
    }
|   simple_select union_op simple_select_clause
    {
        $$ = &tree.UnionClause{
            Type: $2.Type,
            Left: $1,
            Right: $3,
            All: $2.All,
            Distinct: $2.Distinct,
        }
    }
|   select_with_parens union_op simple_select_clause
    {
        $$ = &tree.UnionClause{
            Type: $2.Type,
            Left: $1,
            Right: $3,
            All: $2.All,
            Distinct: $2.Distinct,
        }
    }
|   simple_select union_op select_with_parens
    {
        $$ = &tree.UnionClause{
            Type: $2.Type,
            Left: $1,
            Right: $3,
            All: $2.All,
            Distinct: $2.Distinct,
        }
    }
|   select_with_parens union_op select_with_parens
    {
        $$ = &tree.UnionClause{
            Type: $2.Type,
            Left: $1,
            Right: $3,
            All: $2.All,
            Distinct: $2.Distinct,
        }
    }

union_op:
    UNION
    {
        $$ = &tree.UnionTypeRecord{
            Type: tree.UNION,
            All: false,
            Distinct: false,
        }
    }
|   UNION ALL
    {
        $$ = &tree.UnionTypeRecord{
            Type: tree.UNION,
            All: true,
            Distinct: false, 
        }
    }
|   UNION DISTINCT
    {
        $$ = &tree.UnionTypeRecord{
            Type: tree.UNION,
            All: false,
            Distinct: true,
        }
    }
| 
    EXCEPT
    {
        $$ = &tree.UnionTypeRecord{
            Type: tree.EXCEPT,
            All: false,
            Distinct: false,
        }
    }
|   EXCEPT ALL
    {
        $$ = &tree.UnionTypeRecord{
            Type: tree.EXCEPT,
            All: true,
            Distinct: false, 
        }
    }
|   EXCEPT DISTINCT
    {
        $$ = &tree.UnionTypeRecord{
            Type: tree.EXCEPT,
            All: false,
            Distinct: true,
        }
    }
|    INTERSECT
    {
        $$ = &tree.UnionTypeRecord{
            Type: tree.INTERSECT,
            All: false,
            Distinct: false,
        }
    }
|   INTERSECT ALL
    {
        $$ = &tree.UnionTypeRecord{
            Type: tree.INTERSECT,
            All: true,
            Distinct: false,
        }
    }
|   INTERSECT DISTINCT
    {
        $$ = &tree.UnionTypeRecord{
            Type: tree.INTERSECT,
            All: false,
            Distinct: true,
        }
    }
|    MINUS
    {
        $$ = &tree.UnionTypeRecord{
            Type: tree.UT_MINUS,
            All: false,
            Distinct: false,
        }
    }
|   MINUS ALL
    {
        $$ = &tree.UnionTypeRecord{
            Type: tree.UT_MINUS,
            All: true,
            Distinct: false,
        }
    }
|    MINUS DISTINCT
    {
        $$ = &tree.UnionTypeRecord{
            Type: tree.UT_MINUS,
            All: false,
            Distinct: true,
        }
    }

simple_select_clause:
    SELECT distinct_opt select_expression_list from_opt where_expression_opt group_by_opt having_opt
    {
        $$ = &tree.SelectClause{
            Distinct: $2,
            Exprs: $3,
            From: $4,
            Where: $5,
            GroupBy: $6,
            Having: $7,
        }
    }
|	SELECT select_option_opt select_expression_list from_opt where_expression_opt group_by_opt having_opt
    {
        $$ = &tree.SelectClause{
            Distinct: false,
            Exprs: $3,
            From: $4,
            Where: $5,
            GroupBy: $6,
            Having: $7,
            Option: $2,
        }
    }

select_option_opt:
	SQL_SMALL_RESULT
|	SQL_BIG_RESULT
|	SQL_BUFFER_RESULT

distinct_opt:
    {
        $$ = false
    }
|   ALL
    {
        $$ = false
    }
|   distinct_keyword
    {
        $$ = true
    }

distinct_keyword:
    DISTINCT
|   DISTINCTROW

having_opt:
    {
        $$ = nil
    }
|   HAVING expression
    {
        $$ = &tree.Where{Type: tree.AstHaving, Expr: $2}
    }

group_by_opt:
    {
        $$ = nil
    }
|   GROUP BY expression_list
    {
        $$ = tree.GroupBy($3)
    }

where_expression_opt:
    {
        $$ = nil
    }
|   WHERE expression
    {
        $$ = &tree.Where{Type: tree.AstWhere, Expr: $2}
    }

select_expression_list:
    select_expression
    {
        $$ = tree.SelectExprs{$1}
    }
|   select_expression_list ',' select_expression
    {
        $$ = append($1, $3)
    }

select_expression:
    '*' %prec '*'
    {
        $$ = tree.SelectExpr{Expr: tree.StarExpr()}
    }
|   expression as_name_opt
    {
        $$ = tree.SelectExpr{Expr: $1, As: tree.UnrestrictedIdentifier($2)}
    }
|   ident '.' '*' %prec '*'
    {
        $$ = tree.SelectExpr{Expr: tree.SetUnresolvedNameWithStar($1)}
    }
|   ident '.' ident '.' '*' %prec '*'
    {
        $$ = tree.SelectExpr{Expr: tree.SetUnresolvedNameWithStar($3, $1)}
    }

from_opt:
    {
    	prefix := tree.ObjectNamePrefix{ExplicitSchema: false}
        tn := tree.NewTableName(tree.Identifier(""), prefix)
        $$ = &tree.From{
            Tables: tree.TableExprs{&tree.AliasedTableExpr{Expr: tn}},
        }
    }
|   from_clause
    {
        $$ = $1
    }

from_clause:
    FROM table_references
    {
        $$ = &tree.From{
            Tables: $2,
        }
    }

table_references:
    escaped_table_reference
    {
        $$ = tree.TableExprs{$1}
    }
|   table_references ',' escaped_table_reference
    {
        $$ = append($1, $3)
    }

escaped_table_reference:
	table_reference %prec LOWER_THAN_SET

table_reference:
    table_factor
|   join_table

join_table:
    table_reference inner_join table_factor join_condition_opt
    {
        $$ = &tree.JoinTableExpr{
            Left: $1,
            JoinType: $2,
            Right: $3,
            Cond: $4,
        }
    }
|   table_reference straight_join table_factor on_expression_opt
    {
        $$ = &tree.JoinTableExpr{
            Left: $1,
            JoinType: $2,
            Right: $3,
            Cond: $4,
        }
    }
// right: table_reference
|   table_reference outer_join table_factor join_condition
    {
        $$ = &tree.JoinTableExpr{
            Left: $1,
            JoinType: $2,
            Right: $3,
            Cond: $4,
        }
    }
|   table_reference natural_join table_factor
    {
        $$ = &tree.JoinTableExpr{
            Left: $1,
            JoinType: $2,
            Right: $3,
        }
    }

natural_join:
    NATURAL JOIN
    {
        $$ = tree.JOIN_TYPE_NATURAL
    }
|   NATURAL outer_join
    {
        if $2 == tree.JOIN_TYPE_LEFT {
            $$ = tree.JOIN_TYPE_NATURAL_LEFT
        } else {
            $$ = tree.JOIN_TYPE_NATURAL_RIGHT
        }
    }

outer_join:
    LEFT JOIN
    {
        $$ = tree.JOIN_TYPE_LEFT
    }
|   LEFT OUTER JOIN
    {
        $$ = tree.JOIN_TYPE_LEFT
    }
|   RIGHT JOIN
    {
        $$ = tree.JOIN_TYPE_RIGHT
    }
|   RIGHT OUTER JOIN
    {
        $$ = tree.JOIN_TYPE_RIGHT
    }

on_expression_opt:
    %prec JOIN
    {
        $$ = nil
    }
|   ON expression
    {
        $$ = &tree.OnJoinCond{Expr: $2}
    }

straight_join:
    STRAIGHT_JOIN
    {
        $$ = tree.JOIN_TYPE_STRAIGHT
    }

inner_join:
    JOIN
    {
        $$ = tree.JOIN_TYPE_INNER
    }
|   INNER JOIN
    {
        $$ = tree.JOIN_TYPE_INNER
    }
|   CROSS JOIN
    {
        $$ = tree.JOIN_TYPE_CROSS
    }

join_condition_opt:
    %prec JOIN
    {
        $$ = nil
    }
|   join_condition
    {
        $$ = $1
    }

join_condition:
    ON expression
    {
        $$ = &tree.OnJoinCond{Expr: $2}
    }
|   USING '(' column_list ')'
    {
        $$ = &tree.UsingJoinCond{Cols: $3}
    }

column_list:
    ident
    {
        $$ = tree.IdentifierList{tree.Identifier($1)}
    }
|   column_list ',' ident
    {
        $$ = append($1, tree.Identifier($3))
    }

table_factor:   
    aliased_table_name
    {
        $$ = $1
    }
|   derived_table as_opt ident column_list_opt
    {
        $$ = &tree.AliasedTableExpr{
            Expr: $1,
            As: tree.AliasClause{
                Alias: tree.Identifier($3),
                Cols: $4,
            },
        }
    }
// |   '(' table_references ')'

derived_table:
    '(' select_no_parens ')'
    {
        $$ = &tree.ParenTableExpr{Expr: $2}
    }

as_opt:
    {}
|   AS {}

aliased_table_name:
    table_name as_opt_id // index_hint_list
    {
        $$ = &tree.AliasedTableExpr{
            Expr: $1,
            As: tree.AliasClause{
                Alias: tree.Identifier($2),
            },
        }
    }
// |   table_name PARTITION '(' partition_id_list ')' as_opt_id index_hint_list


as_opt_id:
    {
        $$ = ""
    }
|   table_alias
    {
        $$ = $1
    }
|   AS table_alias
    {
        $$ = $2
    }

table_alias:
    table_id
|   STRING

as_name_opt:
    {
        $$ = ""
    }
|   ident
    {
        $$ = $1
    }
|   AS ident
    {
        $$ = $2
    }
|	STRING
	{
		$$ = $1
	}
|   AS STRING
	{
		$$ = $2
	}

stmt_name:
    ident

database_id:
    id_or_var
|   non_reserved_keyword

table_id:
    id_or_var
|   non_reserved_keyword

id_or_var:
    ID
|   AT_ID
|   AT_AT_ID

create_stmt:
    create_ddl_stmt
|   create_role_stmt
|   create_user_stmt
|   create_account_stmt

create_ddl_stmt:
    create_table_stmt
|   create_database_stmt
|   create_index_stmt
|	create_view_stmt

create_view_stmt:
	CREATE temporary_opt view_recursive_opt VIEW table_name column_list_opt AS select_stmt
	{
		$$ = &tree.CreateView{
			Name: $5,
			ColNames: $6,
			AsSource: $8,
			Temporary: $2,
			IfNotExists: false,
		}
	}
|	CREATE temporary_opt view_recursive_opt VIEW IF NOT EXISTS table_name column_list_opt AS select_stmt
    {
		$$ = &tree.CreateView{
        	Name: $8,
        	ColNames: $9,
        	AsSource: $11,
        	Temporary: $2,
        	IfNotExists: true,
       }
    }

view_recursive_opt:
	{}
|	RECURSIVE

create_account_stmt:
    CREATE ACCOUNT not_exists_opt account_name account_auth_option account_status_option account_comment_opt
    {
	$$ = &tree.CreateAccount{
		IfNotExists:$3,
                Name:$4,
                AuthOption:$5,
             	StatusOption:$6,
                Comment:$7,
	}
    }

account_name:
    ID
    {
	$$ = $1
    }

account_auth_option:
    ADMIN_NAME equal_opt account_admin_name account_identified
    {
	$$ = tree.AccountAuthOption{
		Equal:$2,
		AdminName:$3,
                IdentifiedType:$4,
	}
    }

account_admin_name:
    STRING
    {
	$$ = $1
    }

account_identified:
    IDENTIFIED BY STRING
    {
	$$ = tree.AccountIdentified{
		Typ: tree.AccountIdentifiedByPassword,
		Str: $3,
	}
    }
|   IDENTIFIED BY RANDOM PASSWORD
    {
	$$ = tree.AccountIdentified{
		Typ: tree.AccountIdentifiedByRandomPassword,
	}
    }
|   IDENTIFIED WITH STRING
    {
	$$ = tree.AccountIdentified{
		Typ: tree.AccountIdentifiedWithSSL,
		Str: $3,
	}
    }

account_status_option:
    {
    	$$ = tree.AccountStatus{
		Exist: false,
	}
    }
|   OPEN
    {
	$$ = tree.AccountStatus{
		Exist: true,
		Option: tree.AccountStatusOpen,
	}
    }
|   SUSPEND
    {
	$$ = tree.AccountStatus{
		Exist: true,
		Option: tree.AccountStatusSuspend,
	}
    }

account_comment_opt:
    {
    	$$ = tree.AccountComment{
		Exist: false,
	}
    }
|   COMMENT_KEYWORD STRING
    {
	$$ = tree.AccountComment{
		Exist: true,
		Comment: $2,
	}
    }

create_user_stmt:
    CREATE USER not_exists_opt user_spec_list DEFAULT ROLE account_role_name pwd_or_lck_opt user_comment_or_attribute_opt
    {
        $$ = &tree.CreateUser{
            IfNotExists: $3,
            Users: $4,
            Role: tree.Role{UserName:$7},
            MiscOpts: $8,
            CommentOrAttribute: $9,
        }
    }

account_role_name:
    ID
    {
	$$ = $1
    }

user_comment_or_attribute_opt:
    {
        $$ = tree.AccountCommentOrAttribute{
            Exist: false,
        }
    }
|   COMMENT_KEYWORD STRING
    {
	$$ = tree.AccountCommentOrAttribute{
		Exist: true,
		IsComment: true,
		Str: $2,
	}
    }
|   ATTRIBUTE STRING
    {
	$$ = tree.AccountCommentOrAttribute{
		Exist: true,
		IsComment: false,
		Str: $2,
	}
    }

//conn_options:
//    {
//        $$ = nil
//    }
//|   WITH conn_option_list
//    {
//        $$ = $2
//    }
//
//conn_option_list:
//    conn_option
//    {
//        $$ = []tree.ResourceOption{$1}
//    }
//|   conn_option_list conn_option
//    {
//        $$ = append($1, $2)
//    }
//
//conn_option:
//    MAX_QUERIES_PER_HOUR INTEGRAL
//    {
//        $$ = &tree.ResourceOptionMaxQueriesPerHour{Count: $2.(int64)}
//    }
//|   MAX_UPDATES_PER_HOUR INTEGRAL
//    {
//        $$ = &tree.ResourceOptionMaxUpdatesPerHour{Count: $2.(int64)}
//    }
//|   MAX_CONNECTIONS_PER_HOUR INTEGRAL
//    {
//        $$ = &tree.ResourceOptionMaxConnectionPerHour{Count: $2.(int64)}
//    }
//|   MAX_USER_CONNECTIONS INTEGRAL
//    {
//        $$ = &tree.ResourceOptionMaxUserConnections{Count: $2.(int64)}
//    }


//require_clause_opt:
//    {
//        $$ = nil
//    }
//|   require_clause
//
//require_clause:
//    REQUIRE NONE
//    {
//        t := &tree.TlsOptionNone{}
//        $$ = []tree.TlsOption{t}
//    }
//|   REQUIRE SSL
//    {
//        t := &tree.TlsOptionSSL{}
//        $$ = []tree.TlsOption{t}
//    }
//|   REQUIRE X509
//    {
//        t := &tree.TlsOptionX509{}
//        $$ = []tree.TlsOption{t}
//    }
//|   REQUIRE require_list
//    {
//        $$ = $2
//    }
//
//require_list:
//    require_elem
//    {
//        $$ = []tree.TlsOption{$1}
//    }
//|   require_list AND require_elem
//    {
//        $$ = append($1, $3)
//    }
//|   require_list require_elem
//    {
//        $$ = append($1, $2)
//    }
//
//require_elem:
//    ISSUER STRING
//    {
//        $$ = &tree.TlsOptionIssuer{Issuer: $2}
//    }
//|   SUBJECT STRING
//    {
//        $$ = &tree.TlsOptionSubject{Subject: $2}
//    }
//|   CIPHER STRING
//    {
//        $$ = &tree.TlsOptionCipher{Cipher: $2}
//    }
//|   SAN STRING
//    {
//        $$ = &tree.TlsOptionSan{San: $2}
//    }

user_spec_list:
    user_spec
    {
        $$ = []*tree.User{$1}
    }
|   user_spec_list ',' user_spec
    {
        $$ = append($1, $3)
    }

user_spec:
    user_name user_identified_opt
    {
        $$ = &tree.User{
            Username: $1.Username,
            Hostname: $1.Hostname,
            AuthOption: $2,
        }
    }

user_name:
    name_string
    {
        $$ = &tree.UsernameRecord{Username: $1, Hostname: "%"}
    }
|   name_string '@' name_string
    {
        $$ = &tree.UsernameRecord{Username: $1, Hostname: $3}
    }
|   name_string AT_ID
    {
        $$ = &tree.UsernameRecord{Username: $1, Hostname: $2}
    }

user_identified_opt:
    {
        $$ = nil
    }
|   IDENTIFIED BY STRING
    {
	$$ = &tree.AccountIdentified{
		Typ: tree.AccountIdentifiedByPassword,
		Str: $3,
	}
    }
|   IDENTIFIED BY RANDOM PASSWORD
    {
	$$ = &tree.AccountIdentified{
		Typ: tree.AccountIdentifiedByRandomPassword,
	}
    }
|   IDENTIFIED WITH STRING
    {
	$$ = &tree.AccountIdentified{
		Typ: tree.AccountIdentifiedWithSSL,
		Str: $3,
	}
    }

name_string:
    ident
|   STRING

create_role_stmt:
    CREATE ROLE not_exists_opt role_spec_list
    {
        $$ = &tree.CreateRole{
            IfNotExists: $3,
            Roles: $4,
        }
    }

role_spec_list:
    role_spec
    {
        $$ = []*tree.Role{$1}
    }
|   role_spec_list ',' role_spec
    {
        $$ = append($1, $3)
    }

role_spec:
    role_name
    {
        $$ = &tree.Role{UserName: $1}
    }
//|   name_string '@' name_string
//    {
//        $$ = &tree.Role{UserName: $1, HostName: $3}
//    }
//|   name_string AT_ID
//    {
//        $$ = &tree.Role{UserName: $1, HostName: $2}
//    }

role_name:
    ID
|   STRING

index_prefix:
    {
        $$ = tree.INDEX_CATEGORY_NONE
    }
|   FULLTEXT
    {
        $$ = tree.INDEX_CATEGORY_FULLTEXT
    }
|   SPATIAL
    {
        $$ = tree.INDEX_CATEGORY_SPATIAL
    }
|   UNIQUE
    {
        $$ = tree.INDEX_CATEGORY_UNIQUE
    }

create_index_stmt:
    CREATE index_prefix INDEX id_or_var using_opt ON table_name '(' index_column_list ')' index_option_list
    {
        var io *tree.IndexOption = nil
        if $11 == nil && $5 != tree.INDEX_TYPE_INVALID {
            io = &tree.IndexOption{IType: $5}
        } else if $11 != nil{
            io = $11
            io.IType = $5
        }
        $$ = &tree.CreateIndex{
            Name: tree.Identifier($4),
            Table: *$7,
            IndexCat: $2,
            KeyParts: $9,
            IndexOption: io,
            MiscOption: nil,
        }
    }

index_option_list:
    {
        $$ = nil
    }
|   index_option_list index_option
    {
        // Merge the options
        if $1 == nil {
            $$ = $2
        } else {
            opt1 := $1
            opt2 := $2
            if len(opt2.Comment) > 0 {
                opt1.Comment = opt2.Comment
            } else if opt2.KeyBlockSize > 0 {
                opt1.KeyBlockSize = opt2.KeyBlockSize
            } else if len(opt2.ParserName) > 0 {
                opt1.ParserName = opt2.ParserName
            } else if opt2.Visible != tree.VISIBLE_TYPE_INVALID {
                opt1.Visible = opt2.Visible
            }
            $$ = opt1
        }
    }

index_option:
    KEY_BLOCK_SIZE equal_opt INTEGRAL
    {
        $$ = &tree.IndexOption{KeyBlockSize: uint64($3.(int64))}
    }
|   COMMENT_KEYWORD STRING
    {
        $$ = &tree.IndexOption{Comment: $2}
    }
|   WITH PARSER id_or_var
    {
        $$ = &tree.IndexOption{ParserName: $3}
    }
|   VISIBLE
    {
        $$ = &tree.IndexOption{Visible: tree.VISIBLE_TYPE_VISIBLE}
    }
|   INVISIBLE
    {
        $$ = &tree.IndexOption{Visible: tree.VISIBLE_TYPE_INVISIBLE}
    }

index_column_list:
    index_column
    {
        $$ = []*tree.KeyPart{$1}
    }
|   index_column_list ',' index_column
    {
        $$ = append($1, $3)
    }

index_column:
    column_name length_opt asc_desc_opt
    {
        // Order is parsed but just ignored as MySQL did.
        $$ = &tree.KeyPart{ColName: $1, Length: int($2), Direction: $3}
    }
|   '(' expression ')' asc_desc_opt
    {
        $$ = &tree.KeyPart{Expr: $2, Direction: $4}
    }

using_opt:
    {
        $$ = tree.INDEX_TYPE_INVALID
    }
|   USING BTREE
    {
        $$ = tree.INDEX_TYPE_BTREE
    }
|   USING HASH
    {
        $$ = tree.INDEX_TYPE_HASH
    }
|   USING RTREE
    {
        $$ = tree.INDEX_TYPE_RTREE
    }
|	USING BSI
    {
    	$$ = tree.INDEX_TYPE_BSI
    }

create_database_stmt:
    CREATE database_or_schema not_exists_opt ident create_option_list_opt
    {
        $$ = &tree.CreateDatabase{
            IfNotExists: $3,
            Name: tree.Identifier($4),
            CreateOptions: $5,
        }
    }
// CREATE comment_opt database_or_schema comment_opt not_exists_opt ident

database_or_schema:
    DATABASE
|   SCHEMA

not_exists_opt:
    {
        $$ = false
    }
|   IF NOT EXISTS
    {
        $$ = true
    }

create_option_list_opt:
    {
        $$ = nil
    }
|   create_option_list
    {
        $$ = $1
    }

create_option_list:
    create_option
    {
        $$ = []tree.CreateOption{$1}
    }
|   create_option_list create_option
    {
        $$ = append($1, $2)
    }

create_option:
    default_opt charset_keyword equal_opt charset_name
    {
        $$ = &tree.CreateOptionCharset{IsDefault: $1, Charset: $4}
    }
|   default_opt COLLATE equal_opt collate_name
    {
        $$ = &tree.CreateOptionCollate{IsDefault: $1, Collate: $4}
    }
|   default_opt ENCRYPTION equal_opt STRING
    {
        $$ = &tree.CreateOptionEncryption{Encrypt: $4}
    }

default_opt:
    {
        $$ = false
    }
|   DEFAULT
    {
        $$ = true
    }

create_table_stmt:
    CREATE temporary_opt TABLE not_exists_opt table_name '(' table_elem_list_opt ')' table_option_list_opt partition_by_opt
    {
        $$ = &tree.CreateTable {
            Temporary: $2,
            IfNotExists: $4,
            Table: *$5,
            Defs: $7,
            Options: $9,
            PartitionOption: $10,
        }
    }
|   CREATE EXTERNAL TABLE not_exists_opt table_name '(' table_elem_list_opt ')' load_param_opt_2
    {
        $$ = &tree.CreateTable {
            Table: *$5,
            Defs: $7,
            Param: $9,
        }
    }

load_param_opt_2:
    load_param_opt tail_param_opt
    {
        $$ = $1
        $$.Tail = $2
    }

load_param_opt:
    INFILE STRING
    {
        $$ = &tree.ExternParam{
            Filepath: $2,
            ScanType: tree.LOCAL,
            CompressType: tree.AUTO,
        }
    }
|   INFILE '{' STRING '=' STRING '}'
    {
        if strings.ToLower($3) != "filepath" {
                yylex.Error(fmt.Sprintf("can not recognize the '%s'", $3))
                return 1
            }
        $$ = &tree.ExternParam{
            Filepath: $5,
            ScanType: tree.LOCAL,
            CompressType: tree.AUTO,
        }
    }
|   INFILE '{' STRING '=' STRING ',' STRING '=' STRING '}'
    {
        if strings.ToLower($3) != "filepath" || strings.ToLower($7) != "compression" {
                yylex.Error(fmt.Sprintf("can not recognize the '%s' or '%s' ", $3, $7))
                return 1
            }
        $$ = &tree.ExternParam{
            Filepath: $5,
            ScanType: tree.LOCAL,
            CompressType: $9,
        }
    }
|   URL S3OPTION '{' s3params '}'
    {
        $$ = &tree.ExternParam{
            ScanType: tree.S3,
            S3option: $4,
        }
    }

tail_param_opt:
    load_fields load_lines ignore_lines columns_or_variable_list_opt load_set_spec_opt
    {
        $$ = &tree.TailParameter{
            Fields: $1,
            Lines: $2,
            IgnoredLines: uint64($3),
            ColumnList: $4,
            Assignments: $5,
        }
    }

s3params:
    s3param
    {
        $$ = $1
    }
|   s3params ',' s3param
    {
        $$ = append($1, $3...)
    }

s3param:
    {
        $$ = []string{}
    }
|   STRING '=' STRING
    {
        $$ = append($$, $1)
        $$ = append($$, $3)
    }

temporary_opt:
    {
        $$ = false
    }
|   TEMPORARY
    {
        $$ = true
    }

partition_by_opt:
    {
        $$ = nil
    }
|   PARTITION BY partition_method partition_num_opt sub_partition_opt partition_list_opt
    {
        $3.Num = uint64($4)
        $$ = &tree.PartitionOption{
            PartBy: *$3,
            SubPartBy: $5,
            Partitions: $6,
        }
    }

sub_partition_opt:
    {
        $$ = nil
    }
|   SUBPARTITION BY sub_partition_method sub_partition_num_opt
    {
        $$ = &tree.PartitionBy{
            IsSubPartition: true,
            PType: $3,
            Num: uint64($4),
        }
    }

partition_list_opt:
    {
        $$ = nil
    }
|   '(' partition_list ')'
    {
        $$ = $2
    }

partition_list:
    partition
    {
        $$ = []*tree.Partition{$1}
    }
|   partition_list ',' partition
    {
        $$ = append($1, $3)
    }

partition:
    PARTITION ID values_opt sub_partition_list_opt
    {
        $$ = &tree.Partition{
            Name: tree.Identifier($2),
            Values: $3,
            Options: nil,
            Subs: $4,
        }
    }
|   PARTITION ID values_opt partition_option_list sub_partition_list_opt
    {
        $$ = &tree.Partition{
            Name: tree.Identifier($2),
            Values: $3,
            Options: $4,
            Subs: $5,
        }
    }

sub_partition_list_opt:
    {
        $$ = nil
    }
|   '(' sub_partition_list ')'
    {
        $$ = $2
    }

sub_partition_list:
    sub_partition
    {
        $$ = []*tree.SubPartition{$1}
    }
|   sub_partition_list ',' sub_partition
    {
        $$ = append($1, $3)
    }

sub_partition:
    SUBPARTITION ID
    {
        $$ = &tree.SubPartition{
            Name: tree.Identifier($2),
            Options: nil,
        }
    }
|   SUBPARTITION ID partition_option_list
    {
        $$ = &tree.SubPartition{
            Name: tree.Identifier($2),
            Options: $3,
        }
    }

partition_option_list:
    table_option
    {
        $$ = []tree.TableOption{$1}
    }
|   partition_option_list table_option
    {
        $$ = append($1, $2)
    }

values_opt:
    {
        $$ = nil
    }
|   VALUES LESS THAN '(' expression_list ')'
    {
        $$ = &tree.ValuesLessThan{ValueList: $5}
    }

sub_partition_num_opt:
    {
        $$ = 0
    }
|   SUBPARTITIONS INTEGRAL
    {
        res := $2.(int64)
        if res == 0 {
            yylex.Error("partitions can not be 0")
            return 1
        }
        $$ = res
    }

partition_num_opt:
    {
        $$ = 0
    }
|   PARTITIONS INTEGRAL
    {
        res := $2.(int64)
        if res == 0 {
            yylex.Error("partitions can not be 0")
            return 1
        }
        $$ = res
    }

partition_method:
    RANGE '(' bit_expr ')'
    {
        $$ = &tree.PartitionBy{
            PType: &tree.RangeType{
                Expr: $3,
            },
        }
    }
|   RANGE fields_or_columns '(' column_name_list ')'
    {
        $$ = &tree.PartitionBy{
            PType: &tree.RangeType{
                ColumnList: $4,
            },
        }
    }
|   LIST '(' bit_expr ')'
    {
        $$ = &tree.PartitionBy{
            PType: &tree.ListType{
                Expr: $3,
            },
        }
    }
|   LIST fields_or_columns '(' column_name_list ')'
    {
        $$ = &tree.PartitionBy{
            PType: &tree.ListType{
                ColumnList: $4,
            },
        }
    }
|   sub_partition_method

sub_partition_method:
    linear_opt KEY algorithm_opt '(' column_name_list ')'
    {
        $$ = &tree.PartitionBy{
            PType: &tree.KeyType{
                Linear: $1,
                ColumnList: $5,
                Algorithm: $3,
            },
        }
    }
|   linear_opt HASH '(' bit_expr ')'
    {
        $$ = &tree.PartitionBy{
            PType: &tree.HashType{
                Linear: $1,
                Expr: $4,
            },
        }
    }

algorithm_opt:
    {
        $$ = 0
    }
|   ALGORITHM '=' INTEGRAL
    {
        $$ = $3.(int64)
    }

linear_opt:
    {
        $$ = false
    }
|   LINEAR
    {
        $$ = true
    }

table_option_list_opt:
    {
        $$ = nil
    }
|   table_option_list
    {
        $$ = $1
    }

table_option_list:
    table_option
    {
        $$ = []tree.TableOption{$1}
    }
|   table_option_list ',' table_option
    {
        $$ = append($1, $3)
    }
|   table_option_list table_option
    {
        $$ = append($1, $2)
    }

table_option:
    AUTO_INCREMENT equal_opt INTEGRAL
    {
        $$ = tree.NewTableOptionAutoIncrement(uint64($3.(int64)))
    }
|   AVG_ROW_LENGTH equal_opt INTEGRAL
    {
        $$ = tree.NewTableOptionAvgRowLength(uint64($3.(int64)))
    }
|   default_opt charset_keyword equal_opt charset_name
    {
        $$ = tree.NewTableOptionCharset($4)
    }
|   default_opt COLLATE equal_opt charset_name
    {
        $$ = tree.NewTableOptionCollate($4)
    }
|   CHECKSUM equal_opt INTEGRAL
    {
        $$ = tree.NewTableOptionChecksum(uint64($3.(int64)))
    }
|   COMMENT_KEYWORD equal_opt STRING
    {
        $$ = tree.NewTableOptionComment($3)
    }
|   COMPRESSION equal_opt STRING
    {
        $$ = tree.NewTableOptionCompression($3)
    }
|   CONNECTION equal_opt STRING
    {
        $$ = tree.NewTableOptionConnection($3)
    }
|   DATA DIRECTORY equal_opt STRING
    {
        $$ = tree.NewTableOptionDataDirectory($4)
    }
|   INDEX DIRECTORY equal_opt STRING
    {
        $$ = tree.NewTableOptionIndexDirectory($4)
    }
|   DELAY_KEY_WRITE equal_opt INTEGRAL
    {
        $$ = tree.NewTableOptionDelayKeyWrite(uint64($3.(int64)))
    }
|   ENCRYPTION equal_opt STRING
    {
        $$ = tree.NewTableOptionEncryption($3)
    }
|   ENGINE equal_opt table_alias
    {
        $$ = tree.NewTableOptionEngine($3)
    }
|   KEY_BLOCK_SIZE equal_opt INTEGRAL
    {
        $$ = tree.NewTableOptionKeyBlockSize(uint64($3.(int64)))
    }
|   MAX_ROWS equal_opt INTEGRAL
    {
        $$ = tree.NewTableOptionMaxRows(uint64($3.(int64)))
    }
|   MIN_ROWS equal_opt INTEGRAL
    {
        $$ = tree.NewTableOptionMinRows(uint64($3.(int64)))
    }
|   PACK_KEYS equal_opt INTEGRAL
    {
        $$ = &tree.TableOptionPackKeys{Value: $3.(int64)}
    }
|   PACK_KEYS equal_opt DEFAULT
    {
        $$ = &tree.TableOptionPackKeys{Default: true}
    }
|   PASSWORD equal_opt STRING
    {
        $$ = tree.NewTableOptionPassword($3)
    }
|   ROW_FORMAT equal_opt row_format_options
    {
        $$ = tree.NewTableOptionRowFormat($3)
    }
|   STATS_AUTO_RECALC equal_opt INTEGRAL
    {
        $$ = &tree.TableOptionStatsAutoRecalc{Value: uint64($3.(int64))}
    }
|   STATS_AUTO_RECALC equal_opt DEFAULT
    {
        $$ = &tree.TableOptionStatsAutoRecalc{Default: true}
    }
|   STATS_PERSISTENT equal_opt INTEGRAL
    {
        $$ = &tree.TableOptionStatsPersistent{Value: uint64($3.(int64))}
    }
|   STATS_PERSISTENT equal_opt DEFAULT
    {
        $$ = &tree.TableOptionStatsPersistent{Default: true}
    }
|   STATS_SAMPLE_PAGES equal_opt INTEGRAL
    {
        $$ = &tree.TableOptionStatsSamplePages{Value: uint64($3.(int64))}
    }
|   STATS_SAMPLE_PAGES equal_opt DEFAULT
    {
        $$ = &tree.TableOptionStatsSamplePages{Default: true}
    }
|   TABLESPACE equal_opt ident storage_opt
    {
        $$= tree.NewTableOptionTablespace($3, $4)
    }
|   UNION equal_opt '(' table_name_list ')'
    {
        $$= tree.NewTableOptionUnion($4)
    }
|	PROPERTIES '(' properties_list ')'
	{
		$$ = &tree.TableOptionProperties{Preperties: $3}
	}
// |   INSERT_METHOD equal_opt insert_method_options

properties_list:
	property_elem
	{
		$$ = []tree.Property{$1}
	}
|	properties_list ',' property_elem
	{
		$$ = append($1, $3)
	}

property_elem:
	STRING '=' STRING
	{
		$$ = tree.Property{Key: $1, Value: $3}
	}

storage_opt:
    {
        $$ = ""
    }
|   STORAGE DISK
    {
        $$ = " " + $1 + " " + $2
    }
|   STORAGE MEMORY
    {
        $$ = " " + $1 + " " + $2
    }

row_format_options:
    DEFAULT
    {
        $$ = tree.ROW_FORMAT_DEFAULT
    }
|   DYNAMIC
    {
        $$ = tree.ROW_FORMAT_DYNAMIC
    }
|   FIXED
    {
        $$ = tree.ROW_FORMAT_FIXED
    }
|   COMPRESSED
    {
        $$ = tree.ROW_FORMAT_COMPRESSED
    }
|   REDUNDANT
    {
        $$ = tree.ROW_FORMAT_REDUNDANT
    }
|   COMPACT
    {
        $$ = tree.ROW_FORMAT_COMPACT
    }

charset_name:
	name_string
|   BINARY

collate_name:
	name_string
|   BINARY

table_name_list:
    table_name
    {
        $$ = tree.TableNames{$1}
    }
|   table_name_list ',' table_name
    {
        $$ = append($1, $3)
    }

// Accepted patterns:
// <table>
// <schema>.<table>
table_name:
    ident
    {
        prefix := tree.ObjectNamePrefix{ExplicitSchema: false}
        $$ = tree.NewTableName(tree.Identifier($1), prefix)
    }
|   ident '.' ident
    {
        prefix := tree.ObjectNamePrefix{SchemaName: tree.Identifier($1), ExplicitSchema: true}
        $$ = tree.NewTableName(tree.Identifier($3), prefix)
    }

table_elem_list_opt:
    {
        $$ = tree.TableDefs(nil)
    }
|   table_elem_list

table_elem_list:
    table_elem
    {
        $$ = tree.TableDefs{$1}
    }
|   table_elem_list ',' table_elem
    {
        $$ = append($1, $3)
    }

table_elem:
    column_def
    {
        $$ = tree.TableDef($1)
    }
|   constaint_def
    {
    	$$ = $1
    }

constaint_def:
	constraint_keyword constraint_elem
	{
		if $1 != "" {
			switch v := $2.(type) {
            case *tree.PrimaryKeyIndex:
            	v.Name = $1
            }
		}
		$$ = $2
	}
|	constraint_elem
	{
		$$ = $1
	}

constraint_elem:
	PRIMARY KEY index_name_and_type_opt '(' index_column_list ')' index_option_list
	{
 		$$ = &tree.PrimaryKeyIndex{
			KeyParts: $5,
			Name: $3[0],
			Empty: $3[1] == "",
			IndexOption: $7,
		}
	}
|	FULLTEXT key_or_index_opt index_name '(' index_column_list ')' index_option_list
	{
		$$ = &tree.FullTextIndex{
			KeyParts: $5,
			Name: $3,
			Empty: true,
			IndexOption: $7,
		}
	}
|	key_or_index not_exists_opt index_name_and_type_opt '(' index_column_list ')' index_option_list
	{
		keyTyp := tree.INDEX_TYPE_INVALID
		if $3[1] != "" {
           	t := strings.ToLower($3[1])
            switch t {
            case "zonemap":
            	keyTyp = tree.INDEX_TYPE_ZONEMAP
            case "bsi":
            	keyTyp = tree.INDEX_TYPE_BSI
            default:
            	yylex.Error("Invail the type of index")
                return 1
            }
		}
		$$ = &tree.Index{
			IfNotExists: $2,
			KeyParts: $5,
			Name: $3[0],
			KeyType: keyTyp,
			IndexOption: $7,
		}
	}
|	UNIQUE key_or_index_opt index_name_and_type_opt '(' index_column_list ')' index_option_list
	{
		$$ = &tree.UniqueIndex{
			KeyParts: $5,
			Name: $3[0],
            Empty: $3[1] == "",
            IndexOption: $7,
		}
	}
|	FOREIGN KEY not_exists_opt index_name '(' index_column_list ')' references_def
	{
		$$ = &tree.ForeignKey{
			IfNotExists: $3,
			KeyParts: $6,
			Name: $4,
			Refer: $8,
			Empty: true,
		}
	}
|	CHECK '(' expression ')' enforce_opt
	{
		$$ = &tree.CheckIndex{
			Expr: $3,
			Enforced: $5,
		}
	}

enforce_opt:
	{
		$$ = false
	}
|	enforce

key_or_index_opt:
	{
		$$ = ""
	}
|	key_or_index
	{
		$$ = $1
	}

key_or_index:
	KEY
|	INDEX

index_name_and_type_opt:
	index_name
	{
		$$ = make([]string, 2)
		$$[0] = $1
		$$[1] = ""
	}
|	index_name USING index_type
	{
		$$ = make([]string, 2)
        $$[0] = $1
        $$[1] = $3
	}
|	ident TYPE index_type
	{
		$$ = make([]string, 2)
        $$[0] = $1
        $$[1] = $3
	}

index_type:
	BTREE
|	HASH
|	RTREE
|	ZONEMAP
|	BSI

index_name:
	{
		$$ = ""
	}
|	ident

column_def:
    column_name column_type column_attribute_list_opt 
    {
        $$ = tree.NewColumnTableDef($1, $2, $3)
    }

column_name_unresolved:
    ident
    {
        $$ = tree.SetUnresolvedName($1)
    }
|   ident '.' ident
    {
        $$ = tree.SetUnresolvedName($1, $3)
    }
|   ident '.' ident '.' ident
    {
        $$ = tree.SetUnresolvedName($1, $3, $5)
    }

ident:
    ID
|   not_keyword
|   non_reserved_keyword

column_name:
    ident
    {
        $$ = tree.SetUnresolvedName($1)
    }
|   ident '.' reserved_sql_id
    {
        $$ = tree.SetUnresolvedName($1, $3)
    }
|   ident '.' reserved_table_id '.' reserved_sql_id
    {
        $$ = tree.SetUnresolvedName($1, $3, $5)
    }

column_attribute_list_opt:
    {
        $$ = nil
    }
|   column_attribute_list
    {
        $$ = $1
    }

column_attribute_list:
    column_attribute_elem
    {
        $$ = []tree.ColumnAttribute{$1}
    }
|   column_attribute_list column_attribute_elem
    {
        $$ = append($1, $2)
    }

column_attribute_elem:
    NULL
    {
        $$ = tree.NewAttributeNull(true)
    }
|   NOT NULL
    {
        $$ = tree.NewAttributeNull(false)
    }
|   DEFAULT bit_expr
    {
        $$ = tree.NewAttributeDefault($2)
    }
|   AUTO_INCREMENT
    {
        $$ = tree.NewAttributeAutoIncrement()
    }
|   keys
    {
        $$ = $1
    }
|   COMMENT_KEYWORD STRING
    {
        $$ = tree.NewAttributeComment(tree.NewNumValWithType(constant.MakeString($2), $2, false, tree.P_char))
    }
|   COLLATE collate_name
    {
        $$ = tree.NewAttributeCollate($2)
    }
|   COLUMN_FORMAT column_format
    {
        $$ = tree.NewAttributeColumnFormat($2)
    }
|   STORAGE storage_media
    {
        $$ = tree.NewAttributeStorage($2)
    }
|   AUTO_RANDOM field_length_opt
    {
        $$ = tree.NewAttributeAutoRandom(int($2))
   }
|   references_def
    {
        $$ = $1
    }
|   constraint_keyword_opt CHECK '(' expression ')'
    {
        $$ = tree.NewAttributeCheck($4, false, $1)
    }
|   constraint_keyword_opt CHECK '(' expression ')' enforce
    {
        $$ = tree.NewAttributeCheck($4, $6, $1)
    }
// |   ON UPDATE function_call_nonkeyword
//     {
//         $$ = tree.NewAttributeOnUpdate($3)
//     }

enforce:
    ENFORCED
    {
        $$ = true
    }
|   NOT ENFORCED
    {
        $$ = false
    }

constraint_keyword_opt:
    {
        $$ = ""
    }
 |	constraint_keyword
 	{
 		$$ = $1
 	}

constraint_keyword:
	CONSTRAINT
    {
        $$ = ""
    }
|   CONSTRAINT ident
    {
        $$ = $2
    }

references_def:    
    REFERENCES table_name index_column_list_opt match_opt on_delete_update_opt
    {
        $$ = &tree.AttributeReference{
            TableName: $2,
            KeyParts: $3,
            Match: $4,
            OnDelete: $5.OnDelete,
            OnUpdate: $5.OnUpdate,
        }
    }

on_delete_update_opt:
    {
        $$ = &tree.ReferenceOnRecord{
            OnDelete: tree.REFERENCE_OPTION_INVALID,
            OnUpdate: tree.REFERENCE_OPTION_INVALID,
        }
    }
|   on_delete_update

on_delete_update:
    on_delete
    {
        $$ = &tree.ReferenceOnRecord{
            OnDelete: $1,
            OnUpdate: tree.REFERENCE_OPTION_INVALID,
        }
    }
|   on_update
    {
        $$ = &tree.ReferenceOnRecord{
            OnDelete: tree.REFERENCE_OPTION_INVALID,
            OnUpdate: $1,
        }
    }
|   on_delete on_update
    {
        $$ = &tree.ReferenceOnRecord{
            OnDelete: $1,
            OnUpdate: $2,
        }
    }
|   on_update on_delete
    {
        $$ = &tree.ReferenceOnRecord{
            OnDelete: $2,
            OnUpdate: $1,
        }
    }

on_delete:
    ON DELETE ref_opt
    {
        $$ = $3
    }

on_update:
    ON UPDATE ref_opt
    {
        $$ = $3
    }

ref_opt:
    RESTRICT
    {
        $$ = tree.REFERENCE_OPTION_RESTRICT
    }
|   CASCADE
    {
        $$ = tree.REFERENCE_OPTION_CASCADE
    }
|   SET NULL
    {
        $$ = tree.REFERENCE_OPTION_SET_NULL
    }
|   NO ACTION
    {
        $$ = tree.REFERENCE_OPTION_NO_ACTION
    }
|   SET DEFAULT
    {
        $$ = tree.REFERENCE_OPTION_SET_DEFAULT
    }

match_opt:
    {
        $$ = tree.MATCH_INVALID
    }
|   match

match:
    MATCH FULL
    {
        $$ = tree.MATCH_FULL
    }
|   MATCH PARTIAL
    {
        $$ = tree.MATCH_PARTIAL
    }
|   MATCH SIMPLE
    {
        $$ = tree.MATCH_SIMPLE
    }

index_column_list_opt:
    {
        $$ = nil
    }
|   '(' index_column_list ')'
    {
        $$ = $2
    }

field_length_opt:
    {
        $$ = -1
    }
|   '(' INTEGRAL ')'
    {
        $$ = $2.(int64)
    }

storage_media:
    DEFAULT
|   DISK
|   MEMORY

column_format:
    DEFAULT
|   FIXED
|   DYNAMIC

subquery:
    select_with_parens %prec SUBQUERY_AS_EXPR
    {
        $$ = &tree.Subquery{Select: $1, Exists: false}
    }

bit_expr:
    bit_expr '&' bit_expr %prec '&'
    {
        $$ = tree.NewBinaryExpr(tree.BIT_AND, $1, $3)
    }
|   bit_expr '|' bit_expr %prec '|'
    {
        $$ = tree.NewBinaryExpr(tree.BIT_OR, $1, $3)
    }
|   bit_expr '^' bit_expr %prec '^'
    {
        $$ = tree.NewBinaryExpr(tree.BIT_XOR, $1, $3)
    }
|   bit_expr '+' bit_expr %prec '+'
    {
        $$ = tree.NewBinaryExpr(tree.PLUS, $1, $3)
    }
|   bit_expr '-' bit_expr %prec '-'
    {
        $$ = tree.NewBinaryExpr(tree.MINUS, $1, $3)
    }
|   bit_expr '*' bit_expr %prec '*'
    {
        $$ = tree.NewBinaryExpr(tree.MULTI, $1, $3)
    }
|   bit_expr '/' bit_expr %prec '/'
    {
        $$ = tree.NewBinaryExpr(tree.DIV, $1, $3)
    }
|   bit_expr DIV bit_expr %prec DIV
    {
        $$ = tree.NewBinaryExpr(tree.INTEGER_DIV, $1, $3)
    }
|   bit_expr '%' bit_expr %prec '%'
    {
        $$ = tree.NewBinaryExpr(tree.MOD, $1, $3)
    }
|   bit_expr MOD bit_expr %prec MOD
    {
        $$ = tree.NewBinaryExpr(tree.MOD, $1, $3)
    }
|   bit_expr SHIFT_LEFT bit_expr %prec SHIFT_LEFT
    {
        $$ = tree.NewBinaryExpr(tree.LEFT_SHIFT, $1, $3)
    }
|   bit_expr SHIFT_RIGHT bit_expr %prec SHIFT_RIGHT
    {
        $$ = tree.NewBinaryExpr(tree.RIGHT_SHIFT, $1, $3)
    }
|   simple_expr
    {
        $$ = $1
    }

simple_expr:
    normal_ident
    {
        $$ = $1
    }
|   variable
    {
        $$ = $1
    }
|   literal
    {
        $$ = $1
    }
|   '(' expression ')'
    {
        $$ = tree.NewParenExpr($2)
    }
|   '(' expression_list ',' expression ')'
    {
        $$ = tree.NewTuple(append($2, $4))
    }
|   '+'  simple_expr %prec UNARY
    {
        $$ = tree.NewUnaryExpr(tree.UNARY_PLUS, $2)
    }
|   '-'  simple_expr %prec UNARY
    {
        $$ = tree.NewUnaryExpr(tree.UNARY_MINUS, $2)
    }
|   '~'  simple_expr
    {
        $$ = tree.NewUnaryExpr(tree.UNARY_TILDE, $2)
    }
|   '!' simple_expr %prec UNARY
    {
        $$ = tree.NewUnaryExpr(tree.UNARY_MARK, $2)
    }
|   interval_expr
    {
        $$ = $1
    }
|   subquery
    {
        $$ = $1
    }
|   EXISTS subquery
    {
        $2.Exists = true
        $$ = $2
    }
|	CASE expression_opt when_clause_list else_opt END
	{
		$$ = &tree.CaseExpr{
			Expr: $2,
			Whens: $3,
			Else: $4,
		}
	}
|   CAST '(' expression AS mo_cast_type ')'
    {
        $$ = tree.NewCastExpr($3, $5)
    }
|   CONVERT '(' expression ',' mysql_cast_type ')'
    {
        $$ = tree.NewCastExpr($3, $5)
    }
|   CONVERT '(' expression USING charset_name ')' 
    {
        name := tree.SetUnresolvedName("convert")
        es := tree.NewNumValWithType(constant.MakeString($5), $5, false, tree.P_char)
        $$ = &tree.FuncExpr{
            Func: tree.FuncName2ResolvableFunctionReference(name),
            Exprs: tree.Exprs{$3, es},
        }
    }
|   function_call_generic
    {
        $$ = $1
    }
|   function_call_keyword
    {
        $$ = $1
    }
|   function_call_nonkeyword
    {
        $$ = $1
    }
|   function_call_aggregate
    {
        $$ = $1
    }
| function_call_json
    {
        $$ = $1
    }

else_opt:
	{
		$$ = nil
	}
|	ELSE expression
	{
		$$ = $2
	}

expression_opt:
	{
		$$ = nil
	}
|	expression
	{
		$$ = $1
	}

when_clause_list:
	when_clause
	{
		$$ = []*tree.When{$1}
	}
|	when_clause_list when_clause
	{
		$$ = append($1, $2)
	}

when_clause:
	WHEN expression THEN expression
	{
		$$ = &tree.When{
			Cond: $2,
			Val: $4,
		}
	}

mo_cast_type:
	column_type
|   SIGNED integer_opt
    {
    	name := $1
    	if $2 != "" {
    		name = $2
    	}
        locale := ""
        $$ = &tree.T{
            InternalType: tree.InternalType{
		        Family: tree.IntFamily,
                FamilyString: name,
		        Width:  64,
		        Locale: &locale,
		        Oid:    uint32(defines.MYSQL_TYPE_LONGLONG),
	        },
        }
    }
|   UNSIGNED integer_opt
    {
        locale := ""
        $$ = &tree.T{
            InternalType: tree.InternalType{
		        Family: tree.IntFamily,
                FamilyString: $2,
		        Width:  64,
		        Locale: &locale,
                Unsigned: true,
		        Oid:    uint32(defines.MYSQL_TYPE_LONGLONG),
	        },
        }
    }

mysql_cast_type:
    decimal_type
|   BINARY length_opt
    {
        locale := ""
        $$ = &tree.T{
            InternalType: tree.InternalType{
		        Family: tree.StringFamily,
                FamilyString: $1,
		        Locale: &locale,
		        Oid:    uint32(defines.MYSQL_TYPE_VARCHAR),
                DisplayWith: $2,
	        },
        }
    }
|   CHAR length_option_opt
    {
        locale := ""
        $$ = &tree.T{
            InternalType: tree.InternalType{
		        Family: tree.StringFamily,
                FamilyString: $1,
		        Locale: &locale,
		        Oid:    uint32(defines.MYSQL_TYPE_VARCHAR),
                DisplayWith: $2,
	        },
        }
    }
|   DATE
    {
        locale := ""
        $$ = &tree.T{
            InternalType: tree.InternalType{
		        Family: tree.DateFamily,
                FamilyString: $1,
		        Locale: &locale,
		        Oid:    uint32(defines.MYSQL_TYPE_DATE),
	        },
        }
    }
|   YEAR length_opt
    {
        locale := ""
        $$ = &tree.T{
            InternalType: tree.InternalType{
		        Family: tree.IntFamily,
                FamilyString: $1,
                DisplayWith: $2,
		        Width:  16,
		        Locale: &locale,
		        Oid:    uint32(defines.MYSQL_TYPE_YEAR),
	        },
        }
    }
|   DATETIME timestamp_option_opt
    {
        locale := ""
        $$ = &tree.T{
            InternalType: tree.InternalType{
		        Family:             tree.TimestampFamily,
		        Precision:          $2,
                FamilyString: $1,
                DisplayWith: $2,
		        TimePrecisionIsSet: false,
		        Locale:             &locale,
		        Oid:                uint32(defines.MYSQL_TYPE_DATETIME),
	        },
        }
    }
|   TIME length_opt
    {
        locale := ""
        $$ = &tree.T{
            InternalType: tree.InternalType{
		        Family: tree.TimeFamily,
                FamilyString: $1,
                DisplayWith: $2,
		        Precision: 0,
		        TimePrecisionIsSet: false,
		        Locale: &locale,
		        Oid: uint32(defines.MYSQL_TYPE_TIME),
	        },
        }
    }
|   SIGNED integer_opt
    {
    	name := $1
    	if $2 != "" {
    		name = $2
    	}
        locale := ""
        $$ = &tree.T{
            InternalType: tree.InternalType{
		        Family: tree.IntFamily,
                FamilyString: name,
		        Width:  64,
		        Locale: &locale,
		        Oid:    uint32(defines.MYSQL_TYPE_LONGLONG),
	        },
        }
    }
|   UNSIGNED integer_opt
    {
        locale := ""
        $$ = &tree.T{
            InternalType: tree.InternalType{
		        Family: tree.IntFamily,
                FamilyString: $2,
		        Width:  64,
		        Locale: &locale,
                Unsigned: true,
		        Oid:    uint32(defines.MYSQL_TYPE_LONGLONG),
	        },
        }
    }

integer_opt:
    {}
|	INTEGER
|	INT

function_call_aggregate:
    AVG '(' func_type_opt expression  ')'
    {
        name := tree.SetUnresolvedName(strings.ToLower($1))
        $$ = &tree.FuncExpr{
            Func: tree.FuncName2ResolvableFunctionReference(name),
            Exprs: tree.Exprs{$4},
            Type: $3,
        }
    }
|   APPROX_COUNT_DISTINCT '(' expression_list ')'
    {
        name := tree.SetUnresolvedName(strings.ToLower($1))
        $$ = &tree.FuncExpr{
            Func: tree.FuncName2ResolvableFunctionReference(name),
            Exprs: $3,
        }
    }
|   APPROX_PERCENTILE '(' expression_list ')'
    {
        name := tree.SetUnresolvedName(strings.ToLower($1))
        $$ = &tree.FuncExpr{
            Func: tree.FuncName2ResolvableFunctionReference(name),
            Exprs: $3,
        }
    }
|   BIT_AND '(' func_type_opt expression ')'
    {
        name := tree.SetUnresolvedName(strings.ToLower($1))
        $$ = &tree.FuncExpr{
            Func: tree.FuncName2ResolvableFunctionReference(name),
            Exprs: tree.Exprs{$4},
            Type: $3,
        }
    }
|   BIT_OR '(' func_type_opt expression ')'
    {
        name := tree.SetUnresolvedName(strings.ToLower($1))
        $$ = &tree.FuncExpr{
            Func: tree.FuncName2ResolvableFunctionReference(name),
            Exprs: tree.Exprs{$4},
            Type: $3,
        }
    }
|   BIT_XOR '(' func_type_opt expression ')'
    {
        name := tree.SetUnresolvedName(strings.ToLower($1))
        $$ = &tree.FuncExpr{
            Func: tree.FuncName2ResolvableFunctionReference(name),
            Exprs: tree.Exprs{$4},
            Type: $3,
        }
    }
|   COUNT '(' func_type_opt expression_list ')'
    {
        name := tree.SetUnresolvedName(strings.ToLower($1))
        $$ = &tree.FuncExpr{
            Func: tree.FuncName2ResolvableFunctionReference(name),
            Exprs: $4,
            Type: $3,
        }
    }
|   COUNT '(' '*' ')'
    {
        name := tree.SetUnresolvedName(strings.ToLower($1))
        es := tree.NewNumValWithType(constant.MakeString("*"), "*", false, tree.P_char)
        $$ = &tree.FuncExpr{
            Func: tree.FuncName2ResolvableFunctionReference(name),
            Exprs: tree.Exprs{es},
        }
    }
|   MAX '(' func_type_opt expression ')'
    {
        name := tree.SetUnresolvedName(strings.ToLower($1))
        $$ = &tree.FuncExpr{
            Func: tree.FuncName2ResolvableFunctionReference(name),
            Exprs: tree.Exprs{$4},
            Type: $3,
        }
    }
|   MIN '(' func_type_opt expression ')'
    {
        name := tree.SetUnresolvedName(strings.ToLower($1))
        $$ = &tree.FuncExpr{
            Func: tree.FuncName2ResolvableFunctionReference(name),
            Exprs: tree.Exprs{$4},
            Type: $3,
        }
    }
|   SUM '(' func_type_opt expression ')'
    {
        name := tree.SetUnresolvedName(strings.ToLower($1))
        $$ = &tree.FuncExpr{
            Func: tree.FuncName2ResolvableFunctionReference(name),
            Exprs: tree.Exprs{$4},
            Type: $3,
        }
    }
|   std_dev_pop '(' func_type_opt expression ')'
    {
        name := tree.SetUnresolvedName(strings.ToLower($1))
        $$ = &tree.FuncExpr{
            Func: tree.FuncName2ResolvableFunctionReference(name),
            Exprs: tree.Exprs{$4},
            Type: $3,
        }
    }
|   STDDEV_SAMP '(' func_type_opt expression ')'
    {
        name := tree.SetUnresolvedName(strings.ToLower($1))
        $$ = &tree.FuncExpr{
            Func: tree.FuncName2ResolvableFunctionReference(name),
            Exprs: tree.Exprs{$4},
            Type: $3,
        }
    }
|   VAR_POP '(' func_type_opt expression ')'
    {
        name := tree.SetUnresolvedName(strings.ToLower($1))
        $$ = &tree.FuncExpr{
            Func: tree.FuncName2ResolvableFunctionReference(name),
            Exprs: tree.Exprs{$4},
            Type: $3,
        }
    }
|   VAR_SAMP '(' func_type_opt expression ')'
    {
        name := tree.SetUnresolvedName(strings.ToLower($1))
        $$ = &tree.FuncExpr{
            Func: tree.FuncName2ResolvableFunctionReference(name),
            Exprs: tree.Exprs{$4},
            Type: $3,
        }
    }

std_dev_pop:
    STD
|   STDDEV
|   STDDEV_POP

function_call_generic:
    ID '(' expression_list_opt ')'
    {
        name := tree.SetUnresolvedName(strings.ToLower($1))
        $$ = &tree.FuncExpr{
            Func: tree.FuncName2ResolvableFunctionReference(name),
            Exprs: $3,
        }
    }
|   substr_option '(' expression_list_opt ')'
    {
    	name := tree.SetUnresolvedName(strings.ToLower($1))
       	$$ = &tree.FuncExpr{
           	Func: tree.FuncName2ResolvableFunctionReference(name),
            Exprs: $3,
        }
    }
|   substr_option '(' expression FROM expression ')'
    {
        name := tree.SetUnresolvedName(strings.ToLower($1))
        $$ = &tree.FuncExpr{
             Func: tree.FuncName2ResolvableFunctionReference(name),
             Exprs: tree.Exprs{$3, $5},
        }
    }
|   substr_option '(' expression FROM expression FOR expression ')'
    {
        name := tree.SetUnresolvedName(strings.ToLower($1))
        $$ = &tree.FuncExpr{
             Func: tree.FuncName2ResolvableFunctionReference(name),
             Exprs: tree.Exprs{$3, $5, $7},
        }
    }
|   EXTRACT '(' time_unit FROM expression ')'
    {
        name := tree.SetUnresolvedName(strings.ToLower($1))
        timeUinit := tree.NewNumValWithType(constant.MakeString($3), $3, false, tree.P_char)
        $$ = &tree.FuncExpr{
             Func: tree.FuncName2ResolvableFunctionReference(name),
             Exprs: tree.Exprs{timeUinit, $5},
       }
    }
|	func_not_keyword '(' expression_list_opt ')'
	{
        name := tree.SetUnresolvedName(strings.ToLower($1))
        $$ = &tree.FuncExpr{
            Func: tree.FuncName2ResolvableFunctionReference(name),
            Exprs: $3,
        }
    }
|	VARIANCE '(' func_type_opt expression ')'
	{
		name := tree.SetUnresolvedName(strings.ToLower($1))
        $$ = &tree.FuncExpr{
            Func: tree.FuncName2ResolvableFunctionReference(name),
            Exprs: tree.Exprs{$4},
            Type: $3,
        }
	}
|	GROUP_CONCAT '(' func_type_opt expression ')'
	{
		name := tree.SetUnresolvedName(strings.ToLower($1))
        $$ = &tree.FuncExpr{
            Func: tree.FuncName2ResolvableFunctionReference(name),
            Exprs: tree.Exprs{$4},
            Type: $3,
        }
	}
|	TRIM '(' expression ')'
	{
		name := tree.SetUnresolvedName(strings.ToLower($1))
        $$ = &tree.FuncExpr{
             Func: tree.FuncName2ResolvableFunctionReference(name),
             Exprs: tree.Exprs{$3},
        }
	}
|	TRIM '(' expression FROM expression ')'
	{
		name := tree.SetUnresolvedName(strings.ToLower($1))
        $$ = &tree.FuncExpr{
             Func: tree.FuncName2ResolvableFunctionReference(name),
             Exprs: tree.Exprs{$3},
        }
	}
|	TRIM '(' trim_direction FROM expression ')'
	{
		name := tree.SetUnresolvedName(strings.ToLower($1))
		arg1 := tree.NewNumValWithType(constant.MakeString($3), $3, false, tree.P_char)
        $$ = &tree.FuncExpr{
             Func: tree.FuncName2ResolvableFunctionReference(name),
             Exprs: tree.Exprs{arg1, $5},
        }
	}
|	TRIM '(' trim_direction expression FROM expression ')'
	{
		name := tree.SetUnresolvedName(strings.ToLower($1))
        arg1 := tree.NewNumValWithType(constant.MakeString($3), $3, false, tree.P_char)
        $$ = &tree.FuncExpr{
             Func: tree.FuncName2ResolvableFunctionReference(name),
             Exprs: tree.Exprs{arg1, $4, $6},
        }
	}
function_call_json:
	JSON_EXTRACT '(' STRING ',' STRING ')'
	{
		name := tree.SetUnresolvedName(strings.ToLower($1))
		a1 := tree.NewNumValWithType(constant.MakeString($3), $3, false, tree.P_char)
		a2 := tree.NewNumValWithType(constant.MakeString($5), $5, false, tree.P_char)
	$$ = &tree.FuncExpr{
	     Func: tree.FuncName2ResolvableFunctionReference(name),
	     Exprs: tree.Exprs{a1, a2},
	}
	}

trim_direction:
	BOTH
|	LEADING
|	TRAILING

substr_option:
	SUBSTRING
|	SUBSTR

time_unit:
	time_stamp_unit
	{
		$$ = $1
	}
|	SECOND_MICROSECOND
|	MINUTE_MICROSECOND
|	MINUTE_SECOND
|	HOUR_MICROSECOND
|	HOUR_SECOND
|	HOUR_MINUTE
|	DAY_MICROSECOND
|	DAY_SECOND
|	DAY_MINUTE
|	DAY_HOUR
|	YEAR_MONTH

time_stamp_unit:
	MICROSECOND
|	SECOND
|	MINUTE
|	HOUR
|	DAY
|	WEEK
|	MONTH
|	QUARTER
|	YEAR
|	SQL_TSI_SECOND
|	SQL_TSI_MINUTE
|	SQL_TSI_HOUR
|	SQL_TSI_DAY
|	SQL_TSI_WEEK
|	SQL_TSI_MONTH
|	SQL_TSI_QUARTER
|	SQL_TSI_YEAR

function_call_nonkeyword:
    CURTIME datetime_precision
    {
        name := tree.SetUnresolvedName(strings.ToLower($1))
        var es tree.Exprs = nil
        if $2 != nil {
            es = append(es, $2)
        }
        $$ = &tree.FuncExpr{
            Func: tree.FuncName2ResolvableFunctionReference(name),
            Exprs: es,
        }
    }
|   SYSDATE datetime_precision
    {
        name := tree.SetUnresolvedName(strings.ToLower($1))
        var es tree.Exprs = nil
        if $2 != nil {
            es = append(es, $2)
        }
        $$ = &tree.FuncExpr{
            Func: tree.FuncName2ResolvableFunctionReference(name),
            Exprs: es,
        }
    }

function_call_keyword:
    name_confict '(' expression_list_opt ')'
    {
        name := tree.SetUnresolvedName(strings.ToLower($1))
        $$ = &tree.FuncExpr{
            Func: tree.FuncName2ResolvableFunctionReference(name),
            Exprs: $3,
        }
    }
|   name_braces braces_opt
    {
        name := tree.SetUnresolvedName(strings.ToLower($1))
        $$ = &tree.FuncExpr{
            Func: tree.FuncName2ResolvableFunctionReference(name),
        }
    }
|	SCHEMA '('')'
	{
        name := tree.SetUnresolvedName(strings.ToLower($1))
        $$ = &tree.FuncExpr{
            Func: tree.FuncName2ResolvableFunctionReference(name),
        }
    }
|   name_datetime_precision datetime_precision_opt
    {
        name := tree.SetUnresolvedName(strings.ToLower($1))
        var es tree.Exprs = nil
        if $2 != nil {
            es = append(es, $2)
        }
        $$ = &tree.FuncExpr{
            Func: tree.FuncName2ResolvableFunctionReference(name),
            Exprs: es,
        }
    }
|   CHAR '(' expression_list ')'
    {
        name := tree.SetUnresolvedName("char")
        $$ = &tree.FuncExpr{
            Func: tree.FuncName2ResolvableFunctionReference(name),
            Exprs: $3,
        }
    }
|   CHAR '(' expression_list USING charset_name ')'
    {
        cn := tree.NewNumValWithType(constant.MakeString($5), $5, false, tree.P_char)
        es := $3
        es = append(es, cn)
        name := tree.SetUnresolvedName("char")
        $$ = &tree.FuncExpr{
            Func: tree.FuncName2ResolvableFunctionReference(name),
            Exprs: es,
        }
    }
|   DATE STRING
    {
        val := tree.NewNumValWithType(constant.MakeString($2), $2, false, tree.P_char)
        name := tree.SetUnresolvedName("date")
        $$ = &tree.FuncExpr{
            Func: tree.FuncName2ResolvableFunctionReference(name),
            Exprs: tree.Exprs{val},
        }
    }
|   TIME STRING
    {
        val := tree.NewNumValWithType(constant.MakeString($2), $2, false, tree.P_char)
        name := tree.SetUnresolvedName("time")
        $$ = &tree.FuncExpr{
            Func: tree.FuncName2ResolvableFunctionReference(name),
            Exprs: tree.Exprs{val},
        }
    }
|   INSERT '(' expression_list_opt ')'
    {
        name := tree.SetUnresolvedName("insert")
        $$ = &tree.FuncExpr{
            Func: tree.FuncName2ResolvableFunctionReference(name),
            Exprs: $3,
        }
    }
|   MOD '(' bit_expr ',' bit_expr ')'
    {
        es := tree.Exprs{$3}
        es = append(es, $5)
        name := tree.SetUnresolvedName("mod")
        $$ = &tree.FuncExpr{
            Func: tree.FuncName2ResolvableFunctionReference(name),
            Exprs: es,
        }
    }
|   PASSWORD '(' expression_list_opt ')'
    {
        name := tree.SetUnresolvedName("password")
        $$ = &tree.FuncExpr{
            Func: tree.FuncName2ResolvableFunctionReference(name),
            Exprs: $3,
        }
    }
|   BINARY simple_expr %prec UNARY
    {
        name := tree.SetUnresolvedName("binary")
        $$ = &tree.FuncExpr{
            Func: tree.FuncName2ResolvableFunctionReference(name),
            Exprs: tree.Exprs{$2},
        }
    }
|   TIMESTAMP STRING
    {
        val := tree.NewNumValWithType(constant.MakeString($2), $2, false, tree.P_char)
        name := tree.SetUnresolvedName("timestamp")
        $$ = &tree.FuncExpr{
            Func: tree.FuncName2ResolvableFunctionReference(name),
            Exprs: tree.Exprs{val},
        }
    }

datetime_precision_opt:
    {
        $$ = nil
    }
|   datetime_precision
    {
        $$ = $1
    }

datetime_precision:
   '(' ')'
    {
        $$ = nil
    }
|   '(' INTEGRAL ')'
    {
        ival, errStr := util.GetInt64($2)
        if errStr != "" {
            yylex.Error(errStr)
            return 1
        }
        str := fmt.Sprintf("%v", $2)
        $$ = tree.NewNumValWithType(constant.MakeInt64(ival), str, false, tree.P_int64)
    }

name_datetime_precision:
    CURRENT_TIME
|   CURRENT_TIMESTAMP
|   LOCALTIME
|   LOCALTIMESTAMP
|   UTC_TIME
|   UTC_TIMESTAMP

braces_opt:
    {}
|   '(' ')'
    {}

name_braces:
    CURRENT_USER
|   CURRENT_DATE
|   CURRENT_ROLE
|   UTC_DATE

name_confict:
    ASCII
|   CHARSET
|   COALESCE
|   COLLATION
|   DATE
|   DATABASE
|   DAY
|   HOUR
|   IF
|   INTERVAL
|   FORMAT
|   LEFT
|   MICROSECOND
|   MINUTE
|   MONTH
|   QUARTER
|   REPEAT
|   REPLACE
|   REVERSE
|   RIGHT
|   ROW_COUNT
|   SECOND
|   TIME
|   TIMESTAMP
|   TRUNCATE
|   USER
|   WEEK
|   YEAR

interval_expr:
    INTERVAL expression time_unit
    {
 		name := tree.SetUnresolvedName("interval")
		arg2 := tree.NewNumValWithType(constant.MakeString($3), $3, false, tree.P_char)
        $$ = &tree.FuncExpr{
            Func: tree.FuncName2ResolvableFunctionReference(name),
            Exprs: tree.Exprs{$2, arg2},
        }
    }

func_type_opt:
    {
        $$ = tree.FUNC_TYPE_DEFAULT
    }
|   DISTINCT
    {
        $$ = tree.FUNC_TYPE_DISTINCT
    }
|   ALL
    {
        $$ = tree.FUNC_TYPE_ALL
    }

tuple_expression:
    '(' expression_list ')'
    {
        $$ = tree.NewTuple($2)
    }

expression_list_opt:
    {
        $$ = nil
    }
|   expression_list
    {
        $$ = $1
    }

expression_list:
    expression
    {
        $$ = tree.Exprs{$1}
    }
|   expression_list ',' expression
    {
        $$ = append($1, $3)
    }

// See https://dev.mysql.com/doc/refman/8.0/en/expressions.html
expression:
    expression AND expression %prec AND
    {
        $$ = tree.NewAndExpr($1, $3)
    }
|   expression OR expression %prec OR
    {
        $$ = tree.NewOrExpr($1, $3)
    }
|	expression PIPE_CONCAT expression %prec PIPE_CONCAT
	{
		name := tree.SetUnresolvedName(strings.ToLower("concat"))
        $$ = &tree.FuncExpr{
             Func: tree.FuncName2ResolvableFunctionReference(name),
             Exprs: tree.Exprs{$1, $3},
        }
	}
|   expression XOR expression %prec XOR
    {
        $$ = tree.NewXorExpr($1, $3)
    }
|   NOT expression %prec NOT
    {
        $$ = tree.NewNotExpr($2)
    }
|   boolean_primary IS true_or_false %prec IS
	{
        $$ = tree.NewComparisonExpr(tree.EQUAL, $1, $3)
    }
|   boolean_primary IS NOT true_or_false %prec IS
	{
        $$ = tree.NewComparisonExpr(tree.NOT_EQUAL, $1, $4)
    }
|   boolean_primary IS UNKNOWN %prec IS
	{
		arg := tree.NewNumValWithType(constant.MakeString($3), "", false, tree.P_char)
        $$ = tree.NewComparisonExpr(tree.EQUAL, $1, arg)
    }
|   boolean_primary IS NOT UNKNOWN %prec IS
	{
		arg := tree.NewNumValWithType(constant.MakeString($3), "", false, tree.P_char)
        $$ = tree.NewComparisonExpr(tree.NOT_EQUAL, $1, arg)
    }
|   boolean_primary
    {
        $$ = $1
    }

boolean_primary:
    boolean_primary IS NULL %prec IS
    {
        $$ = tree.NewIsNullExpr($1)
    }
|   boolean_primary IS NOT NULL %prec IS
    {
        $$ = tree.NewIsNotNullExpr($1)
    }
|   boolean_primary comparison_operator predicate %prec '='
    {
        $$ = tree.NewComparisonExpr($2, $1, $3)
    }
|   boolean_primary comparison_operator and_or_some subquery %prec '='
    {
        $$ = tree.NewSubqueryComparisonExpr($2, $3, $1, $4)
    }
|   predicate

true_or_false:
	TRUE
    {
        $$ = tree.NewNumValWithType(constant.MakeBool(true), "", false, tree.P_bool)
    }
|   FALSE
    {
        $$ = tree.NewNumValWithType(constant.MakeBool(false), "", false, tree.P_bool)
    }

predicate:
    bit_expr IN col_tuple
    {
        $$ = tree.NewComparisonExpr(tree.IN, $1, $3)
    }
|   bit_expr NOT IN col_tuple
    {
        $$ = tree.NewComparisonExpr(tree.NOT_IN, $1, $4)
    }
|   bit_expr LIKE simple_expr like_escape_opt
    {
        $$ = tree.NewComparisonExprWithEscape(tree.LIKE, $1, $3, $4)
    }
|   bit_expr NOT LIKE simple_expr like_escape_opt
    {
        $$ = tree.NewComparisonExprWithEscape(tree.NOT_LIKE, $1, $4, $5)
    }
|   bit_expr REGEXP bit_expr
    {
        $$ = tree.NewComparisonExpr(tree.REG_MATCH, $1, $3)
    }
|   bit_expr NOT REGEXP bit_expr
    {
        $$ = tree.NewComparisonExpr(tree.NOT_REG_MATCH, $1, $4)
    }
|   bit_expr BETWEEN bit_expr AND predicate
    {
        $$ = tree.NewRangeCond(false, $1, $3, $5)
    }
|   bit_expr NOT BETWEEN bit_expr AND predicate
    {
        $$ = tree.NewRangeCond(true, $1, $4, $6)
    }
|   bit_expr

like_escape_opt:
    {
        $$ = nil
    }
|   ESCAPE simple_expr
    {
        $$ = $2
    }

col_tuple:
    tuple_expression
    {
        $$ = $1
    }
|   subquery
    {
        $$ = $1
    }
// |   LIST_ARG

and_or_some:
	ALL
	{
		$$ = tree.ALL
	}
|	ANY
	{
		$$ = tree.ANY
	}
|	SOME
	{
		$$ = tree.SOME
	}

comparison_operator:
    '='
    {
        $$ = tree.EQUAL
    }
|   '<'
    {
        $$ = tree.LESS_THAN
    }
|   '>'
    {
        $$ = tree.GREAT_THAN
    }
|   LE
    {
        $$ = tree.LESS_THAN_EQUAL
    }
|   GE
    {
        $$ = tree.GREAT_THAN_EQUAL
    }
|   NE
    {
        $$ = tree.NOT_EQUAL
    }
|   NULL_SAFE_EQUAL
	{
		$$ = tree.NULL_SAFE_EQUAL
	}

keys:
    PRIMARY KEY
    {
        $$ = tree.NewAttributePrimaryKey()
    }
|   UNIQUE KEY
    {
        $$ = tree.NewAttributeUniqueKey()
    }
|   UNIQUE
    {
        $$ = tree.NewAttributeUnique()
    }
|   KEY
    {
        $$ = tree.NewAttributeKey()
    }

literal:
    STRING
    {
        $$ = tree.NewNumValWithType(constant.MakeString($1), $1, false, tree.P_char)
    }
|   INTEGRAL
    {
    	str := fmt.Sprintf("%v", $1)
    	switch v := $1.(type) {
    	case uint64:
    		$$ = tree.NewNumValWithType(constant.MakeUint64(v), str, false, tree.P_uint64)
    	case int64:
    		$$ = tree.NewNumValWithType(constant.MakeInt64(v), str, false, tree.P_int64)
    	default:
    		yylex.Error("parse integral fail")
            return 1
    	}
    }
|   FLOAT
    {
        fval := $1.(float64)
        $$ = tree.NewNumValWithType(constant.MakeFloat64(fval), yylex.(*Lexer).scanner.LastToken, false, tree.P_float64)
    }
|   TRUE
    {
        $$ = tree.NewNumValWithType(constant.MakeBool(true), "true", false, tree.P_bool)
    }
|   FALSE
    {
        $$ = tree.NewNumValWithType(constant.MakeBool(false), "false", false, tree.P_bool)
    }
|   NULL
    {
        $$ = tree.NewNumValWithType(constant.MakeUnknown(), "null", false, tree.P_null)
    }
|   HEXNUM
	{
        switch v := $1.(type) {
        case uint64:
            $$ = tree.NewNumValWithType(constant.MakeUint64(v), yylex.(*Lexer).scanner.LastToken, false, tree.P_uint64)
        case int64:
            $$ = tree.NewNumValWithType(constant.MakeInt64(v), yylex.(*Lexer).scanner.LastToken, false, tree.P_int64)
        case string:
        	$$ = tree.NewNumValWithType(constant.MakeString(v), v, false, tree.P_hexnum)
        default:
            yylex.Error("parse integral fail")
            return 1
        }
	}
|   DECIMAL_VALUE
    {
        $$ = tree.NewNumValWithType(constant.MakeString($1), $1, false, tree.P_decimal)
    }
|   BIT_LITERAL
	{
        switch v := $1.(type) {
        case uint64:
            $$ = tree.NewNumValWithType(constant.MakeUint64(v), yylex.(*Lexer).scanner.LastToken, false, tree.P_uint64)
        case int64:
            $$ = tree.NewNumValWithType(constant.MakeInt64(v), yylex.(*Lexer).scanner.LastToken, false, tree.P_int64)
        case string:
        	$$ = tree.NewNumValWithType(constant.MakeString(v), v, false, tree.P_bit)
        default:
            yylex.Error("parse integral fail")
            return 1
        }
	}
|   VALUE_ARG
    {
        $$ = tree.NewParamExpr(yyp)
    }

column_type:
    numeric_type unsigned_opt zero_fill_opt
    {
        $$ = $1
        $$.InternalType.Unsigned = $2
        $$.InternalType.Zerofill = $3
    }
|   char_type
|   time_type
|   spatial_type

numeric_type:
    int_type length_opt
    {
        $$ = $1
        $$.InternalType.DisplayWith = $2
    }
|   decimal_type
    {
        $$ = $1
    }

int_type:
    BIT
    {
        locale := ""
        $$ = &tree.T{
            InternalType: tree.InternalType{
		        Family: tree.BitFamily,
                FamilyString: $1,
		        Locale: &locale,
		        Oid:    uint32(defines.MYSQL_TYPE_BIT),
	        },
        }
    }
|   BOOL
    {
        locale := ""
        $$ = &tree.T{
            InternalType: tree.InternalType{
		        Family: tree.BoolFamily,
                FamilyString: $1,
		        Locale: &locale,
		        Oid:uint32(defines.MYSQL_TYPE_BOOL),
	        },
        }
    }
|   BOOLEAN
    {
        locale := ""
        $$ = &tree.T{
            InternalType: tree.InternalType{
		        Family: tree.BoolFamily,
                FamilyString: $1,
		        Locale: &locale,
		        Oid:uint32(defines.MYSQL_TYPE_BOOL),
	        },
        }
    }
|   INT1
    {
        locale := ""
        $$ = &tree.T{
            InternalType: tree.InternalType{
		        Family: tree.IntFamily,
                FamilyString: $1,
		        Width:  8,
		        Locale: &locale,
		        Oid:    uint32(defines.MYSQL_TYPE_TINY),
	        },
        }
    }
|   TINYINT
    {
        locale := ""
        $$ = &tree.T{
            InternalType: tree.InternalType{
		        Family: tree.IntFamily,
                FamilyString: $1,
		        Width:  8,
		        Locale: &locale,
		        Oid:    uint32(defines.MYSQL_TYPE_TINY),
	        },
        }
    }
|   INT2
    {
        locale := ""
        $$ = &tree.T{
            InternalType: tree.InternalType{
		        Family: tree.IntFamily,
                FamilyString: $1,
		        Width:  16,
		        Locale: &locale,
		        Oid:    uint32(defines.MYSQL_TYPE_SHORT),
	        },
        }
    }
|   SMALLINT
    {
        locale := ""
        $$ = &tree.T{
            InternalType: tree.InternalType{
		        Family: tree.IntFamily,
                FamilyString: $1,
		        Width:  16,
		        Locale: &locale,
		        Oid:    uint32(defines.MYSQL_TYPE_SHORT),
	        },
        }
    }
|   INT3
    {
        locale := ""
        $$ = &tree.T{
            InternalType: tree.InternalType{
		        Family: tree.IntFamily,
                FamilyString: $1,
		        Width:  24,
		        Locale: &locale,
		        Oid:    uint32(defines.MYSQL_TYPE_INT24),
	        },
        }
    }
|   MEDIUMINT
    {
        locale := ""
        $$ = &tree.T{
            InternalType: tree.InternalType{
		        Family: tree.IntFamily,
                FamilyString: $1,
		        Width:  24,
		        Locale: &locale,
		        Oid:    uint32(defines.MYSQL_TYPE_INT24),
	        },
        }
    }
|   INT4
    {
        locale := ""
        $$ = &tree.T{
            InternalType: tree.InternalType{
		        Family: tree.IntFamily,
                FamilyString: $1,
		        Width:  32,
		        Locale: &locale,
		        Oid:    uint32(defines.MYSQL_TYPE_LONG),
            },
	    }
    }
|   INT
    {
        locale := ""
        $$ = &tree.T{
            InternalType: tree.InternalType{
		        Family: tree.IntFamily,
                FamilyString: $1,
		        Width:  32,
		        Locale: &locale,
		        Oid:    uint32(defines.MYSQL_TYPE_LONG),
            },
	    }
    }
|   INTEGER
    {
        locale := ""
        $$ = &tree.T{
            InternalType: tree.InternalType{
		        Family: tree.IntFamily,
                FamilyString: $1,
		        Width:  32,
		        Locale: &locale,
		        Oid:    uint32(defines.MYSQL_TYPE_LONG),
	        },
        }
    }
|   INT8
    {
        locale := ""
        $$ = &tree.T{
            InternalType: tree.InternalType{
		        Family: tree.IntFamily,
                FamilyString: $1,
		        Width:  64,
		        Locale: &locale,
		        Oid:    uint32(defines.MYSQL_TYPE_LONGLONG),
	        },
        }
    }
|   BIGINT
    {
        locale := ""
        $$ = &tree.T{
            InternalType: tree.InternalType{
		        Family: tree.IntFamily,
                FamilyString: $1,
		        Width:  64,
		        Locale: &locale,
		        Oid:    uint32(defines.MYSQL_TYPE_LONGLONG),
	        },
        }
    }

decimal_type:
    DOUBLE float_length_opt
    {
        locale := ""
        if $2.DisplayWith > 255 {
        	yylex.Error("Display width for double out of range (max = 255)")
        	return 1
        }
        if $2.Precision != tree.NotDefineDec && $2.Precision > $2.DisplayWith {
        	yylex.Error("For float(M,D), double(M,D) or decimal(M,D), M must be >= D (column 'a'))")
                return 1
        }
        $$ = &tree.T{
            InternalType: tree.InternalType{
		Family: tree.FloatFamily,
                FamilyString: $1,
		Width:  64,
		Locale: &locale,
		Oid:    uint32(defines.MYSQL_TYPE_DOUBLE),
                DisplayWith: $2.DisplayWith,
                Precision: $2.Precision,
	    },
        }
    }
|   FLOAT_TYPE float_length_opt
    {
        locale := ""
        if $2.Precision != tree.NotDefineDec && $2.Precision > $2.DisplayWith {
		yylex.Error("For float(M,D), double(M,D) or decimal(M,D), M must be >= D (column 'a'))")
		return 1
        }
        if $2.DisplayWith > 53 {
        	yylex.Error("For float(M), M must between 0 and 53.")
                return 1
        } else if $2.DisplayWith >= 24 {
        	$$ = &tree.T{
		    InternalType: tree.InternalType{
			Family: tree.FloatFamily,
			FamilyString: $1,
			Width:  64,
			Locale: &locale,
			Oid:    uint32(defines.MYSQL_TYPE_DOUBLE),
			DisplayWith: $2.DisplayWith,
			Precision: $2.Precision,
		    },
		}
        } else {
        	$$ = &tree.T{
		    InternalType: tree.InternalType{
			Family: tree.FloatFamily,
			FamilyString: $1,
			Width:  32,
			Locale: &locale,
			Oid:    uint32(defines.MYSQL_TYPE_FLOAT),
			DisplayWith: $2.DisplayWith,
			Precision: $2.Precision,
		    },
                }
        }
    }

|   DECIMAL decimal_length_opt
    {
        locale := ""
        if $2.Precision != tree.NotDefineDec && $2.Precision > $2.DisplayWith {
		yylex.Error("For float(M,D), double(M,D) or decimal(M,D), M must be >= D (column 'a'))")
		return 1
        }
        if $2.DisplayWith > 38 || $2.DisplayWith < 0 {
        	yylex.Error("For decimal(M), M must between 0 and 38.")
                return 1
        } else if $2.DisplayWith <= 16 {
        	$$ = &tree.T{
		    InternalType: tree.InternalType{
			Family: tree.FloatFamily,
			FamilyString: $1,
			Width:  64,
			Locale: &locale,
			Oid:    uint32(defines.MYSQL_TYPE_DECIMAL),
			DisplayWith: $2.DisplayWith,
			Precision: $2.Precision,
		    },
		}
        } else {
        	$$ = &tree.T{
		    InternalType: tree.InternalType{
			Family: tree.FloatFamily,
			FamilyString: $1,
			Width:  128,
			Locale: &locale,
			Oid:    uint32(defines.MYSQL_TYPE_DECIMAL),
			DisplayWith: $2.DisplayWith,
			Precision: $2.Precision,
		    },
                }
        }
    }
// |   DECIMAL decimal_length_opt
//     {
//         $$ = tree.TYPE_DOUBLE
//         $$.InternalType.DisplayWith = $2.DisplayWith
//         $$.InternalType.Precision = $2.Precision
//     }
// |   NUMERIC decimal_length_opt
//     {
//         $$ = tree.TYPE_DOUBLE
//         $$.InternalType.DisplayWith = $2.DisplayWith
//         $$.InternalType.Precision = $2.Precision
//     }
|   REAL float_length_opt
    {
        locale := ""
        $$ = &tree.T{
            InternalType: tree.InternalType{
		        Family: tree.FloatFamily,
                FamilyString: $1,
		        Width:  64,
		        Locale: &locale,
		        Oid:    uint32(defines.MYSQL_TYPE_DOUBLE),
                DisplayWith: $2.DisplayWith,
                Precision: $2.Precision,
	        },
        }
    }

time_type:
    DATE
    {
        locale := ""
        $$ = &tree.T{
            InternalType: tree.InternalType{
		        Family: tree.DateFamily,
                FamilyString: $1,
		        Locale: &locale,
		        Oid:    uint32(defines.MYSQL_TYPE_DATE),
	        },
        }
    }
|   TIME length_opt
    {
        locale := ""
        $$ = &tree.T{
            InternalType: tree.InternalType{
		        Family: tree.TimeFamily,
                FamilyString: $1,
                DisplayWith: $2,
		        Precision: 0,
		        TimePrecisionIsSet: false,
		        Locale: &locale,
		        Oid: uint32(defines.MYSQL_TYPE_TIME),
	        },
        }
    }
|   TIMESTAMP timestamp_option_opt
    {
        locale := ""
        if $2 < 0 || $2 > 6 {
        		yylex.Error("For Timestamp(fsp), fsp must in [0, 6]")
        		return 1
                } else {
                $$ = &tree.T{
            		InternalType: tree.InternalType{
		        Family:             tree.TimestampFamily,
		        Precision:          $2,
                	FamilyString: $1,
                	DisplayWith: 26,
		        TimePrecisionIsSet: true,
		        Locale:             &locale,
		        Oid:                uint32(defines.MYSQL_TYPE_TIMESTAMP),
	        },
	    }
        }
    }
|   DATETIME timestamp_option_opt
    {
        locale := ""
        if $2 < 0 || $2 > 6 {
        		yylex.Error("For Datetime(fsp), fsp must in [0, 6]")
        		return 1
                } else {
                $$ = &tree.T{
            		InternalType: tree.InternalType{
		        Family:             tree.TimestampFamily,
		        Precision:          $2,
                	FamilyString: $1,
                	DisplayWith: 26,
		        TimePrecisionIsSet: true,
		        Locale:             &locale,
		        Oid:                uint32(defines.MYSQL_TYPE_DATETIME),
	        },
	    }
        }
    }
|   YEAR length_opt
    {
        locale := ""
        $$ = &tree.T{
            InternalType: tree.InternalType{
		        Family: tree.IntFamily,
                FamilyString: $1,
                DisplayWith: $2,
		        Width:  16,
		        Locale: &locale,
		        Oid:    uint32(defines.MYSQL_TYPE_YEAR),
	        },
        }
    }

char_type:
    CHAR length_option_opt
    {
        locale := ""
        $$ = &tree.T{
            InternalType: tree.InternalType{
		        Family: tree.StringFamily,
                FamilyString: $1,
		        Locale: &locale,
		        Oid:    uint32(defines.MYSQL_TYPE_STRING),
                DisplayWith: $2,
	        },
        }
    }
|   VARCHAR length_option_opt
    {
        locale := ""
        $$ = &tree.T{
            InternalType: tree.InternalType{
		        Family: tree.StringFamily,
		        Locale: &locale,
                FamilyString: $1,
                DisplayWith: $2,
		        Oid:    uint32(defines.MYSQL_TYPE_VARCHAR),
	        },
        }
    }
|   BINARY length_opt
    {
        locale := ""
        $$ = &tree.T{
            InternalType: tree.InternalType{
		        Family: tree.StringFamily,
                FamilyString: $1,
		        Locale: &locale,
		        Oid:    uint32(defines.MYSQL_TYPE_VARCHAR),
                DisplayWith: $2,
	        },
        }
    }
|   VARBINARY length_opt
    {
        locale := ""
        $$ = &tree.T{
            InternalType: tree.InternalType{
		        Family: tree.StringFamily,
		        Locale: &locale,
                FamilyString: $1,
                DisplayWith: $2,
		        Oid:    uint32(defines.MYSQL_TYPE_VARCHAR),
	        },
        }
    }
|   TEXT
    {
        locale := ""
        $$ = &tree.T{
            InternalType: tree.InternalType{
		        Family: tree.BlobFamily,
                FamilyString: $1,
		        Locale: &locale,
		        Oid:    uint32(defines.MYSQL_TYPE_BLOB),
            },
        }
    }
|   TINYTEXT
    {
        locale := ""
        $$ = &tree.T{
            InternalType: tree.InternalType{
		        Family: tree.BlobFamily,
                FamilyString: $1,
		        Locale: &locale,
		        Oid:    uint32(defines.MYSQL_TYPE_TINY_BLOB),
            },
        }
    }
|   MEDIUMTEXT
    {
        locale := ""
        $$ = &tree.T{
            InternalType: tree.InternalType{
		        Family: tree.BlobFamily,
                FamilyString: $1,
		        Locale: &locale,
		        Oid:    uint32(defines.MYSQL_TYPE_MEDIUM_BLOB),
	        },
        }
    }
|   LONGTEXT
    {
        locale := ""
        $$ = &tree.T{
            InternalType: tree.InternalType{
		        Family: tree.BlobFamily,
                FamilyString: $1,
		        Locale: &locale,
		        Oid:    uint32(defines.MYSQL_TYPE_LONG_BLOB),
	        },
        }
    }
|   BLOB
    {
        locale := ""
        $$ = &tree.T{
            InternalType: tree.InternalType{
		        Family: tree.BlobFamily,
                FamilyString: $1,
		        Locale: &locale,
		        Oid:    uint32(defines.MYSQL_TYPE_BLOB),
            },
        }
    }
|   TINYBLOB
    {
        locale := ""
        $$ = &tree.T{
            InternalType: tree.InternalType{
		        Family: tree.BlobFamily,
                FamilyString: $1,
		        Locale: &locale,
		        Oid:    uint32(defines.MYSQL_TYPE_TINY_BLOB),
            },
        }
    }
|   MEDIUMBLOB
    {
        locale := ""
        $$ = &tree.T{
            InternalType: tree.InternalType{
		        Family: tree.BlobFamily,
                FamilyString: $1,
		        Locale: &locale,
		        Oid:    uint32(defines.MYSQL_TYPE_MEDIUM_BLOB),
	        },
        }
    }
|   LONGBLOB
    {
        locale := ""
        $$ = &tree.T{
            InternalType: tree.InternalType{
		        Family: tree.BlobFamily,
                FamilyString: $1,
		        Locale: &locale,
		        Oid:    uint32(defines.MYSQL_TYPE_LONG_BLOB),
	        },
        }
    }
|   JSON
    {
        locale := ""
        $$ = &tree.T{
            InternalType: tree.InternalType{
		        Family: tree.JsonFamily,
                FamilyString: $1,
		        Locale: &locale,
		        Oid:uint32(defines.MYSQL_TYPE_JSON),
            },
        }
    }
|   ENUM '(' enum_values ')'
    {
        locale := ""
        $$ = &tree.T{
            InternalType: tree.InternalType{
		        Family: tree.EnumFamily,
                FamilyString: $1,
		        Locale: &locale,
		        Oid:uint32(defines.MYSQL_TYPE_ENUM),
                EnumValues: $3,
	        },
        }
    }
|   SET '(' enum_values ')'
    {
        locale := ""
        $$ = &tree.T{
            InternalType: tree.InternalType{
		        Family: tree.SetFamily,
                FamilyString: $1,
		        Locale: &locale,
		        Oid:uint32(defines.MYSQL_TYPE_SET),
                EnumValues: $3,
	        },
        }
    }

spatial_type:
    GEOMETRY
    {
        locale := ""
        $$ = &tree.T{
            InternalType: tree.InternalType{
		        Family: tree.GeometryFamily,
                FamilyString: $1,
		        Locale: &locale,
		        Oid:uint32(defines.MYSQL_TYPE_GEOMETRY),
	        },
        }
    }
// |   POINT
// |   LINESTRING
// |   POLYGON
// |   GEOMETRYCOLLECTION
// |   MULTIPOINT
// |   MULTILINESTRING
// |   MULTIPOLYGON

// TODO:
// need to encode SQL string
enum_values:
    STRING
    {
        $$ = make([]string, 0, 4)
        $$ = append($$, $1)
    }
|   enum_values ',' STRING
    {
        $$ = append($1, $3)
    }

length_opt:
    /* EMPTY */
    {
        $$ = 0
    }
|	length

timestamp_option_opt:
    /* EMPTY */
    	{
    	    $$ = 0
    	}
|	'(' INTEGRAL ')'
    {
        $$ = int32($2.(int64))
    }

length_option_opt:
	{
		$$ = int32(-1)
	}
|	'(' INTEGRAL ')'
    {
        $$ = int32($2.(int64))
    }

length:
   '(' INTEGRAL ')'
    {
        $$ = tree.GetDisplayWith(int32($2.(int64)))
    }

float_length_opt:
    /* EMPTY */
    {
        $$ = tree.LengthScaleOpt{
            DisplayWith: tree.NotDefineDisplayWidth,
            Precision: tree.NotDefineDec,
        }
    }
|   '(' INTEGRAL ')'
    {
        $$ = tree.LengthScaleOpt{
            DisplayWith: tree.GetDisplayWith(int32($2.(int64))),
            Precision: tree.NotDefineDec,
        }
    }
|   '(' INTEGRAL ',' INTEGRAL ')'
    {
        $$ = tree.LengthScaleOpt{
            DisplayWith: tree.GetDisplayWith(int32($2.(int64))),
            Precision: int32($4.(int64)),
        }
    }

decimal_length_opt:
    /* EMPTY */
    {
        $$ = tree.LengthScaleOpt{
            DisplayWith: 34,           // this is the default precision for decimal
            Precision: 0,
        }
    }
|   '(' INTEGRAL ')'
    {
        $$ = tree.LengthScaleOpt{
            DisplayWith: tree.GetDisplayWith(int32($2.(int64))),
            Precision: 0,
        }
    }
|   '(' INTEGRAL ',' INTEGRAL ')'
    {
        $$ = tree.LengthScaleOpt{
            DisplayWith: tree.GetDisplayWith(int32($2.(int64))),
            Precision: int32($4.(int64)),
        }
    }

unsigned_opt:
    /* EMPTY */
    {
        $$ = false
    }
|   UNSIGNED
    {
        $$ = true
    }
|   SIGNED
    {
        $$ = false
    }

zero_fill_opt:
    /* EMPTY */
    {}
|   ZEROFILL
    {
        $$ = true
    }

charset_keyword:
    CHARSET
|   CHARACTER SET
|   CHAR SET

equal_opt:
    {
        $$ = ""
    }
|   '='
    {
        $$ = string($1)
    }

sql_id:
    id_or_var
|   non_reserved_keyword

reserved_sql_id:
    sql_id
|   reserved_keyword

reserved_table_id:
    table_id
|   reserved_keyword

reserved_keyword:
    ACCOUNT
|   ADD
|   ALL
|   AND
|   AS
|   ASC
|   ASCII
|   AUTO_INCREMENT
|   BETWEEN
|   BINARY
|   BY
|   CASE
|   CHAR
|   COLLATE
|   COLLATION
|   CONVERT
|   COALESCE
|   CREATE
|   CROSS
|   CURRENT_DATE
|   CURRENT_ROLE
|   CURRENT_USER
|   CURRENT_TIME
|   CURRENT_TIMESTAMP
|   CIPHER
|   SAN
|   SSL
|   SUBJECT
|   DATABASE
|   DATABASES
|   DEFAULT
|   DELETE
|   DESC
|   DESCRIBE
|   DISTINCT
|   DISTINCTROW
|   DIV
|   DROP
|   ELSE
|   END
|   ESCAPE
|   EXISTS
|   EXPLAIN
|   FALSE
|   FOR
|   FORCE
|   FROM
|   GROUP
|   HAVING
|   HOUR
|   IDENTIFIED
|   IF
|   IGNORE
|   IN
|   INFILE
|   INDEX
|   INNER
|   INSERT
|   INTERVAL
|   INTO
|   IS
|   ISSUER
|   JOIN
|   KEY
|   LEFT
|   LIKE
|   LIMIT
|   LOCALTIME
|   LOCALTIMESTAMP
|   LOCK
|   LOAD
|   MATCH
|   MAXVALUE
|   MOD
|   MICROSECOND
|   MINUTE
|   NATURAL
|   NOT
|   NONE
|   NULL
|   ON
|   OR
|   ORDER
|   OUTER
|   REGEXP
|   RENAME
|   REPLACE
|   RIGHT
|   REQUIRE
|   REPEAT
|   ROW_COUNT
|   RECURSIVE
|   REVERSE
|   SCHEMA
|   SCHEMAS
|   SELECT
|   SECOND
|   SEPARATOR
|   SET
|   SHOW
|   STRAIGHT_JOIN
|   TABLE
|   THEN
|   TO
|   TRUE
|   TRUNCATE
|   TIME
|   UNION
|   UNIQUE
|   UPDATE
|   USE
|   USING
|   UTC_DATE
|   UTC_TIME
|   UTC_TIMESTAMP
|   VALUES
|   WHEN
|   WHERE
|   WEEK
|   WITH
|   PASSWORD
|   TERMINATED
|   OPTIONALLY
|   ENCLOSED
|   ESCAPED
|   STARTING
|   LINES
|   INT1
|   INT2
|   INT3
|   INT4
|   INT8
|   CHECK
|	CONSTRAINT
|   PRIMARY
|   FULLTEXT
|   FOREIGN
|	ROW
|   OUTFILE
|	SQL_SMALL_RESULT
|	SQL_BIG_RESULT
|	LEADING
|	TRAILING
|   CHARACTER
|	LOW_PRIORITY
|	HIGH_PRIORITY
|	DELAYED
|   PARTITION
|	QUICK
|   EXCEPT
|   ADMIN_NAME
|   RANDOM
|   SUSPEND
|   ATTRIBUTE
|   REUSE
|   CURRENT
|   OPTIONAL
|   FAILED_LOGIN_ATTEMPTS
|   PASSWORD_LOCK_TIME
|   UNBOUNDED
|   SECONDARY

non_reserved_keyword:
    AGAINST
|   AVG_ROW_LENGTH
|   AUTO_RANDOM
|   ACTION
|   ALGORITHM
|   BEGIN
|   BIGINT
|   BIT
|   BLOB
|   BOOL
|   CHAIN
|   CHECKSUM
|   COMPRESSION
|   COMMENT_KEYWORD
|   COMMIT
|   COMMITTED
|   CHARSET
|   COLUMNS
|   CONNECTION
|   CONSISTENT
|   COMPRESSED
|   COMPACT
|   COLUMN_FORMAT
|   CASCADE
|   DATA
|   DATETIME
|   DECIMAL
|   DYNAMIC
|   DISK
|   DOUBLE
|   DIRECTORY
|   DUPLICATE
|   DELAY_KEY_WRITE
|   ENUM
|   ENCRYPTION
|   ENGINE
|   EXPANSION
|   EXTENDED
|   EXPIRE
|   ERRORS
|   ENFORCED
|   FORMAT
|   FLOAT_TYPE
|   FULL
|   FIXED
|   FIELDS
|   GEOMETRY
|   GEOMETRYCOLLECTION
|   GLOBAL
|   GRANT
|   INT
|   INTEGER
|   INDEXES
|   ISOLATION
|   JSON
|   KEY_BLOCK_SIZE
|   KEYS
|   LANGUAGE
|   LESS
|   LEVEL
|   LINESTRING
|   LONGBLOB
|   LONGTEXT
|   LOCAL
|   LINEAR
|   LIST
|   MEDIUMBLOB
|   MEDIUMINT
|   MEDIUMTEXT
|   MEMORY
|   MODE
|   MULTILINESTRING
|   MULTIPOINT
|   MULTIPOLYGON
|   MAX_QUERIES_PER_HOUR
|   MAX_UPDATES_PER_HOUR
|   MAX_CONNECTIONS_PER_HOUR
|   MAX_USER_CONNECTIONS
|   MAX_ROWS
|   MIN_ROWS
|   MONTH
|   NAMES
|   NCHAR
|   NUMERIC
|   NEVER
|   NO
|   OFFSET
|   ONLY
|   OPTIMIZE
|   OPEN
|   OPTION
|   PACK_KEYS
|   PARTIAL
|   PARTITIONS
|   POINT
|   POLYGON
|   PROCEDURE
|   PROXY
|   QUERY
|   ROLE
|   RANGE
|   READ
|   REAL
|   REORGANIZE
|   REDUNDANT
|   REPAIR
|   REPEATABLE
|   RELEASE
|   REVOKE
|   REPLICATION
|   ROW_FORMAT
|   ROLLBACK
|   RESTRICT
|   SESSION
|   SERIALIZABLE
|   SHARE
|   SIGNED
|   SMALLINT
|   SNAPSHOT
|   SPATIAL
|   START
|   STATUS
|   STORAGE
|   STATS_AUTO_RECALC
|   STATS_PERSISTENT
|   STATS_SAMPLE_PAGES
|   SUBPARTITIONS
|   SUBPARTITION
|   SIMPLE
|   TEXT
|   THAN
|   TINYBLOB
|   TINYINT
|   TINYTEXT
|   TRANSACTION
|   TRIGGER
|   UNCOMMITTED
|   UNSIGNED
|   UNUSED
|   UNLOCK
|   USER
|   VARBINARY
|   VARCHAR
|   VARIABLES
|   VIEW
|   WRITE
|   WARNINGS
|   WORK
|   X509
|   ZEROFILL
|   YEAR
|	TYPE
|   HEADER
|   MAX_FILE_SIZE
|   FORCE_QUOTE
|   QUARTER
|	UNKNOWN
|	ANY
|	SOME
|   TIMESTAMP %prec LOWER_THAN_STRING
|   DATE %prec LOWER_THAN_STRING
<<<<<<< HEAD
|   EXTERNAL
|   URL
|   S3OPTION
=======
|   TABLES
>>>>>>> 8d94b449

func_not_keyword:
	DATE_ADD
|	DATE_SUB
|   NOW
|	ADDDATE
|   CURDATE
|   POSITION
|   SESSION_USER
|   SUBDATE
|   SYSTEM_USER
|   TRANSLATE

not_keyword:
    ADDDATE
|   BIT_AND
|   BIT_OR
|   BIT_XOR
|   CAST
|   COUNT
|   APPROX_COUNT_DISTINCT
|   APPROX_PERCENTILE
|   CURDATE
|   CURTIME
|   DATE_ADD
|   DATE_SUB
|   EXTRACT
|   GROUP_CONCAT
|   MAX
|   MID
|   MIN
|   NOW
|   POSITION
|   SESSION_USER
|   STD
|   STDDEV
|   STDDEV_POP
|   STDDEV_SAMP
|   SUBDATE
|   SUBSTR
|   SUBSTRING
|   SUM
|   SYSDATE
|   SYSTEM_USER
|   TRANSLATE
|   TRIM
|   VARIANCE
|   VAR_POP
|   VAR_SAMP
|   AVG

//mo_keywords:
//	PROPERTIES
//  BSI
//  ZONEMAP

%%<|MERGE_RESOLUTION|>--- conflicted
+++ resolved
@@ -7137,13 +7137,10 @@
 |	SOME
 |   TIMESTAMP %prec LOWER_THAN_STRING
 |   DATE %prec LOWER_THAN_STRING
-<<<<<<< HEAD
+|   TABLES
 |   EXTERNAL
 |   URL
 |   S3OPTION
-=======
-|   TABLES
->>>>>>> 8d94b449
 
 func_not_keyword:
 	DATE_ADD
