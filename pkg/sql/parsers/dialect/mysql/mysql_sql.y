// Copyright 2021 Matrix Origin
//
// Licensed under the Apache License, Version 2.0 (the "License");
// you may not use this file except in compliance with the License.
// You may obtain a copy of the License at
//
//      http://www.apache.org/licenses/LICENSE-2.0
//
// Unless required by applicable law or agreed to in writing, software
// distributed under the License is distributed on an "AS IS" BASIS,
// WITHOUT WARRANTIES OR CONDITIONS OF ANY KIND, either express or implied.
// See the License for the specific language governing permissions and
// limitations under the License.

%{
package mysql

import (
    "fmt"
    "strings"
    "go/constant"

    "github.com/matrixorigin/matrixone/pkg/sql/parsers/tree"
    "github.com/matrixorigin/matrixone/pkg/sql/parsers/util"
    "github.com/matrixorigin/matrixone/pkg/defines"
)
%}

%struct {
    id  int
    str string
    item interface{}
}

%union {
    statement tree.Statement
    statements []tree.Statement

    alterTable tree.AlterTable
    alterTableOptions tree.AlterTableOptions
    alterTableOption tree.AlterTableOption
    alterPartitionOption  tree.AlterPartitionOption
    alterColPosition *tree.ColumnPosition
    alterColumnOrderBy []*tree.AlterColumnOrder
    alterColumnOrder *tree.AlterColumnOrder

    PartitionNames tree.IdentifierList

    atTimeStamp *tree.AtTimeStamp
    tableDef tree.TableDef
    tableDefs tree.TableDefs
    tableName *tree.TableName
    tableNames tree.TableNames
    columnTableDef *tree.ColumnTableDef
    tableOption tree.TableOption
    tableOptions []tree.TableOption
    tableExprs tree.TableExprs
    tableExpr tree.TableExpr
    rowFormatType tree.RowFormatType
    matchType tree.MatchType
    attributeReference *tree.AttributeReference
    loadParam *tree.ExternParam
    tailParam *tree.TailParameter
    connectorOption *tree.ConnectorOption
    connectorOptions []*tree.ConnectorOption

    functionName *tree.FunctionName
    funcArg tree.FunctionArg
    funcArgs tree.FunctionArgs
    funcArgDecl *tree.FunctionArgDecl
    funcReturn *tree.ReturnType

    procName *tree.ProcedureName
    procArg tree.ProcedureArg
    procArgs tree.ProcedureArgs
    procArgDecl *tree.ProcedureArgDecl
    procArgType tree.InOutArgType

    from *tree.From
    where *tree.Where
    groupBy tree.GroupBy
    aliasedTableExpr *tree.AliasedTableExpr
    direction tree.Direction
    nullsPosition tree.NullsPosition
    orderBy tree.OrderBy
    order *tree.Order
    limit *tree.Limit
    unionTypeRecord *tree.UnionTypeRecord
    parenTableExpr *tree.ParenTableExpr
    identifierList tree.IdentifierList
    joinCond tree.JoinCond
    selectLockInfo *tree.SelectLockInfo

    columnType *tree.T
    unresolvedName *tree.UnresolvedName
    lengthScaleOpt tree.LengthScaleOpt
    tuple *tree.Tuple
    funcType tree.FuncType

    columnAttribute tree.ColumnAttribute
    columnAttributes []tree.ColumnAttribute
    attributeNull tree.AttributeNull
    expr tree.Expr
    exprs tree.Exprs
    rowsExprs []tree.Exprs
    comparisonOp tree.ComparisonOp
    referenceOptionType tree.ReferenceOptionType
    referenceOnRecord *tree.ReferenceOnRecord

    select *tree.Select
    selectStatement tree.SelectStatement
    selectExprs tree.SelectExprs
    selectExpr tree.SelectExpr

    insert *tree.Insert
    replace *tree.Replace
    createOption tree.CreateOption
    createOptions []tree.CreateOption
    indexType tree.IndexType
    indexCategory tree.IndexCategory
    keyParts []*tree.KeyPart
    keyPart *tree.KeyPart
    indexOption *tree.IndexOption
    comparisionExpr *tree.ComparisonExpr

    userMiscOption tree.UserMiscOption
    userMiscOptions []tree.UserMiscOption
    updateExpr *tree.UpdateExpr
    updateExprs tree.UpdateExprs
    completionType tree.CompletionType
    varAssignmentExpr *tree.VarAssignmentExpr
    varAssignmentExprs []*tree.VarAssignmentExpr
    setRole *tree.SetRole
    setDefaultRole *tree.SetDefaultRole
    privilege *tree.Privilege
    privileges []*tree.Privilege
    objectType tree.ObjectType
    privilegeType tree.PrivilegeType
    privilegeLevel *tree.PrivilegeLevel
    unresolveNames []*tree.UnresolvedName

    partitionOption *tree.PartitionOption
    clusterByOption *tree.ClusterByOption
    partitionBy *tree.PartitionBy
    windowSpec *tree.WindowSpec
    frameClause *tree.FrameClause
    frameBound *tree.FrameBound
    frameType tree.FrameType
    partition *tree.Partition
    partitions []*tree.Partition
    values tree.Values
    numVal *tree.NumVal
    subPartition *tree.SubPartition
    subPartitions []*tree.SubPartition

    upgrade_target *tree.Target

    subquery *tree.Subquery
    funcExpr *tree.FuncExpr

    roles []*tree.Role
    role *tree.Role
    usernameRecord *tree.UsernameRecord
    authRecord *tree.AuthRecord
    user *tree.User
    users []*tree.User
    tlsOptions []tree.TlsOption
    tlsOption tree.TlsOption
    resourceOption tree.ResourceOption
    resourceOptions []tree.ResourceOption
    unresolvedObjectName *tree.UnresolvedObjectName
    lengthOpt int32
    unsignedOpt bool
    zeroFillOpt bool
    ifNotExists bool
    defaultOptional bool
    sourceOptional bool
    connectorOptional bool
    fullOpt bool
    boolVal bool
    int64Val int64
    strs []string

    duplicateKey tree.DuplicateKey
    fields *tree.Fields
    fieldsList []*tree.Fields
    lines *tree.Lines
    varExpr *tree.VarExpr
    varExprs []*tree.VarExpr
    loadColumn tree.LoadColumn
    loadColumns []tree.LoadColumn
    assignments []*tree.Assignment
    assignment *tree.Assignment
    properties []tree.Property
    property tree.Property
    exportParm *tree.ExportParam

    epxlainOptions []tree.OptionElem
    epxlainOption tree.OptionElem
    whenClause *tree.When
    whenClauseList []*tree.When
    withClause *tree.With
    cte *tree.CTE
    cteList []*tree.CTE

    accountAuthOption tree.AccountAuthOption
    alterAccountAuthOption tree.AlterAccountAuthOption
    accountIdentified tree.AccountIdentified
    accountStatus tree.AccountStatus
    accountComment tree.AccountComment
    stageComment tree.StageComment
    stageStatus tree.StageStatus
    stageUrl tree.StageUrl
    stageCredentials tree.StageCredentials
    accountCommentOrAttribute tree.AccountCommentOrAttribute
    userIdentified *tree.AccountIdentified
    accountRole *tree.Role
    showType tree.ShowType
    joinTableExpr *tree.JoinTableExpr

    indexHintType tree.IndexHintType
    indexHintScope tree.IndexHintScope
    indexHint *tree.IndexHint
    indexHintList []*tree.IndexHint
    indexVisibility tree.VisibleType

    killOption tree.KillOption
    statementOption tree.StatementOption

    tableLock tree.TableLock
    tableLocks []tree.TableLock
    tableLockType tree.TableLockType
    cstr *tree.CStr
    incrementByOption *tree.IncrementByOption
    minValueOption  *tree.MinValueOption
    maxValueOption  *tree.MaxValueOption
    startWithOption *tree.StartWithOption
    cycleOption     *tree.CycleOption
    alterTypeOption *tree.TypeOption

    whenClause2 *tree.WhenStmt
    whenClauseList2 []*tree.WhenStmt

    elseIfClause *tree.ElseIfStmt
    elseIfClauseList []*tree.ElseIfStmt
    subscriptionOption *tree.SubscriptionOption
    accountsSetOption *tree.AccountsSetOption

    transactionCharacteristic *tree.TransactionCharacteristic
    transactionCharacteristicList []*tree.TransactionCharacteristic
    isolationLevel tree.IsolationLevelType
    accessMode tree.AccessModeType

    timeWindow  *tree.TimeWindow
    timeInterval *tree.Interval
    timeSliding *tree.Sliding
    timeFill *tree.Fill
    fillMode tree.FillMode

    snapshotObject tree.ObjectInfo
    allCDCOption   *tree.AllOrNotCDC

}

%token LEX_ERROR
%nonassoc EMPTY
%left <str> UNION EXCEPT INTERSECT MINUS
%nonassoc LOWER_THAN_ORDER
%nonassoc ORDER
%nonassoc LOWER_THAN_COMMA
%token <str> SELECT INSERT UPDATE DELETE FROM WHERE GROUP HAVING BY LIMIT OFFSET FOR CONNECT MANAGE GRANTS OWNERSHIP REFERENCE
%nonassoc LOWER_THAN_SET
%nonassoc <str> SET
%token <str> ALL DISTINCT DISTINCTROW AS EXISTS ASC DESC INTO DUPLICATE DEFAULT LOCK KEYS NULLS FIRST LAST AFTER
%token <str> INSTANT INPLACE COPY DISABLE ENABLE UNDEFINED MERGE TEMPTABLE DEFINER INVOKER SQL SECURITY CASCADED
%token <str> VALUES
%token <str> NEXT VALUE SHARE MODE
%token <str> SQL_NO_CACHE SQL_CACHE
%left <str> JOIN STRAIGHT_JOIN LEFT RIGHT INNER OUTER CROSS NATURAL USE FORCE CROSS_L2
%nonassoc LOWER_THAN_ON
%nonassoc <str> ON USING
%left <str> SUBQUERY_AS_EXPR
%right <str> '('
%left <str> ')'
%nonassoc LOWER_THAN_STRING
%nonassoc <str> ID AT_ID AT_AT_ID STRING VALUE_ARG LIST_ARG COMMENT COMMENT_KEYWORD QUOTE_ID STAGE CREDENTIALS STAGES SNAPSHOTS
%token <item> INTEGRAL HEX FLOAT
%token <str>  HEXNUM BIT_LITERAL
%token <str> NULL TRUE FALSE
%nonassoc LOWER_THAN_CHARSET
%nonassoc <str> CHARSET
%right <str> UNIQUE KEY
%left <str> OR PIPE_CONCAT
%left <str> XOR
%left <str> AND
%right <str> NOT '!'
%left <str> BETWEEN CASE WHEN THEN ELSE END ELSEIF
%nonassoc LOWER_THAN_EQ
%left <str> '=' '<' '>' LE GE NE NULL_SAFE_EQUAL IS LIKE REGEXP IN ASSIGNMENT ILIKE
%left <str> '|'
%left <str> '&'
%left <str> SHIFT_LEFT SHIFT_RIGHT
%left <str> '+' '-'
%left <str> '*' '/' DIV '%' MOD
%left <str> '^'
%right <str> '~' UNARY
%left <str> COLLATE
%right <str> BINARY UNDERSCORE_BINARY
%right <str> INTERVAL
%nonassoc <str> '.' ','

%token <str> OUT INOUT

// Transaction
%token <str> BEGIN START TRANSACTION COMMIT ROLLBACK WORK CONSISTENT SNAPSHOT
%token <str> CHAIN NO RELEASE PRIORITY QUICK

// Type
%token <str> BIT TINYINT SMALLINT MEDIUMINT INT INTEGER BIGINT INTNUM
%token <str> REAL DOUBLE FLOAT_TYPE DECIMAL NUMERIC DECIMAL_VALUE
%token <str> TIME TIMESTAMP DATETIME YEAR
%token <str> CHAR VARCHAR BOOL CHARACTER VARBINARY NCHAR
%token <str> TEXT TINYTEXT MEDIUMTEXT LONGTEXT DATALINK
%token <str> BLOB TINYBLOB MEDIUMBLOB LONGBLOB JSON ENUM UUID VECF32 VECF64
%token <str> GEOMETRY POINT LINESTRING POLYGON GEOMETRYCOLLECTION MULTIPOINT MULTILINESTRING MULTIPOLYGON
%token <str> INT1 INT2 INT3 INT4 INT8 S3OPTION STAGEOPTION

// Select option
%token <str> SQL_SMALL_RESULT SQL_BIG_RESULT SQL_BUFFER_RESULT
%token <str> LOW_PRIORITY HIGH_PRIORITY DELAYED

// Create Table
%token <str> CREATE ALTER DROP RENAME ANALYZE ADD RETURNS
%token <str> SCHEMA TABLE SEQUENCE INDEX VIEW TO IGNORE IF PRIMARY COLUMN CONSTRAINT SPATIAL FULLTEXT FOREIGN KEY_BLOCK_SIZE
%token <str> SHOW DESCRIBE EXPLAIN DATE ESCAPE REPAIR OPTIMIZE TRUNCATE
%token <str> MAXVALUE PARTITION REORGANIZE LESS THAN PROCEDURE TRIGGER
%token <str> STATUS VARIABLES ROLE PROXY AVG_ROW_LENGTH STORAGE DISK MEMORY
%token <str> CHECKSUM COMPRESSION DATA DIRECTORY DELAY_KEY_WRITE ENCRYPTION ENGINE
%token <str> MAX_ROWS MIN_ROWS PACK_KEYS ROW_FORMAT STATS_AUTO_RECALC STATS_PERSISTENT STATS_SAMPLE_PAGES
%token <str> DYNAMIC COMPRESSED REDUNDANT COMPACT FIXED COLUMN_FORMAT AUTO_RANDOM ENGINE_ATTRIBUTE SECONDARY_ENGINE_ATTRIBUTE INSERT_METHOD
%token <str> RESTRICT CASCADE ACTION PARTIAL SIMPLE CHECK ENFORCED
%token <str> RANGE LIST ALGORITHM LINEAR PARTITIONS SUBPARTITION SUBPARTITIONS CLUSTER
%token <str> TYPE ANY SOME EXTERNAL LOCALFILE URL
%token <str> PREPARE DEALLOCATE RESET
%token <str> EXTENSION

// Sequence
%token <str> INCREMENT CYCLE MINVALUE
// publication
%token <str> PUBLICATION SUBSCRIPTIONS PUBLICATIONS


// MO table option
%token <str> PROPERTIES

// Secondary Index
%token <str> PARSER VISIBLE INVISIBLE BTREE HASH RTREE BSI IVFFLAT MASTER
%token <str> ZONEMAP LEADING BOTH TRAILING UNKNOWN LISTS OP_TYPE REINDEX


// Alter
%token <str> EXPIRE ACCOUNT ACCOUNTS UNLOCK DAY NEVER PUMP MYSQL_COMPATIBILITY_MODE UNIQUE_CHECK_ON_AUTOINCR
%token <str> MODIFY CHANGE

// Time
%token <str> SECOND ASCII COALESCE COLLATION HOUR MICROSECOND MINUTE MONTH QUARTER REPEAT
%token <str> REVERSE ROW_COUNT WEEK

// Revoke
%token <str> REVOKE FUNCTION PRIVILEGES TABLESPACE EXECUTE SUPER GRANT OPTION REFERENCES REPLICATION
%token <str> SLAVE CLIENT USAGE RELOAD FILE TEMPORARY ROUTINE EVENT SHUTDOWN

// Type Modifiers
%token <str> NULLX AUTO_INCREMENT APPROXNUM SIGNED UNSIGNED ZEROFILL ENGINES LOW_CARDINALITY AUTOEXTEND_SIZE

// Account
%token <str> ADMIN_NAME RANDOM SUSPEND ATTRIBUTE HISTORY REUSE CURRENT OPTIONAL FAILED_LOGIN_ATTEMPTS PASSWORD_LOCK_TIME UNBOUNDED SECONDARY RESTRICTED

// User
%token <str> USER IDENTIFIED CIPHER ISSUER X509 SUBJECT SAN REQUIRE SSL NONE PASSWORD SHARED EXCLUSIVE
%token <str> MAX_QUERIES_PER_HOUR MAX_UPDATES_PER_HOUR MAX_CONNECTIONS_PER_HOUR MAX_USER_CONNECTIONS

// Explain
%token <str> FORMAT VERBOSE CONNECTION TRIGGERS PROFILES

// Load
%token <str> LOAD INLINE INFILE TERMINATED OPTIONALLY ENCLOSED ESCAPED STARTING LINES ROWS IMPORT DISCARD JSONTYPE

// MODump
%token <str> MODUMP

// Window function
%token <str> OVER PRECEDING FOLLOWING GROUPS

// Supported SHOW tokens
%token <str> DATABASES TABLES SEQUENCES EXTENDED FULL PROCESSLIST FIELDS COLUMNS OPEN ERRORS WARNINGS INDEXES SCHEMAS NODE LOCKS ROLES
%token <str> TABLE_NUMBER COLUMN_NUMBER TABLE_VALUES TABLE_SIZE

// SET tokens
%token <str> NAMES GLOBAL PERSIST SESSION ISOLATION LEVEL READ WRITE ONLY REPEATABLE COMMITTED UNCOMMITTED SERIALIZABLE
%token <str> LOCAL EVENTS PLUGINS

// Functions
%token <str> CURRENT_TIMESTAMP DATABASE
%token <str> CURRENT_TIME LOCALTIME LOCALTIMESTAMP
%token <str> UTC_DATE UTC_TIME UTC_TIMESTAMP
%token <str> REPLACE CONVERT
%token <str> SEPARATOR TIMESTAMPDIFF
%token <str> CURRENT_DATE CURRENT_USER CURRENT_ROLE

// Time unit
%token <str> SECOND_MICROSECOND MINUTE_MICROSECOND MINUTE_SECOND HOUR_MICROSECOND
%token <str> HOUR_SECOND HOUR_MINUTE DAY_MICROSECOND DAY_SECOND DAY_MINUTE DAY_HOUR YEAR_MONTH
%token <str> SQL_TSI_HOUR SQL_TSI_DAY SQL_TSI_WEEK SQL_TSI_MONTH SQL_TSI_QUARTER SQL_TSI_YEAR
%token <str> SQL_TSI_SECOND SQL_TSI_MINUTE

// With
%token <str> RECURSIVE CONFIG DRAINER

// Source
%token <str> SOURCE STREAM HEADERS CONNECTOR CONNECTORS DAEMON PAUSE CANCEL TASK RESUME

// Match
%token <str> MATCH AGAINST BOOLEAN LANGUAGE WITH QUERY EXPANSION WITHOUT VALIDATION

// upgrade
%token <str> UPGRADE RETRY

// Built-in function
%token <str> ADDDATE BIT_AND BIT_OR BIT_XOR CAST COUNT APPROX_COUNT APPROX_COUNT_DISTINCT SERIAL_EXTRACT
%token <str> APPROX_PERCENTILE CURDATE CURTIME DATE_ADD DATE_SUB EXTRACT
%token <str> GROUP_CONCAT MAX MID MIN NOW POSITION SESSION_USER STD STDDEV MEDIAN
%token <str> CLUSTER_CENTERS KMEANS
%token <str> STDDEV_POP STDDEV_SAMP SUBDATE SUBSTR SUBSTRING SUM SYSDATE
%token <str> SYSTEM_USER TRANSLATE TRIM VARIANCE VAR_POP VAR_SAMP AVG RANK ROW_NUMBER
%token <str> DENSE_RANK BIT_CAST
%token <str> BITMAP_BIT_POSITION BITMAP_BUCKET_NUMBER BITMAP_COUNT BITMAP_CONSTRUCT_AGG BITMAP_OR_AGG

// Sequence function
%token <str> NEXTVAL SETVAL CURRVAL LASTVAL

//JSON function
%token <str> ARROW

// Insert
%token <str> ROW OUTFILE HEADER MAX_FILE_SIZE FORCE_QUOTE PARALLEL STRICT

%token <str> UNUSED BINDINGS

// Do
%token <str> DO

// Declare
%token <str> DECLARE

// Iteration
%token <str> LOOP WHILE LEAVE ITERATE UNTIL

// Call
%token <str> CALL

// Time window
%token <str> PREV SLIDING FILL

// sp_begin_sym
%token <str> SPBEGIN

%token <str> BACKEND SERVERS

// python udf
%token <str> HANDLER

// Sample Related.
%token <str> PERCENT SAMPLE

// Snapshot READ
%token <str> MO_TS

// PITR
%token <str> PITR

// CDC
%token <str> CDC

%type <statement> stmt block_stmt block_type_stmt normal_stmt
%type <statements> stmt_list stmt_list_return
%type <statement> create_stmt insert_stmt delete_stmt drop_stmt alter_stmt truncate_table_stmt alter_sequence_stmt upgrade_stmt
%type <statement> delete_without_using_stmt delete_with_using_stmt
%type <statement> drop_ddl_stmt drop_database_stmt drop_table_stmt drop_index_stmt drop_prepare_stmt drop_view_stmt drop_connector_stmt drop_function_stmt drop_procedure_stmt drop_sequence_stmt
%type <statement> drop_account_stmt drop_role_stmt drop_user_stmt
%type <statement> create_account_stmt create_user_stmt create_role_stmt
%type <statement> create_ddl_stmt create_table_stmt create_database_stmt create_index_stmt create_view_stmt create_function_stmt create_extension_stmt create_procedure_stmt create_sequence_stmt
%type <statement> create_source_stmt create_connector_stmt pause_daemon_task_stmt cancel_daemon_task_stmt resume_daemon_task_stmt
%type <statement> show_stmt show_create_stmt show_columns_stmt show_databases_stmt show_target_filter_stmt show_table_status_stmt show_grants_stmt show_collation_stmt show_accounts_stmt show_roles_stmt show_stages_stmt show_snapshots_stmt show_upgrade_stmt
%type <statement> show_tables_stmt show_sequences_stmt show_process_stmt show_errors_stmt show_warnings_stmt show_target
%type <statement> show_procedure_status_stmt show_function_status_stmt show_node_list_stmt show_locks_stmt
%type <statement> show_table_num_stmt show_column_num_stmt show_table_values_stmt show_table_size_stmt
%type <statement> show_variables_stmt show_status_stmt show_index_stmt
%type <statement> show_servers_stmt show_connectors_stmt
%type <statement> alter_account_stmt alter_user_stmt alter_view_stmt update_stmt use_stmt update_no_with_stmt alter_database_config_stmt alter_table_stmt
%type <statement> transaction_stmt begin_stmt commit_stmt rollback_stmt
%type <statement> explain_stmt explainable_stmt
%type <statement> set_stmt set_variable_stmt set_password_stmt set_role_stmt set_default_role_stmt set_transaction_stmt
%type <statement> lock_stmt lock_table_stmt unlock_table_stmt
%type <statement> revoke_stmt grant_stmt
%type <statement> load_data_stmt
%type <statement> analyze_stmt
%type <statement> prepare_stmt prepareable_stmt deallocate_stmt execute_stmt reset_stmt
%type <statement> replace_stmt
%type <statement> do_stmt
%type <statement> declare_stmt
%type <statement> values_stmt
%type <statement> call_stmt
%type <statement> mo_dump_stmt
%type <statement> load_extension_stmt
%type <statement> kill_stmt
%type <statement> backup_stmt snapshot_restore_stmt
%type <statement> create_cdc_stmt show_cdc_stmt pause_cdc_stmt drop_cdc_stmt resume_cdc_stmt restart_cdc_stmt
%type <rowsExprs> row_constructor_list
%type <exprs>  row_constructor
%type <exportParm> export_data_param_opt
%type <loadParam> load_param_opt load_param_opt_2
%type <tailParam> tail_param_opt
%type <str> json_type_opt

// case statement
%type <statement> case_stmt
%type <whenClause2> when_clause2
%type <whenClauseList2> when_clause_list2
%type <statements> else_clause_opt2

// if statement
%type <statement> if_stmt
%type <elseIfClause> elseif_clause
%type <elseIfClauseList> elseif_clause_list elseif_clause_list_opt

// iteration
%type <statement> loop_stmt iterate_stmt leave_stmt repeat_stmt while_stmt
%type <statement> create_publication_stmt drop_publication_stmt alter_publication_stmt show_publications_stmt show_subscriptions_stmt
%type <statement> create_stage_stmt drop_stage_stmt alter_stage_stmt
%type <statement> create_snapshot_stmt drop_snapshot_stmt
%type <statement> create_pitr_stmt drop_pitr_stmt show_pitr_stmt alter_pitr_stmt restore_pitr_stmt
%type <str> urlparams
%type <str> comment_opt view_list_opt view_opt security_opt view_tail check_type
%type <subscriptionOption> subscription_opt
%type <accountsSetOption> alter_publication_accounts_opt
%type <str> alter_publication_db_name_opt

%type <select> select_stmt select_no_parens
%type <selectStatement> simple_select select_with_parens simple_select_clause
%type <selectExprs> select_expression_list
%type <selectExpr> select_expression
%type <tableExprs> table_name_wild_list
%type <joinTableExpr>  table_references join_table
%type <tableExpr> into_table_name table_function table_factor table_reference escaped_table_reference
%type <direction> asc_desc_opt
%type <nullsPosition> nulls_first_last_opt
%type <order> order
%type <orderBy> order_list order_by_clause order_by_opt
%type <limit> limit_opt limit_clause
%type <str> insert_column
%type <identifierList> column_list column_list_opt partition_clause_opt partition_id_list insert_column_list accounts_list
%type <joinCond> join_condition join_condition_opt on_expression_opt
%type <selectLockInfo> select_lock_opt
%type <upgrade_target> target

%type <functionName> func_name
%type <funcArgs> func_args_list_opt func_args_list
%type <funcArg> func_arg
%type <funcArgDecl> func_arg_decl
%type <funcReturn> func_return
%type <boolVal> func_body_import
%type <str> func_lang extension_lang extension_name

%type <procName> proc_name
%type <procArgs> proc_args_list_opt proc_args_list
%type <procArg> proc_arg
%type <procArgDecl> proc_arg_decl
%type <procArgType> proc_arg_in_out_type

%type <atTimeStamp> table_snapshot_opt
%type <tableDefs> table_elem_list_opt table_elem_list
%type <tableDef> table_elem constaint_def constraint_elem index_def table_elem_2
%type <tableName> table_name table_name_opt_wild
%type <tableNames> table_name_list
%type <columnTableDef> column_def
%type <columnType> mo_cast_type mysql_cast_type
%type <columnType> column_type char_type spatial_type time_type numeric_type decimal_type int_type as_datatype_opt
%type <str> integer_opt
%type <columnAttribute> column_attribute_elem keys
%type <columnAttributes> column_attribute_list column_attribute_list_opt
%type <tableOptions> table_option_list_opt table_option_list source_option_list_opt source_option_list
%type <str> charset_name storage_opt collate_name column_format storage_media algorithm_type able_type space_type lock_type with_type rename_type algorithm_type_2 load_charset
%type <rowFormatType> row_format_options
%type <int64Val> field_length_opt max_file_size_opt
%type <matchType> match match_opt
%type <referenceOptionType> ref_opt on_delete on_update
%type <referenceOnRecord> on_delete_update_opt
%type <attributeReference> references_def
%type <alterTableOptions> alter_option_list
%type <alterTableOption> alter_option alter_table_drop alter_table_alter alter_table_rename
%type <alterPartitionOption> alter_partition_option partition_option
%type <alterColPosition> column_position
%type <alterColumnOrder> alter_column_order
%type <alterColumnOrderBy> alter_column_order_list
%type <indexVisibility> visibility
%type <PartitionNames> AllOrPartitionNameList PartitionNameList

%type <tableOption> table_option source_option
%type <connectorOption> connector_option
%type <connectorOptions> connector_option_list
%type <from> from_clause from_opt
%type <where> where_expression_opt having_opt
%type <groupBy> group_by_opt
%type <aliasedTableExpr> aliased_table_name
%type <unionTypeRecord> union_op
%type <parenTableExpr> table_subquery
%type <str> inner_join straight_join outer_join natural_join
%type <funcType> func_type_opt
%type <funcExpr> function_call_generic
%type <funcExpr> function_call_keyword
%type <funcExpr> function_call_nonkeyword
%type <funcExpr> function_call_aggregate
%type <funcExpr> function_call_window
%type <expr> sample_function_expr

%type <unresolvedName> column_name column_name_unresolved normal_ident
%type <strs> enum_values force_quote_opt force_quote_list infile_or_s3_param infile_or_s3_params credentialsparams credentialsparam create_cdc_opt create_cdc_opts
%type <str> charset_keyword db_name db_name_opt
%type <str> backup_type_opt backup_timestamp_opt
%type <str> not_keyword func_not_keyword
%type <str> non_reserved_keyword
%type <str> equal_opt column_keyword_opt
%type <str> as_opt_id name_string
%type <cstr> ident as_name_opt db_name_ident
%type <str> table_alias explain_sym prepare_sym deallocate_sym stmt_name reset_sym
%type <unresolvedObjectName> unresolved_object_name table_column_name
%type <unresolvedObjectName> table_name_unresolved
%type <comparisionExpr> like_opt
%type <fullOpt> full_opt
%type <str> database_name_opt auth_string constraint_keyword_opt constraint_keyword
%type <userMiscOption> pwd_or_lck pwd_or_lck_opt
//%type <userMiscOptions> pwd_or_lck_list

%type <expr> literal num_literal
%type <expr> predicate
%type <expr> bit_expr interval_expr
%type <expr> simple_expr else_opt
%type <expr> expression value_expression like_escape_opt boolean_primary col_tuple expression_opt
%type <exprs> expression_list_opt
%type <exprs> value_expression_list
%type <exprs> expression_list row_value window_partition_by window_partition_by_opt
%type <expr> datetime_scale_opt datetime_scale
%type <tuple> tuple_expression
%type <comparisonOp> comparison_operator and_or_some
%type <createOption> create_option
%type <createOptions> create_option_list_opt create_option_list
%type <ifNotExists> not_exists_opt
%type <defaultOptional> default_opt
%type <sourceOptional> replace_opt
%type <str> database_or_schema
%type <indexType> using_opt
%type <indexCategory> index_prefix
%type <keyParts> index_column_list index_column_list_opt
%type <keyPart> index_column
%type <indexOption> index_option_list index_option
%type <roles> role_spec_list using_roles_opt
%type <role> role_spec
%type <cstr> role_name
%type <usernameRecord> user_name
%type <user> user_spec drop_user_spec user_spec_with_identified
%type <users> user_spec_list drop_user_spec_list user_spec_list_of_create_user
//%type <tlsOptions> require_clause_opt require_clause require_list
//%type <tlsOption> require_elem
//%type <resourceOptions> conn_option_list conn_options
//%type <resourceOption> conn_option
%type <updateExpr> update_value
%type <updateExprs> update_list on_duplicate_key_update_opt
%type <completionType> completion_type
%type <str> password_opt
%type <boolVal> grant_option_opt enforce enforce_opt

%type <varAssignmentExpr> var_assignment
%type <varAssignmentExprs> var_assignment_list
%type <str> var_name equal_or_assignment
%type <strs> var_name_list
%type <expr> set_expr
//%type <setRole> set_role_opt
%type <setDefaultRole> set_default_role_opt
%type <privilege> priv_elem
%type <privileges> priv_list
%type <objectType> object_type
%type <privilegeType> priv_type
%type <privilegeLevel> priv_level
%type <unresolveNames> column_name_list
%type <partitionOption> partition_by_opt
%type <clusterByOption> cluster_by_opt
%type <partitionBy> partition_method sub_partition_method sub_partition_opt
%type <windowSpec> window_spec_opt window_spec
%type <frameClause> window_frame_clause window_frame_clause_opt
%type <frameBound> frame_bound frame_bound_start
%type <frameType> frame_type
%type <str> fields_or_columns
%type <int64Val> algorithm_opt partition_num_opt sub_partition_num_opt opt_retry pitr_value
%type <boolVal> linear_opt
%type <partition> partition
%type <partitions> partition_list_opt partition_list
%type <values> values_opt
%type <tableOptions> partition_option_list
%type <subPartition> sub_partition
%type <subPartitions> sub_partition_list sub_partition_list_opt
%type <subquery> subquery
%type <incrementByOption> increment_by_opt
%type <minValueOption> min_value_opt
%type <maxValueOption> max_value_opt
%type <startWithOption> start_with_opt
%type <cycleOption> alter_cycle_opt
%type <alterTypeOption> alter_as_datatype_opt

%type <lengthOpt> length_opt length_option_opt length timestamp_option_opt
%type <lengthScaleOpt> float_length_opt decimal_length_opt
%type <unsignedOpt> unsigned_opt header_opt parallel_opt strict_opt
%type <zeroFillOpt> zero_fill_opt
%type <boolVal> global_scope exists_opt distinct_opt temporary_opt cycle_opt drop_table_opt
%type <item> pwd_expire clear_pwd_opt
%type <str> name_confict distinct_keyword separator_opt kmeans_opt
%type <insert> insert_data
%type <replace> replace_data
%type <rowsExprs> values_list
%type <str> name_datetime_scale braces_opt name_braces
%type <str> std_dev_pop extended_opt
%type <expr> expr_or_default
%type <exprs> data_values data_opt row_value

%type <boolVal> local_opt
%type <duplicateKey> duplicate_opt
%type <fields> load_fields field_item export_fields
%type <fieldsList> field_item_list
%type <str> field_terminator starting_opt lines_terminated_opt starting lines_terminated
%type <lines> load_lines export_lines_opt
%type <int64Val> ignore_lines
%type <varExpr> user_variable variable system_variable
%type <varExprs> variable_list
%type <loadColumn> columns_or_variable
%type <loadColumns> columns_or_variable_list columns_or_variable_list_opt
%type <updateExpr> load_set_item
%type <updateExprs> load_set_list load_set_spec_opt
%type <strs> index_name_and_type_opt index_name_list
%type <str> index_name index_type key_or_index_opt key_or_index insert_method_options
// type <str> mo_keywords
%type <properties> properties_list
%type <property> property_elem
%type <assignments> set_value_list
%type <assignment> set_value
%type <str> row_opt substr_option
%type <str> time_unit time_stamp_unit
%type <whenClause> when_clause
%type <whenClauseList> when_clause_list
%type <withClause> with_clause
%type <cte> common_table_expr
%type <cteList> cte_list

%type <epxlainOptions> utility_option_list
%type <epxlainOption> utility_option_elem
%type <str> utility_option_name utility_option_arg
%type <str> explain_option_key select_option_opt
%type <str> explain_foramt_value trim_direction
%type <str> priority_opt priority quick_opt ignore_opt wild_opt

%type <str> account_name account_role_name
%type <expr> account_name_or_param account_admin_name
%type <accountAuthOption> account_auth_option
%type <alterAccountAuthOption> alter_account_auth_option
%type <accountIdentified> account_identified
%type <accountStatus> account_status_option
%type <accountComment> account_comment_opt
%type <accountCommentOrAttribute> user_comment_or_attribute_opt
%type <stageComment> stage_comment_opt
%type <stageStatus> stage_status_opt
%type <stageUrl> stage_url_opt
%type <stageCredentials> stage_credentials_opt
%type <userIdentified> user_identified user_identified_opt
%type <accountRole> default_role_opt
%type <snapshotObject> snapshot_object_opt
%type <allCDCOption> all_cdc_opt

%type <indexHintType> index_hint_type
%type <indexHintScope> index_hint_scope
%type <indexHint> index_hint
%type <indexHintList> index_hint_list index_hint_list_opt

%token <str> KILL
%type <killOption> kill_opt
%token <str> BACKUP FILESYSTEM PARALLELISM RESTORE
%type <statementOption> statement_id_opt
%token <str> QUERY_RESULT
%type<tableLock> table_lock_elem
%type<tableLocks> table_lock_list
%type<tableLockType> table_lock_type

%type<transactionCharacteristic> transaction_characteristic
%type<transactionCharacteristicList> transaction_characteristic_list
%type<isolationLevel> isolation_level
%type<accessMode> access_mode

%type <timeWindow> time_window_opt time_window
%type <timeInterval> interval
%type <timeSliding> sliding_opt
%type <timeFill> fill_opt
%type <fillMode> fill_mode

%start start_command

// python udf
%type<str> func_handler func_handler_opt
%%

start_command:
    stmt_type


stmt_type:
    block_stmt
    {
        yylex.(*Lexer).AppendStmt($1)
    }
|   stmt_list

stmt_list:
    stmt
    {
        if $1 != nil {
            yylex.(*Lexer).AppendStmt($1)
        }
    }
|   stmt_list ';' stmt
    {
        if $3 != nil {
            yylex.(*Lexer).AppendStmt($3)
        }
    }

block_stmt:
    SPBEGIN stmt_list_return END
    {
        $$ = tree.NewCompoundStmt($2)
    }

stmt_list_return:
    block_type_stmt
    {
        $$ = []tree.Statement{$1}
    }
|   stmt_list_return ';' block_type_stmt
    {
        $$ = append($1, $3)
    }

block_type_stmt:
    block_stmt
|   case_stmt
|   if_stmt
|   loop_stmt
|   repeat_stmt
|   while_stmt
|   iterate_stmt
|   leave_stmt
|   normal_stmt
|   declare_stmt
    {
        $$ = $1
    }
|   /* EMPTY */
    {
        $$ = tree.Statement(nil)
    }

stmt:
    normal_stmt
    {
        $$ = $1
    }
|   declare_stmt
|   transaction_stmt
    {
        $$ = $1
    }
|   /* EMPTY */
    {
        $$ = tree.Statement(nil)
    }

normal_stmt:
    create_stmt
|   upgrade_stmt
|   call_stmt
|   mo_dump_stmt
|   insert_stmt
|   replace_stmt
|   delete_stmt
|   drop_stmt
|   truncate_table_stmt
|   explain_stmt
|   prepare_stmt
|   deallocate_stmt
|   reset_stmt
|   execute_stmt
|   show_stmt
|   alter_stmt
|   analyze_stmt
|   update_stmt
|   use_stmt
|   set_stmt
|   lock_stmt
|   revoke_stmt
|   grant_stmt
|   load_data_stmt
|   load_extension_stmt
|   do_stmt
|   values_stmt
|   select_stmt
    {
        $$ = $1
    }
|   kill_stmt
|   backup_stmt
|   snapshot_restore_stmt
|   restore_pitr_stmt
|   pause_cdc_stmt
|   resume_cdc_stmt
|   restart_cdc_stmt


backup_stmt:
    BACKUP STRING FILESYSTEM STRING PARALLELISM STRING backup_type_opt backup_timestamp_opt
	{
        var timestamp = $2
        var isS3 = false
        var dir = $4
        var parallelism = $6
        var option []string
        var backuptype = $7
        var backupts = $8
        $$ = tree.NewBackupStart(timestamp, isS3, dir, parallelism, option, backuptype, backupts)
	}
    | BACKUP STRING S3OPTION '{' infile_or_s3_params '}' backup_type_opt backup_timestamp_opt
    {
        var timestamp = $2
        var isS3 = true
        var dir string
        var parallelism string
        var option = $5
        var backuptype = $7
        var backupts = $8
        $$ = tree.NewBackupStart(timestamp, isS3, dir, parallelism, option, backuptype, backupts)
    }

backup_type_opt:
    {
        $$ = ""
    }
|    TYPE STRING
    {
        $$ = $2
    }

backup_timestamp_opt:
    {
        $$ = ""
    }
|   TIMESTAMP STRING
    {
        $$ = $2
    }

create_cdc_stmt:
    CREATE CDC not_exists_opt STRING STRING STRING STRING STRING '{' create_cdc_opts '}'
    {
        $$ = &tree.CreateCDC{
             		IfNotExists: $3,
             		TaskName:    $4,
             		SourceUri:   $5,
             		SinkType:    $6,
             		SinkUri:     $7,
             		Tables:      $8,
             		Option:      $10,
             	}
    }

create_cdc_opts:
    create_cdc_opt
    {
        $$ = $1
    }
|   create_cdc_opts ',' create_cdc_opt
    {
        $$ = append($1, $3...)
    }
create_cdc_opt:
    {
        $$ = []string{}
    }
|   STRING '=' STRING
    {
        $$ = append($$, $1)
        $$ = append($$, $3)
    }

show_cdc_stmt:
    SHOW CDC STRING all_cdc_opt
    {
        $$ = &tree.ShowCDC{
                    SourceUri:   $3,
                    Option:      $4,
        }
    }

pause_cdc_stmt:
    PAUSE CDC STRING all_cdc_opt
    {
        $$ = &tree.PauseCDC{
                    SourceUri:   $3,
                    Option:      $4,
        }
    }

drop_cdc_stmt:
    DROP CDC STRING all_cdc_opt
    {
        $$ = tree.NewDropCDC($3, $4)
    }

all_cdc_opt:
    ALL
    {
        $$ = &tree.AllOrNotCDC{
                    All: true,
                    TaskName: "",
        }
    }
|   TASK STRING
    {
        $$ = &tree.AllOrNotCDC{
            All: false,
            TaskName: $2,
        }
    }

resume_cdc_stmt:
    RESUME CDC STRING TASK STRING
    {
        $$ = &tree.ResumeCDC{
                    SourceUri:   $3,
                    TaskName:    $5,
        }
    }

restart_cdc_stmt:
    RESUME CDC STRING TASK STRING STRING
    {
        $$ = &tree.RestartCDC{
                    SourceUri:   $3,
                    TaskName:    $5,
        }
    }

create_snapshot_stmt:
    CREATE SNAPSHOT not_exists_opt ident FOR snapshot_object_opt
    {
        $$ = &tree.CreateSnapShot{
            IfNotExists: $3,
            Name: tree.Identifier($4.Compare()),
            Object: $6,
        }
    }

snapshot_object_opt:
    CLUSTER
    {
        spLevel := tree.SnapshotLevelType{
            Level: tree.SNAPSHOTLEVELCLUSTER,
        }
        $$ = tree.ObjectInfo{
            SLevel: spLevel,
            ObjName: "",
        }
    }
|   ACCOUNT ident
    {
        spLevel := tree.SnapshotLevelType{
            Level: tree.SNAPSHOTLEVELACCOUNT,
        }
        $$ = tree.ObjectInfo{
            SLevel: spLevel,
            ObjName: tree.Identifier($2.Compare()),
        }
    }

create_pitr_stmt:
    CREATE PITR not_exists_opt ident RANGE pitr_value STRING
    {
        $$ = &tree.CreatePitr{
            IfNotExists: $3,
            Name: tree.Identifier($4.Compare()),
            Level: tree.PITRLEVELACCOUNT,
            PitrValue: $6,
            PitrUnit: $7,
        }
    }
|   CREATE PITR not_exists_opt ident FOR CLUSTER RANGE pitr_value STRING
    {
       $$ = &tree.CreatePitr{
            IfNotExists: $3,
            Name: tree.Identifier($4.Compare()),
            Level: tree.PITRLEVELCLUSTER,
            PitrValue: $8,
            PitrUnit: $9,
        }
    }
|   CREATE PITR not_exists_opt ident FOR ACCOUNT ident RANGE pitr_value STRING
    {
       $$ = &tree.CreatePitr{
            IfNotExists: $3,
            Name: tree.Identifier($4.Compare()),
            Level: tree.PITRLEVELACCOUNT,
            AccountName: tree.Identifier($7.Compare()),
            PitrValue: $9,
            PitrUnit: $10,
        }
    }
|   CREATE PITR not_exists_opt ident FOR DATABASE ident RANGE pitr_value STRING
    {
        $$ = &tree.CreatePitr{
            IfNotExists: $3,
            Name: tree.Identifier($4.Compare()),
            Level: tree.PITRLEVELDATABASE,
            DatabaseName: tree.Identifier($7.Compare()),
            PitrValue: $9,
            PitrUnit: $10,
        }
    }
|   CREATE PITR not_exists_opt ident FOR DATABASE ident TABLE ident RANGE pitr_value STRING
    {
        $$ = &tree.CreatePitr{
            IfNotExists: $3,
            Name: tree.Identifier($4.Compare()),
            Level: tree.PITRLEVELTABLE,
            DatabaseName: tree.Identifier($7.Compare()),
            TableName: tree.Identifier($9.Compare()),
            PitrValue: $11,
            PitrUnit: $12,
        }
    }

pitr_value:
    INTEGRAL
    {
        $$ = $1.(int64)
    }
   
    

snapshot_restore_stmt:
    RESTORE CLUSTER FROM SNAPSHOT ident
    {
        $$ = &tree.RestoreSnapShot{
            Level: tree.RESTORELEVELCLUSTER,
            SnapShotName: tree.Identifier($5.Compare()),
        }

    }
|   RESTORE ACCOUNT ident FROM SNAPSHOT ident
    {
        $$ = &tree.RestoreSnapShot{
            Level: tree.RESTORELEVELACCOUNT,
            AccountName:tree.Identifier($3.Compare()),
            SnapShotName:tree.Identifier($6.Compare()),
        }
    }
|   RESTORE ACCOUNT ident DATABASE ident FROM SNAPSHOT ident
    {
        $$ = &tree.RestoreSnapShot{
            Level: tree.RESTORELEVELDATABASE,
            AccountName: tree.Identifier($3.Compare()),
            DatabaseName: tree.Identifier($5.Compare()),
            SnapShotName: tree.Identifier($8.Compare()),
        }
    }
|   RESTORE ACCOUNT ident DATABASE ident TABLE ident FROM SNAPSHOT ident
    {
        $$ = &tree.RestoreSnapShot{
            Level: tree.RESTORELEVELTABLE,
            AccountName: tree.Identifier($3.Compare()),
            DatabaseName: tree.Identifier($5.Compare()),
            TableName: tree.Identifier($7.Compare()),
            SnapShotName: tree.Identifier($10.Compare()),
        }
    }
|   RESTORE ACCOUNT ident FROM SNAPSHOT ident TO ACCOUNT ident
    {
        $$ = &tree.RestoreSnapShot{ 
            Level: tree.RESTORELEVELACCOUNT,
            AccountName:tree.Identifier($3.Compare()),
            SnapShotName:tree.Identifier($6.Compare()),
            ToAccountName: tree.Identifier($9.Compare()),
        }
    }
|   RESTORE ACCOUNT ident DATABASE ident FROM SNAPSHOT ident TO ACCOUNT ident
    {
        $$ = &tree.RestoreSnapShot{
            Level: tree.RESTORELEVELDATABASE,
            AccountName: tree.Identifier($3.Compare()),
            DatabaseName: tree.Identifier($5.Compare()),
            SnapShotName: tree.Identifier($8.Compare()),
            ToAccountName: tree.Identifier($11.Compare()),
        }
    }
|   RESTORE ACCOUNT ident DATABASE ident TABLE ident FROM SNAPSHOT ident TO ACCOUNT ident
    {
        $$ = &tree.RestoreSnapShot{
            Level: tree.RESTORELEVELTABLE,
            AccountName: tree.Identifier($3.Compare()),
            DatabaseName: tree.Identifier($5.Compare()),
            TableName: tree.Identifier($7.Compare()),
            SnapShotName: tree.Identifier($10.Compare()),
            ToAccountName: tree.Identifier($13.Compare()),
        }
    }

restore_pitr_stmt:
   RESTORE FROM PITR ident STRING
   {
       $$ = &tree.RestorePitr{
           Level: tree.RESTORELEVELACCOUNT,
           Name: tree.Identifier($4.Compare()),
           TimeStamp: $5,
       }
   }
|  RESTORE DATABASE ident FROM PITR ident STRING
   {
       $$ = &tree.RestorePitr{
            Level: tree.RESTORELEVELDATABASE,
            DatabaseName: tree.Identifier($3.Compare()),
            Name: tree.Identifier($6.Compare()),
            TimeStamp: $7,
       }
   }
|   RESTORE DATABASE ident TABLE ident FROM PITR ident STRING
   {
      $$ = &tree.RestorePitr{
            Level: tree.RESTORELEVELTABLE,
            DatabaseName: tree.Identifier($3.Compare()),
            TableName: tree.Identifier($5.Compare()),
            Name: tree.Identifier($8.Compare()),
            TimeStamp: $9,
       }
   }
<<<<<<< HEAD
|  RESTORE ACCOUNT ident FROM PITR ident STRING as_name_opt
    {
        $$ = &tree.RestorePitr{
           Level: tree.RESTORELEVELACCOUNT,
           AccountName: tree.Identifier($3.Compare()),
           Name: tree.Identifier($6.Compare()),
           TimeStamp: $7,
           SrcAccountName: tree.Identifier($8.Compare()),
       }
    }
=======
>>>>>>> cc327fc4

kill_stmt:
    KILL kill_opt INTEGRAL statement_id_opt
    {
        var connectionId uint64
        switch v := $3.(type) {
        case uint64:
	    connectionId = v
        case int64:
	    connectionId = uint64(v)
        default:
	    yylex.Error("parse integral fail")
		goto ret1
        }

	$$ = &tree.Kill{
            Option: $2,
            ConnectionId: connectionId,
            StmtOption:  $4,
	}
    }

kill_opt:
{
    $$ = tree.KillOption{
        Exist: false,
    }
}
| CONNECTION
{
    $$ = tree.KillOption{
	Exist: true,
	Typ: tree.KillTypeConnection,
    }
}
| QUERY
{
    $$ = tree.KillOption{
	Exist: true,
	Typ: tree.KillTypeQuery,
    }
}

statement_id_opt:
{
    $$ = tree.StatementOption{
        Exist: false,
    }
}
| STRING
{
    $$ = tree.StatementOption{
        Exist: true,
        StatementId: $1,
    }
}

call_stmt:
    CALL proc_name '(' expression_list_opt ')'
    {
        $$ = &tree.CallStmt{
            Name: $2,
            Args: $4,
        }
    }


leave_stmt:
    LEAVE ident
    {
        $$ = &tree.LeaveStmt{
            Name: tree.Identifier($2.Compare()),
        }
    }

iterate_stmt:
    ITERATE ident
    {
        $$ = &tree.IterateStmt{
            Name: tree.Identifier($2.Compare()),
        }
    }

while_stmt:
    WHILE expression DO stmt_list_return END WHILE
    {
        $$ = &tree.WhileStmt{
            Name: "",
            Cond: $2,
            Body: $4,
        }
    }
|   ident ':' WHILE expression DO stmt_list_return END WHILE ident
    {
        $$ = &tree.WhileStmt{
            Name: tree.Identifier($1.Compare()),
            Cond: $4,
            Body: $6,
        }
    }

repeat_stmt:
    REPEAT stmt_list_return UNTIL expression END REPEAT
    {
        $$ = &tree.RepeatStmt{
            Name: "",
            Body: $2,
            Cond: $4,
        }
    }
|    ident ':' REPEAT stmt_list_return UNTIL expression END REPEAT ident
    {
        $$ = &tree.RepeatStmt{
            Name: tree.Identifier($1.Compare()),
            Body: $4,
            Cond: $6,
        }
    }

loop_stmt:
    LOOP stmt_list_return END LOOP
    {
        $$ = &tree.LoopStmt{
            Name: "",
            Body: $2,
        }
    }
|   ident ':' LOOP stmt_list_return END LOOP ident
    {
        $$ = &tree.LoopStmt{
            Name: tree.Identifier($1.Compare()),
            Body: $4,
        }
    }

if_stmt:
    IF expression THEN stmt_list_return elseif_clause_list_opt else_clause_opt2 END IF
    {
        $$ = &tree.IfStmt{
            Cond: $2,
            Body: $4,
            Elifs: $5,
            Else: $6,
        }
    }

elseif_clause_list_opt:
    {
        $$ = nil
    }
|    elseif_clause_list
    {
        $$ = $1
    }

elseif_clause_list:
    elseif_clause
    {
        $$ = []*tree.ElseIfStmt{$1}
    }
|   elseif_clause_list elseif_clause
    {
        $$ = append($1, $2)
    }

elseif_clause:
    ELSEIF expression THEN stmt_list_return
    {
        $$ = &tree.ElseIfStmt{
            Cond: $2,
            Body: $4,
        }
    }

case_stmt:
    CASE expression when_clause_list2 else_clause_opt2 END CASE
    {
        $$ = &tree.CaseStmt{
            Expr: $2,
            Whens: $3,
            Else: $4,
        }
    }

when_clause_list2:
    when_clause2
    {
        $$ = []*tree.WhenStmt{$1}
    }
|   when_clause_list2 when_clause2
    {
        $$ = append($1, $2)
    }

when_clause2:
    WHEN expression THEN stmt_list_return
    {
        $$ = &tree.WhenStmt{
            Cond: $2,
            Body: $4,
        }
    }

else_clause_opt2:
    /* empty */
    {
        $$ = nil
    }
|   ELSE stmt_list_return
    {
        $$ = $2
    }

mo_dump_stmt:
   MODUMP QUERY_RESULT STRING INTO STRING export_fields export_lines_opt header_opt max_file_size_opt force_quote_opt
    {
        ep := &tree.ExportParam{
		Outfile:    true,
		QueryId:    $3,
		FilePath :  $5,
		Fields:     $6,
		Lines:      $7,
		Header:     $8,
		MaxFileSize:uint64($9)*1024,
		ForceQuote: $10,
	}
        $$ = &tree.MoDump{
            ExportParams: ep,
        }
    }




load_data_stmt:
    LOAD DATA local_opt load_param_opt duplicate_opt INTO TABLE table_name tail_param_opt parallel_opt strict_opt
    {
        $$ = &tree.Load{
            Local: $3,
            Param: $4,
            DuplicateHandling: $5,
            Table: $8,
        }
        $$.(*tree.Load).Param.Tail = $9
        $$.(*tree.Load).Param.Parallel = $10
        $$.(*tree.Load).Param.Strict = $11
    }

load_extension_stmt:
    LOAD extension_name
    {
        $$ = &tree.LoadExtension{
            Name: tree.Identifier($2),
        }
    }

load_set_spec_opt:
    {
        $$ = nil
    }
|   SET load_set_list
    {
        $$ = $2
    }

load_set_list:
    load_set_item
    {
        $$ = tree.UpdateExprs{$1}
    }
|   load_set_list ',' load_set_item
    {
        $$ = append($1, $3)
    }

load_set_item:
    normal_ident '=' DEFAULT
    {
        $$ = &tree.UpdateExpr{
            Names: []*tree.UnresolvedName{$1},
            Expr: &tree.DefaultVal{},
        }
    }
|   normal_ident '=' expression
    {
        $$ = &tree.UpdateExpr{
            Names: []*tree.UnresolvedName{$1},
            Expr: $3,
        }
    }

parallel_opt:
    {
        $$ = false
    }
|   PARALLEL STRING
    {
        str := strings.ToLower($2)
        if str == "true" {
            $$ = true
        } else if str == "false" {
            $$ = false
        } else {
            yylex.Error("error strict flag")
            goto ret1
        }
    }
strict_opt:
    {
        $$ = false
    }
|   STRICT STRING
    {
        str := strings.ToLower($2)
        if str == "true" {
            $$ = true
        } else if str == "false" {
            $$ = false
        } else {
            yylex.Error("error parallel flag")
            goto ret1
        }
    }

normal_ident:
    ident
    {
        $$ = tree.NewUnresolvedName($1)
    }
|   ident '.' ident
    {
        tblNameCStr := yylex.(*Lexer).GetDbOrTblNameCStr($1.Origin())
        $$ = tree.NewUnresolvedName(tblNameCStr, $3)
    }
|   ident '.' ident '.' ident
    {
        dbNameCStr := yylex.(*Lexer).GetDbOrTblNameCStr($1.Origin())
        tblNameCStr := yylex.(*Lexer).GetDbOrTblNameCStr($3.Origin())
        $$ = tree.NewUnresolvedName(dbNameCStr, tblNameCStr, $5)
    }

columns_or_variable_list_opt:
    {
        $$ = nil
    }
|   '(' ')'
    {
        $$ = nil
    }
|   '(' columns_or_variable_list ')'
    {
        $$ = $2
    }

columns_or_variable_list:
    columns_or_variable
    {
        switch $1.(type) {
        case *tree.UnresolvedName:
            $$ = []tree.LoadColumn{$1.(*tree.UnresolvedName)}
        case *tree.VarExpr:
            $$ = []tree.LoadColumn{$1.(*tree.VarExpr)}
        }
    }
|   columns_or_variable_list ',' columns_or_variable
    {
        switch $3.(type) {
        case *tree.UnresolvedName:
            $$ = append($1, $3.(*tree.UnresolvedName))
        case *tree.VarExpr:
            $$ = append($1, $3.(*tree.VarExpr))
        }
    }

columns_or_variable:
    column_name_unresolved
    {
        $$ = $1
    }
|   user_variable
    {
        $$ = $1
    }

variable_list:
    variable
    {
        $$ = []*tree.VarExpr{$1}
    }
|   variable_list ',' variable
    {
        $$ = append($1, $3)
    }

variable:
    system_variable
    {
        $$ = $1
    }
|   user_variable
    {
        $$ = $1
    }

system_variable:
    AT_AT_ID
    {
        vs := strings.Split($1, ".")
        var isGlobal bool
        if strings.ToLower(vs[0]) == "global" {
            isGlobal = true
        }
        var r string
        if len(vs) == 2 {
           r = vs[1]
        } else if len(vs) == 1 {
           r = vs[0]
        } else {
            yylex.Error("variable syntax error")
            goto ret1
        }
        $$ = &tree.VarExpr{
            Name: r,
            System: true,
            Global: isGlobal,
        }
    }

user_variable:
    AT_ID
    {
//        vs := strings.Split($1, ".")
//        var r string
//        if len(vs) == 2 {
//           r = vs[1]
//        } else if len(vs) == 1 {
//           r = vs[0]
//        } else {
//            yylex.Error("variable syntax error")
//            goto ret1
//        }
        $$ = &tree.VarExpr{
            Name: $1,
            System: false,
            Global: false,
        }
    }

ignore_lines:
    {
        $$ = 0
    }
|   IGNORE INTEGRAL LINES
    {
        $$ = $2.(int64)
    }
|   IGNORE INTEGRAL ROWS
    {
        $$ = $2.(int64)
    }

load_lines:
    {
        $$ = nil
    }
|   LINES starting lines_terminated_opt
    {
        $$ = &tree.Lines{
            StartingBy: $2,
            TerminatedBy: &tree.Terminated{
                Value : $3,
            },
        }
    }
|   LINES lines_terminated starting_opt
    {
        $$ = &tree.Lines{
            StartingBy: $3,
            TerminatedBy: &tree.Terminated{
                Value : $2,
	        },
        }
    }

starting_opt:
    {
        $$ = ""
    }
|   starting

starting:
    STARTING BY STRING
    {
        $$ = $3
    }

lines_terminated_opt:
    {
        $$ = "\n"
    }
|   lines_terminated

lines_terminated:
    TERMINATED BY STRING
    {
        $$ = $3
    }

load_fields:
    {
        $$ = nil
    }
|   fields_or_columns field_item_list
    {
        res := &tree.Fields{
            Terminated: &tree.Terminated{
                Value: "\t",
            },
            EnclosedBy: &tree.EnclosedBy{
                Value: byte(0),
            },
        }
        for _, f := range $2 {
            if f.Terminated != nil {
                res.Terminated = f.Terminated
            }
            if f.Optionally {
                res.Optionally = f.Optionally
            }
            if f.EnclosedBy != nil {
                res.EnclosedBy = f.EnclosedBy
            }
            if f.EscapedBy != nil {
                res.EscapedBy = f.EscapedBy
            }
        }
        $$ = res
    }

field_item_list:
    field_item
    {
        $$ = []*tree.Fields{$1}
    }
|   field_item_list field_item
    {
        $$ = append($1, $2)
    }

field_item:
    TERMINATED BY field_terminator
    {
        $$ = &tree.Fields{
            Terminated: &tree.Terminated{
                Value: $3,
            },
        }
    }
|   OPTIONALLY ENCLOSED BY field_terminator
    {
        str := $4
        if str != "\\" && len(str) > 1 {
            yylex.Error("error field terminator")
            goto ret1
        }
        var b byte
        if len(str) != 0 {
            b = byte(str[0])
        } else {
            b = 0
        }
        $$ = &tree.Fields{
            Optionally: true,
            EnclosedBy: &tree.EnclosedBy{
                Value: b,
            },
        }
    }
|   ENCLOSED BY field_terminator
    {
        str := $3
        if str != "\\" && len(str) > 1 {
            yylex.Error("error field terminator")
            goto ret1
        }
        var b byte
        if len(str) != 0 {
           b = byte(str[0])
        } else {
           b = 0
        }
        $$ = &tree.Fields{
            EnclosedBy: &tree.EnclosedBy{
                Value: b,
            },
        }
    }
|   ESCAPED BY field_terminator
    {
        str := $3
        if str != "\\" && len(str) > 1 {
            yylex.Error("error field terminator")
            goto ret1
        }
        var b byte
        if len(str) != 0 {
           b = byte(str[0])
        } else {
           b = 0
        }
        $$ = &tree.Fields{
            EscapedBy: &tree.EscapedBy{
                Value: b,
            },
        }
    }

field_terminator:
    STRING
// |   HEXNUM
// |   BIT_LITERAL

duplicate_opt:
    {
        $$ = &tree.DuplicateKeyError{}
    }
|   IGNORE
    {
        $$ = &tree.DuplicateKeyIgnore{}
    }
|   REPLACE
    {
        $$ = &tree.DuplicateKeyReplace{}
    }

local_opt:
    {
        $$ = false
    }
|   LOCAL
    {
        $$ = true
    }

grant_stmt:
    GRANT priv_list ON object_type priv_level TO role_spec_list grant_option_opt
    {
        $$ = &tree.Grant{
            Typ: tree.GrantTypePrivilege,
            GrantPrivilege: tree.GrantPrivilege{
                Privileges: $2,
                ObjType: $4,
                Level: $5,
                Roles: $7,
                GrantOption: $8,
            },
        }
    }
|   GRANT role_spec_list TO drop_user_spec_list grant_option_opt
    {
        $$ = &tree.Grant{
            Typ: tree.GrantTypeRole,
            GrantRole:tree.GrantRole{
                Roles: $2,
                Users: $4,
                GrantOption: $5,
            },
        }
    }
|   GRANT PROXY ON user_spec TO user_spec_list grant_option_opt
    {
        $$ =  &tree.Grant{
            Typ: tree.GrantTypeProxy,
            GrantProxy:tree.GrantProxy{
                ProxyUser: $4,
                Users: $6,
                GrantOption: $7,
            },
        }

    }

grant_option_opt:
    {
        $$ = false
    }
|   WITH GRANT OPTION
    {
        $$ = true
    }
// |    WITH MAX_QUERIES_PER_HOUR INTEGRAL
// |    WITH MAX_UPDATES_PER_HOUR INTEGRAL
// |    WITH MAX_CONNECTIONS_PER_HOUR INTEGRAL
// |    WITH MAX_USER_CONNECTIONS INTEGRAL

revoke_stmt:
    REVOKE exists_opt  priv_list ON object_type priv_level FROM role_spec_list
    {
        $$ = &tree.Revoke{
            Typ: tree.RevokeTypePrivilege,
            RevokePrivilege: tree.RevokePrivilege{
                IfExists: $2,
                Privileges: $3,
                ObjType: $5,
                Level: $6,
                Roles: $8,
            },
        }
    }
|   REVOKE exists_opt role_spec_list FROM user_spec_list
    {
        $$ = &tree.Revoke{
            Typ: tree.RevokeTypeRole,
            RevokeRole: tree.RevokeRole{
                IfExists: $2,
                Roles: $3,
                Users: $5,
            },
        }
    }

priv_level:
    '*'
    {
        $$ = &tree.PrivilegeLevel{
            Level: tree.PRIVILEGE_LEVEL_TYPE_STAR,
        }
    }
|   '*' '.' '*'
    {
        $$ = &tree.PrivilegeLevel{
            Level: tree.PRIVILEGE_LEVEL_TYPE_STAR_STAR,
        }
    }
|   ident '.' '*'
    {
        tblName := yylex.(*Lexer).GetDbOrTblName($1.Origin())
        $$ = &tree.PrivilegeLevel{
            Level: tree.PRIVILEGE_LEVEL_TYPE_DATABASE_STAR,
            DbName: tblName,
        }
    }
|   ident '.' ident
    {
        dbName := yylex.(*Lexer).GetDbOrTblName($1.Origin())
        tblName := yylex.(*Lexer).GetDbOrTblName($3.Origin())
        $$ = &tree.PrivilegeLevel{
            Level: tree.PRIVILEGE_LEVEL_TYPE_DATABASE_TABLE,
            DbName: dbName,
            TabName: tblName,
        }
    }
|   ident
    {
        tblName := yylex.(*Lexer).GetDbOrTblName($1.Origin())
        $$ = &tree.PrivilegeLevel{
            Level: tree.PRIVILEGE_LEVEL_TYPE_TABLE,
            TabName: tblName,
        }
    }

object_type:
    TABLE
    {
        $$ = tree.OBJECT_TYPE_TABLE
    }
|   DATABASE
    {
        $$ = tree.OBJECT_TYPE_DATABASE
    }
|   FUNCTION
    {
        $$ = tree.OBJECT_TYPE_FUNCTION
    }
|   PROCEDURE
    {
        $$ = tree.OBJECT_TYPE_PROCEDURE
    }
|   VIEW
    {
        $$ = tree.OBJECT_TYPE_VIEW
    }
|   ACCOUNT
    {
        $$ = tree.OBJECT_TYPE_ACCOUNT
    }


priv_list:
    priv_elem
    {
        $$ = []*tree.Privilege{$1}
    }
|   priv_list ',' priv_elem
    {
        $$ = append($1, $3)
    }

priv_elem:
    priv_type
    {
        $$ = &tree.Privilege{
            Type: $1,
            ColumnList: nil,
        }
    }
|   priv_type '(' column_name_list ')'
    {
        $$ = &tree.Privilege{
            Type: $1,
            ColumnList: $3,
        }
    }

column_name_list:
    column_name
    {
        $$ = []*tree.UnresolvedName{$1}
    }
|   column_name_list ',' column_name
    {
        $$ = append($1, $3)
    }

priv_type:
    ALL
    {
        $$ = tree.PRIVILEGE_TYPE_STATIC_ALL
    }
|    CREATE ACCOUNT
    {
        $$ = tree.PRIVILEGE_TYPE_STATIC_CREATE_ACCOUNT
    }
|    DROP ACCOUNT
        {
            $$ = tree.PRIVILEGE_TYPE_STATIC_DROP_ACCOUNT
        }
|    ALTER ACCOUNT
        {
                $$ = tree.PRIVILEGE_TYPE_STATIC_ALTER_ACCOUNT
        }
|    UPGRADE ACCOUNT
	{
		$$ = tree.PRIVILEGE_TYPE_STATIC_UPGRADE_ACCOUNT
	}
|    ALL PRIVILEGES
    {
        $$ = tree.PRIVILEGE_TYPE_STATIC_ALL
    }
|    ALTER TABLE
    {
        $$ = tree.PRIVILEGE_TYPE_STATIC_ALTER_TABLE
    }
|    ALTER VIEW
    {
        $$ = tree.PRIVILEGE_TYPE_STATIC_ALTER_VIEW
    }
|    CREATE
    {
        $$ = tree.PRIVILEGE_TYPE_STATIC_CREATE
    }
|    CREATE USER
    {
        $$ = tree.PRIVILEGE_TYPE_STATIC_CREATE_USER
    }
|    DROP USER
    {
        $$ = tree.PRIVILEGE_TYPE_STATIC_DROP_USER
    }
|    ALTER USER
    {
        $$ = tree.PRIVILEGE_TYPE_STATIC_ALTER_USER
    }
|    CREATE TABLESPACE
    {
        $$ = tree.PRIVILEGE_TYPE_STATIC_CREATE_TABLESPACE
    }
|    TRIGGER
    {
        $$ = tree.PRIVILEGE_TYPE_STATIC_TRIGGER
    }
|    DELETE
    {
        $$ = tree.PRIVILEGE_TYPE_STATIC_DELETE
    }
|    DROP TABLE
    {
        $$ = tree.PRIVILEGE_TYPE_STATIC_DROP_TABLE
    }
|    DROP VIEW
    {
        $$ = tree.PRIVILEGE_TYPE_STATIC_DROP_VIEW
    }
|    EXECUTE
    {
        $$ = tree.PRIVILEGE_TYPE_STATIC_EXECUTE
    }
|    INDEX
    {
        $$ = tree.PRIVILEGE_TYPE_STATIC_INDEX
    }
|    INSERT
    {
        $$ = tree.PRIVILEGE_TYPE_STATIC_INSERT
    }
|    SELECT
    {
        $$ = tree.PRIVILEGE_TYPE_STATIC_SELECT
    }
|    SUPER
    {
        $$ = tree.PRIVILEGE_TYPE_STATIC_SUPER
    }
|    CREATE DATABASE
    {
        $$ = tree.PRIVILEGE_TYPE_STATIC_CREATE_DATABASE
    }
|    DROP DATABASE
    {
        $$ = tree.PRIVILEGE_TYPE_STATIC_DROP_DATABASE
    }
|    SHOW DATABASES
    {
        $$ = tree.PRIVILEGE_TYPE_STATIC_SHOW_DATABASES
    }
|    CONNECT
    {
        $$ = tree.PRIVILEGE_TYPE_STATIC_CONNECT
    }
|    MANAGE GRANTS
    {
        $$ = tree.PRIVILEGE_TYPE_STATIC_MANAGE_GRANTS
    }
|    OWNERSHIP
    {
        $$ = tree.PRIVILEGE_TYPE_STATIC_OWNERSHIP
    }
|    SHOW TABLES
    {
        $$ = tree.PRIVILEGE_TYPE_STATIC_SHOW_TABLES
    }
|    CREATE TABLE
    {
        $$ = tree.PRIVILEGE_TYPE_STATIC_CREATE_TABLE
    }
|    UPDATE
    {
        $$ = tree.PRIVILEGE_TYPE_STATIC_UPDATE
    }
|    GRANT OPTION
    {
        $$ = tree.PRIVILEGE_TYPE_STATIC_GRANT_OPTION
    }
|    REFERENCES
    {
        $$ = tree.PRIVILEGE_TYPE_STATIC_REFERENCES
    }
|    REFERENCE
    {
        $$ = tree.PRIVILEGE_TYPE_STATIC_REFERENCE
    }
|    REPLICATION SLAVE
    {
        $$ = tree.PRIVILEGE_TYPE_STATIC_REPLICATION_SLAVE
    }
|    REPLICATION CLIENT
    {
        $$ = tree.PRIVILEGE_TYPE_STATIC_REPLICATION_CLIENT
    }
|    USAGE
    {
        $$ = tree.PRIVILEGE_TYPE_STATIC_USAGE
    }
|    RELOAD
    {
        $$ = tree.PRIVILEGE_TYPE_STATIC_RELOAD
    }
|    FILE
    {
        $$ = tree.PRIVILEGE_TYPE_STATIC_FILE
    }
|    CREATE TEMPORARY TABLES
    {
        $$ = tree.PRIVILEGE_TYPE_STATIC_CREATE_TEMPORARY_TABLES
    }
|    LOCK TABLES
    {
        $$ = tree.PRIVILEGE_TYPE_STATIC_LOCK_TABLES
    }
|    CREATE VIEW
    {
        $$ = tree.PRIVILEGE_TYPE_STATIC_CREATE_VIEW
    }
|    SHOW VIEW
    {
        $$ = tree.PRIVILEGE_TYPE_STATIC_SHOW_VIEW
    }
|    CREATE ROLE
    {
        $$ = tree.PRIVILEGE_TYPE_STATIC_CREATE_ROLE
    }
|    DROP ROLE
    {
        $$ = tree.PRIVILEGE_TYPE_STATIC_DROP_ROLE
    }
|    ALTER ROLE
    {
        $$ = tree.PRIVILEGE_TYPE_STATIC_ALTER_ROLE
    }
|      CREATE ROUTINE
    {
        $$ = tree.PRIVILEGE_TYPE_STATIC_CREATE_ROUTINE
    }
|    ALTER ROUTINE
    {
        $$ = tree.PRIVILEGE_TYPE_STATIC_ALTER_ROUTINE
    }
|    EVENT
    {
        $$ = tree.PRIVILEGE_TYPE_STATIC_EVENT
    }
|    SHUTDOWN
    {
        $$ = tree.PRIVILEGE_TYPE_STATIC_SHUTDOWN
    }
|    TRUNCATE
    {
        $$ = tree.PRIVILEGE_TYPE_STATIC_TRUNCATE
    }

set_stmt:
    set_variable_stmt
|   set_password_stmt
|   set_role_stmt
|   set_default_role_stmt
|   set_transaction_stmt

set_transaction_stmt:
    SET TRANSACTION transaction_characteristic_list
    {
	$$ = &tree.SetTransaction{
	    Global: false,
	    CharacterList: $3,
	    }
    }
|   SET GLOBAL TRANSACTION transaction_characteristic_list
    {
        $$ = &tree.SetTransaction{
            Global: true,
            CharacterList: $4,
            }
    }
|   SET SESSION TRANSACTION transaction_characteristic_list
    {
        $$ = &tree.SetTransaction{
            Global: false,
            CharacterList: $4,
            }
    }


transaction_characteristic_list:
    transaction_characteristic
    {
	$$ = []*tree.TransactionCharacteristic{ $1 }
    }
|   transaction_characteristic_list ',' transaction_characteristic
    {
	$$ = append($1, $3)
    }

transaction_characteristic:
    ISOLATION LEVEL isolation_level
    {
	$$ = &tree.TransactionCharacteristic{
	    IsLevel: true,
	    Isolation: $3,
	}
    }
|   access_mode
    {
	$$ = &tree.TransactionCharacteristic{
	    Access: $1,
	}
    }

isolation_level:
    REPEATABLE READ
    {
	$$ = tree.ISOLATION_LEVEL_REPEATABLE_READ
    }
|   READ COMMITTED
    {
	$$ = tree.ISOLATION_LEVEL_READ_COMMITTED
    }
|   READ UNCOMMITTED
    {
	$$ = tree.ISOLATION_LEVEL_READ_UNCOMMITTED
    }
|   SERIALIZABLE
    {
	$$ = tree.ISOLATION_LEVEL_SERIALIZABLE
    }

access_mode:
   READ WRITE
   {
	$$ = tree.ACCESS_MODE_READ_WRITE
   }
| READ ONLY
   {
	$$ = tree.ACCESS_MODE_READ_ONLY
   }

set_role_stmt:
    SET ROLE role_spec
    {
        $$ = &tree.SetRole{
            SecondaryRole: false,
            Role: $3,
        }
    }
|   SET SECONDARY ROLE ALL
    {
    $$ = &tree.SetRole{
            SecondaryRole: true,
            SecondaryRoleType: tree.SecondaryRoleTypeAll,
        }
    }
|   SET SECONDARY ROLE NONE
    {
    $$ = &tree.SetRole{
            SecondaryRole: true,
            SecondaryRoleType: tree.SecondaryRoleTypeNone,
        }
    }

set_default_role_stmt:
    SET DEFAULT ROLE set_default_role_opt TO user_spec_list
    {
        dr := $4
        dr.Users = $6
        $$ = dr
    }

//set_role_opt:
//    ALL EXCEPT role_spec_list
//    {
//        $$ = &tree.SetRole{Type: tree.SET_ROLE_TYPE_ALL_EXCEPT, Roles: $3}
//    }
//|   DEFAULT
//    {
//        $$ = &tree.SetRole{Type: tree.SET_ROLE_TYPE_DEFAULT, Roles: nil}
//    }
//|   NONE
//    {
//        $$ = &tree.SetRole{Type: tree.SET_ROLE_TYPE_NONE, Roles: nil}
//    }
//|   ALL
//    {
//        $$ = &tree.SetRole{Type: tree.SET_ROLE_TYPE_ALL, Roles: nil}
//    }
//|   role_spec_list
//    {
//        $$ = &tree.SetRole{Type: tree.SET_ROLE_TYPE_NORMAL, Roles: $1}
//    }

set_default_role_opt:
    NONE
    {
        $$ = &tree.SetDefaultRole{Type: tree.SET_DEFAULT_ROLE_TYPE_NONE, Roles: nil}
    }
|   ALL
    {
        $$ = &tree.SetDefaultRole{Type: tree.SET_DEFAULT_ROLE_TYPE_ALL, Roles: nil}
    }
|   role_spec_list
    {
        $$ = &tree.SetDefaultRole{Type: tree.SET_DEFAULT_ROLE_TYPE_NORMAL, Roles: $1}
    }

set_variable_stmt:
    SET var_assignment_list
    {
        $$ = &tree.SetVar{Assignments: $2}
    }

set_password_stmt:
    SET PASSWORD '=' password_opt
    {
        $$ = &tree.SetPassword{Password: $4}
    }
|   SET PASSWORD FOR user_spec '=' password_opt
    {
        $$ = &tree.SetPassword{User: $4, Password: $6}
    }

password_opt:
    STRING
|   PASSWORD '(' auth_string ')'
    {
        $$ = $3
    }

var_assignment_list:
    var_assignment
    {
        $$ = []*tree.VarAssignmentExpr{$1}
    }
|   var_assignment_list ',' var_assignment
    {
        $$ = append($1, $3)
    }

var_assignment:
    var_name equal_or_assignment set_expr
    {
        $$ = &tree.VarAssignmentExpr{
            System: true,
            Name: $1,
            Value: $3,
        }
    }
|   GLOBAL var_name equal_or_assignment set_expr
    {
        $$ = &tree.VarAssignmentExpr{
            System: true,
            Global: true,
            Name: $2,
            Value: $4,
        }
    }
|   PERSIST var_name equal_or_assignment set_expr
    {
        $$ = &tree.VarAssignmentExpr{
            System: true,
            Global: true,
            Name: $2,
            Value: $4,
        }
    }
|   SESSION var_name equal_or_assignment set_expr
    {
        $$ = &tree.VarAssignmentExpr{
            System: true,
            Name: $2,
            Value: $4,
        }
    }
|   LOCAL var_name equal_or_assignment set_expr
    {
        $$ = &tree.VarAssignmentExpr{
            System: true,
            Name: $2,
            Value: $4,
        }
    }
|   AT_ID equal_or_assignment set_expr
    {
        vs := strings.Split($1, ".")
        var isGlobal bool
        if strings.ToLower(vs[0]) == "global" {
            isGlobal = true
        }
        var r string
        if len(vs) == 2 {
            r = vs[1]
        } else if len(vs) == 1{
            r = vs[0]
        } else {
            yylex.Error("variable syntax error")
            goto ret1
        }
        $$ = &tree.VarAssignmentExpr{
            System: false,
            Global: isGlobal,
            Name: r,
            Value: $3,
        }
    }
|   AT_AT_ID equal_or_assignment set_expr
    {
        vs := strings.Split($1, ".")
        var isGlobal bool
        if strings.ToLower(vs[0]) == "global" {
            isGlobal = true
        }
        var r string
        if len(vs) == 2 {
            r = vs[1]
        } else if len(vs) == 1{
            r = vs[0]
        } else {
            yylex.Error("variable syntax error")
            goto ret1
        }
        $$ = &tree.VarAssignmentExpr{
            System: true,
            Global: isGlobal,
            Name: r,
            Value: $3,
        }
    }
|   NAMES charset_name
    {
        $$ = &tree.VarAssignmentExpr{
            Name: strings.ToLower($1),
            Value: tree.NewNumValWithType(constant.MakeString($2), $2, false, tree.P_char),
        }
    }
|   NAMES charset_name COLLATE DEFAULT
    {
        $$ = &tree.VarAssignmentExpr{
            Name: strings.ToLower($1),
            Value: tree.NewNumValWithType(constant.MakeString($2), $2, false, tree.P_char),
        }
    }
|   NAMES charset_name COLLATE name_string
    {
        $$ = &tree.VarAssignmentExpr{
            Name: strings.ToLower($1),
            Value: tree.NewNumValWithType(constant.MakeString($2), $2, false, tree.P_char),
            Reserved: tree.NewNumValWithType(constant.MakeString($4), $4, false, tree.P_char),
        }
    }
|   NAMES DEFAULT
    {
        $$ = &tree.VarAssignmentExpr{
            Name: strings.ToLower($1),
            Value: &tree.DefaultVal{},
        }
    }
|   charset_keyword charset_name
    {
        $$ = &tree.VarAssignmentExpr{
            Name: strings.ToLower($1),
            Value: tree.NewNumValWithType(constant.MakeString($2), $2, false, tree.P_char),
        }
    }
|   charset_keyword DEFAULT
    {
        $$ = &tree.VarAssignmentExpr{
            Name: strings.ToLower($1),
            Value: &tree.DefaultVal{},
        }
    }

set_expr:
    ON
    {
        $$ = tree.NewNumValWithType(constant.MakeString($1), $1, false, tree.P_char)
    }
|   BINARY
    {
        $$ = tree.NewNumValWithType(constant.MakeString($1), $1, false, tree.P_char)
    }
|   expr_or_default
    {
        $$ = $1
    }

equal_or_assignment:
    '='
    {
        $$ = string($1)
    }
|   ASSIGNMENT
    {
        $$ = $1
    }

var_name:
    ident
    {
    	$$ = $1.Compare()
    }
|   ident '.' ident
    {
        $$ = $1.Compare() + "." + $3.Compare()
    }

var_name_list:
    var_name
    {
        $$ = []string{$1}
    }
|   var_name_list ',' var_name
    {
        $$ = append($1, $3)
    }

transaction_stmt:
    begin_stmt
|   commit_stmt
|   rollback_stmt

rollback_stmt:
    ROLLBACK completion_type
    {
        $$ = &tree.RollbackTransaction{Type: $2}
    }

commit_stmt:
    COMMIT completion_type
    {
        $$ = &tree.CommitTransaction{Type: $2}
    }

completion_type:
    {
        $$ = tree.COMPLETION_TYPE_NO_CHAIN
    }
|    WORK
    {
        $$ = tree.COMPLETION_TYPE_NO_CHAIN
    }
|   AND CHAIN NO RELEASE
    {
        $$ = tree.COMPLETION_TYPE_CHAIN
    }
|   AND CHAIN
    {
        $$ = tree.COMPLETION_TYPE_CHAIN
    }
|   AND NO CHAIN RELEASE
    {
        $$ = tree.COMPLETION_TYPE_RELEASE
    }
|   RELEASE
    {
        $$ = tree.COMPLETION_TYPE_RELEASE
    }
|   AND NO CHAIN NO RELEASE
    {
        $$ = tree.COMPLETION_TYPE_NO_CHAIN
    }
|   AND NO CHAIN
    {
        $$ = tree.COMPLETION_TYPE_NO_CHAIN
    }
|   NO RELEASE
    {
        $$ = tree.COMPLETION_TYPE_NO_CHAIN
    }

begin_stmt:
    BEGIN
    {
        $$ = &tree.BeginTransaction{}
    }
|   BEGIN WORK
    {
        $$ = &tree.BeginTransaction{}
    }
|   START TRANSACTION
    {
        $$ = &tree.BeginTransaction{}
    }
|   START TRANSACTION READ WRITE
    {
        m := tree.MakeTransactionModes(tree.READ_WRITE_MODE_READ_WRITE)
        $$ = &tree.BeginTransaction{Modes: m}
    }
|   START TRANSACTION READ ONLY
    {
        m := tree.MakeTransactionModes(tree.READ_WRITE_MODE_READ_ONLY)
        $$ = &tree.BeginTransaction{Modes: m}
    }
|   START TRANSACTION WITH CONSISTENT SNAPSHOT
    {
        $$ = &tree.BeginTransaction{}
    }

use_stmt:
    USE db_name_ident
    {
        name := $2
        secondaryRole := false
        var secondaryRoleType tree.SecondaryRoleType = 0
        var role *tree.Role
        $$ = tree.NewUse(
            name,
            secondaryRole,
            secondaryRoleType,
            role,
        )
    }
|   USE
    {
        var name *tree.CStr
        secondaryRole := false
        var secondaryRoleType tree.SecondaryRoleType = 0
        var role *tree.Role
        $$ = tree.NewUse(
            name,
            secondaryRole,
            secondaryRoleType,
            role,
        )
    }
|   USE ROLE role_spec
    {
        var name *tree.CStr
        secondaryRole := false
        var secondaryRoleType tree.SecondaryRoleType = 0
        role := $3
        $$ = tree.NewUse(
            name,
            secondaryRole,
            secondaryRoleType,
            role,
        )
    }
|   USE SECONDARY ROLE ALL
    {
        var name *tree.CStr
        secondaryRole := true
        secondaryRoleType := tree.SecondaryRoleTypeAll
        var role *tree.Role
        $$ = tree.NewUse(
            name,
            secondaryRole,
            secondaryRoleType,
            role,
        )
    }
|   USE SECONDARY ROLE NONE
    {
        var name *tree.CStr
        secondaryRole := true
        secondaryRoleType := tree.SecondaryRoleTypeNone
        var role *tree.Role
        $$ = tree.NewUse(
            name,
            secondaryRole,
            secondaryRoleType,
            role,
        )
    }

update_stmt:
    update_no_with_stmt
|    with_clause update_no_with_stmt
    {
        $2.(*tree.Update).With = $1
        $$ = $2
    }

update_no_with_stmt:
    UPDATE priority_opt ignore_opt table_reference SET update_list where_expression_opt order_by_opt limit_opt
    {
        // Single-table syntax
        $$ = &tree.Update{
            Tables: tree.TableExprs{$4},
            Exprs: $6,
            Where: $7,
            OrderBy: $8,
            Limit: $9,
        }
    }
|    UPDATE priority_opt ignore_opt table_references SET update_list where_expression_opt
    {
        // Multiple-table syntax
        $$ = &tree.Update{
            Tables: tree.TableExprs{$4},
            Exprs: $6,
            Where: $7,
        }
    }

update_list:
    update_value
    {
        $$ = tree.UpdateExprs{$1}
    }
|   update_list ',' update_value
    {
        $$ = append($1, $3)
    }

update_value:
    column_name '=' expr_or_default
    {
        $$ = &tree.UpdateExpr{Names: []*tree.UnresolvedName{$1}, Expr: $3}
    }

lock_stmt:
    lock_table_stmt
|   unlock_table_stmt

lock_table_stmt:
    LOCK TABLES table_lock_list
    {
        $$ = &tree.LockTableStmt{TableLocks:$3}
    }

table_lock_list:
    table_lock_elem
    {
       $$ = []tree.TableLock{$1}
    }
|   table_lock_list ',' table_lock_elem
    {
       $$ = append($1, $3)
    }

table_lock_elem:
    table_name table_lock_type
    {
        $$ = tree.TableLock{Table: *$1, LockType: $2}
    }

table_lock_type:
    READ
    {
        $$ = tree.TableLockRead
    }
|   READ LOCAL
    {
        $$ = tree.TableLockReadLocal
    }
|   WRITE
    {
        $$ = tree.TableLockWrite
    }
|   LOW_PRIORITY WRITE
    {
        $$ = tree.TableLockLowPriorityWrite
    }

unlock_table_stmt:
    UNLOCK TABLES
    {
       $$ = &tree.UnLockTableStmt{}
    }

prepareable_stmt:
    create_stmt
|   insert_stmt
|   delete_stmt
|   drop_stmt
|   show_stmt
|   update_stmt
|   alter_account_stmt
|   select_stmt
    {
        $$ = $1
    }

prepare_stmt:
    prepare_sym stmt_name FROM prepareable_stmt
    {
        $$ = tree.NewPrepareStmt(tree.Identifier($2), $4)
    }
|   prepare_sym stmt_name FROM STRING
    {
        $$ = tree.NewPrepareString(tree.Identifier($2), $4)
    }

execute_stmt:
    execute_sym stmt_name
    {
        $$ = tree.NewExecute(tree.Identifier($2))
    }
|   execute_sym stmt_name USING variable_list
    {
        $$ = tree.NewExecuteWithVariables(tree.Identifier($2), $4)
    }

deallocate_stmt:
    deallocate_sym PREPARE stmt_name
    {
        $$ = tree.NewDeallocate(tree.Identifier($3), false)
    }

reset_stmt:
    reset_sym PREPARE stmt_name
    {
        $$ = tree.NewReset(tree.Identifier($3))
    }

explainable_stmt:
    delete_stmt
|   load_data_stmt
|   insert_stmt
|   replace_stmt
|   update_stmt
|   select_stmt
    {
        $$ = $1
    }

explain_stmt:
    explain_sym unresolved_object_name
    {
        $$ = &tree.ShowColumns{Table: $2}
    }
|   explain_sym unresolved_object_name column_name
    {
        $$ = &tree.ShowColumns{Table: $2, ColName: $3}
    }
|   explain_sym FOR CONNECTION INTEGRAL
    {
        $$ = tree.NewExplainFor("", uint64($4.(int64)))
    }
|   explain_sym FORMAT '=' STRING FOR CONNECTION INTEGRAL
    {
        $$ = tree.NewExplainFor($4, uint64($7.(int64)))
    }
|   explain_sym explainable_stmt
    {
        $$ = tree.NewExplainStmt($2, "text")
    }
|   explain_sym VERBOSE explainable_stmt
    {
        explainStmt := tree.NewExplainStmt($3, "text")
        optionElem := tree.MakeOptionElem("verbose", "NULL")
        options := tree.MakeOptions(optionElem)
        explainStmt.Options = options
        $$ = explainStmt
    }
|   explain_sym ANALYZE explainable_stmt
    {
        explainStmt := tree.NewExplainAnalyze($3, "text")
        optionElem := tree.MakeOptionElem("analyze", "NULL")
        options := tree.MakeOptions(optionElem)
        explainStmt.Options = options
        $$ = explainStmt
    }
|   explain_sym ANALYZE VERBOSE explainable_stmt
    {
        explainStmt := tree.NewExplainAnalyze($4, "text")
        optionElem1 := tree.MakeOptionElem("analyze", "NULL")
        optionElem2 := tree.MakeOptionElem("verbose", "NULL")
        options := tree.MakeOptions(optionElem1)
        options = append(options, optionElem2)
        explainStmt.Options = options
        $$ = explainStmt
    }
|   explain_sym '(' utility_option_list ')' explainable_stmt
    {
        if tree.IsContainAnalyze($3) {
            explainStmt := tree.NewExplainAnalyze($5, "text")
            explainStmt.Options = $3
            $$ = explainStmt
        } else {
            explainStmt := tree.NewExplainStmt($5, "text")
            explainStmt.Options = $3
            $$ = explainStmt
        }
    }
|   explain_sym FORCE execute_stmt
{
    $$ = tree.NewExplainStmt($3, "text")
}
|   explain_sym VERBOSE FORCE execute_stmt
    {
        explainStmt := tree.NewExplainStmt($4, "text")
        optionElem := tree.MakeOptionElem("verbose", "NULL")
        options := tree.MakeOptions(optionElem)
        explainStmt.Options = options
        $$ = explainStmt
    }
|   explain_sym ANALYZE FORCE execute_stmt
    {
        explainStmt := tree.NewExplainAnalyze($4, "text")
        optionElem := tree.MakeOptionElem("analyze", "NULL")
        options := tree.MakeOptions(optionElem)
        explainStmt.Options = options
        $$ = explainStmt
    }
|   explain_sym ANALYZE VERBOSE FORCE execute_stmt
    {
        explainStmt := tree.NewExplainAnalyze($5, "text")
        optionElem1 := tree.MakeOptionElem("analyze", "NULL")
        optionElem2 := tree.MakeOptionElem("verbose", "NULL")
        options := tree.MakeOptions(optionElem1)
        options = append(options, optionElem2)
        explainStmt.Options = options
        $$ = explainStmt
    }

explain_option_key:
    ANALYZE
|   VERBOSE
|   FORMAT

explain_foramt_value:
    JSON
|   TEXT


prepare_sym:
    PREPARE

deallocate_sym:
    DEALLOCATE

execute_sym:
    EXECUTE

reset_sym:
    RESET

explain_sym:
    EXPLAIN
|   DESCRIBE
|   DESC

utility_option_list:
    utility_option_elem
    {
        $$ = tree.MakeOptions($1)
    }
|     utility_option_list ',' utility_option_elem
    {
        $$ = append($1, $3);
    }

utility_option_elem:
    utility_option_name utility_option_arg
    {
        $$ = tree.MakeOptionElem($1, $2)
    }

utility_option_name:
    explain_option_key
    {
         $$ = $1
    }

utility_option_arg:
    TRUE                    { $$ = "true" }
|   FALSE                        { $$ = "false" }
|   explain_foramt_value                    { $$ = $1 }


analyze_stmt:
    ANALYZE TABLE table_name '(' column_list ')'
    {
        $$ = tree.NewAnalyzeStmt($3, $5)
    }

upgrade_stmt:
    UPGRADE ACCOUNT target opt_retry
    {
        $$ = &tree.UpgradeStatement{
        	Target: $3,
        	Retry: $4,
        }
    }

target:
    STRING
    {
        $$ = &tree.Target{
        	AccountName: $1,
        	IsALLAccount: false,
        }
    }
    | ALL
    {
        $$ = &tree.Target{
        	AccountName: "",
        	IsALLAccount: true,
        }
    }

opt_retry:
    {
        $$ = -1
    }
|   WITH RETRY INTEGRAL
    {
    	res := $3.(int64)
    	if res <= 0 {
            yylex.Error("retry value can not less than 0")
            $$ = -1
        }
        $$ = res
    }


alter_stmt:
    alter_user_stmt
|   alter_account_stmt
|   alter_database_config_stmt
|   alter_view_stmt
|   alter_table_stmt
|   alter_publication_stmt
|   alter_stage_stmt
|   alter_sequence_stmt
|   alter_pitr_stmt
// |    alter_ddl_stmt

alter_sequence_stmt:
    ALTER SEQUENCE exists_opt table_name alter_as_datatype_opt increment_by_opt min_value_opt max_value_opt start_with_opt alter_cycle_opt
    {
        var ifExists = $3
        var name = $4
        var typ = $5
        var incrementBy = $6
        var minValue = $7
        var maxValue = $8
        var startWith = $9
        var cycle = $10
        $$ = tree.NewAlterSequence(
            ifExists,
            name,
            typ,
            incrementBy,
            minValue,
            maxValue,
            startWith,
            cycle,
        )
    }

alter_view_stmt:
    ALTER VIEW exists_opt table_name column_list_opt AS select_stmt
    {
        var ifExists = $3
        var name = $4
        var colNames = $5
        var asSource = $7
        $$ = tree.NewAlterView(ifExists, name, colNames, asSource)
    }

alter_table_stmt:
    ALTER TABLE table_name alter_option_list
    {
        var table = $3
        alterTable := tree.NewAlterTable(table)
        alterTable.Options = $4
        $$ = alterTable
    }
|   ALTER TABLE table_name alter_partition_option
    {
        var table = $3
        alterTable := tree.NewAlterTable(table)
        alterTable.PartitionOption = $4
        $$ = alterTable
    }

alter_option_list:
    alter_option
    {
        $$ = []tree.AlterTableOption{$1}
    }
|   alter_option_list ',' alter_option
    {
        $$ = append($1, $3)
    }

alter_partition_option:
    partition_option
    {
	    $$ = $1
    }
|   PARTITION BY partition_method partition_num_opt sub_partition_opt partition_list_opt
    {
     	$3.Num = uint64($4)
        var PartBy =     $3
	    var SubPartBy =  $5
	    var Partitions = $6

     	partitionDef := tree.NewPartitionOption(
	        PartBy,
	        SubPartBy,
	        Partitions,
        )

        var typ tree.AlterPartitionOptionType

	    opt := tree.NewAlterPartitionRedefinePartitionClause(
            typ,
	        partitionDef,
	    )

	    $$ = tree.AlterPartitionOption(opt)
    }

alter_pitr_stmt:
    ALTER PITR exists_opt ident RANGE pitr_value STRING
    {
       var ifExists = $3
       var name = tree.Identifier($4.Compare())
       var pitrValue = $6
       var pitrUnit = $7
       $$ = tree.NewAlterPitr(ifExists, name, pitrValue, pitrUnit)
    }

partition_option:
    ADD PARTITION partition_list_opt
    {
        var typ = tree.AlterPartitionAddPartition
        var partitions = $3
	    opt := tree.NewAlterPartitionAddPartitionClause(
            typ,
	        partitions,
	    )
        $$ = tree.AlterPartitionOption(opt)
    }
|    DROP PARTITION AllOrPartitionNameList
    {
        var typ = tree.AlterPartitionDropPartition
        var partitionNames = $3
        opt := tree.NewAlterPartitionDropPartitionClause(
            typ,
            partitionNames,
        )

        if $3 == nil {
            opt.OnAllPartitions = true
        } else {
            opt.PartitionNames = $3
        }
        $$ = tree.AlterPartitionOption(opt)
    }
|     TRUNCATE PARTITION AllOrPartitionNameList
    {
        var typ = tree.AlterPartitionTruncatePartition
        var partitionNames = $3
        opt := tree.NewAlterPartitionTruncatePartitionClause(
            typ,
            partitionNames,
        )

        if $3 == nil {
            opt.OnAllPartitions = true
        } else {
            opt.PartitionNames = $3
        }
        $$ = tree.AlterPartitionOption(opt)
    }

AllOrPartitionNameList:
	ALL
	{
		$$ = nil
	}
|	PartitionNameList %prec LOWER_THAN_COMMA
    {
        $$ = $1
    }

PartitionNameList:
	ident
	{
        $$ = tree.IdentifierList{tree.Identifier($1.Compare())}
	}
|	PartitionNameList ',' ident
	{
		$$ = append($1 , tree.Identifier($3.Compare()))
	}

alter_option:
    ADD table_elem_2
    {
        var def = $2
        opt := tree.NewAlterOptionAdd(def)
        $$ = tree.AlterTableOption(opt)
    }
|    MODIFY column_keyword_opt column_def column_position
    {
        var typ  = tree.AlterTableModifyColumn
        var newColumn  = $3
        var position = $4
        opt := tree.NewAlterTableModifyColumnClause(typ, newColumn, position)
	    $$ = tree.AlterTableOption(opt)
    }
|   CHANGE column_keyword_opt column_name column_def column_position
    {
        // Type OldColumnName NewColumn Position
        var typ = tree.AlterTableChangeColumn
        var oldColumnName = $3
        var newColumn = $4
        var position = $5
        opt := tree.NewAlterTableChangeColumnClause(typ, oldColumnName, newColumn, position)
    	$$ = tree.AlterTableOption(opt)
    }
|  RENAME COLUMN column_name TO column_name
    {
        var typ = tree.AlterTableRenameColumn
        var oldColumnName = $3
        var newColumnName = $5
        opt := tree.NewAlterTableRenameColumnClause(typ, oldColumnName, newColumnName)
	    $$ = tree.AlterTableOption(opt)
    }
|  ALTER column_keyword_opt column_name SET DEFAULT bit_expr
    {
        var typ = tree.AlterTableAlterColumn
        var columnName = $3
        var defaultExpr = tree.NewAttributeDefault($6)
        var visibility tree.VisibleType
        var optionType = tree.AlterColumnOptionSetDefault
        opt := tree.NewAlterTableAlterColumnClause(typ, columnName, defaultExpr, visibility, optionType)
	    $$ = tree.AlterTableOption(opt)
    }
|  ALTER column_keyword_opt column_name SET visibility
    {
        var typ = tree.AlterTableAlterColumn
        var columnName = $3
        var defaultExpr = tree.NewAttributeDefault(nil)
        var visibility = $5
        var optionType = tree.AlterColumnOptionSetVisibility
        opt := tree.NewAlterTableAlterColumnClause(typ, columnName, defaultExpr, visibility, optionType)
	    $$ = tree.AlterTableOption(opt)
    }
|  ALTER column_keyword_opt column_name DROP DEFAULT
    {
        var typ = tree.AlterTableAlterColumn
        var columnName = $3
        var defaultExpr = tree.NewAttributeDefault(nil)
        var visibility tree.VisibleType
        var optionType = tree.AlterColumnOptionDropDefault
        opt := tree.NewAlterTableAlterColumnClause(typ, columnName, defaultExpr, visibility, optionType)
	    $$ = tree.AlterTableOption(opt)
    }
|  ORDER BY alter_column_order_list %prec LOWER_THAN_ORDER
    {
        var orderByClauseType = tree.AlterTableOrderByColumn
        var orderByColumnList = $3
        opt := tree.NewAlterTableOrderByColumnClause(orderByClauseType, orderByColumnList)
	    $$ = tree.AlterTableOption(opt)
    }
|   DROP alter_table_drop
    {
        $$ = tree.AlterTableOption($2)
    }
|   ALTER alter_table_alter
    {
    	$$ = tree.AlterTableOption($2)
    }
|   table_option
    {
        $$ = tree.AlterTableOption($1)
    }
|   RENAME rename_type alter_table_rename
    {
        $$ = tree.AlterTableOption($3)
    }
|   ADD column_keyword_opt column_def column_position
    {
        var column = $3
        var position = $4
        opt := tree.NewAlterAddCol(column, position)
        $$ = tree.AlterTableOption(opt)
    }
|   ALGORITHM equal_opt algorithm_type
    {
        var checkType = $1
        var enforce bool
        $$ = tree.NewAlterOptionAlterCheck(checkType, enforce)
    }
|   default_opt charset_keyword equal_opt charset_name COLLATE equal_opt charset_name
    {
        $$ = tree.NewTableOptionCharset($4)
    }
|   CONVERT TO CHARACTER SET charset_name
    {
        $$ = tree.NewTableOptionCharset($5)
    }
|   CONVERT TO CHARACTER SET charset_name COLLATE equal_opt charset_name
    {
        $$ = tree.NewTableOptionCharset($5)
    }
|   able_type KEYS
    {
        $$ = tree.NewTableOptionCharset($1)
    }
|   space_type TABLESPACE
    {
        $$ = tree.NewTableOptionCharset($1)
    }
|   FORCE
    {
        $$ = tree.NewTableOptionCharset($1)
    }
|   LOCK equal_opt lock_type
    {
        $$ = tree.NewTableOptionCharset($1)
    }
|   with_type VALIDATION
    {
        $$ = tree.NewTableOptionCharset($1)
    }

rename_type:
    {
        $$ = ""
    }
|   TO
|   AS

algorithm_type:
    DEFAULT
|   INSTANT
|   INPLACE
|   COPY

able_type:
    DISABLE
|   ENABLE

space_type:
    DISCARD
|   IMPORT

lock_type:
    DEFAULT
|   NONE
|   SHARED
|   EXCLUSIVE

with_type:
    WITHOUT
|   WITH

column_keyword_opt:
    {
	$$ = ""
    }
|   COLUMN
    {
        $$ = string("COLUMN")
    }

column_position:
    {
        var typ = tree.ColumnPositionNone;
        var relativeColumn *tree.UnresolvedName
        $$ = tree.NewColumnPosition(typ, relativeColumn);
    }
|   FIRST
    {
        var typ = tree.ColumnPositionFirst;
        var relativeColumn *tree.UnresolvedName
        $$ = tree.NewColumnPosition(typ, relativeColumn);
    }
|   AFTER column_name
    {
        var typ = tree.ColumnPositionAfter;
        var relativeColumn = $2
        $$ = tree.NewColumnPosition(typ, relativeColumn);
    }

alter_column_order_list:
     alter_column_order
     {
	    $$ = []*tree.AlterColumnOrder{$1}
     }
|   alter_column_order_list ',' alter_column_order
    {
	    $$ = append($1, $3)
    }

alter_column_order:
    column_name asc_desc_opt
    {
        var column = $1
        var direction = $2
	    $$ = tree.NewAlterColumnOrder(column, direction)
    }

alter_table_rename:
    table_name_unresolved
    {
        var name = $1
        $$ = tree.NewAlterOptionTableName(name)
    }

alter_table_drop:
    INDEX ident
    {
        var dropType = tree.AlterTableDropIndex;
        var name = tree.Identifier($2.Compare());
        $$ = tree.NewAlterOptionDrop(dropType, name);
    }
|   KEY ident
    {
        var dropType = tree.AlterTableDropKey;
        var name = tree.Identifier($2.Compare());
        $$ = tree.NewAlterOptionDrop(dropType, name);
    }
|   ident
    {
        var dropType = tree.AlterTableDropColumn;
        var name = tree.Identifier($1.Compare());
        $$ = tree.NewAlterOptionDrop(dropType, name);
    }
|   COLUMN ident
    {
        var dropType = tree.AlterTableDropColumn;
        var name = tree.Identifier($2.Compare());
        $$ = tree.NewAlterOptionDrop(dropType, name);
    }
|   FOREIGN KEY ident
    {
        var dropType = tree.AlterTableDropForeignKey;
        var name = tree.Identifier($3.Compare());
        $$ = tree.NewAlterOptionDrop(dropType, name);

    }
|   CONSTRAINT ident
        {
            $$ = &tree.AlterOptionDrop{
                Typ:  tree.AlterTableDropForeignKey,
                Name: tree.Identifier($2.Compare()),
            }
        }
|   PRIMARY KEY
    {
        var dropType = tree.AlterTableDropPrimaryKey;
        var name = tree.Identifier("");
        $$ = tree.NewAlterOptionDrop(dropType, name);
    }

alter_table_alter:
    INDEX ident visibility
    {
        var indexName = tree.Identifier($2.Compare())
        var visibility = $3
        $$ = tree.NewAlterOptionAlterIndex(indexName, visibility)
    }
| REINDEX ident IVFFLAT LISTS equal_opt INTEGRAL
    {
    	val := int64($6.(int64))
    	if val <= 0 {
		yylex.Error("LISTS should be greater than 0")
		return 1
    	}
        var keyType = tree.INDEX_TYPE_IVFFLAT
        var algoParamList = val
        var name = tree.Identifier($2.Compare())
        $$ = tree.NewAlterOptionAlterReIndex(name, keyType, algoParamList)
    }
|   CHECK ident enforce
    {
        var checkType = $1
        var enforce = $3
        $$ = tree.NewAlterOptionAlterCheck(checkType, enforce)
    }
|   CONSTRAINT ident enforce
    {
        var checkType = $1
        var enforce = $3
        $$ = tree.NewAlterOptionAlterCheck(checkType, enforce)
    }

visibility:
    VISIBLE
    {
        $$ = tree.VISIBLE_TYPE_VISIBLE
    }
|   INVISIBLE
    {
   	    $$ = tree.VISIBLE_TYPE_INVISIBLE
    }


alter_account_stmt:
    ALTER ACCOUNT exists_opt account_name_or_param alter_account_auth_option account_status_option account_comment_opt
    {
        var ifExists = $3
        var name = $4
        var authOption = $5
        var statusOption = $6
        var comment = $7

        $$ = tree.NewAlterAccount(
            ifExists,
            name,
            authOption,
            statusOption,
            comment,
        )
    }

alter_database_config_stmt:
    ALTER DATABASE db_name SET MYSQL_COMPATIBILITY_MODE '=' STRING
    {
        var accountName = ""
        var dbName = $3
        var isAccountLevel = false
        var updateConfig = $7

        $$ = tree.NewAlterDataBaseConfig(
            accountName,
            dbName,
            isAccountLevel,
            tree.MYSQL_COMPATIBILITY_MODE,
            updateConfig,
        )
    }
|   ALTER DATABASE db_name SET UNIQUE_CHECK_ON_AUTOINCR '=' STRING
    {
        var accountName = ""
        var dbName = $3
        var isAccountLevel = false
        var updateConfig = $7

        $$ = tree.NewAlterDataBaseConfig(
            accountName,
            dbName,
            isAccountLevel,
            tree.UNIQUE_CHECK_ON_AUTOINCR,
            updateConfig,
        )
    }
|   ALTER ACCOUNT CONFIG account_name SET MYSQL_COMPATIBILITY_MODE '=' STRING
    {
        var accountName = $4
        var dbName = ""
        var isAccountLevel = true
        var updateConfig = $8

        $$ = tree.NewAlterDataBaseConfig(
            accountName,
            dbName,
            isAccountLevel,
            tree.MYSQL_COMPATIBILITY_MODE,
            updateConfig,
        )
    }
|   ALTER ACCOUNT CONFIG SET MYSQL_COMPATIBILITY_MODE  var_name equal_or_assignment set_expr
    {
        assignments := []*tree.VarAssignmentExpr{
            &tree.VarAssignmentExpr{
                System: true,
                Global: true,
                Name: $6,
                Value: $8,
            },
        }
        $$ = &tree.SetVar{Assignments: assignments}
    }

alter_account_auth_option:
{
    $$ = tree.AlterAccountAuthOption{
       Exist: false,
    }
}
| ADMIN_NAME equal_opt account_admin_name account_identified
{
    $$ = tree.AlterAccountAuthOption{
        Exist: true,
        Equal:$2,
        AdminName:$3,
        IdentifiedType:$4,
    }
}

alter_user_stmt:
    ALTER USER exists_opt user_spec_list_of_create_user default_role_opt pwd_or_lck_opt user_comment_or_attribute_opt
    {
        // Create temporary variables with meaningful names
        ifExists := $3
        users := $4
        role := $5
        miscOpt := $6
        commentOrAttribute := $7

        // Use the temporary variables to call the function
        $$ = tree.NewAlterUser(ifExists, users, role, miscOpt, commentOrAttribute)
    }

default_role_opt:
    {
        $$ = nil
    }
|   DEFAULT ROLE account_role_name
    {
        var UserName = $3
        $$ = tree.NewRole(
            UserName,
        )
    }

exists_opt:
    {
        $$ = false
    }
|   IF EXISTS
    {
        $$ = true
    }

pwd_or_lck_opt:
    {
        $$ = nil
    }
|   pwd_or_lck
    {
        $$ = $1
    }

//pwd_or_lck_list:
//    pwd_or_lck
//    {
//        $$ = []tree.UserMiscOption{$1}
//    }
//|   pwd_or_lck_list pwd_or_lck
//    {
//        $$ = append($1, $2)
//    }

pwd_or_lck:
    UNLOCK
    {
        $$ = tree.NewUserMiscOptionAccountUnlock()
    }
|   LOCK
    {
        $$ = tree.NewUserMiscOptionAccountLock()
    }
|   pwd_expire
    {
        $$ = tree.NewUserMiscOptionPasswordExpireNone()
    }
|   pwd_expire INTERVAL INTEGRAL DAY
    {
        var Value = $3.(int64)
        $$ = tree.NewUserMiscOptionPasswordExpireInterval(
            Value,
        )
    }
|   pwd_expire NEVER
    {
        $$ = tree.NewUserMiscOptionPasswordExpireNever()
    }
|   pwd_expire DEFAULT
    {
        $$ = tree.NewUserMiscOptionPasswordExpireDefault()
    }
|   PASSWORD HISTORY DEFAULT
    {
        $$ = tree.NewUserMiscOptionPasswordHistoryDefault()
    }
|   PASSWORD HISTORY INTEGRAL
    {
        var Value = $3.(int64)
        $$ = tree.NewUserMiscOptionPasswordHistoryCount(
            Value,
        )
    }
|   PASSWORD REUSE INTERVAL DEFAULT
    {
        $$ = tree.NewUserMiscOptionPasswordReuseIntervalDefault()
    }
|   PASSWORD REUSE INTERVAL INTEGRAL DAY
    {
        var Value = $4.(int64)
        $$ = tree.NewUserMiscOptionPasswordReuseIntervalCount(
            Value,
        )
    }
|   PASSWORD REQUIRE CURRENT
    {
        $$ = tree.NewUserMiscOptionPasswordRequireCurrentNone()
    }
|   PASSWORD REQUIRE CURRENT DEFAULT
    {
        $$ = tree.NewUserMiscOptionPasswordRequireCurrentDefault()
    }
|   PASSWORD REQUIRE CURRENT OPTIONAL
    {
        $$ = tree.NewUserMiscOptionPasswordRequireCurrentOptional()
    }
|   FAILED_LOGIN_ATTEMPTS INTEGRAL
    {
        var Value = $2.(int64)
        $$ = tree.NewUserMiscOptionFailedLoginAttempts(
            Value,
        )
    }
|   PASSWORD_LOCK_TIME INTEGRAL
    {
        var Value = $2.(int64)
        $$ = tree.NewUserMiscOptionPasswordLockTimeCount(
            Value,
        )
    }
|   PASSWORD_LOCK_TIME UNBOUNDED
    {
        $$ = tree.NewUserMiscOptionPasswordLockTimeUnbounded()
    }

pwd_expire:
    PASSWORD EXPIRE clear_pwd_opt
    {
        $$ = nil
    }

clear_pwd_opt:
    {
        $$ = nil
    }

auth_string:
    STRING

show_stmt:
    show_create_stmt
|   show_columns_stmt
|   show_databases_stmt
|   show_tables_stmt
|   show_sequences_stmt
|   show_process_stmt
|   show_errors_stmt
|   show_warnings_stmt
|   show_variables_stmt
|   show_status_stmt
|   show_index_stmt
|   show_target_filter_stmt
|   show_table_status_stmt
|   show_grants_stmt
|   show_roles_stmt
|   show_collation_stmt
|   show_function_status_stmt
|   show_procedure_status_stmt
|   show_node_list_stmt
|   show_locks_stmt
|   show_table_num_stmt
|   show_column_num_stmt
|   show_table_values_stmt
|   show_table_size_stmt
|   show_accounts_stmt
|   show_upgrade_stmt
|   show_publications_stmt
|   show_subscriptions_stmt
|   show_servers_stmt
|   show_stages_stmt
|   show_connectors_stmt
|   show_snapshots_stmt
|   show_pitr_stmt
|   show_cdc_stmt

show_collation_stmt:
    SHOW COLLATION like_opt where_expression_opt
    {
        $$ = &tree.ShowCollation{
            Like: $3,
            Where: $4,
        }
    }

show_stages_stmt:
    SHOW STAGES like_opt
    {
        $$ = &tree.ShowStages{
            Like: $3,
        }
    }

show_snapshots_stmt:
    SHOW SNAPSHOTS  where_expression_opt
    {
        $$ = &tree.ShowSnapShots{
            Where: $3,
        }
    }

show_pitr_stmt:
    SHOW PITR where_expression_opt
    {
        $$ = &tree.ShowPitr{
            Where: $3,
        }
    }

show_grants_stmt:
    SHOW GRANTS
    {
        $$ = &tree.ShowGrants{ShowGrantType: tree.GrantForUser}
    }
|   SHOW GRANTS FOR user_name using_roles_opt
    {
        $$ = &tree.ShowGrants{Username: $4.Username, Hostname: $4.Hostname, Roles: $5, ShowGrantType: tree.GrantForUser}
    }
|   SHOW GRANTS FOR ROLE ident
    {
        s := &tree.ShowGrants{}
        roles := []*tree.Role{
            &tree.Role{UserName: $5.Compare()},
        }
        s.Roles = roles
        s.ShowGrantType = tree.GrantForRole
        $$ = s
    }

using_roles_opt:
    {
        $$ = nil
    }
|    USING role_spec_list
    {
        $$ = $2
    }

show_table_status_stmt:
    SHOW TABLE STATUS from_or_in_opt db_name_opt like_opt where_expression_opt
    {
        $$ = &tree.ShowTableStatus{DbName: $5, Like: $6, Where: $7}
    }

from_or_in_opt:
    {}
|    from_or_in

db_name_opt:
    {}
|    db_name

show_function_status_stmt:
    SHOW FUNCTION STATUS like_opt where_expression_opt
    {
       $$ = &tree.ShowFunctionOrProcedureStatus{
            Like: $4,
            Where: $5,
            IsFunction: true,
        }
    }

show_procedure_status_stmt:
    SHOW PROCEDURE STATUS like_opt where_expression_opt
    {
        $$ = &tree.ShowFunctionOrProcedureStatus{
            Like: $4,
            Where: $5,
            IsFunction: false,
        }
    }

show_roles_stmt:
    SHOW ROLES like_opt
    {
        $$ = &tree.ShowRolesStmt{
            Like: $3,
        }
    }

show_node_list_stmt:
    SHOW NODE LIST
    {
       $$ = &tree.ShowNodeList{}
    }

show_locks_stmt:
    SHOW LOCKS
    {
       $$ = &tree.ShowLocks{}
    }

show_table_num_stmt:
    SHOW TABLE_NUMBER from_or_in_opt db_name_opt
    {
      $$ = &tree.ShowTableNumber{DbName: $4}
    }

show_column_num_stmt:
    SHOW COLUMN_NUMBER table_column_name database_name_opt
    {
       $$ = &tree.ShowColumnNumber{Table: $3, DbName: $4}
    }

show_table_values_stmt:
    SHOW TABLE_VALUES table_column_name database_name_opt
    {
       $$ = &tree.ShowTableValues{Table: $3, DbName: $4}
    }

show_table_size_stmt:
    SHOW TABLE_SIZE table_column_name database_name_opt
    {
       $$ = &tree.ShowTableSize{Table: $3, DbName: $4}
    }

show_target_filter_stmt:
    SHOW show_target like_opt where_expression_opt
    {
        s := $2.(*tree.ShowTarget)
        s.Like = $3
        s.Where = $4
        $$ = s
    }

show_target:
    CONFIG
    {
        $$ = &tree.ShowTarget{Type: tree.ShowConfig}
    }
|    charset_keyword
    {
        $$ = &tree.ShowTarget{Type: tree.ShowCharset}
    }
|    ENGINES
    {
        $$ = &tree.ShowTarget{Type: tree.ShowEngines}
    }
|    TRIGGERS from_or_in_opt db_name_opt
    {
        $$ = &tree.ShowTarget{DbName: $3, Type: tree.ShowTriggers}
    }
|    EVENTS from_or_in_opt db_name_opt
    {
        $$ = &tree.ShowTarget{DbName: $3, Type: tree.ShowEvents}
    }
|    PLUGINS
    {
        $$ = &tree.ShowTarget{Type: tree.ShowPlugins}
    }
|    PRIVILEGES
    {
        $$ = &tree.ShowTarget{Type: tree.ShowPrivileges}
    }
|    PROFILES
    {
        $$ = &tree.ShowTarget{Type: tree.ShowProfiles}
    }

show_index_stmt:
    SHOW extended_opt index_kwd table_column_name database_name_opt where_expression_opt
    {
        $$ = &tree.ShowIndex{
            TableName: $4,
            DbName: $5,
            Where: $6,
        }
    }

extended_opt:
    {}
|    EXTENDED
    {}

index_kwd:
    INDEX
|   INDEXES
|   KEYS

show_variables_stmt:
    SHOW global_scope VARIABLES like_opt where_expression_opt
    {
        $$ = &tree.ShowVariables{
            Global: $2,
            Like: $4,
            Where: $5,
        }
    }

show_status_stmt:
    SHOW global_scope STATUS like_opt where_expression_opt
    {
        $$ = &tree.ShowStatus{
            Global: $2,
            Like: $4,
            Where: $5,
        }
    }

global_scope:
    {
        $$ = false
    }
|   GLOBAL
    {
        $$ = true
    }
|   SESSION
    {
        $$ = false
    }

show_warnings_stmt:
    SHOW WARNINGS limit_opt
    {
        $$ = &tree.ShowWarnings{}
    }

show_errors_stmt:
    SHOW ERRORS limit_opt
    {
        $$ = &tree.ShowErrors{}
    }

show_process_stmt:
    SHOW full_opt PROCESSLIST
    {
        $$ = &tree.ShowProcessList{Full: $2}
    }

show_sequences_stmt:
    SHOW SEQUENCES database_name_opt where_expression_opt
    {
        $$ = &tree.ShowSequences{
           DBName: $3,
           Where: $4,
        }
    }

show_tables_stmt:
    SHOW full_opt TABLES database_name_opt like_opt where_expression_opt table_snapshot_opt
    {
        $$ = &tree.ShowTables{
            Open: false,
            Full: $2,
            DBName: $4,
            Like: $5,
            Where: $6,
            AtTsExpr: $7,
        }
    }
|   SHOW OPEN full_opt TABLES database_name_opt like_opt where_expression_opt
    {
        $$ = &tree.ShowTables{
            Open: true,
            Full: $3,
            DBName: $5,
            Like: $6,
            Where: $7,
        }
    }

show_databases_stmt:
    SHOW DATABASES like_opt where_expression_opt table_snapshot_opt
    {
        $$ = &tree.ShowDatabases{
            Like: $3, 
            Where: $4,
            AtTsExpr: $5,
        }
    }
|   SHOW SCHEMAS like_opt where_expression_opt
    {
        $$ = &tree.ShowDatabases{Like: $3, Where: $4}
    }

show_columns_stmt:
    SHOW full_opt fields_or_columns table_column_name database_name_opt like_opt where_expression_opt
    {
        $$ = &tree.ShowColumns{
            Ext: false,
            Full: $2,
            Table: $4,
            // colName: $3,
            DBName: $5,
            Like: $6,
            Where: $7,
        }
    }
|   SHOW EXTENDED full_opt fields_or_columns table_column_name database_name_opt like_opt where_expression_opt
    {
        $$ = &tree.ShowColumns{
            Ext: true,
            Full: $3,
            Table: $5,
            // colName: $3,
            DBName: $6,
            Like: $7,
            Where: $8,
        }
    }

show_accounts_stmt:
    SHOW ACCOUNTS like_opt
    {
        $$ = &tree.ShowAccounts{Like: $3}
    }

show_publications_stmt:
    SHOW PUBLICATIONS like_opt
    {
	$$ = &tree.ShowPublications{Like: $3}
    }

show_upgrade_stmt:
    SHOW UPGRADE
    {
    	$$ = &tree.ShowAccountUpgrade{}
    }


show_subscriptions_stmt:
    SHOW SUBSCRIPTIONS like_opt
    {
	$$ = &tree.ShowSubscriptions{Like: $3}
    }
|   SHOW SUBSCRIPTIONS ALL like_opt
    {
	$$ = &tree.ShowSubscriptions{All: true, Like: $4}
    }

like_opt:
    {
        $$ = nil
    }
|   LIKE simple_expr
    {
        $$ = tree.NewComparisonExpr(tree.LIKE, nil, $2)
    }
|   ILIKE simple_expr
    {
        $$ = tree.NewComparisonExpr(tree.ILIKE, nil, $2)
    }

database_name_opt:
    {
        $$ = ""
    }
|   from_or_in ident
    {
        $$ = $2.Compare()
    }

table_column_name:
    from_or_in unresolved_object_name
    {
        $$ = $2
    }



from_or_in:
    FROM
|   IN

fields_or_columns:
    FIELDS
|   COLUMNS

full_opt:
    {
        $$ = false
    }
|   FULL
    {
        $$ = true
    }

show_create_stmt:
    SHOW CREATE TABLE table_name_unresolved table_snapshot_opt
    {
        $$ = &tree.ShowCreateTable{
            Name: $4,
            AtTsExpr: $5,
        }
    }
|
    SHOW CREATE VIEW table_name_unresolved table_snapshot_opt
    {
        $$ = &tree.ShowCreateView{
            Name: $4,
            AtTsExpr: $5,
        }
    }
|   SHOW CREATE DATABASE not_exists_opt db_name
    {
        $$ = &tree.ShowCreateDatabase{IfNotExists: $4, Name: $5}
    }
|   SHOW CREATE PUBLICATION db_name
    {
	    $$ = &tree.ShowCreatePublications{Name: $4}
    }

show_servers_stmt:
    SHOW BACKEND SERVERS
    {
        $$ = &tree.ShowBackendServers{}
    }

table_name_unresolved:
    ident
    {
        tblName := yylex.(*Lexer).GetDbOrTblName($1.Origin())
        $$ = tree.NewUnresolvedObjectName(tblName)
    }
|   ident '.' ident
    {
        dbName := yylex.(*Lexer).GetDbOrTblName($1.Origin())
        tblName := yylex.(*Lexer).GetDbOrTblName($3.Origin())
        $$ = tree.NewUnresolvedObjectName(dbName, tblName)
    }

db_name:
    ident
    {
		$$ = yylex.(*Lexer).GetDbOrTblName($1.Origin())
    }

unresolved_object_name:
    ident
    {
        tblName := yylex.(*Lexer).GetDbOrTblName($1.Origin())
        $$ = tree.NewUnresolvedObjectName(tblName)
    }
|   ident '.' ident
    {
        dbName := yylex.(*Lexer).GetDbOrTblName($1.Origin())
        tblName := yylex.(*Lexer).GetDbOrTblName($3.Origin())
        $$ = tree.NewUnresolvedObjectName(dbName, tblName)
    }
|   ident '.' ident '.' ident
    {
        $$ = tree.NewUnresolvedObjectName($1.Compare(), $3.Compare(), $5.Compare())
    }

truncate_table_stmt:
    TRUNCATE table_name
    {
    	$$ = tree.NewTruncateTable($2)
    }
|   TRUNCATE TABLE table_name
    {
	    $$ = tree.NewTruncateTable($3)
    }

drop_stmt:
    drop_ddl_stmt

drop_ddl_stmt:
    drop_database_stmt
|   drop_prepare_stmt
|   drop_table_stmt
|   drop_view_stmt
|   drop_index_stmt
|   drop_role_stmt
|   drop_user_stmt
|   drop_account_stmt
|   drop_function_stmt
|   drop_sequence_stmt
|   drop_publication_stmt
|   drop_procedure_stmt
|   drop_stage_stmt
|   drop_connector_stmt
|   drop_snapshot_stmt
|   drop_pitr_stmt
|   drop_cdc_stmt

drop_sequence_stmt:
    DROP SEQUENCE exists_opt table_name_list
    {
        var ifExists = $3
        var name = $4
        $$ = tree.NewDropSequence(ifExists, name)
    }

drop_account_stmt:
    DROP ACCOUNT exists_opt account_name_or_param
    {
        var ifExists = $3
        var name = $4
        $$ = tree.NewDropAccount(ifExists, name)
    }

drop_user_stmt:
    DROP USER exists_opt drop_user_spec_list
    {
        var ifExists = $3
        var users = $4
        $$ = tree.NewDropUser(ifExists, users)
    }

drop_user_spec_list:
    drop_user_spec
    {
        $$ = []*tree.User{$1}
    }
|   drop_user_spec_list ',' drop_user_spec
    {
        $$ = append($1, $3)
    }

drop_user_spec:
    user_name
    {
        var Username = $1.Username
        var Hostname = $1.Hostname
        var AuthOption *tree.AccountIdentified
        $$ = tree.NewUser(
            Username,
            Hostname,
            AuthOption,
        )
    }

drop_role_stmt:
    DROP ROLE exists_opt role_spec_list
    {
        var ifExists = $3
        var roles = $4
        $$ = tree.NewDropRole(ifExists, roles)
    }

drop_index_stmt:
    DROP INDEX exists_opt ident ON table_name
    {
        var name = tree.Identifier($4.Compare())
        var tableName = $6
        var ifExists = $3
        $$ = tree.NewDropIndex(name, tableName, ifExists)
    }

drop_table_stmt:
    DROP TABLE temporary_opt exists_opt table_name_list drop_table_opt
    {
        var ifExists = $4
        var names = $5
        $$ = tree.NewDropTable(ifExists, names)
    }
|   DROP SOURCE exists_opt table_name_list
    {
        var ifExists = $3
        var names = $4
        $$ = tree.NewDropTable(ifExists, names)
    }

drop_connector_stmt:
    DROP CONNECTOR exists_opt table_name_list
    {
        var ifExists = $3
        var names = $4
        $$ = tree.NewDropConnector(ifExists, names)
    }

drop_view_stmt:
    DROP VIEW exists_opt table_name_list
    {
        var ifExists = $3
        var names = $4
        $$ = tree.NewDropView(ifExists, names)
    }

drop_database_stmt:
    DROP DATABASE exists_opt db_name_ident
    {
        var name = tree.Identifier($4.Compare())
        var ifExists = $3
        $$ = tree.NewDropDatabase(name, ifExists)
    }
|   DROP SCHEMA exists_opt db_name_ident
    {
        var name = tree.Identifier($4.Compare())
        var ifExists = $3
        $$ = tree.NewDropDatabase(name, ifExists)
    }

drop_prepare_stmt:
    DROP PREPARE stmt_name
    {
        $$ = tree.NewDeallocate(tree.Identifier($3), true)
    }

drop_function_stmt:
    DROP FUNCTION func_name '(' func_args_list_opt ')'
    {
        var name = $3
        var args = $5
        $$ = tree.NewDropFunction(name, args)
    }

drop_procedure_stmt:
    DROP PROCEDURE proc_name
    {
        var name = $3
        var ifExists = false
        $$ = tree.NewDropProcedure(name, ifExists)
    }
|    DROP PROCEDURE IF EXISTS proc_name
    {
        var name = $5
        var ifExists = true
        $$ = tree.NewDropProcedure(name, ifExists)
    }

delete_stmt:
    delete_without_using_stmt
|    delete_with_using_stmt
|    with_clause delete_with_using_stmt
    {
        $2.(*tree.Delete).With = $1
        $$ = $2
    }
|    with_clause delete_without_using_stmt
    {
        $2.(*tree.Delete).With = $1
        $$ = $2
    }

delete_without_using_stmt:
    DELETE priority_opt quick_opt ignore_opt FROM table_name partition_clause_opt as_opt_id where_expression_opt order_by_opt limit_opt
    {
        // Single-Table Syntax
        t := &tree.AliasedTableExpr {
            Expr: $6,
            As: tree.AliasClause{
                Alias: tree.Identifier($8),
            },
        }
        $$ = &tree.Delete{
            Tables: tree.TableExprs{t},
            Where: $9,
            OrderBy: $10,
            Limit: $11,
        }
    }
|    DELETE priority_opt quick_opt ignore_opt table_name_wild_list FROM table_references where_expression_opt
    {
        // Multiple-Table Syntax
        $$ = &tree.Delete{
            Tables: $5,
            Where: $8,
            TableRefs: tree.TableExprs{$7},
        }
    }



delete_with_using_stmt:
    DELETE priority_opt quick_opt ignore_opt FROM table_name_wild_list USING table_references where_expression_opt
    {
        // Multiple-Table Syntax
        $$ = &tree.Delete{
            Tables: $6,
            Where: $9,
            TableRefs: tree.TableExprs{$8},
        }
    }

table_name_wild_list:
    table_name_opt_wild
    {
        $$ = tree.TableExprs{$1}
    }
|    table_name_wild_list ',' table_name_opt_wild
    {
        $$ = append($1, $3)
    }

table_name_opt_wild:
    ident wild_opt
    {
        tblName := yylex.(*Lexer).GetDbOrTblName($1.Origin())
        prefix := tree.ObjectNamePrefix{ExplicitSchema: false}
        $$ = tree.NewTableName(tree.Identifier(tblName), prefix, nil)
    }
|    ident '.' ident wild_opt
    {
        dbName := yylex.(*Lexer).GetDbOrTblName($1.Origin())
        tblName := yylex.(*Lexer).GetDbOrTblName($3.Origin())
        prefix := tree.ObjectNamePrefix{SchemaName: tree.Identifier(dbName), ExplicitSchema: true}
        $$ = tree.NewTableName(tree.Identifier(tblName), prefix, nil)
    }

wild_opt:
    %prec EMPTY
    {}
|    '.' '*'
    {}

priority_opt:
    {}
|    priority

priority:
    LOW_PRIORITY
|    HIGH_PRIORITY
|    DELAYED

quick_opt:
    {}
|    QUICK

ignore_opt:
    {}
|    IGNORE

replace_stmt:
    REPLACE into_table_name partition_clause_opt replace_data
    {
    	rep := $4
    	rep.Table = $2
    	rep.PartitionNames = $3
    	$$ = rep
    }

replace_data:
    VALUES values_list
    {
        vc := tree.NewValuesClause($2)
        $$ = &tree.Replace{
            Rows: tree.NewSelect(vc, nil, nil),
        }
    }
|   select_stmt
    {
        $$ = &tree.Replace{
            Rows: $1,
        }
    }
|   '(' insert_column_list ')' VALUES values_list
    {
        vc := tree.NewValuesClause($5)
        $$ = &tree.Replace{
            Columns: $2,
            Rows: tree.NewSelect(vc, nil, nil),
        }
    }
|   '(' ')' VALUES values_list
    {
        vc := tree.NewValuesClause($4)
        $$ = &tree.Replace{
            Rows: tree.NewSelect(vc, nil, nil),
        }
    }
|   '(' insert_column_list ')' select_stmt
    {
        $$ = &tree.Replace{
            Columns: $2,
            Rows: $4,
        }
    }
|	SET set_value_list
	{
		if $2 == nil {
			yylex.Error("the set list of replace can not be empty")
			goto ret1
		}
		var identList tree.IdentifierList
		var valueList tree.Exprs
		for _, a := range $2 {
			identList = append(identList, a.Column)
			valueList = append(valueList, a.Expr)
		}
		vc := tree.NewValuesClause([]tree.Exprs{valueList})
		$$ = &tree.Replace{
			Columns: identList,
			Rows: tree.NewSelect(vc, nil, nil),
		}
	}

insert_stmt:
    INSERT into_table_name partition_clause_opt insert_data on_duplicate_key_update_opt
    {
        ins := $4
        ins.Table = $2
        ins.PartitionNames = $3
        ins.OnDuplicateUpdate = $5
        $$ = ins
    }
|   INSERT IGNORE into_table_name partition_clause_opt insert_data
    {
        ins := $5
        ins.Table = $3
        ins.PartitionNames = $4
        ins.OnDuplicateUpdate = []*tree.UpdateExpr{nil}
        $$ = ins
    }

accounts_list:
    account_name
    {
        $$ = tree.IdentifierList{tree.Identifier($1)}
    }
|   accounts_list ',' account_name
    {
        $$ = append($1, tree.Identifier($3))
    }

insert_data:
    VALUES values_list
    {
        vc := tree.NewValuesClause($2)
        $$ = &tree.Insert{
            Rows: tree.NewSelect(vc, nil, nil),
        }
    }
|   select_stmt
    {
        $$ = &tree.Insert{
            Rows: $1,
        }
    }
|   '(' insert_column_list ')' VALUES values_list
    {
        vc := tree.NewValuesClause($5)
        $$ = &tree.Insert{
            Columns: $2,
            Rows: tree.NewSelect(vc, nil, nil),
        }
    }
|   '(' ')' VALUES values_list
    {
        vc := tree.NewValuesClause($4)
        $$ = &tree.Insert{
            Rows: tree.NewSelect(vc, nil, nil),
        }
    }
|   '(' insert_column_list ')' select_stmt
    {
        $$ = &tree.Insert{
            Columns: $2,
            Rows: $4,
        }
    }
|   SET set_value_list
    {
        if $2 == nil {
            yylex.Error("the set list of insert can not be empty")
            goto ret1
        }
        var identList tree.IdentifierList
        var valueList tree.Exprs
        for _, a := range $2 {
            identList = append(identList, a.Column)
            valueList = append(valueList, a.Expr)
        }
        vc := tree.NewValuesClause([]tree.Exprs{valueList})
        $$ = &tree.Insert{
            Columns: identList,
            Rows: tree.NewSelect(vc, nil, nil),
        }
    }

on_duplicate_key_update_opt:
    {
		$$ = []*tree.UpdateExpr{}
    }
|   ON DUPLICATE KEY UPDATE update_list
    {
      	$$ = $5
    }
|   ON DUPLICATE KEY IGNORE
    {
      	$$ = []*tree.UpdateExpr{nil}
    }

set_value_list:
    {
        $$ = nil
    }
|    set_value
    {
        $$ = []*tree.Assignment{$1}
    }
|    set_value_list ',' set_value
    {
        $$ = append($1, $3)
    }

set_value:
    insert_column '=' expr_or_default
    {
        $$ = &tree.Assignment{
            Column: tree.Identifier($1),
            Expr: $3,
        }
    }

insert_column_list:
    insert_column
    {
        $$ = tree.IdentifierList{tree.Identifier($1)}
    }
|   insert_column_list ',' insert_column
    {
        $$ = append($1, tree.Identifier($3))
    }

insert_column:
    ident
    {
        $$ = yylex.(*Lexer).GetDbOrTblName($1.Origin())
    }
|   ident '.' ident
    {
        $$ = yylex.(*Lexer).GetDbOrTblName($3.Origin())
    }

values_list:
    row_value
    {
        $$ = []tree.Exprs{$1}
    }
|   values_list ',' row_value
    {
        $$ = append($1, $3)
    }

row_value:
    row_opt '(' data_opt ')'
    {
        $$ = $3
    }

row_opt:
    {}
|    ROW

data_opt:
    {
        $$ = nil
    }
|   data_values

data_values:
    expr_or_default
    {
        $$ = tree.Exprs{$1}
    }
|   data_values ',' expr_or_default
    {
        $$ = append($1, $3)
    }

expr_or_default:
    expression
|   DEFAULT
    {
        $$ = &tree.DefaultVal{}
    }

partition_clause_opt:
    {
        $$ = nil
    }
|   PARTITION '(' partition_id_list ')'
    {
        $$ = $3
    }

partition_id_list:
    ident
    {
        $$ = tree.IdentifierList{tree.Identifier($1.Compare())}
    }
|   partition_id_list ',' ident
    {
        $$ = append($1 , tree.Identifier($3.Compare()))
    }

into_table_name:
    INTO table_name
    {
        $$ = $2
    }
|   table_name
    {
        $$ = $1
    }

export_data_param_opt:
    {
        $$ = nil
    }
|   INTO OUTFILE STRING export_fields export_lines_opt header_opt max_file_size_opt force_quote_opt
    {
        $$ = &tree.ExportParam{
            Outfile:    true,
            FilePath :  $3,
            Fields:     $4,
            Lines:      $5,
            Header:     $6,
            MaxFileSize:uint64($7)*1024,
            ForceQuote: $8,
        }
    }

export_fields:
    {
        $$ = &tree.Fields{
            Terminated: &tree.Terminated{
                Value: ",",
            },
            EnclosedBy:  &tree.EnclosedBy{
                Value: '"',
            },
        }
    }
|   FIELDS TERMINATED BY STRING
    {
        $$ = &tree.Fields{
            Terminated: &tree.Terminated{
                Value: $4,
            },
            EnclosedBy:  &tree.EnclosedBy{
                Value: '"',
            },
        }
    }
|   FIELDS TERMINATED BY STRING ENCLOSED BY field_terminator
    {
        str := $7
        if str != "\\" && len(str) > 1 {
            yylex.Error("export1 error field terminator")
            goto ret1
        }
        var b byte
        if len(str) != 0 {
           b = byte(str[0])
        } else {
           b = 0
        }
        $$ = &tree.Fields{
            Terminated: &tree.Terminated{
                Value: $4,
            },
            EnclosedBy:  &tree.EnclosedBy{
                Value: b,
            },
        }
    }
|   FIELDS ENCLOSED BY field_terminator
    {
        str := $4
        if str != "\\" && len(str) > 1 {
            yylex.Error("export2 error field terminator")
            goto ret1
        }
        var b byte
        if len(str) != 0 {
           b = byte(str[0])
        } else {
           b = 0
        }
        $$ = &tree.Fields{
            Terminated: &tree.Terminated{
                Value: ",",
            },
            EnclosedBy:  &tree.EnclosedBy{
                Value: b,
            },
        }
    }

export_lines_opt:
    {
        $$ = &tree.Lines{
            TerminatedBy: &tree.Terminated{
                Value: "\n",
            },
        }
    }
|   LINES lines_terminated_opt
    {
        $$ = &tree.Lines{
            TerminatedBy: &tree.Terminated{
                Value: $2,
            },
        }
    }

header_opt:
    {
        $$ = true
    }
|   HEADER STRING
    {
        str := strings.ToLower($2)
        if str == "true" {
            $$ = true
        } else if str == "false" {
            $$ = false
        } else {
            yylex.Error("error header flag")
            goto ret1
        }
    }

max_file_size_opt:
    {
        $$ = 0
    }
|   MAX_FILE_SIZE INTEGRAL
    {
        $$ = $2.(int64)
    }

force_quote_opt:
    {
        $$ = []string{}
    }
|   FORCE_QUOTE '(' force_quote_list ')'
    {
        $$ = $3
    }


force_quote_list:
    ident
    {
        $$ = make([]string, 0, 4)
        $$ = append($$, $1.Compare())
    }
|   force_quote_list ',' ident
    {
        $$ = append($1, $3.Compare())
    }

select_stmt:
    select_no_parens
|   select_with_parens
    {
        $$ = &tree.Select{Select: $1}
    }

select_no_parens:
    simple_select time_window_opt order_by_opt limit_opt export_data_param_opt select_lock_opt
    {
        $$ = &tree.Select{Select: $1, TimeWindow: $2, OrderBy: $3, Limit: $4, Ep: $5, SelectLockInfo: $6}
    }
|   select_with_parens time_window_opt order_by_clause export_data_param_opt
    {
        $$ = &tree.Select{Select: $1, TimeWindow: $2, OrderBy: $3, Ep: $4}
    }
|   select_with_parens time_window_opt order_by_opt limit_clause export_data_param_opt
    {
        $$ = &tree.Select{Select: $1, TimeWindow: $2, OrderBy: $3, Limit: $4, Ep: $5}
    }
|   with_clause simple_select time_window_opt order_by_opt limit_opt export_data_param_opt select_lock_opt
    {
        $$ = &tree.Select{Select: $2, TimeWindow: $3, OrderBy: $4, Limit: $5, Ep: $6, SelectLockInfo:$7, With: $1}
    }
|   with_clause select_with_parens order_by_clause export_data_param_opt
    {
        $$ = &tree.Select{Select: $2, OrderBy: $3, Ep: $4, With: $1}
    }
|   with_clause select_with_parens order_by_opt limit_clause export_data_param_opt
    {
        $$ = &tree.Select{Select: $2, OrderBy: $3, Limit: $4, Ep: $5, With: $1}
    }

time_window_opt:
	{
		$$ = nil
	}
|	time_window
	{
		$$ = $1
	}

time_window:
	interval sliding_opt fill_opt
	{
		$$ = &tree.TimeWindow{
			Interval: $1,
			Sliding: $2,
			Fill: $3,
		}
	}

interval:
	INTERVAL '(' column_name ',' INTEGRAL ',' time_unit ')'
	{
		str := fmt.Sprintf("%v", $5)
		v, errStr := util.GetInt64($5)
        if errStr != "" {
           yylex.Error(errStr)
           goto ret1
        }
		$$ = &tree.Interval{
			Col: $3,
			Val: tree.NewNumValWithType(constant.MakeInt64(v), str, false, tree.P_int64),
			Unit: $7,
		}
	}

sliding_opt:
	{
		$$ = nil
	}
|	SLIDING '(' INTEGRAL ',' time_unit ')'
	{
		str := fmt.Sprintf("%v", $3)
        v, errStr := util.GetInt64($3)
        if errStr != "" {
            yylex.Error(errStr)
            goto ret1
        }
		$$ = &tree.Sliding{
        	Val: tree.NewNumValWithType(constant.MakeInt64(v), str, false, tree.P_int64),
        	Unit: $5,
        }
	}

fill_opt:
	{
		$$ = nil
	}
|	FILL '(' fill_mode ')'
	{
		$$ = &tree.Fill{
        	Mode: $3,
        }
	}
|	FILL '(' VALUE ','  expression ')'
	{
		$$ = &tree.Fill{
			Mode: tree.FillValue,
			Val: $5,
		}
	}

fill_mode:
	PREV
	{
		$$ = tree.FillPrev
	}
|	NEXT
	{
		$$ = tree.FillNext
	}
|	NONE
	{
		$$ = tree.FillNone
	}
|	NULL
	{
		$$ = tree.FillNull
	}
|	LINEAR
	{
		$$ = tree.FillLinear
	}

with_clause:
    WITH cte_list
    {
        $$ = &tree.With{
            IsRecursive: false,
            CTEs: $2,
        }
    }
|    WITH RECURSIVE cte_list
    {
        $$ = &tree.With{
            IsRecursive: true,
            CTEs: $3,
        }
    }

cte_list:
    common_table_expr
    {
        $$ = []*tree.CTE{$1}
    }
|    cte_list ',' common_table_expr
    {
        $$ = append($1, $3)
    }

common_table_expr:
    ident column_list_opt AS '(' stmt ')'
    {
        $$ = &tree.CTE{
            Name: &tree.AliasClause{Alias: tree.Identifier($1.Compare()), Cols: $2},
            Stmt: $5,
        }
    }

column_list_opt:
    {
        $$ = nil
    }
|    '(' column_list ')'
    {
        $$ = $2
    }

limit_opt:
    {
        $$ = nil
    }
|   limit_clause
    {
        $$ = $1
    }

limit_clause:
    LIMIT expression
    {
        $$ = &tree.Limit{Count: $2}
    }
|   LIMIT expression ',' expression
    {
        $$ = &tree.Limit{Offset: $2, Count: $4}
    }
|   LIMIT expression OFFSET expression
    {
        $$ = &tree.Limit{Offset: $4, Count: $2}
    }

order_by_opt:
    {
        $$ = nil
    }
|   order_by_clause
    {
        $$ = $1
    }

order_by_clause:
    ORDER BY order_list
    {
        $$ = $3
    }

order_list:
    order
    {
        $$ = tree.OrderBy{$1}
    }
|   order_list ',' order
    {
        $$ = append($1, $3)
    }

order:
    expression asc_desc_opt nulls_first_last_opt
    {
        $$ = &tree.Order{Expr: $1, Direction: $2, NullsPosition: $3}
    }

asc_desc_opt:
    {
        $$ = tree.DefaultDirection
    }
|   ASC
    {
        $$ = tree.Ascending
    }
|   DESC
    {
        $$ = tree.Descending
    }

nulls_first_last_opt:
    {
        $$ = tree.DefaultNullsPosition
    }
|   NULLS FIRST
    {
        $$ = tree.NullsFirst
    }
|   NULLS LAST
    {
        $$ = tree.NullsLast
    }

select_lock_opt:
    {
        $$ = nil
    }
|   FOR UPDATE
    {
        $$ = &tree.SelectLockInfo{
            LockType:tree.SelectLockForUpdate,
        }
    }

select_with_parens:
    '(' select_no_parens ')'
    {
        $$ = &tree.ParenSelect{Select: $2}
    }
|   '(' select_with_parens ')'
    {
        $$ = &tree.ParenSelect{Select: &tree.Select{Select: $2}}
    }
|   '(' values_stmt ')'
    {
        valuesStmt := $2.(*tree.ValuesStatement);
        $$ = &tree.ParenSelect{Select: &tree.Select {
            Select: &tree.ValuesClause {
                Rows: valuesStmt.Rows,
                RowWord: true,
            },
            OrderBy: valuesStmt.OrderBy,
            Limit:   valuesStmt.Limit,
        }}
    }

simple_select:
    simple_select_clause
    {
        $$ = $1
    }
|   simple_select union_op simple_select_clause
    {
        $$ = &tree.UnionClause{
            Type: $2.Type,
            Left: $1,
            Right: $3,
            All: $2.All,
            Distinct: $2.Distinct,
        }
    }
|   select_with_parens union_op simple_select_clause
    {
        $$ = &tree.UnionClause{
            Type: $2.Type,
            Left: $1,
            Right: $3,
            All: $2.All,
            Distinct: $2.Distinct,
        }
    }
|   simple_select union_op select_with_parens
    {
        $$ = &tree.UnionClause{
            Type: $2.Type,
            Left: $1,
            Right: $3,
            All: $2.All,
            Distinct: $2.Distinct,
        }
    }
|   select_with_parens union_op select_with_parens
    {
        $$ = &tree.UnionClause{
            Type: $2.Type,
            Left: $1,
            Right: $3,
            All: $2.All,
            Distinct: $2.Distinct,
        }
    }

union_op:
    UNION
    {
        $$ = &tree.UnionTypeRecord{
            Type: tree.UNION,
            All: false,
            Distinct: false,
        }
    }
|   UNION ALL
    {
        $$ = &tree.UnionTypeRecord{
            Type: tree.UNION,
            All: true,
            Distinct: false,
        }
    }
|   UNION DISTINCT
    {
        $$ = &tree.UnionTypeRecord{
            Type: tree.UNION,
            All: false,
            Distinct: true,
        }
    }
|
    EXCEPT
    {
        $$ = &tree.UnionTypeRecord{
            Type: tree.EXCEPT,
            All: false,
            Distinct: false,
        }
    }
|   EXCEPT ALL
    {
        $$ = &tree.UnionTypeRecord{
            Type: tree.EXCEPT,
            All: true,
            Distinct: false,
        }
    }
|   EXCEPT DISTINCT
    {
        $$ = &tree.UnionTypeRecord{
            Type: tree.EXCEPT,
            All: false,
            Distinct: true,
        }
    }
|    INTERSECT
    {
        $$ = &tree.UnionTypeRecord{
            Type: tree.INTERSECT,
            All: false,
            Distinct: false,
        }
    }
|   INTERSECT ALL
    {
        $$ = &tree.UnionTypeRecord{
            Type: tree.INTERSECT,
            All: true,
            Distinct: false,
        }
    }
|   INTERSECT DISTINCT
    {
        $$ = &tree.UnionTypeRecord{
            Type: tree.INTERSECT,
            All: false,
            Distinct: true,
        }
    }
|    MINUS
    {
        $$ = &tree.UnionTypeRecord{
            Type: tree.UT_MINUS,
            All: false,
            Distinct: false,
        }
    }
|   MINUS ALL
    {
        $$ = &tree.UnionTypeRecord{
            Type: tree.UT_MINUS,
            All: true,
            Distinct: false,
        }
    }
|    MINUS DISTINCT
    {
        $$ = &tree.UnionTypeRecord{
            Type: tree.UT_MINUS,
            All: false,
            Distinct: true,
        }
    }

simple_select_clause:
    SELECT distinct_opt select_expression_list from_opt where_expression_opt group_by_opt having_opt
    {
        $$ = &tree.SelectClause{
            Distinct: $2,
            Exprs: $3,
            From: $4,
            Where: $5,
            GroupBy: $6,
            Having: $7,
        }
    }
|    SELECT select_option_opt select_expression_list from_opt where_expression_opt group_by_opt having_opt
    {
        $$ = &tree.SelectClause{
            Distinct: false,
            Exprs: $3,
            From: $4,
            Where: $5,
            GroupBy: $6,
            Having: $7,
            Option: $2,
        }
    }

select_option_opt:
    SQL_SMALL_RESULT
    {
    	$$ = strings.ToLower($1)
    }
|	SQL_BIG_RESULT
	{
       $$ = strings.ToLower($1)
    }
|   SQL_BUFFER_RESULT
	{
    	$$ = strings.ToLower($1)
    }

distinct_opt:
    {
        $$ = false
    }
|   ALL
    {
        $$ = false
    }
|   distinct_keyword
    {
        $$ = true
    }

distinct_keyword:
    DISTINCT
|   DISTINCTROW

having_opt:
    {
        $$ = nil
    }
|   HAVING expression
    {
        $$ = &tree.Where{Type: tree.AstHaving, Expr: $2}
    }

group_by_opt:
    {
        $$ = nil
    }
|   GROUP BY expression_list
    {
        $$ = tree.GroupBy($3)
    }

where_expression_opt:
    {
        $$ = nil
    }
|   WHERE expression
    {
        $$ = &tree.Where{Type: tree.AstWhere, Expr: $2}
    }

select_expression_list:
    select_expression
    {
        $$ = tree.SelectExprs{$1}
    }
|   select_expression_list ',' select_expression
    {
        $$ = append($1, $3)
    }

select_expression:
    '*' %prec '*'
    {
        $$ = tree.SelectExpr{Expr: tree.StarExpr()}
    }
|   expression as_name_opt
    {
        $$ = tree.SelectExpr{Expr: $1, As: $2}
    }
|   ident '.' '*' %prec '*'
    {
        $$ = tree.SelectExpr{Expr: tree.NewUnresolvedNameWithStar($1)}
    }
|   ident '.' ident '.' '*' %prec '*'
    {
        $$ = tree.SelectExpr{Expr: tree.NewUnresolvedNameWithStar($1, $3)}
    }

from_opt:
    {
        prefix := tree.ObjectNamePrefix{ExplicitSchema: false}
        tn := tree.NewTableName(tree.Identifier(""), prefix, nil)
        $$ = &tree.From{
            Tables: tree.TableExprs{&tree.AliasedTableExpr{Expr: tn}},
        }
    }
|   from_clause
    {
        $$ = $1
    }

from_clause:
    FROM table_references
    {
        $$ = &tree.From{
            Tables: tree.TableExprs{$2},
        }
    }

table_references:
    escaped_table_reference
   	{
   		if t, ok := $1.(*tree.JoinTableExpr); ok {
   			$$ = t
   		} else {
   			$$ = &tree.JoinTableExpr{Left: $1, Right: nil, JoinType: tree.JOIN_TYPE_CROSS}
   		}
    }
|   table_references ',' escaped_table_reference
    {
        $$ = &tree.JoinTableExpr{Left: $1, Right: $3, JoinType: tree.JOIN_TYPE_CROSS}
    }

escaped_table_reference:
    table_reference %prec LOWER_THAN_SET

table_reference:
    table_factor
|   join_table
	{
		$$ = $1
	}

join_table:
    table_reference inner_join table_factor join_condition_opt
    {
        $$ = &tree.JoinTableExpr{
            Left: $1,
            JoinType: $2,
            Right: $3,
            Cond: $4,
        }
    }
|   table_reference straight_join table_factor on_expression_opt
    {
        $$ = &tree.JoinTableExpr{
            Left: $1,
            JoinType: $2,
            Right: $3,
            Cond: $4,
        }
    }
|   table_reference outer_join table_factor join_condition
    {
        $$ = &tree.JoinTableExpr{
            Left: $1,
            JoinType: $2,
            Right: $3,
            Cond: $4,
        }
    }
|   table_reference natural_join table_factor
    {
        $$ = &tree.JoinTableExpr{
            Left: $1,
            JoinType: $2,
            Right: $3,
        }
    }

natural_join:
    NATURAL JOIN
    {
        $$ = tree.JOIN_TYPE_NATURAL
    }
|   NATURAL outer_join
    {
        if $2 == tree.JOIN_TYPE_LEFT {
            $$ = tree.JOIN_TYPE_NATURAL_LEFT
        } else {
            $$ = tree.JOIN_TYPE_NATURAL_RIGHT
        }
    }

outer_join:
    LEFT JOIN
    {
        $$ = tree.JOIN_TYPE_LEFT
    }
|   LEFT OUTER JOIN
    {
        $$ = tree.JOIN_TYPE_LEFT
    }
|   RIGHT JOIN
    {
        $$ = tree.JOIN_TYPE_RIGHT
    }
|   RIGHT OUTER JOIN
    {
        $$ = tree.JOIN_TYPE_RIGHT
    }

values_stmt:
    VALUES row_constructor_list order_by_opt limit_opt
    {
        $$ = &tree.ValuesStatement{
            Rows: $2,
            OrderBy: $3,
            Limit: $4,
        }
    }

row_constructor_list:
    row_constructor
    {
        $$ = []tree.Exprs{$1}
    }
|   row_constructor_list ',' row_constructor
    {
        $$ = append($1, $3)
    }

row_constructor:
    ROW '(' data_values ')'
    {
        $$ = $3
    }

on_expression_opt:
    %prec JOIN
    {
        $$ = nil
    }
|   ON expression
    {
        $$ = &tree.OnJoinCond{Expr: $2}
    }

straight_join:
    STRAIGHT_JOIN
    {
        $$ = tree.JOIN_TYPE_STRAIGHT
    }

inner_join:
    JOIN
    {
        $$ = tree.JOIN_TYPE_INNER
    }
|   INNER JOIN
    {
        $$ = tree.JOIN_TYPE_INNER
    }
|   CROSS JOIN
    {
        $$ = tree.JOIN_TYPE_CROSS
    }
|   CROSS_L2 JOIN
    {
        $$ = tree.JOIN_TYPE_CROSS_L2
    }

join_condition_opt:
    %prec JOIN
    {
        $$ = nil
    }
|   join_condition
    {
        $$ = $1
    }

join_condition:
    ON expression
    {
        $$ = &tree.OnJoinCond{Expr: $2}
    }
|   USING '(' column_list ')'
    {
        $$ = &tree.UsingJoinCond{Cols: $3}
    }

column_list:
    ident
    {
        $$ = tree.IdentifierList{tree.Identifier($1.Compare())}
    }
|   column_list ',' ident
    {
        $$ = append($1, tree.Identifier($3.Compare()))
    }

table_factor:
    aliased_table_name
    {
        $$ = $1
    }
|   table_subquery as_opt_id column_list_opt
    {
        $$ = &tree.AliasedTableExpr{
            Expr: $1,
            As: tree.AliasClause{
                Alias: tree.Identifier($2),
                Cols: $3,
            },
        }
    }
|   table_function as_opt_id
    {
        if $2 != "" {
            $$ = &tree.AliasedTableExpr{
                Expr: $1,
                As: tree.AliasClause{
                    Alias: tree.Identifier($2),
                },
            }
        } else {
            $$ = $1
        }
    }
|   '(' table_references ')'
	{
		$$ = $2
	}

table_subquery:
    select_with_parens %prec SUBQUERY_AS_EXPR
    {
    	$$ = &tree.ParenTableExpr{Expr: $1.(*tree.ParenSelect).Select}
    }

table_function:
    ident '(' expression_list_opt ')'
    {
        name := tree.NewUnresolvedName($1)
        $$ = &tree.TableFunction{
       	        Func: &tree.FuncExpr{
        	        Func: tree.FuncName2ResolvableFunctionReference(name),
                    FuncName: $1,
        	        Exprs: $3,
        	        Type: tree.FUNC_TYPE_TABLE,
                },
        }
    }

aliased_table_name:
    table_name as_opt_id index_hint_list_opt
    {
        $$ = &tree.AliasedTableExpr{
            Expr: $1,
            As: tree.AliasClause{
                Alias: tree.Identifier($2),
            },
            IndexHints: $3,
        }
    }

index_hint_list_opt:
	{
		$$ = nil
	}
|	index_hint_list

index_hint_list:
	index_hint
	{
		$$ = []*tree.IndexHint{$1}
	}
|	index_hint_list index_hint
	{
		$$ = append($1, $2)
	}

index_hint:
	index_hint_type index_hint_scope '(' index_name_list ')'
	{
		$$ = &tree.IndexHint{
			IndexNames: $4,
			HintType: $1,
			HintScope: $2,
		}
	}

index_hint_type:
	USE key_or_index
	{
		$$ = tree.HintUse
	}
|	IGNORE key_or_index
	{
		$$ = tree.HintIgnore
	}
|	FORCE key_or_index
	{
		$$ = tree.HintForce
	}

index_hint_scope:
	{
		$$ = tree.HintForScan
	}
|	FOR JOIN
	{
		$$ = tree.HintForJoin
	}
|	FOR ORDER BY
	{
		$$ = tree.HintForOrderBy
	}
|	FOR GROUP BY
	{
		$$ = tree.HintForGroupBy
	}

index_name_list:
	{
		$$ = nil
	}
|	ident
	{
		$$ = []string{$1.Compare()}
	}
|	index_name_list ',' ident
	{
		$$ = append($1, $3.Compare())
	}
|	PRIMARY
	{
		$$ = []string{$1}
	}
|	index_name_list ',' PRIMARY
	{
		$$ = append($1, $3)
	}

as_opt_id:
    {
        $$ = ""
    }
|   table_alias
    {
        $$ = $1
    }
|   AS table_alias
    {
        $$ = $2
    }

table_alias:
    ident
    {
	    $$ = yylex.(*Lexer).GetDbOrTblName($1.Origin())
    }
|   STRING
    {
	    $$ = yylex.(*Lexer).GetDbOrTblName($1)
    }

as_name_opt:
    {
        $$ = tree.NewCStr("", 1)
    }
|   ident
    {
        $$ = $1
    }
|   AS ident
    {
        $$ = $2
    }
|   STRING
    {
        $$ = tree.NewCStr($1, 1)
    }
|   AS STRING
    {
        $$ = tree.NewCStr($2, 1)
    }

stmt_name:
    ident
    {
    	$$ = $1.Compare()
    }

//table_id:
//    id_or_var
//|   non_reserved_keyword

//id_or_var:
//    ID
//|	QUOTE_ID
//|   AT_ID
//|   AT_AT_ID

create_stmt:
    create_ddl_stmt
|   create_role_stmt
|   create_user_stmt
|   create_account_stmt
|   create_publication_stmt
|   create_stage_stmt
|   create_snapshot_stmt
|   create_pitr_stmt
|   create_cdc_stmt

create_ddl_stmt:
    create_table_stmt
|   create_database_stmt
|   create_index_stmt
|   create_view_stmt
|   create_function_stmt
|   create_extension_stmt
|   create_sequence_stmt
|   create_procedure_stmt
|   create_source_stmt
|   create_connector_stmt
|   pause_daemon_task_stmt
|   cancel_daemon_task_stmt
|   resume_daemon_task_stmt

create_extension_stmt:
    CREATE EXTENSION extension_lang AS extension_name FILE STRING
    {
        var Language = $3
        var Name = tree.Identifier($5)
        var Filename = tree.Identifier($7)
        $$ = tree.NewCreateExtension(
            Language,
            Name,
            Filename,
        )
    }

extension_lang:
    ident
    {
        $$ = $1.Compare()
    }

extension_name:
    ident
    {
        $$ = $1.Compare()
    }

create_procedure_stmt:
    CREATE PROCEDURE proc_name '(' proc_args_list_opt ')' STRING
    {
        var Name = $3
        var Args = $5
        var Body = $7
        $$ = tree.NewCreateProcedure(
            Name,
            Args,
            Body,
        )
    }

proc_name:
    ident
    {
        prefix := tree.ObjectNamePrefix{ExplicitSchema: false}
        $$ = tree.NewProcedureName(tree.Identifier($1.Compare()), prefix)
    }
|   ident '.' ident
    {
        dbName := yylex.(*Lexer).GetDbOrTblName($1.Origin())
        prefix := tree.ObjectNamePrefix{SchemaName: tree.Identifier(dbName), ExplicitSchema: true}
        $$ = tree.NewProcedureName(tree.Identifier($3.Compare()), prefix)
    }

proc_args_list_opt:
    {
        $$ = tree.ProcedureArgs(nil)
    }
|   proc_args_list

proc_args_list:
    proc_arg
    {
        $$ = tree.ProcedureArgs{$1}
    }
|   proc_args_list ',' proc_arg
    {
        $$ = append($1, $3)
    }

proc_arg:
    proc_arg_decl
    {
        $$ = tree.ProcedureArg($1)
    }

proc_arg_decl:
    proc_arg_in_out_type column_name column_type
    {
        $$ = tree.NewProcedureArgDecl($1, $2, $3)
    }

proc_arg_in_out_type:
    {
        $$ = tree.TYPE_IN
    }
|   IN
    {
        $$ = tree.TYPE_IN
    }
|   OUT
    {
        $$ = tree.TYPE_OUT
    }
|   INOUT
    {
        $$ = tree.TYPE_INOUT
    }


create_function_stmt:
    CREATE replace_opt FUNCTION func_name '(' func_args_list_opt ')' RETURNS func_return LANGUAGE func_lang func_body_import STRING func_handler_opt
    {
    	if $13 == "" {
            yylex.Error("no function body error")
            goto ret1
        }
        if $11 == "python" && $14 == "" {
            yylex.Error("no handler error")
            goto ret1
        }

        var Replace = $2
        var Name = $4
        var Args = $6
        var ReturnType = $9
        var Language = $11
        var Import = $12
        var Body = $13
        var Handler = $14

        $$ = tree.NewCreateFunction(
            Replace,
            Name,
            Args,
            ReturnType,
            Language,
            Import,
            Body,
            Handler,
        )
    }

func_name:
    ident
    {
        prefix := tree.ObjectNamePrefix{ExplicitSchema: false}
        $$ = tree.NewFuncName(tree.Identifier($1.Compare()), prefix)
    }
|   ident '.' ident
    {
        dbName := yylex.(*Lexer).GetDbOrTblName($1.Origin())
        prefix := tree.ObjectNamePrefix{SchemaName: tree.Identifier(dbName), ExplicitSchema: true}
        $$ = tree.NewFuncName(tree.Identifier($3.Compare()), prefix)
    }

func_args_list_opt:
    {
        $$ = tree.FunctionArgs(nil)
    }
|   func_args_list

func_args_list:
    func_arg
    {
        $$ = tree.FunctionArgs{$1}
    }
|   func_args_list ',' func_arg
    {
        $$ = append($1, $3)
    }

func_arg:
    func_arg_decl
    {
        $$ = tree.FunctionArg($1)
    }

func_arg_decl:
    column_type
    {
        $$ = tree.NewFunctionArgDecl(nil, $1, nil)
    }
|   column_name column_type
    {
        $$ = tree.NewFunctionArgDecl($1, $2, nil)
    }
|   column_name column_type DEFAULT literal
    {
        $$ = tree.NewFunctionArgDecl($1, $2, $4)
    }

func_lang:
    ident
    {
        $$ = $1.Compare()
    }

func_return:
    column_type
    {
        $$ = tree.NewReturnType($1)
    }

func_body_import:
    AS
    {
    	$$ = false
    }
|   IMPORT
    {
    	$$ = true
    }


func_handler_opt:
    {
    	$$ = ""
    }
|   func_handler

func_handler:
    HANDLER STRING
    {
    	$$ = $2
    }

create_view_stmt:
    CREATE view_list_opt VIEW not_exists_opt table_name column_list_opt AS select_stmt view_tail
    {
        var Replace bool
        var Name = $5
        var ColNames = $6
        var AsSource = $8
        var IfNotExists = $4
        $$ = tree.NewCreateView(
            Replace,
            Name,
            ColNames,
            AsSource,
            IfNotExists,
        )
    }
|   CREATE replace_opt VIEW not_exists_opt table_name column_list_opt AS select_stmt view_tail
    {
        var Replace = $2
        var Name = $5
        var ColNames = $6
        var AsSource = $8
        var IfNotExists = $4
        $$ = tree.NewCreateView(
            Replace,
            Name,
            ColNames,
            AsSource,
            IfNotExists,
        )
    }

create_account_stmt:
    CREATE ACCOUNT not_exists_opt account_name_or_param account_auth_option account_status_option account_comment_opt
    {
        var IfNotExists = $3
        var Name = $4
        var AuthOption = $5
        var StatusOption = $6
        var Comment = $7
   		$$ = tree.NewCreateAccount(
        	IfNotExists,
            Name,
            AuthOption,
            StatusOption,
            Comment,
    	)
    }

view_list_opt:
    view_opt
    {
        $$ = $1
    }
|   view_list_opt view_opt
    {
        $$ = $$ + $2
    }

view_opt:
    ALGORITHM '=' algorithm_type_2
    {
        $$ = "ALGORITHM = " + $3
    }
|   DEFINER '=' user_name
    {
        $$ = "DEFINER = "
    }
|   SQL SECURITY security_opt
    {
        $$ = "SQL SECURITY " + $3
    }

view_tail:
    {
        $$ = ""
    }
|   WITH check_type CHECK OPTION
    {
        $$ = "WITH " + $2 + " CHECK OPTION"
    }

algorithm_type_2:
    UNDEFINED
|   MERGE
|   TEMPTABLE

security_opt:
    DEFINER
|   INVOKER

check_type:
    {
        $$ = ""
    }
|   CASCADED
|   LOCAL

account_name:
    ident
    {
    	$$ = $1.Compare()
    }

account_name_or_param:
    ident
    {
        var Str = $1.Compare()
        $$ = tree.NewNumValWithType(constant.MakeString(Str), Str, false, tree.P_char)
    }
|   VALUE_ARG
    {
        $$ = tree.NewParamExpr(yylex.(*Lexer).GetParamIndex())
    }

account_auth_option:
    ADMIN_NAME equal_opt account_admin_name account_identified
    {
        var Equal = $2
        var AdminName = $3
        var IdentifiedType = $4
        $$ = *tree.NewAccountAuthOption(
            Equal,
            AdminName,
            IdentifiedType,
        )
    }

account_admin_name:
    STRING
    {
        var Str = $1
        $$ = tree.NewNumValWithType(constant.MakeString(Str), Str, false, tree.P_char)
    }
|	ident
	{
		var Str = $1.Compare()
        $$ = tree.NewNumValWithType(constant.MakeString(Str), Str, false, tree.P_char)
	}
|   VALUE_ARG
    {
        $$ = tree.NewParamExpr(yylex.(*Lexer).GetParamIndex())
    }

account_identified:
    IDENTIFIED BY STRING
    {
        $$ = *tree.NewAccountIdentified(
            tree.AccountIdentifiedByPassword,
            tree.NewNumValWithType(constant.MakeString($3), $3, false, tree.P_char),
        )
    }
|   IDENTIFIED BY VALUE_ARG
    {
        $$ = *tree.NewAccountIdentified(
            tree.AccountIdentifiedByPassword,
            tree.NewParamExpr(yylex.(*Lexer).GetParamIndex()),
        )
    }
|   IDENTIFIED BY RANDOM PASSWORD
    {
        $$ = *tree.NewAccountIdentified(
            tree.AccountIdentifiedByRandomPassword,
            nil,
        )
    }
|   IDENTIFIED WITH STRING
    {
        $$ = *tree.NewAccountIdentified(
            tree.AccountIdentifiedWithSSL,
            tree.NewNumValWithType(constant.MakeString($3), $3, false, tree.P_char),
        )
    }
|   IDENTIFIED WITH VALUE_ARG
    {
        $$ = *tree.NewAccountIdentified(
            tree.AccountIdentifiedWithSSL,
            tree.NewParamExpr(yylex.(*Lexer).GetParamIndex()),
        )
    }

account_status_option:
    {
        as := tree.NewAccountStatus()
        as.Exist = false
        $$ = *as
    }
|   OPEN
    {
        as := tree.NewAccountStatus()
        as.Exist = true
        as.Option = tree.AccountStatusOpen
        $$ = *as
    }
|   SUSPEND
    {
        as := tree.NewAccountStatus()
        as.Exist = true
        as.Option = tree.AccountStatusSuspend
        $$ = *as
    }
|   RESTRICTED
    {
        as := tree.NewAccountStatus()
        as.Exist = true
        as.Option = tree.AccountStatusRestricted
        $$ = *as
    }

account_comment_opt:
    {
        ac := tree.NewAccountComment()
        ac.Exist = false
        $$ = *ac
    }
|   COMMENT_KEYWORD STRING
    {
        ac := tree.NewAccountComment()
        ac.Exist = true
        ac.Comment = $2
        $$ = *ac
    }

create_user_stmt:
    CREATE USER not_exists_opt user_spec_list_of_create_user default_role_opt pwd_or_lck_opt user_comment_or_attribute_opt
    {
        var IfNotExists = $3
        var Users = $4
        var Role = $5
        var MiscOpt = $6
        var CommentOrAttribute = $7
        $$ = tree.NewCreateUser(
            IfNotExists,
            Users,
            Role,
            MiscOpt,
            CommentOrAttribute,
        )
    }

create_publication_stmt:
    CREATE PUBLICATION not_exists_opt ident DATABASE ident alter_publication_accounts_opt comment_opt
    {
        var IfNotExists = $3
        var Name = tree.Identifier($4.Compare())
        var Database = tree.Identifier($6.Compare())
        var Table = tree.Identifier("")
        var AccountsSet = $7
        var Comment = $8
        $$ = tree.NewCreatePublication(
            IfNotExists,
            Name,
            Database,
            Table,
            AccountsSet,
            Comment,
        )
    }
|   CREATE PUBLICATION not_exists_opt ident TABLE ident alter_publication_accounts_opt comment_opt
    {
        var IfNotExists = $3
        var Name = tree.Identifier($4.Compare())
        var Database = tree.Identifier("")
        var Table = tree.Identifier($6.Compare())
        var AccountsSet = $7
        var Comment = $8
        $$ = tree.NewCreatePublication(
            IfNotExists,
            Name,
            Database,
            Table,
            AccountsSet,
            Comment,
        )
    }

create_stage_stmt:
    CREATE STAGE not_exists_opt ident urlparams stage_credentials_opt stage_status_opt stage_comment_opt
    {
        var IfNotExists = $3
        var Name = tree.Identifier($4.Compare())
        var Url = $5
        var Credentials = $6
        var Status = $7
        var Comment = $8
        $$ = tree.NewCreateStage(
            IfNotExists,
            Name,
            Url,
            Credentials,
            Status,
            Comment,
        )
    }

stage_status_opt:
    {
        $$ = tree.StageStatus{
            Exist: false,
        }
    }
|   ENABLE '=' TRUE
    {
        $$ = tree.StageStatus{
            Exist: true,
            Option: tree.StageStatusEnabled,
        }
    }
|   ENABLE '=' FALSE
    {
        $$ = tree.StageStatus{
            Exist: true,
            Option: tree.StageStatusDisabled,
        }
    }

stage_comment_opt:
    {
        $$ = tree.StageComment{
            Exist: false,
        }
    }
|   COMMENT_KEYWORD '=' STRING
    {
        $$ = tree.StageComment{
            Exist: true,
            Comment: $3,
        }
    }

stage_url_opt:
    {
        $$ = tree.StageUrl{
            Exist: false,
        }
    }
|   URL '=' STRING
    {
        $$ = tree.StageUrl{
            Exist: true,
            Url: $3,
        }
    }

stage_credentials_opt:
    {
        $$ = tree.StageCredentials {
            Exist:false,
        }
    }
|   CREDENTIALS '=' '{' credentialsparams '}'
    {
        $$ = tree.StageCredentials {
            Exist:true,
            Credentials:$4,
        }
    }

credentialsparams:
    credentialsparam
    {
        $$ = $1
    }
|   credentialsparams ',' credentialsparam
    {
        $$ = append($1, $3...)
    }

credentialsparam:
    {
        $$ = []string{}
    }
|   STRING '=' STRING
    {
        $$ = append($$, $1)
        $$ = append($$, $3)
    }

urlparams:
    URL '=' STRING
    {
        $$ = $3
    }

comment_opt:
    {
        $$ = ""
    }
|   COMMENT_KEYWORD STRING
    {
        $$ = $2
    }

alter_stage_stmt:
    ALTER STAGE exists_opt ident SET stage_url_opt stage_credentials_opt stage_status_opt stage_comment_opt
    {
        var ifNotExists = $3
        var name = tree.Identifier($4.Compare())
        var urlOption = $6
        var credentialsOption = $7
        var statusOption = $8
        var comment = $9
        $$ = tree.NewAlterStage(ifNotExists, name, urlOption, credentialsOption, statusOption, comment)
    }


alter_publication_stmt:
    ALTER PUBLICATION exists_opt ident alter_publication_accounts_opt alter_publication_db_name_opt comment_opt
    {
        var ifExists = $3
        var name = tree.Identifier($4.Compare())
        var accountsSet = $5
        var dbName = $6
        var comment = $7
        $$ = tree.NewAlterPublication(ifExists, name, accountsSet, dbName, comment)
    }

alter_publication_accounts_opt:
    {
	    $$ = nil
    }
    | ACCOUNT ALL
    {
	    $$ = &tree.AccountsSetOption{
	        All: true,
	    }
    }
    | ACCOUNT accounts_list
    {
    	$$ = &tree.AccountsSetOption{
	        SetAccounts: $2,
	    }
    }
    | ACCOUNT ADD accounts_list
    {
    	$$ = &tree.AccountsSetOption{
	        AddAccounts: $3,
	    }
    }
    | ACCOUNT DROP accounts_list
    {
    	$$ = &tree.AccountsSetOption{
	        DropAccounts: $3,
	    }
    }

alter_publication_db_name_opt:
    {
	    $$ = ""
    }
    | DATABASE db_name
    {
	    $$ = $2
    }

drop_publication_stmt:
    DROP PUBLICATION exists_opt ident
    {
        var ifExists = $3
        var name = tree.Identifier($4.Compare())
        $$ = tree.NewDropPublication(ifExists, name)
    }

drop_stage_stmt:
    DROP STAGE exists_opt ident
    {
        var ifNotExists = $3
        var name = tree.Identifier($4.Compare())
        $$ = tree.NewDropStage(ifNotExists, name)
    }

drop_snapshot_stmt:
   DROP SNAPSHOT exists_opt ident
   {
        var ifExists = $3
        var name = tree.Identifier($4.Compare())
        $$ = tree.NewDropSnapShot(ifExists, name)
    }

drop_pitr_stmt:
   DROP PITR exists_opt ident
   {
       var ifExists = $3
       var name = tree.Identifier($4.Compare())
       $$ = tree.NewDropPitr(ifExists, name)
   }

account_role_name:
    ident
    {
   		$$ = $1.Compare()
    }

user_comment_or_attribute_opt:
    {
        var Exist = false
        var IsComment bool
        var Str string
        $$ = *tree.NewAccountCommentOrAttribute(
            Exist,
            IsComment,
            Str,
        )

    }
|   COMMENT_KEYWORD STRING
    {
        var Exist = true
        var IsComment = true
        var Str = $2
        $$ = *tree.NewAccountCommentOrAttribute(
            Exist,
            IsComment,
            Str,
        )
    }
|   ATTRIBUTE STRING
    {
        var Exist = true
        var IsComment = false
        var Str = $2
        $$ = *tree.NewAccountCommentOrAttribute(
            Exist,
            IsComment,
            Str,
        )
    }

//conn_options:
//    {
//        $$ = nil
//    }
//|   WITH conn_option_list
//    {
//        $$ = $2
//    }
//
//conn_option_list:
//    conn_option
//    {
//        $$ = []tree.ResourceOption{$1}
//    }
//|   conn_option_list conn_option
//    {
//        $$ = append($1, $2)
//    }
//
//conn_option:
//    MAX_QUERIES_PER_HOUR INTEGRAL
//    {
//        $$ = &tree.ResourceOptionMaxQueriesPerHour{Count: $2.(int64)}
//    }
//|   MAX_UPDATES_PER_HOUR INTEGRAL
//    {
//        $$ = &tree.ResourceOptionMaxUpdatesPerHour{Count: $2.(int64)}
//    }
//|   MAX_CONNECTIONS_PER_HOUR INTEGRAL
//    {
//        $$ = &tree.ResourceOptionMaxConnectionPerHour{Count: $2.(int64)}
//    }
//|   MAX_USER_CONNECTIONS INTEGRAL
//    {
//        $$ = &tree.ResourceOptionMaxUserConnections{Count: $2.(int64)}
//    }


//require_clause_opt:
//    {
//        $$ = nil
//    }
//|   require_clause
//
//require_clause:
//    REQUIRE NONE
//    {
//        t := &tree.TlsOptionNone{}
//        $$ = []tree.TlsOption{t}
//    }
//|   REQUIRE SSL
//    {
//        t := &tree.TlsOptionSSL{}
//        $$ = []tree.TlsOption{t}
//    }
//|   REQUIRE X509
//    {
//        t := &tree.TlsOptionX509{}
//        $$ = []tree.TlsOption{t}
//    }
//|   REQUIRE require_list
//    {
//        $$ = $2
//    }
//
//require_list:
//    require_elem
//    {
//        $$ = []tree.TlsOption{$1}
//    }
//|   require_list AND require_elem
//    {
//        $$ = append($1, $3)
//    }
//|   require_list require_elem
//    {
//        $$ = append($1, $2)
//    }
//
//require_elem:
//    ISSUER STRING
//    {
//        $$ = &tree.TlsOptionIssuer{Issuer: $2}
//    }
//|   SUBJECT STRING
//    {
//        $$ = &tree.TlsOptionSubject{Subject: $2}
//    }
//|   CIPHER STRING
//    {
//        $$ = &tree.TlsOptionCipher{Cipher: $2}
//    }
//|   SAN STRING
//    {
//        $$ = &tree.TlsOptionSan{San: $2}
//    }
user_spec_list_of_create_user:
    user_spec_with_identified
    {
        $$ = []*tree.User{$1}
    }
|   user_spec_list_of_create_user ',' user_spec_with_identified
    {
        $$ = append($1, $3)
    }

user_spec_with_identified:
    user_name user_identified
    {
        var Username = $1.Username
        var Hostname = $1.Hostname
        var AuthOption = $2
        $$ = tree.NewUser(
            Username,
            Hostname,
            AuthOption,
        )
    }

user_spec_list:
    user_spec
    {
        $$ = []*tree.User{$1}
    }
|   user_spec_list ',' user_spec
    {
        $$ = append($1, $3)
    }

user_spec:
    user_name user_identified_opt
    {
        var Username = $1.Username
        var Hostname = $1.Hostname
        var AuthOption = $2
        $$ = tree.NewUser(
            Username,
            Hostname,
            AuthOption,
        )
    }

user_name:
    name_string
    {
        $$ = &tree.UsernameRecord{Username: $1, Hostname: "%"}
    }
|   name_string '@' name_string
    {
        $$ = &tree.UsernameRecord{Username: $1, Hostname: $3}
    }
|   name_string AT_ID
    {
        $$ = &tree.UsernameRecord{Username: $1, Hostname: $2}
    }

user_identified_opt:
    {
        $$ = nil
    }
|   user_identified
    {
        $$ = $1
    }

user_identified:
    IDENTIFIED BY STRING
    {
    $$ = &tree.AccountIdentified{
        Typ: tree.AccountIdentifiedByPassword,
        Str: tree.NewNumValWithType(constant.MakeString($3), $3, false, tree.P_char),
    }
    }
|   IDENTIFIED BY RANDOM PASSWORD
    {
    $$ = &tree.AccountIdentified{
        Typ: tree.AccountIdentifiedByRandomPassword,
    }
    }
|   IDENTIFIED WITH STRING
    {
    $$ = &tree.AccountIdentified{
        Typ: tree.AccountIdentifiedWithSSL,
        Str: tree.NewNumValWithType(constant.MakeString($3), $3, false, tree.P_char),
    }
    }

name_string:
    ident
    {
    	$$ = $1.Compare()
    }
|   STRING

create_role_stmt:
    CREATE ROLE not_exists_opt role_spec_list
    {
        var IfNotExists = $3
        var Roles = $4
        $$ = tree.NewCreateRole(
            IfNotExists,
            Roles,
        )
    }

role_spec_list:
    role_spec
    {
        $$ = []*tree.Role{$1}
    }
|   role_spec_list ',' role_spec
    {
        $$ = append($1, $3)
    }

role_spec:
    role_name
    {
        var UserName = $1.Compare()
        $$ = tree.NewRole(
            UserName,
        )
    }

role_name:
    ID
	{
		$$ = tree.NewCStr($1, 1)
    }
|   QUOTE_ID
	{
		$$ = tree.NewCStr($1, 1)
    }
|   STRING
	{
    	$$ = tree.NewCStr($1, 1)
    }

index_prefix:
    {
        $$ = tree.INDEX_CATEGORY_NONE
    }
|   FULLTEXT
    {
        $$ = tree.INDEX_CATEGORY_FULLTEXT
    }
|   SPATIAL
    {
        $$ = tree.INDEX_CATEGORY_SPATIAL
    }
|   UNIQUE
    {
        $$ = tree.INDEX_CATEGORY_UNIQUE
    }

create_index_stmt:
    CREATE index_prefix INDEX ident using_opt ON table_name '(' index_column_list ')' index_option_list
    {
        var io *tree.IndexOption = nil
        if $11 == nil && $5 != tree.INDEX_TYPE_INVALID {
            io = tree.NewIndexOption()
            io.IType = $5
        } else if $11 != nil{
            io = $11
            io.IType = $5
        } else {
            io = tree.NewIndexOption()
            io.IType = tree.INDEX_TYPE_INVALID
	    }
        var Name = tree.Identifier($4.Compare())
        var Table = $7
        var ifNotExists = false
        var IndexCat = $2
        var KeyParts = $9
        var IndexOption = io
        var MiscOption []tree.MiscOption
        $$ = tree.NewCreateIndex(
            Name,
            Table,
            ifNotExists,
            IndexCat,
            KeyParts,
            IndexOption,
            MiscOption,
        )
    }

index_option_list:
    {
        $$ = nil
    }
|   index_option_list index_option
    {
        // Merge the options
        if $1 == nil {
            $$ = $2
        } else {
            opt1 := $1
            opt2 := $2
            if len(opt2.Comment) > 0 {
                opt1.Comment = opt2.Comment
            } else if opt2.KeyBlockSize > 0 {
                opt1.KeyBlockSize = opt2.KeyBlockSize
            } else if len(opt2.ParserName) > 0 {
                opt1.ParserName = opt2.ParserName
            } else if opt2.Visible != tree.VISIBLE_TYPE_INVALID {
                opt1.Visible = opt2.Visible
            } else if opt2.AlgoParamList > 0 {
	      opt1.AlgoParamList = opt2.AlgoParamList
	    } else if len(opt2.AlgoParamVectorOpType) > 0 {
	      opt1.AlgoParamVectorOpType = opt2.AlgoParamVectorOpType
	    }
            $$ = opt1
        }
    }

index_option:
    KEY_BLOCK_SIZE equal_opt INTEGRAL
    {
        io := tree.NewIndexOption()
        io.KeyBlockSize = uint64($3.(int64))
        $$ = io
    }
|   LISTS equal_opt INTEGRAL
    {
    	val:= int64($3.(int64))
    	if val <= 0 {
    		yylex.Error("LISTS should be greater than 0")
    		return 1
    	}

	io := tree.NewIndexOption()
	io.AlgoParamList = val
	$$ = io
    }
|   OP_TYPE STRING
    {
        io := tree.NewIndexOption()
        io.AlgoParamVectorOpType = $2
        $$ = io
    }
|   COMMENT_KEYWORD STRING
    {
        io := tree.NewIndexOption()
        io.Comment = $2
        $$ = io
    }
|   WITH PARSER ident
    {
        io := tree.NewIndexOption()
        io.ParserName = $3.Compare()
        $$ = io
    }
|   VISIBLE
    {
        io := tree.NewIndexOption()
        io.Visible = tree.VISIBLE_TYPE_VISIBLE
        $$ = io
    }
|   INVISIBLE
    {
        io := tree.NewIndexOption()
        io.Visible = tree.VISIBLE_TYPE_INVISIBLE
        $$ = io
    }

index_column_list:
    index_column
    {
        $$ = []*tree.KeyPart{$1}
    }
|   index_column_list ',' index_column
    {
        $$ = append($1, $3)
    }

index_column:
    column_name length_opt asc_desc_opt
    {
        // Order is parsed but just ignored as MySQL dtree.
        var ColName = $1
        var Length = int($2)
        var Direction = $3
        var Expr tree.Expr
        $$ = tree.NewKeyPart(
            ColName,
            Length, 
            Direction,
            Expr,
        )
    }
|   '(' expression ')' asc_desc_opt
    {
        var ColName *tree.UnresolvedName
        var Length int
        var Expr = $2
        var Direction = $4
        $$ = tree.NewKeyPart(
            ColName,
            Length,
            Direction,
            Expr,
        )
    }

using_opt:
    {
        $$ = tree.INDEX_TYPE_INVALID
    }
|   USING BTREE
    {
        $$ = tree.INDEX_TYPE_BTREE
    }
|   USING IVFFLAT
    {
	$$ = tree.INDEX_TYPE_IVFFLAT
    }
|   USING MASTER
    {
	$$ = tree.INDEX_TYPE_MASTER
    }
|   USING HASH
    {
        $$ = tree.INDEX_TYPE_HASH
    }
|   USING RTREE
    {
        $$ = tree.INDEX_TYPE_RTREE
    }
|   USING BSI
    {
        $$ = tree.INDEX_TYPE_BSI
    }

create_database_stmt:
    CREATE database_or_schema not_exists_opt db_name subscription_opt create_option_list_opt
    {
        var IfNotExists = $3
        var Name = tree.Identifier($4)
        var SubscriptionOption = $5
        var CreateOptions = $6
        $$ = tree.NewCreateDatabase(
            IfNotExists,
            Name,
            SubscriptionOption,
            CreateOptions,
        )
    }
// CREATE comment_opt database_or_schema comment_opt not_exists_opt ident

subscription_opt:
    {
	$$ = nil
    }
|   FROM account_name PUBLICATION ident
    {
        var From = tree.Identifier($2)
        var Publication = tree.Identifier($4.Compare())
   	    $$ = tree.NewSubscriptionOption(From, Publication)
    }

database_or_schema:
    DATABASE
|   SCHEMA

not_exists_opt:
    {
        $$ = false
    }
|   IF NOT EXISTS
    {
        $$ = true
    }

create_option_list_opt:
    {
        $$ = nil
    }
|   create_option_list
    {
        $$ = $1
    }

create_option_list:
    create_option
    {
        $$ = []tree.CreateOption{$1}
    }
|   create_option_list create_option
    {
        $$ = append($1, $2)
    }

create_option:
    default_opt charset_keyword equal_opt charset_name
    {
        var IsDefault = $1
        var Charset = $4
        $$ = tree.NewCreateOptionCharset(
            IsDefault,
            Charset,
        )
    }
|   default_opt COLLATE equal_opt collate_name
    {
        var IsDefault = $1
        var Collate = $4
        $$ = tree.NewCreateOptionCollate(
            IsDefault, 
            Collate,
        )
    }
|   default_opt ENCRYPTION equal_opt STRING
    {
        var Encrypt = $4
        $$ = tree.NewCreateOptionEncryption(Encrypt)
    }

default_opt:
    {
        $$ = false
    }
|   DEFAULT
    {
        $$ = true
    }

create_connector_stmt:
    CREATE CONNECTOR FOR table_name WITH '(' connector_option_list ')'
    {
        var TableName = $4
        var Options = $7
        $$ = tree.NewCreateConnector(
            TableName,
            Options,
        )
    }

show_connectors_stmt:
    SHOW CONNECTORS
    {
	$$ = &tree.ShowConnectors{}
    }

pause_daemon_task_stmt:
    PAUSE DAEMON TASK INTEGRAL
    {
        var taskID uint64
        switch v := $4.(type) {
        case uint64:
    	    taskID = v
        case int64:
    	    taskID = uint64(v)
        default:
    	    yylex.Error("parse integral fail")
    	    goto ret1
        }
        $$ = &tree.PauseDaemonTask{
            TaskID: taskID,
        }
    }

cancel_daemon_task_stmt:
    CANCEL DAEMON TASK INTEGRAL
    {
        var taskID uint64
        switch v := $4.(type) {
        case uint64:
    	    taskID = v
        case int64:
    	    taskID = uint64(v)
        default:
    	    yylex.Error("parse integral fail")
    	    goto ret1
        }
        $$ = &tree.CancelDaemonTask{
            TaskID: taskID,
        }
    }

resume_daemon_task_stmt:
    RESUME DAEMON TASK INTEGRAL
    {
        var taskID uint64
        switch v := $4.(type) {
        case uint64:
    	    taskID = v
        case int64:
    	    taskID = uint64(v)
        default:
    	    yylex.Error("parse integral fail")
    	    goto ret1
        }
        $$ = &tree.ResumeDaemonTask{
            TaskID: taskID,
        }
    }

create_source_stmt:
    CREATE replace_opt SOURCE not_exists_opt table_name '(' table_elem_list_opt ')' source_option_list_opt
    {
        var Replace = $2
        var IfNotExists = $4
        var SourceName = $5
        var Defs = $7
        var Options = $9
        $$ = tree.NewCreateSource(
            Replace,
            IfNotExists,
            SourceName,
            Defs,
            Options,
        )
    }

replace_opt:
    {
        $$ = false
    }
|   OR REPLACE
    {
        $$ = true
    }




create_table_stmt:
    CREATE temporary_opt TABLE not_exists_opt table_name '(' table_elem_list_opt ')' table_option_list_opt partition_by_opt cluster_by_opt
    {
        t := tree.NewCreateTable()
        t.Temporary = $2
        t.IfNotExists = $4
        t.Table = *$5
        t.Defs = $7
        t.Options = $9
        t.PartitionOption =$10
        t.ClusterByOption =$11
        $$ = t
    }
|   CREATE EXTERNAL TABLE not_exists_opt table_name '(' table_elem_list_opt ')' load_param_opt_2
    {
        t := tree.NewCreateTable()
        t.IfNotExists = $4
        t.Table = *$5
        t.Defs = $7
        t.Param = $9
        $$ = t
    }
|   CREATE CLUSTER TABLE not_exists_opt table_name '(' table_elem_list_opt ')' table_option_list_opt partition_by_opt cluster_by_opt
    {
        t := tree.NewCreateTable()
        t.IsClusterTable = true
        t.IfNotExists = $4
        t.Table = *$5
        t.Defs = $7
        t.Options = $9
        t.PartitionOption = $10
        t.ClusterByOption = $11
        $$ = t
    }
|   CREATE DYNAMIC TABLE not_exists_opt table_name AS select_stmt source_option_list_opt
    {
        t := tree.NewCreateTable()
        t.IsDynamicTable = true
        t.IfNotExists = $4
        t.Table = *$5
        t.AsSource = $7
        t.DTOptions = $8
        $$ = t
    }
|   CREATE temporary_opt TABLE not_exists_opt table_name select_stmt
    {
        t := tree.NewCreateTable()
        t.IsAsSelect = true
        t.Temporary = $2
        t.IfNotExists = $4
        t.Table = *$5
        t.AsSource = $6
        $$ = t
    }
|   CREATE temporary_opt TABLE not_exists_opt table_name '(' table_elem_list_opt ')' select_stmt
    {
        t := tree.NewCreateTable()
        t.IsAsSelect = true
        t.Temporary = $2
        t.IfNotExists = $4
        t.Table = *$5
        t.Defs = $7
        t.AsSource = $9
        $$ = t
    }
|   CREATE temporary_opt TABLE not_exists_opt table_name AS select_stmt
    {
        t := tree.NewCreateTable()
        t.IsAsSelect = true
        t.Temporary = $2
        t.IfNotExists = $4
        t.Table = *$5
        t.AsSource = $7
        $$ = t
    }
|   CREATE temporary_opt TABLE not_exists_opt table_name '(' table_elem_list_opt ')' AS select_stmt
    {
        t := tree.NewCreateTable()
        t.IsAsSelect = true
        t.Temporary = $2
        t.IfNotExists = $4
        t.Table = *$5
        t.Defs = $7
        t.AsSource = $10
        $$ = t
    }
|   CREATE temporary_opt TABLE not_exists_opt table_name LIKE table_name
    {
        t := tree.NewCreateTable()
        t.IsAsLike = true
        t.Table = *$5
        t.LikeTableName = *$7
        $$ = t
    }
|   CREATE temporary_opt TABLE not_exists_opt table_name subscription_opt
    {
        t := tree.NewCreateTable()
        t.Temporary = $2
        t.IfNotExists = $4
        t.Table = *$5
        t.SubscriptionOption = $6
        $$ = t
    }

load_param_opt_2:
    load_param_opt tail_param_opt
    {
        $$ = $1
        $$.Tail = $2
    }

load_param_opt:
    INFILE STRING
    {
        $$ = &tree.ExternParam{
            ExParamConst: tree.ExParamConst{
                Filepath: $2,
                CompressType: tree.AUTO,
                Format: tree.CSV,
            },
        }
    }
|   INLINE  FORMAT '=' STRING ','  DATA '=' STRING  json_type_opt
    {
        $$ = &tree.ExternParam{
            ExParamConst: tree.ExParamConst{
                ScanType: tree.INLINE,
                Format: $4,
                Data: $8,
            },
            ExParam:tree.ExParam{
                JsonData:$9,
            },
        }
    }
|   INFILE '{' infile_or_s3_params '}'
    {
        $$ = &tree.ExternParam{
            ExParamConst: tree.ExParamConst{
                Option: $3,
            },
        }
    }
|   URL S3OPTION '{' infile_or_s3_params '}'
    {
        $$ = &tree.ExternParam{
            ExParamConst: tree.ExParamConst{
                ScanType: tree.S3,
                Option: $4,
            },
        }
    }
|   URL STAGEOPTION ident
    {
        $$ = &tree.ExternParam{
            ExParamConst: tree.ExParamConst{
                StageName: tree.Identifier($3.Compare()),
            },
        }
    }

json_type_opt:
    {
        $$ = ""
    }
|    ',' JSONTYPE '=' STRING 
    {
        $$ = $4
    }

infile_or_s3_params:
    infile_or_s3_param
    {
        $$ = $1
    }
|   infile_or_s3_params ',' infile_or_s3_param
    {
        $$ = append($1, $3...)
    }

infile_or_s3_param:
    {
        $$ = []string{}
    }
|   STRING '=' STRING
    {
        $$ = append($$, $1)
        $$ = append($$, $3)
    }

tail_param_opt:
    load_charset load_fields load_lines ignore_lines columns_or_variable_list_opt load_set_spec_opt
    {
        $$ = &tree.TailParameter{
            Charset: $1,
            Fields: $2,
            Lines: $3,
            IgnoredLines: uint64($4),
            ColumnList: $5,
            Assignments: $6,
        }
    }

load_charset:
    {
        $$ = ""
    }
|   charset_keyword charset_name
    {
    	$$ = $2
    }

create_sequence_stmt:
    CREATE SEQUENCE not_exists_opt table_name as_datatype_opt increment_by_opt min_value_opt max_value_opt start_with_opt cycle_opt
    {
        var Name = $4
        var Type = $5
        var IfNotExists = $3
        var IncrementBy = $6
        var MinValue = $7
        var MaxValue = $8
        var StartWith = $9
        var Cycle = $10
        $$ = tree.NewCreateSequence(
            Name,
            Type,
            IfNotExists,
            IncrementBy,
            MinValue,
            MaxValue,
            StartWith,
            Cycle,
        )
    }
as_datatype_opt:
    {
        locale := ""
        fstr := "bigint"
        $$ = &tree.T{
            InternalType: tree.InternalType{
                Family: tree.IntFamily,
                FamilyString: fstr,
                Width:  64,
                Locale: &locale,
                Oid:    uint32(defines.MYSQL_TYPE_LONGLONG),
            },
        }
    }
|   AS column_type
    {
        $$ = $2
    }
alter_as_datatype_opt:
    {
        $$ = nil
    }
|   AS column_type
    {
        $$ = &tree.TypeOption{
            Type: $2,
        }
    }
increment_by_opt:
    {
        $$ = nil
    }
|   INCREMENT BY INTEGRAL
    {
        $$ = &tree.IncrementByOption{
            Minus: false,
            Num: $3,
        }
    }
|   INCREMENT INTEGRAL
    {
        $$ = &tree.IncrementByOption{
            Minus: false,
            Num: $2,
        }
    }
|   INCREMENT BY '-' INTEGRAL
    {
        $$ = &tree.IncrementByOption{
            Minus: true,
            Num: $4,
        }
    }
|   INCREMENT '-' INTEGRAL
    {
        $$ = &tree.IncrementByOption {
            Minus: true,
            Num: $3,
        }
    }
cycle_opt:
    {
        $$ = false
    }
|   NO CYCLE
    {
        $$ = false
    }
|   CYCLE
    {
        $$ = true
    }
min_value_opt:
    {
        $$ = nil
    }
|   MINVALUE INTEGRAL
    {
        $$ = &tree.MinValueOption{
            Minus: false,
            Num: $2,
        }
    }
|   MINVALUE '-' INTEGRAL
    {
        $$ = &tree.MinValueOption{
            Minus: true,
            Num: $3,
        }
    }
max_value_opt:
    {
        $$ = nil
    }
|   MAXVALUE INTEGRAL
    {
        $$ = &tree.MaxValueOption{
            Minus: false,
            Num: $2,
        }
    }
|   MAXVALUE '-' INTEGRAL
    {
        $$ = &tree.MaxValueOption{
            Minus: true,
            Num: $3,
        }
    }
alter_cycle_opt:
    {
        $$ = nil
    }
|   NO CYCLE
    {
        $$ = &tree.CycleOption{
            Cycle: false,
        }
    }
|   CYCLE
    {
        $$ = &tree.CycleOption{
            Cycle: true,
        }
    }
start_with_opt:
    {
        $$ = nil
    }
|   START WITH INTEGRAL
    {
        $$ = &tree.StartWithOption{
            Minus: false,
            Num: $3,
        }
    }
|   START INTEGRAL
    {
        $$ = &tree.StartWithOption{
            Minus:  false,
            Num: $2,
        }
    }
|   START WITH '-' INTEGRAL
    {
        $$ = &tree.StartWithOption{
            Minus: true,
            Num: $4,
        }
    }
|   START '-' INTEGRAL
    {
        $$ = &tree.StartWithOption{
            Minus: true,
            Num: $3,
        }
    }
temporary_opt:
    {
        $$ = false
    }
|   TEMPORARY
    {
        $$ = true
    }

drop_table_opt:
    {
        $$ = true
    }
|   RESTRICT
    {
        $$ = true
    }
|   CASCADE
    {
        $$ = true
    }

partition_by_opt:
    {
        $$ = nil
    }
|   PARTITION BY partition_method partition_num_opt sub_partition_opt partition_list_opt
    {
        $3.Num = uint64($4)
        var PartBy = $3
        var SubPartBy = $5
        var Partitions = $6
        $$ = tree.NewPartitionOption(
            PartBy,
            SubPartBy,
            Partitions,
        )
    }

cluster_by_opt:
    {
        $$ = nil
    }
|   CLUSTER BY column_name
    {
        var ColumnList = []*tree.UnresolvedName{$3}
        $$ = tree.NewClusterByOption(
            ColumnList,
        )

    }
    | CLUSTER BY '(' column_name_list ')'
    {
        var ColumnList = $4
        $$ = tree.NewClusterByOption(
            ColumnList,
        )
    }

sub_partition_opt:
    {
        $$ = nil
    }
|   SUBPARTITION BY sub_partition_method sub_partition_num_opt
    {
        var IsSubPartition = true
        var PType = $3
        var Num = uint64($4)
        $$ = tree.NewPartitionBy2(
            IsSubPartition,
            PType,
            Num,
        )
    }

partition_list_opt:
    {
        $$ = nil
    }
|   '(' partition_list ')'
    {
        $$ = $2
    }

partition_list:
    partition
    {
        $$ = []*tree.Partition{$1}
    }
|   partition_list ',' partition
    {
        $$ = append($1, $3)
    }

partition:
    PARTITION ident values_opt sub_partition_list_opt
    {
        var Name = tree.Identifier($2.Compare())
        var Values = $3
        var Options []tree.TableOption
        var Subs = $4
        $$ = tree.NewPartition(
            Name,
            Values,
            Options,
            Subs,
        )
    }
|   PARTITION ident values_opt partition_option_list sub_partition_list_opt
    {
        var Name = tree.Identifier($2.Compare())
        var Values = $3
        var Options = $4
        var Subs = $5
        $$ = tree.NewPartition(
            Name,
            Values,
            Options,
            Subs,
        )
    }

sub_partition_list_opt:
    {
        $$ = nil
    }
|   '(' sub_partition_list ')'
    {
        $$ = $2
    }

sub_partition_list:
    sub_partition
    {
        $$ = []*tree.SubPartition{$1}
    }
|   sub_partition_list ',' sub_partition
    {
        $$ = append($1, $3)
    }

sub_partition:
    SUBPARTITION ident
    {
        var Name = tree.Identifier($2.Compare())
        var Options []tree.TableOption
        $$ = tree.NewSubPartition(
            Name,
            Options,
        )
    }
|   SUBPARTITION ident partition_option_list
    {
        var Name = tree.Identifier($2.Compare())
        var Options = $3
        $$ = tree.NewSubPartition(
            Name,
            Options,
        )
    }

partition_option_list:
    table_option
    {
        $$ = []tree.TableOption{$1}
    }
|   partition_option_list table_option
    {
        $$ = append($1, $2)
    }

values_opt:
    {
        $$ = nil
    }
|   VALUES LESS THAN MAXVALUE
    {
        expr := tree.NewMaxValue()
        var valueList = tree.Exprs{expr}
        $$ = tree.NewValuesLessThan(valueList)
    }
|   VALUES LESS THAN '(' value_expression_list ')'
    {
        var valueList = $5
        $$ = tree.NewValuesLessThan(valueList)
    }
|   VALUES IN '(' value_expression_list ')'
    {
        var valueList = $4
        $$ = tree.NewValuesIn(
            valueList,
        )
    }

sub_partition_num_opt:
    {
        $$ = 0
    }
|   SUBPARTITIONS INTEGRAL
    {
        res := $2.(int64)
        if res == 0 {
            yylex.Error("partitions can not be 0")
            goto ret1
        }
        $$ = res
    }

partition_num_opt:
    {
        $$ = 0
    }
|   PARTITIONS INTEGRAL
    {
        res := $2.(int64)
        if res == 0 {
            yylex.Error("partitions can not be 0")
            goto ret1
        }
        $$ = res
    }

partition_method:
    RANGE '(' bit_expr ')'
    {
        rangeTyp := tree.NewRangeType()
        rangeTyp.Expr = $3
        $$ = tree.NewPartitionBy(
            rangeTyp,
        )
    }
|   RANGE fields_or_columns '(' column_name_list ')'
    {
        rangeTyp := tree.NewRangeType()
        rangeTyp.ColumnList = $4
        $$ = tree.NewPartitionBy(
            rangeTyp,
        )
    }
|   LIST '(' bit_expr ')'
    {
        listTyp := tree.NewListType()
        listTyp.Expr = $3
        $$ = tree.NewPartitionBy(
            listTyp,
        )
    }
|   LIST fields_or_columns '(' column_name_list ')'
    {
        listTyp := tree.NewListType()
        listTyp.ColumnList = $4
        $$ = tree.NewPartitionBy(
            listTyp,
        )
    }
|   sub_partition_method

sub_partition_method:
    linear_opt KEY algorithm_opt '(' ')'
    {
        keyTyp := tree.NewKeyType()
        keyTyp.Linear = $1
        keyTyp.Algorithm = $3
        $$ = tree.NewPartitionBy(
            keyTyp,
        )
    }
|   linear_opt KEY algorithm_opt '(' column_name_list ')'
    {
        keyTyp := tree.NewKeyType()
        keyTyp.Linear = $1
        keyTyp.Algorithm = $3
        keyTyp.ColumnList = $5
        $$ = tree.NewPartitionBy(
            keyTyp,
        )
    }
|   linear_opt HASH '(' bit_expr ')'
    {
        Linear := $1
        Expr := $4
        hashTyp := tree.NewHashType(Linear, Expr)
        $$ = tree.NewPartitionBy(
            hashTyp,
        )
    }

algorithm_opt:
    {
        $$ = 2
    }
|   ALGORITHM '=' INTEGRAL
    {
        $$ = $3.(int64)
    }

linear_opt:
    {
        $$ = false
    }
|   LINEAR
    {
        $$ = true
    }

connector_option_list:
	connector_option
	{
		$$ = []*tree.ConnectorOption{$1}
	}
|	connector_option_list ',' connector_option
	{
		$$ = append($1, $3)
	}

connector_option:
	ident equal_opt literal
    {
        var Key = tree.Identifier($1.Compare())
        var Val = $3
        $$ = tree.NewConnectorOption(
            Key, 
            Val,
        )
    }
    |   STRING equal_opt literal
        {
            var Key = tree.Identifier($1)
            var Val = $3
            $$ = tree.NewConnectorOption(
                Key, 
                Val,
            )
        }

source_option_list_opt:
    {
        $$ = nil
    }
|	WITH '(' source_option_list ')'
	{
		$$ = $3
	}

source_option_list:
	source_option
	{
		$$ = []tree.TableOption{$1}
	}
|	source_option_list ',' source_option
	{
		$$ = append($1, $3)
	}

source_option:
	ident equal_opt literal
    {
        var Key = tree.Identifier($1.Compare())
        var Val = $3
        $$ = tree.NewCreateSourceWithOption(
            Key,
            Val,
        )
    }
|   STRING equal_opt literal
    {
        var Key = tree.Identifier($1)
        var Val = $3
        $$ = tree.NewCreateSourceWithOption(
            Key,
            Val,
        )
    }

table_option_list_opt:
    {
        $$ = nil
    }
|   table_option_list
    {
        $$ = $1
    }

table_option_list:
    table_option
    {
        $$ = []tree.TableOption{$1}
    }
|   table_option_list ',' table_option
    {
        $$ = append($1, $3)
    }
|   table_option_list table_option
    {
        $$ = append($1, $2)
    }

table_option:
    AUTOEXTEND_SIZE equal_opt INTEGRAL
    {
        $$ = tree.NewTableOptionAUTOEXTEND_SIZE(uint64($3.(int64)))
    }
|   AUTO_INCREMENT equal_opt INTEGRAL
    {
        $$ = tree.NewTableOptionAutoIncrement(uint64($3.(int64)))
    }
|   AVG_ROW_LENGTH equal_opt INTEGRAL
    {
        $$ = tree.NewTableOptionAvgRowLength(uint64($3.(int64)))
    }
|   default_opt charset_keyword equal_opt charset_name
    {
        $$ = tree.NewTableOptionCharset($4)
    }
|   default_opt COLLATE equal_opt charset_name
    {
        $$ = tree.NewTableOptionCollate($4)
    }
|   CHECKSUM equal_opt INTEGRAL
    {
        $$ = tree.NewTableOptionChecksum(uint64($3.(int64)))
    }
|   COMMENT_KEYWORD equal_opt STRING
    {
    	str := util.DealCommentString($3)
        $$ = tree.NewTableOptionComment(str)
    }
|   COMPRESSION equal_opt STRING
    {
        $$ = tree.NewTableOptionCompression($3)
    }
|   CONNECTION equal_opt STRING
    {
        $$ = tree.NewTableOptionConnection($3)
    }
|   DATA DIRECTORY equal_opt STRING
    {
        $$ = tree.NewTableOptionDataDirectory($4)
    }
|   INDEX DIRECTORY equal_opt STRING
    {
        $$ = tree.NewTableOptionIndexDirectory($4)
    }
|   DELAY_KEY_WRITE equal_opt INTEGRAL
    {
        $$ = tree.NewTableOptionDelayKeyWrite(uint64($3.(int64)))
    }
|   ENCRYPTION equal_opt STRING
    {
        $$ = tree.NewTableOptionEncryption($3)
    }
|   ENGINE equal_opt table_alias
    {
        $$ = tree.NewTableOptionEngine($3)
    }
|   ENGINE_ATTRIBUTE equal_opt STRING
    {
        $$ = tree.NewTableOptionEngineAttr($3)
    }
|   INSERT_METHOD equal_opt insert_method_options
    {
        $$ = tree.NewTableOptionInsertMethod($3)
    }
|   KEY_BLOCK_SIZE equal_opt INTEGRAL
    {
        $$ = tree.NewTableOptionKeyBlockSize(uint64($3.(int64)))
    }
|   MAX_ROWS equal_opt INTEGRAL
    {
        $$ = tree.NewTableOptionMaxRows(uint64($3.(int64)))
    }
|   MIN_ROWS equal_opt INTEGRAL
    {
        $$ = tree.NewTableOptionMinRows(uint64($3.(int64)))
    }
|   PACK_KEYS equal_opt INTEGRAL
    {
        t := tree.NewTableOptionPackKeys()
        t.Value = $3.(int64)
        $$ = t
    }
|   PACK_KEYS equal_opt DEFAULT
    {
        t := tree.NewTableOptionPackKeys()
        t.Default = true
        $$ = t
    }
|   PASSWORD equal_opt STRING
    {
        $$ = tree.NewTableOptionPassword($3)
    }
|   ROW_FORMAT equal_opt row_format_options
    {
        $$ = tree.NewTableOptionRowFormat($3)
    }
|   START TRANSACTION
    {
        $$ = tree.NewTTableOptionStartTrans(true)
    }
|   SECONDARY_ENGINE_ATTRIBUTE equal_opt STRING
    {
        $$ = tree.NewTTableOptionSecondaryEngineAttr($3)
    }
|   STATS_AUTO_RECALC equal_opt INTEGRAL
    {
        t := tree.NewTableOptionStatsAutoRecalc()
        t.Value = uint64($3.(int64))
        $$ = t
    }
|   STATS_AUTO_RECALC equal_opt DEFAULT
    {
        t := tree.NewTableOptionStatsAutoRecalc()
        t.Default = true
        $$ = t
    }
|   STATS_PERSISTENT equal_opt INTEGRAL
    {
        t := tree.NewTableOptionStatsPersistent()
        t.Value = uint64($3.(int64))
        $$ = t
    }
|   STATS_PERSISTENT equal_opt DEFAULT
    {
        t := tree.NewTableOptionStatsPersistent()
        t.Default = true
        $$ = t
    }
|   STATS_SAMPLE_PAGES equal_opt INTEGRAL
    {
        t := tree.NewTableOptionStatsSamplePages()
        t.Value = uint64($3.(int64))
        $$ = t
    }
|   STATS_SAMPLE_PAGES equal_opt DEFAULT
    {
        t := tree.NewTableOptionStatsSamplePages()
        t.Default = true
        $$ = t
    }
|   TABLESPACE equal_opt ident
    {
        $$ = tree.NewTableOptionTablespace($3.Compare(), "")
    }
|   storage_opt
    {
        $$ = tree.NewTableOptionTablespace("", $1)
    }
|   UNION equal_opt '(' table_name_list ')'
    {
        $$ = tree.NewTableOptionUnion($4)
    }
|   PROPERTIES '(' properties_list ')'
    {
        var Preperties = $3
        $$ = tree.NewTableOptionProperties(Preperties)
    }

properties_list:
    property_elem
    {
        $$ = []tree.Property{$1}
    }
|    properties_list ',' property_elem
    {
        $$ = append($1, $3)
    }

property_elem:
    STRING '=' STRING
    {
        var Key = $1
        var Value = $3
        $$ = *tree.NewProperty(
            Key, 
            Value,
        )
    }

storage_opt:
    STORAGE DISK
    {
        $$ = " " + $1 + " " + $2
    }
|   STORAGE MEMORY
    {
        $$ = " " + $1 + " " + $2
    }

row_format_options:
    DEFAULT
    {
        $$ = tree.ROW_FORMAT_DEFAULT
    }
|   DYNAMIC
    {
        $$ = tree.ROW_FORMAT_DYNAMIC
    }
|   FIXED
    {
        $$ = tree.ROW_FORMAT_FIXED
    }
|   COMPRESSED
    {
        $$ = tree.ROW_FORMAT_COMPRESSED
    }
|   REDUNDANT
    {
        $$ = tree.ROW_FORMAT_REDUNDANT
    }
|   COMPACT
    {
        $$ = tree.ROW_FORMAT_COMPACT
    }

charset_name:
    name_string
|   BINARY

collate_name:
    name_string
|   BINARY

table_name_list:
    table_name
    {
        $$ = tree.TableNames{$1}
    }
|   table_name_list ',' table_name
    {
        $$ = append($1, $3)
    }

// Accepted patterns:
// <table>
// <schema>.<table>
table_name:
    ident table_snapshot_opt
    {
        tblName := yylex.(*Lexer).GetDbOrTblName($1.Origin())
        prefix := tree.ObjectNamePrefix{ExplicitSchema: false}
        $$ = tree.NewTableName(tree.Identifier(tblName), prefix, $2)
    }
|   ident '.' ident table_snapshot_opt
    {
        dbName := yylex.(*Lexer).GetDbOrTblName($1.Origin())
        tblName := yylex.(*Lexer).GetDbOrTblName($3.Origin())
        prefix := tree.ObjectNamePrefix{SchemaName: tree.Identifier(dbName), ExplicitSchema: true}
        $$ = tree.NewTableName(tree.Identifier(tblName), prefix, $4)
    }

table_snapshot_opt:
    {
        $$ = nil
    }
|   '{' TIMESTAMP '=' expression '}'
    {
        $$ = &tree.AtTimeStamp{
            Type: tree.ATTIMESTAMPTIME,
            Expr: $4,
        }
    }
|   '{' SNAPSHOT '=' ident '}'
    {
        var Str = $4.Compare()
        $$ = &tree.AtTimeStamp{
            Type: tree.ATTIMESTAMPSNAPSHOT,
            SnapshotName: yylex.(*Lexer).GetDbOrTblName($4.Origin()),
            Expr: tree.NewNumValWithType(constant.MakeString(Str), Str, false, tree.P_char),
        }
    }
|   '{' SNAPSHOT '=' STRING '}'
    {
        $$ = &tree.AtTimeStamp{
           Type: tree.ATTIMESTAMPSNAPSHOT,
           SnapshotName: $4,
           Expr: tree.NewNumValWithType(constant.MakeString($4), $4, false, tree.P_char),
        }
    }
|   '{' MO_TS '=' expression '}'
    {
        $$ = &tree.AtTimeStamp{
            Type: tree.ATMOTIMESTAMP,
            Expr: $4,
        }
    }

table_elem_list_opt:
    {
        $$ = tree.TableDefs(nil)
    }
|   table_elem_list

table_elem_list:
    table_elem
    {
        $$ = tree.TableDefs{$1}
    }
|   table_elem_list ',' table_elem
    {
        $$ = append($1, $3)
    }

table_elem:
    column_def
    {
        $$ = tree.TableDef($1)
    }
|   constaint_def
    {
        $$ = $1
    }
|   index_def
    {
        $$ = $1
    }

table_elem_2:
    constaint_def
    {
        $$ = $1
    }
|   index_def
    {
        $$ = $1
    }

index_def:
    FULLTEXT key_or_index_opt index_name '(' index_column_list ')' index_option_list
    {
        var KeyParts = $5
        var Name = $3
        var Empty = true
        var IndexOption = $7
        $$ = tree.NewFullTextIndex(
            KeyParts,
            Name,
            Empty,
            IndexOption,
        )
    }
|   FULLTEXT key_or_index_opt index_name '(' index_column_list ')' USING index_type index_option_list
    {
        var KeyParts = $5
        var Name = $3
        var Empty = true
        var IndexOption = $9
        $$ = tree.NewFullTextIndex(
            KeyParts,
            Name,
            Empty,
            IndexOption,
        )
    }
|   key_or_index not_exists_opt index_name_and_type_opt '(' index_column_list ')' index_option_list
    {
        keyTyp := tree.INDEX_TYPE_INVALID
        if $3[1] != "" {
               t := strings.ToLower($3[1])
            switch t {
 	    case "btree":
            	keyTyp = tree.INDEX_TYPE_BTREE
	    case "ivfflat":
		keyTyp = tree.INDEX_TYPE_IVFFLAT
	    case "master":
	    	keyTyp = tree.INDEX_TYPE_MASTER
            case "hash":
            	keyTyp = tree.INDEX_TYPE_HASH
	    case "rtree":
	   	keyTyp = tree.INDEX_TYPE_RTREE
            case "zonemap":
                keyTyp = tree.INDEX_TYPE_ZONEMAP
            case "bsi":
                keyTyp = tree.INDEX_TYPE_BSI
            default:
                yylex.Error("Invalid the type of index")
                goto ret1
            }
        }

        var IfNotExists = $2
        var KeyParts = $5
        var Name = $3[0]
        var KeyType = keyTyp
        var IndexOption = $7
        $$ = tree.NewIndex(
            IfNotExists,
            KeyParts,
            Name,
            KeyType,
            IndexOption,
        )
    }
|   key_or_index not_exists_opt index_name_and_type_opt '(' index_column_list ')' USING index_type index_option_list
    {
        keyTyp := tree.INDEX_TYPE_INVALID
        if $3[1] != "" {
               t := strings.ToLower($3[1])
            switch t {
             case "btree":
		keyTyp = tree.INDEX_TYPE_BTREE
	     case "ivfflat":
		keyTyp = tree.INDEX_TYPE_IVFFLAT
	     case "master":
        	keyTyp = tree.INDEX_TYPE_MASTER
	     case "hash":
		keyTyp = tree.INDEX_TYPE_HASH
	     case "rtree":
		keyTyp = tree.INDEX_TYPE_RTREE
	     case "zonemap":
		keyTyp = tree.INDEX_TYPE_ZONEMAP
	     case "bsi":
		keyTyp = tree.INDEX_TYPE_BSI
            default:
                yylex.Error("Invalid type of index")
                goto ret1
            }
        }
        var IfNotExists = $2
        var KeyParts = $5
        var Name = $3[0]
        var KeyType = keyTyp
        var IndexOption = $9
        $$ = tree.NewIndex(
            IfNotExists,
            KeyParts,
            Name,
            KeyType,
            IndexOption,
        )
    }

constaint_def:
    constraint_keyword constraint_elem
    {
        if $1 != "" {
            switch v := $2.(type) {
            case *tree.PrimaryKeyIndex:
                v.ConstraintSymbol = $1
            case *tree.ForeignKey:
                v.ConstraintSymbol = $1
            case *tree.UniqueIndex:
                v.ConstraintSymbol = $1
            }
        }
        $$ = $2
    }
|   constraint_elem
    {
        $$ = $1
    }

constraint_elem:
    PRIMARY KEY index_name_and_type_opt '(' index_column_list ')' index_option_list
    {
        var KeyParts = $5
        var Name = $3[0]
        var Empty = $3[1] == ""
        var IndexOption = $7
        $$ = tree.NewPrimaryKeyIndex(
            KeyParts,
            Name,
            Empty,
            IndexOption,
        )
    }
|   PRIMARY KEY index_name_and_type_opt '(' index_column_list ')' USING index_type index_option_list
    {
        var KeyParts = $5
        var Name = $3[0]
        var Empty = $3[1] == ""
        var IndexOption = $9
        $$ = tree.NewPrimaryKeyIndex(
            KeyParts,
            Name,
            Empty,
            IndexOption,
        )
    }
|   UNIQUE key_or_index_opt index_name_and_type_opt '(' index_column_list ')' index_option_list
    {
        var KeyParts = $5
        var Name = $3[0]
        var Empty = $3[1] == ""
        var IndexOption = $7
        $$ = tree.NewUniqueIndex(
            KeyParts,
            Name,
            Empty,
            IndexOption,
        )
    }
|   UNIQUE key_or_index_opt index_name_and_type_opt '(' index_column_list ')' USING index_type index_option_list
    {
        var KeyParts = $5
        var Name = $3[0]
        var Empty = $3[1] == ""
        var IndexOption = $9
        $$ = tree.NewUniqueIndex(
            KeyParts,
            Name,
            Empty,
            IndexOption,
        )
    }
|   FOREIGN KEY not_exists_opt index_name '(' index_column_list ')' references_def
    {
        var IfNotExists = $3
        var KeyParts = $6
        var Name = $4
        var Refer = $8
        var Empty = true
        $$ = tree.NewForeignKey(
            IfNotExists,
            KeyParts,
            Name,
            Refer,
            Empty,
        )
    }
|   CHECK '(' expression ')' enforce_opt
    {
        var Expr = $3
        var Enforced = $5
        $$ = tree.NewCheckIndex(
            Expr,
            Enforced,
        )
    }

enforce_opt:
    {
        $$ = false
    }
|    enforce

key_or_index_opt:
    {
        $$ = ""
    }
|   key_or_index
    {
        $$ = $1
    }

key_or_index:
    KEY
|   INDEX

index_name_and_type_opt:
    index_name
    {
        $$ = make([]string, 2)
        $$[0] = $1
        $$[1] = ""
    }
|   index_name USING index_type
    {
        $$ = make([]string, 2)
        $$[0] = $1
        $$[1] = $3
    }
|   ident TYPE index_type
    {
        $$ = make([]string, 2)
        $$[0] = $1.Compare()
        $$[1] = $3
    }

index_type:
    BTREE
|   HASH
|   RTREE
|   ZONEMAP
|   IVFFLAT
|   MASTER
|   BSI

insert_method_options:
    NO
|   FIRST
|   LAST

index_name:
    {
        $$ = ""
    }
|    ident
	{
		$$ = $1.Compare()
	}

column_def:
    column_name column_type column_attribute_list_opt
    {
        $$ = tree.NewColumnTableDef($1, $2, $3)
    }

column_name_unresolved:
    ident
    {
        $$ = tree.NewUnresolvedName($1)
    }
|   ident '.' ident
    {
        tblNameCStr := yylex.(*Lexer).GetDbOrTblNameCStr($1.Origin())
        $$ = tree.NewUnresolvedName(tblNameCStr, $3)
    }
|   ident '.' ident '.' ident
    {
        dbNameCStr := yylex.(*Lexer).GetDbOrTblNameCStr($1.Origin())
        tblNameCStr := yylex.(*Lexer).GetDbOrTblNameCStr($3.Origin())
        $$ = tree.NewUnresolvedName(dbNameCStr, tblNameCStr, $5)
    }

ident:
    ID
    {
		$$ = tree.NewCStr($1, 1)
    }
|	QUOTE_ID
	{
    	$$ = tree.NewCStr($1, 1)
    }
|   not_keyword
	{
    	$$ = tree.NewCStr($1, 1)
    }
|   non_reserved_keyword
	{
    	$$ = tree.NewCStr($1, 1)
    }

db_name_ident:
    ident
    {
    	$$ = yylex.(*Lexer).GetDbOrTblNameCStr($1.Origin())
    }

column_name:
    ident
    {
        $$ = tree.NewUnresolvedName($1)
    }
|   ident '.' ident
    {
        tblNameCStr := yylex.(*Lexer).GetDbOrTblNameCStr($1.Origin())
        $$ = tree.NewUnresolvedName(tblNameCStr, $3)
    }
|   ident '.' ident '.' ident
    {
        dbNameCStr := yylex.(*Lexer).GetDbOrTblNameCStr($1.Origin())
        tblNameCStr := yylex.(*Lexer).GetDbOrTblNameCStr($3.Origin())
        $$ = tree.NewUnresolvedName(dbNameCStr, tblNameCStr, $5)
    }

column_attribute_list_opt:
    {
        $$ = nil
    }
|   column_attribute_list
    {
        $$ = $1
    }

column_attribute_list:
    column_attribute_elem
    {
        $$ = []tree.ColumnAttribute{$1}
    }
|   column_attribute_list column_attribute_elem
    {
        $$ = append($1, $2)
    }

column_attribute_elem:
    NULL
    {
        $$ = tree.NewAttributeNull(true)
    }
|   NOT NULL
    {
        $$ = tree.NewAttributeNull(false)
    }
|   DEFAULT bit_expr
    {
        $$ = tree.NewAttributeDefault($2)
    }
|   AUTO_INCREMENT
    {
        $$ = tree.NewAttributeAutoIncrement()
    }
|   keys
    {
        $$ = $1
    }
|   COMMENT_KEYWORD STRING
    {
    	str := util.DealCommentString($2)
        $$ = tree.NewAttributeComment(tree.NewNumValWithType(constant.MakeString(str), str, false, tree.P_char))
    }
|   COLLATE collate_name
    {
        $$ = tree.NewAttributeCollate($2)
    }
|   COLUMN_FORMAT column_format
    {
        $$ = tree.NewAttributeColumnFormat($2)
    }
|   SECONDARY_ENGINE_ATTRIBUTE '=' STRING
    {
        $$ = nil
    }
|   ENGINE_ATTRIBUTE '=' STRING
    {
        $$ = nil
    }
|   STORAGE storage_media
    {
        $$ = tree.NewAttributeStorage($2)
    }
|   AUTO_RANDOM field_length_opt
    {
        $$ = tree.NewAttributeAutoRandom(int($2))
   }
|   references_def
    {
        $$ = $1
    }
|   constraint_keyword_opt CHECK '(' expression ')'
    {
        $$ = tree.NewAttributeCheckConstraint($4, false, $1)
    }
|   constraint_keyword_opt CHECK '(' expression ')' enforce
    {
        $$ = tree.NewAttributeCheckConstraint($4, $6, $1)
    }
|   ON UPDATE name_datetime_scale datetime_scale_opt
    {
        name := tree.NewUnresolvedColName($3)
        var es tree.Exprs = nil
        if $4 != nil {
            es = append(es, $4)
        }
        expr := &tree.FuncExpr{
            Func: tree.FuncName2ResolvableFunctionReference(name),
            FuncName: tree.NewCStr($3, 1),
            Exprs: es,
        }
        $$ = tree.NewAttributeOnUpdate(expr)
    }
|   LOW_CARDINALITY
    {
	    $$ = tree.NewAttributeLowCardinality()
    }
|   VISIBLE
    {
        $$ = tree.NewAttributeVisable(true)
    }
|   INVISIBLE
    {
        $$ = tree.NewAttributeVisable(false)
    }
|   default_opt CHARACTER SET equal_opt ident
    {
        $$ = nil
    }
|	HEADER '(' STRING ')'
	{
		$$ = tree.NewAttributeHeader($3)
	}
|	HEADERS
	{
		$$ = tree.NewAttributeHeaders()
	}

enforce:
    ENFORCED
    {
        $$ = true
    }
|   NOT ENFORCED
    {
        $$ = false
    }

constraint_keyword_opt:
    {
        $$ = ""
    }
 |    constraint_keyword
     {
         $$ = $1
     }

constraint_keyword:
    CONSTRAINT
    {
        $$ = ""
    }
|   CONSTRAINT ident
    {
        $$ = $2.Compare()
    }

references_def:
    REFERENCES table_name index_column_list_opt match_opt on_delete_update_opt
    {
        var TableName = $2
        var KeyParts = $3
        var Match = $4
        var OnDelete = $5.OnDelete
        var OnUpdate = $5.OnUpdate
        $$ = tree.NewAttributeReference(
            TableName,
            KeyParts,
            Match,
            OnDelete,
            OnUpdate,
        )
    }

on_delete_update_opt:
    %prec LOWER_THAN_ON
    {
        $$ = &tree.ReferenceOnRecord{
            OnDelete: tree.REFERENCE_OPTION_INVALID,
            OnUpdate: tree.REFERENCE_OPTION_INVALID,
        }
    }
|   on_delete %prec LOWER_THAN_ON
    {
        $$ = &tree.ReferenceOnRecord{
            OnDelete: $1,
            OnUpdate: tree.REFERENCE_OPTION_INVALID,
        }
    }
|   on_update %prec LOWER_THAN_ON
    {
        $$ = &tree.ReferenceOnRecord{
            OnDelete: tree.REFERENCE_OPTION_INVALID,
            OnUpdate: $1,
        }
    }
|   on_delete on_update
    {
        $$ = &tree.ReferenceOnRecord{
            OnDelete: $1,
            OnUpdate: $2,
        }
    }
|   on_update on_delete
    {
        $$ = &tree.ReferenceOnRecord{
            OnDelete: $2,
            OnUpdate: $1,
        }
    }

on_delete:
    ON DELETE ref_opt
    {
        $$ = $3
    }

on_update:
    ON UPDATE ref_opt
    {
        $$ = $3
    }

ref_opt:
    RESTRICT
    {
        $$ = tree.REFERENCE_OPTION_RESTRICT
    }
|   CASCADE
    {
        $$ = tree.REFERENCE_OPTION_CASCADE
    }
|   SET NULL
    {
        $$ = tree.REFERENCE_OPTION_SET_NULL
    }
|   NO ACTION
    {
        $$ = tree.REFERENCE_OPTION_NO_ACTION
    }
|   SET DEFAULT
    {
        $$ = tree.REFERENCE_OPTION_SET_DEFAULT
    }

match_opt:
    {
        $$ = tree.MATCH_INVALID
    }
|   match

match:
    MATCH FULL
    {
        $$ = tree.MATCH_FULL
    }
|   MATCH PARTIAL
    {
        $$ = tree.MATCH_PARTIAL
    }
|   MATCH SIMPLE
    {
        $$ = tree.MATCH_SIMPLE
    }

index_column_list_opt:
    {
        $$ = nil
    }
|   '(' index_column_list ')'
    {
        $$ = $2
    }

field_length_opt:
    {
        $$ = -1
    }
|   '(' INTEGRAL ')'
    {
        $$ = $2.(int64)
    }

storage_media:
    DEFAULT
|   DISK
|   MEMORY

column_format:
    DEFAULT
|   FIXED
|   DYNAMIC

subquery:
    select_with_parens %prec SUBQUERY_AS_EXPR
    {
        $$ = &tree.Subquery{Select: $1, Exists: false}
    }

bit_expr:
    bit_expr '&' bit_expr %prec '&'
    {
        $$ = tree.NewBinaryExpr(tree.BIT_AND, $1, $3)
    }
|   bit_expr '|' bit_expr %prec '|'
    {
        $$ = tree.NewBinaryExpr(tree.BIT_OR, $1, $3)
    }
|   bit_expr '^' bit_expr %prec '^'
    {
        $$ = tree.NewBinaryExpr(tree.BIT_XOR, $1, $3)
    }
|   bit_expr '+' bit_expr %prec '+'
    {
        $$ = tree.NewBinaryExpr(tree.PLUS, $1, $3)
    }
|   bit_expr '-' bit_expr %prec '-'
    {
        $$ = tree.NewBinaryExpr(tree.MINUS, $1, $3)
    }
|   bit_expr '*' bit_expr %prec '*'
    {
        $$ = tree.NewBinaryExpr(tree.MULTI, $1, $3)
    }
|   bit_expr '/' bit_expr %prec '/'
    {
        $$ = tree.NewBinaryExpr(tree.DIV, $1, $3)
    }
|   bit_expr DIV bit_expr %prec DIV
    {
        $$ = tree.NewBinaryExpr(tree.INTEGER_DIV, $1, $3)
    }
|   bit_expr '%' bit_expr %prec '%'
    {
        $$ = tree.NewBinaryExpr(tree.MOD, $1, $3)
    }
|   bit_expr MOD bit_expr %prec MOD
    {
        $$ = tree.NewBinaryExpr(tree.MOD, $1, $3)
    }
|   bit_expr SHIFT_LEFT bit_expr %prec SHIFT_LEFT
    {
        $$ = tree.NewBinaryExpr(tree.LEFT_SHIFT, $1, $3)
    }
|   bit_expr SHIFT_RIGHT bit_expr %prec SHIFT_RIGHT
    {
        $$ = tree.NewBinaryExpr(tree.RIGHT_SHIFT, $1, $3)
    }
|   simple_expr
    {
        $$ = $1
    }

simple_expr:
    normal_ident
    {
        $$ = $1
    }
|   variable
    {
        $$ = $1
    }
|   literal
    {
        $$ = $1
    }
|   '(' expression ')'
    {
        $$ = tree.NewParentExpr($2)
    }
|   '(' expression_list ',' expression ')'
    {
        $$ = tree.NewTuple(append($2, $4))
    }
|   '+'  simple_expr %prec UNARY
    {
        $$ = tree.NewUnaryExpr(tree.UNARY_PLUS, $2)
    }
|   '-'  simple_expr %prec UNARY
    {
        $$ = tree.NewUnaryExpr(tree.UNARY_MINUS, $2)
    }
|   '~'  simple_expr
    {
        $$ = tree.NewUnaryExpr(tree.UNARY_TILDE, $2)
    }
|   '!' simple_expr %prec UNARY
    {
        $$ = tree.NewUnaryExpr(tree.UNARY_MARK, $2)
    }
|   '{'  ident expression '}'
    {   
        hint := strings.ToLower($2.Compare())
        switch hint {
		case "d":
            locale := ""
            t := &tree.T{
                InternalType: tree.InternalType{
                   Family: tree.TimestampFamily,
                   FamilyString: "DATETIME",
                   Locale: &locale,
                   Oid: uint32(defines.MYSQL_TYPE_DATETIME),
                },
            }
            $$ = tree.NewCastExpr($3, t)
        case "t":
            locale := ""
            t := &tree.T{
                InternalType: tree.InternalType{
                   Family: tree.TimeFamily,
                   FamilyString: "TIME",
                   Locale: &locale,
                   Oid: uint32(defines.MYSQL_TYPE_TIME),
               },
            }    
            $$ = tree.NewCastExpr($3, t)
        case "ts":
            locale := ""
            t := &tree.T{
                InternalType: tree.InternalType{
                    Family: tree.TimestampFamily,
                    FamilyString: "TIMESTAMP",
                    Locale:  &locale,
                    Oid: uint32(defines.MYSQL_TYPE_TIMESTAMP),
                },
            }
            $$ = tree.NewCastExpr($3, t) 
        default:
            yylex.Error("Invalid type")
            return 1
        }
    }
|   interval_expr
    {
        $$ = $1
    }
|   subquery
    {
        $$ = $1
    }
|   EXISTS subquery
    {
        $2.Exists = true
        $$ = $2
    }
|   CASE expression_opt when_clause_list else_opt END
    {
        $$ = &tree.CaseExpr{
            Expr: $2,
            Whens: $3,
            Else: $4,
        }
    }
|   CAST '(' expression AS mo_cast_type ')'
    {
        $$ = tree.NewCastExpr($3, $5)
    }
|   SERIAL_EXTRACT '(' expression ',' expression AS mo_cast_type ')'
    {
	$$ = tree.NewSerialExtractExpr($3, $5, $7)
    }
|   BIT_CAST '(' expression AS mo_cast_type ')'
    {
        $$ = tree.NewBitCastExpr($3, $5)
    }
|   CONVERT '(' expression ',' mysql_cast_type ')'
    {
        $$ = tree.NewCastExpr($3, $5)
    }
|   CONVERT '(' expression USING charset_name ')'
    {
        name := tree.NewUnresolvedColName($1)
        es := tree.NewNumValWithType(constant.MakeString($5), $5, false, tree.P_char)
        $$ = &tree.FuncExpr{
            Func: tree.FuncName2ResolvableFunctionReference(name),
            FuncName: tree.NewCStr($1, 1),
            Exprs: tree.Exprs{$3, es},
        }
    }
|   function_call_generic
    {
        $$ = $1
    }
|   function_call_keyword
    {
        $$ = $1
    }
|   function_call_nonkeyword
    {
        $$ = $1
    }
|   function_call_aggregate
    {
        $$ = $1
    }
|   function_call_window
    {
        $$ = $1
    }
|   sample_function_expr
    {
        $$ = $1
    }
|   simple_expr COLLATE collate_name
    {
        $$ = $1
    }

function_call_window:
	RANK '(' ')' window_spec
    {
        name := tree.NewUnresolvedColName($1)
        $$ = &tree.FuncExpr{
            Func: tree.FuncName2ResolvableFunctionReference(name),
            FuncName: tree.NewCStr($1, 1),
            WindowSpec: $4,
        }
    }
|	ROW_NUMBER '(' ')' window_spec
    {
        name := tree.NewUnresolvedColName($1)
        $$ = &tree.FuncExpr{
            Func: tree.FuncName2ResolvableFunctionReference(name),
            FuncName: tree.NewCStr($1, 1),
            WindowSpec: $4,
        }
    }
|	DENSE_RANK '(' ')' window_spec
    {
        name := tree.NewUnresolvedColName($1)
        $$ = &tree.FuncExpr{
            Func: tree.FuncName2ResolvableFunctionReference(name),
            FuncName: tree.NewCStr($1, 1),
            WindowSpec: $4,
        }
    }

sample_function_expr:
    SAMPLE '(' '*' ',' INTEGRAL ROWS ')'
    {
	v := int($5.(int64))
	val, err := tree.NewSampleRowsFuncExpression(v, true, nil, "block")
	if err != nil {
	    yylex.Error(err.Error())
	    goto ret1
	}
	$$ = val
    }
|   SAMPLE '(' '*' ',' INTEGRAL ROWS ',' STRING ')'
        {
    	v := int($5.(int64))
    	val, err := tree.NewSampleRowsFuncExpression(v, true, nil, $8)
    	if err != nil {
    	    yylex.Error(err.Error())
    	    goto ret1
    	}
    	$$ = val
        }
|   SAMPLE '(' '*' ',' INTEGRAL PERCENT ')'
    {
	val, err := tree.NewSamplePercentFuncExpression1($5.(int64), true, nil)
	if err != nil {
	    yylex.Error(err.Error())
	    goto ret1
	}
	$$ = val
    }
|   SAMPLE '(' '*' ',' FLOAT PERCENT ')'
    {
	val, err := tree.NewSamplePercentFuncExpression2($5.(float64), true, nil)
	if err != nil {
	    yylex.Error(err.Error())
	    goto ret1
	}
	$$ = val
    }
|
    SAMPLE '(' expression_list ',' INTEGRAL ROWS ')'
    {
    	v := int($5.(int64))
    	val, err := tree.NewSampleRowsFuncExpression(v, false, $3, "block")
    	if err != nil {
    	    yylex.Error(err.Error())
    	    goto ret1
    	}
    	$$ = val
    }
|   SAMPLE '(' expression_list ',' INTEGRAL ROWS ',' STRING ')'
    {
	v := int($5.(int64))
	val, err := tree.NewSampleRowsFuncExpression(v, false, $3, $8)
	if err != nil {
	    yylex.Error(err.Error())
	    goto ret1
	}
	$$ = val
    }
|   SAMPLE '(' expression_list ',' INTEGRAL PERCENT ')'
    {
        val, err := tree.NewSamplePercentFuncExpression1($5.(int64), false, $3)
        if err != nil {
            yylex.Error(err.Error())
            goto ret1
        }
        $$ = val
    }
|   SAMPLE '(' expression_list ',' FLOAT PERCENT ')'
    {
        val, err := tree.NewSamplePercentFuncExpression2($5.(float64), false, $3)
        if err != nil {
            yylex.Error(err.Error())
            goto ret1
        }
        $$ = val
    }

else_opt:
    {
        $$ = nil
    }
|    ELSE expression
    {
        $$ = $2
    }

expression_opt:
    {
        $$ = nil
    }
|    expression
    {
        $$ = $1
    }

when_clause_list:
    when_clause
    {
        $$ = []*tree.When{$1}
    }
|    when_clause_list when_clause
    {
        $$ = append($1, $2)
    }

when_clause:
    WHEN expression THEN expression
    {
        $$ = &tree.When{
            Cond: $2,
            Val: $4,
        }
    }

mo_cast_type:
    column_type
{
   t := $$
   str := strings.ToLower(t.InternalType.FamilyString)
   if str == "binary" {
        t.InternalType.Scale = -1
   } else if str == "char" {
   	if t.InternalType.DisplayWith == -1 {
   		t.InternalType.FamilyString = "varchar"
   		t.InternalType.Oid = uint32(defines.MYSQL_TYPE_VARCHAR)
   	}
   }
}
|   SIGNED integer_opt
    {
        name := $1
        if $2 != "" {
            name = $2
        }
        locale := ""
        $$ = &tree.T{
            InternalType: tree.InternalType{
                Family: tree.IntFamily,
                FamilyString: name,
                Width:  64,
                Locale: &locale,
                Oid:    uint32(defines.MYSQL_TYPE_LONGLONG),
            },
        }
    }
|   UNSIGNED integer_opt
    {
        locale := ""
        $$ = &tree.T{
            InternalType: tree.InternalType{
                Family: tree.IntFamily,
                FamilyString: $2,
                Width:  64,
                Locale: &locale,
                Unsigned: true,
                Oid:    uint32(defines.MYSQL_TYPE_LONGLONG),
            },
        }
    }

mysql_cast_type:
    decimal_type
|   BINARY length_option_opt
    {
        locale := ""
        $$ = &tree.T{
            InternalType: tree.InternalType{
                Family: tree.StringFamily,
                FamilyString: $1,
                Locale: &locale,
                Oid:    uint32(defines.MYSQL_TYPE_VARCHAR),
                DisplayWith: $2,
            },
        }
    }
|   CHAR length_option_opt
    {
        locale := ""
        $$ = &tree.T{
            InternalType: tree.InternalType{
                Family: tree.StringFamily,
                FamilyString: $1,
                Locale: &locale,
                Oid:    uint32(defines.MYSQL_TYPE_VARCHAR),
                DisplayWith: $2,
            },
        }
    }
|   DATE
    {
        locale := ""
        $$ = &tree.T{
            InternalType: tree.InternalType{
                Family: tree.DateFamily,
                FamilyString: $1,
                Locale: &locale,
                Oid:    uint32(defines.MYSQL_TYPE_DATE),
            },
        }
    }
|   YEAR length_opt
    {
        locale := ""
        $$ = &tree.T{
            InternalType: tree.InternalType{
                Family: tree.IntFamily,
                FamilyString: $1,
                DisplayWith: $2,
                Width:  16,
                Locale: &locale,
                Oid:    uint32(defines.MYSQL_TYPE_YEAR),
            },
        }
    }
|   DATETIME timestamp_option_opt
    {
        locale := ""
        $$ = &tree.T{
            InternalType: tree.InternalType{
                Family:             tree.TimestampFamily,
                Scale:          $2,
                FamilyString: $1,
                DisplayWith: $2,
                TimePrecisionIsSet: false,
                Locale:             &locale,
                Oid:                uint32(defines.MYSQL_TYPE_DATETIME),
            },
        }
    }
|   TIME length_opt
    {
        locale := ""
        $$ = &tree.T{
            InternalType: tree.InternalType{
                Family: tree.TimeFamily,
                FamilyString: $1,
                DisplayWith: $2,
                Scale: $2,
                TimePrecisionIsSet: false,
                Locale: &locale,
                Oid: uint32(defines.MYSQL_TYPE_TIME),
            },
        }
    }
|   SIGNED integer_opt
    {
        name := $1
        if $2 != "" {
            name = $2
        }
        locale := ""
        $$ = &tree.T{
            InternalType: tree.InternalType{
                Family: tree.IntFamily,
                FamilyString: name,
                Width:  64,
                Locale: &locale,
                Oid:    uint32(defines.MYSQL_TYPE_LONGLONG),
            },
        }
    }
|   UNSIGNED integer_opt
    {
        locale := ""
        $$ = &tree.T{
            InternalType: tree.InternalType{
                Family: tree.IntFamily,
                FamilyString: $2,
                Width:  64,
                Locale: &locale,
                Unsigned: true,
                Oid:    uint32(defines.MYSQL_TYPE_LONGLONG),
            },
        }
    }

integer_opt:
    {}
|    INTEGER
|    INT

frame_bound:
	frame_bound_start
|   UNBOUNDED FOLLOWING
    {
        $$ = &tree.FrameBound{Type: tree.Following, UnBounded: true}
    }
|   num_literal FOLLOWING
    {
        $$ = &tree.FrameBound{Type: tree.Following, Expr: $1}
    }
|	interval_expr FOLLOWING
	{
		$$ = &tree.FrameBound{Type: tree.Following, Expr: $1}
	}

frame_bound_start:
    CURRENT ROW
    {
        $$ = &tree.FrameBound{Type: tree.CurrentRow}
    }
|   UNBOUNDED PRECEDING
    {
        $$ = &tree.FrameBound{Type: tree.Preceding, UnBounded: true}
    }
|   num_literal PRECEDING
    {
        $$ = &tree.FrameBound{Type: tree.Preceding, Expr: $1}
    }
|	interval_expr PRECEDING
	{
		$$ = &tree.FrameBound{Type: tree.Preceding, Expr: $1}
	}

frame_type:
    ROWS
    {
        $$ = tree.Rows
    }
|   RANGE
    {
        $$ = tree.Range
    }
|   GROUPS
    {
        $$ = tree.Groups
    }

window_frame_clause:
    frame_type frame_bound_start
    {
        $$ = &tree.FrameClause{
            Type: $1,
            Start: $2,
            End: &tree.FrameBound{Type: tree.CurrentRow},
        }
    }
|   frame_type BETWEEN frame_bound AND frame_bound
    {
        $$ = &tree.FrameClause{
            Type: $1,
            HasEnd: true,
            Start: $3,
            End: $5,
        }
    }

window_frame_clause_opt:
    {
        $$ = nil
    }
|   window_frame_clause
    {
        $$ = $1
    }


window_partition_by:
   PARTITION BY expression_list
    {
        $$ = $3
    }

window_partition_by_opt:
    {
        $$ = nil
    }
|   window_partition_by
    {
        $$ = $1
    }

separator_opt:
    {
        $$ = ","
    }
|   SEPARATOR STRING
    {
       $$ = $2
    }

kmeans_opt:
    {
        $$ = "1,vector_l2_ops,random,false"
    }
|   KMEANS STRING
    {
       $$ = $2
    }

window_spec_opt:
    {
        $$ = nil
    }
|	window_spec

window_spec:
    OVER '(' window_partition_by_opt order_by_opt window_frame_clause_opt ')'
    {
    	hasFrame := true
    	var f *tree.FrameClause
    	if $5 != nil {
    		f = $5
    	} else {
    		hasFrame = false
    		f = &tree.FrameClause{Type: tree.Range}
    		if $4 == nil {
				f.Start = &tree.FrameBound{Type: tree.Preceding, UnBounded: true}
                f.End = &tree.FrameBound{Type: tree.Following, UnBounded: true}
    		} else {
    			f.Start = &tree.FrameBound{Type: tree.Preceding, UnBounded: true}
            	f.End = &tree.FrameBound{Type: tree.CurrentRow}
    		}
    	}
        $$ = &tree.WindowSpec{
            PartitionBy: $3,
            OrderBy: $4,
            Frame: f,
            HasFrame: hasFrame,
        }
    }

function_call_aggregate:
    GROUP_CONCAT '(' func_type_opt expression_list order_by_opt separator_opt ')' window_spec_opt
    {
	    name := tree.NewUnresolvedColName($1)
	        $$ = &tree.FuncExpr{
	        Func: tree.FuncName2ResolvableFunctionReference(name),
            FuncName: tree.NewCStr($1, 1),
	        Exprs: append($4,tree.NewNumValWithType(constant.MakeString($6), $6, false, tree.P_char)),
	        Type: $3,
	        WindowSpec: $8,
            OrderBy:$5,
	    }
    }
|  CLUSTER_CENTERS '(' func_type_opt expression_list order_by_opt kmeans_opt ')' window_spec_opt
      {
  	    name := tree.NewUnresolvedColName($1)
		$$ = &tree.FuncExpr{
		Func: tree.FuncName2ResolvableFunctionReference(name),
        FuncName: tree.NewCStr($1, 1),
		Exprs: append($4,tree.NewNumValWithType(constant.MakeString($6), $6, false, tree.P_char)),
		Type: $3,
		WindowSpec: $8,
		OrderBy:$5,
	    }
      }
|   AVG '(' func_type_opt expression  ')' window_spec_opt
    {
        name := tree.NewUnresolvedColName($1)
        $$ = &tree.FuncExpr{
            Func: tree.FuncName2ResolvableFunctionReference(name),
            FuncName: tree.NewCStr($1, 1),
            Exprs: tree.Exprs{$4},
            Type: $3,
            WindowSpec: $6,
        }
    }
|   APPROX_COUNT '(' func_type_opt expression_list ')' window_spec_opt
    {
        name := tree.NewUnresolvedColName($1)
        $$ = &tree.FuncExpr{
            Func: tree.FuncName2ResolvableFunctionReference(name),
            FuncName: tree.NewCStr($1, 1),
            Exprs: $4,
            Type: $3,
            WindowSpec: $6,
        }
    }
|   APPROX_COUNT '(' '*' ')' window_spec_opt
    {
        name := tree.NewUnresolvedColName($1)
        es := tree.NewNumValWithType(constant.MakeString("*"), "*", false, tree.P_char)
        $$ = &tree.FuncExpr{
            Func: tree.FuncName2ResolvableFunctionReference(name),
            FuncName: tree.NewCStr($1, 1),
            Exprs: tree.Exprs{es},
            WindowSpec: $5,
        }
    }
|   APPROX_COUNT_DISTINCT '(' expression_list ')' window_spec_opt
    {
        name := tree.NewUnresolvedColName($1)
        $$ = &tree.FuncExpr{
            Func: tree.FuncName2ResolvableFunctionReference(name),
            FuncName: tree.NewCStr($1, 1),
            Exprs: $3,
            WindowSpec: $5,
        }
    }
|   APPROX_PERCENTILE '(' expression_list ')' window_spec_opt
    {
        name := tree.NewUnresolvedColName($1)
        $$ = &tree.FuncExpr{
            Func: tree.FuncName2ResolvableFunctionReference(name),
            FuncName: tree.NewCStr($1, 1),
            Exprs: $3,
            WindowSpec: $5,
        }
    }
|   BIT_AND '(' func_type_opt expression ')' window_spec_opt
    {
        name := tree.NewUnresolvedColName($1)
        $$ = &tree.FuncExpr{
            Func: tree.FuncName2ResolvableFunctionReference(name),
            FuncName: tree.NewCStr($1, 1),
            Exprs: tree.Exprs{$4},
            Type: $3,
            WindowSpec: $6,
        }
    }
|   BIT_OR '(' func_type_opt expression ')' window_spec_opt
    {
        name := tree.NewUnresolvedColName($1)
        $$ = &tree.FuncExpr{
            Func: tree.FuncName2ResolvableFunctionReference(name),
            FuncName: tree.NewCStr($1, 1),
            Exprs: tree.Exprs{$4},
            Type: $3,
            WindowSpec: $6,
        }
    }
|   BIT_XOR '(' func_type_opt expression ')' window_spec_opt
    {
        name := tree.NewUnresolvedColName($1)
        $$ = &tree.FuncExpr{
            Func: tree.FuncName2ResolvableFunctionReference(name),
            FuncName: tree.NewCStr($1, 1),
            Exprs: tree.Exprs{$4},
            Type: $3,
            WindowSpec: $6,
        }
    }
|   COUNT '(' func_type_opt expression_list ')' window_spec_opt
    {
        name := tree.NewUnresolvedColName($1)
        $$ = &tree.FuncExpr{
            Func: tree.FuncName2ResolvableFunctionReference(name),
            FuncName: tree.NewCStr($1, 1),
            Exprs: $4,
            Type: $3,
            WindowSpec: $6,
        }
    }
|   COUNT '(' '*' ')' window_spec_opt
    {
        name := tree.NewUnresolvedColName($1)
        es := tree.NewNumValWithType(constant.MakeString("*"), "*", false, tree.P_char)
        $$ = &tree.FuncExpr{
            Func: tree.FuncName2ResolvableFunctionReference(name),
            FuncName: tree.NewCStr($1, 1),
            Exprs: tree.Exprs{es},
            WindowSpec: $5,
        }
    }
|   MAX '(' func_type_opt expression ')' window_spec_opt
    {
        name := tree.NewUnresolvedColName($1)
        $$ = &tree.FuncExpr{
            Func: tree.FuncName2ResolvableFunctionReference(name),
            FuncName: tree.NewCStr($1, 1),
            Exprs: tree.Exprs{$4},
            Type: $3,
            WindowSpec: $6,
        }
    }
|   MIN '(' func_type_opt expression ')' window_spec_opt
    {
        name := tree.NewUnresolvedColName($1)
        $$ = &tree.FuncExpr{
            Func: tree.FuncName2ResolvableFunctionReference(name),
            FuncName: tree.NewCStr($1, 1),
            Exprs: tree.Exprs{$4},
            Type: $3,
            WindowSpec: $6,
        }
    }
|   SUM '(' func_type_opt expression ')' window_spec_opt
    {
        name := tree.NewUnresolvedColName($1)
        $$ = &tree.FuncExpr{
            Func: tree.FuncName2ResolvableFunctionReference(name),
            FuncName: tree.NewCStr($1, 1),
            Exprs: tree.Exprs{$4},
            Type: $3,
            WindowSpec: $6,
        }
    }
|   std_dev_pop '(' func_type_opt expression ')' window_spec_opt
    {
        name := tree.NewUnresolvedColName($1)
        $$ = &tree.FuncExpr{
            Func: tree.FuncName2ResolvableFunctionReference(name),
            FuncName: tree.NewCStr($1, 1),
            Exprs: tree.Exprs{$4},
            Type: $3,
            WindowSpec: $6,
        }
    }
|   STDDEV_SAMP '(' func_type_opt expression ')' window_spec_opt
    {
        name := tree.NewUnresolvedColName($1)
        $$ = &tree.FuncExpr{
            Func: tree.FuncName2ResolvableFunctionReference(name),
            FuncName: tree.NewCStr($1, 1),
            Exprs: tree.Exprs{$4},
            Type: $3,
            WindowSpec: $6,
        }
    }
|   VAR_POP '(' func_type_opt expression ')' window_spec_opt
    {
        name := tree.NewUnresolvedColName($1)
        $$ = &tree.FuncExpr{
            Func: tree.FuncName2ResolvableFunctionReference(name),
            FuncName: tree.NewCStr($1, 1),
            Exprs: tree.Exprs{$4},
            Type: $3,
            WindowSpec: $6,
        }
    }
|   VAR_SAMP '(' func_type_opt expression ')' window_spec_opt
    {
        name := tree.NewUnresolvedColName($1)
        $$ = &tree.FuncExpr{
            Func: tree.FuncName2ResolvableFunctionReference(name),
            FuncName: tree.NewCStr($1, 1),
            Exprs: tree.Exprs{$4},
            Type: $3,
            WindowSpec: $6,
        }
    }
|   MEDIAN '(' func_type_opt expression ')' window_spec_opt
    {
	name := tree.NewUnresolvedColName($1)
	$$ = &tree.FuncExpr{
	    Func: tree.FuncName2ResolvableFunctionReference(name),
        FuncName: tree.NewCStr($1, 1),
	    Exprs: tree.Exprs{$4},
	    Type: $3,
	    WindowSpec: $6,
	    }
    }
|   BITMAP_CONSTRUCT_AGG '(' func_type_opt expression ')' window_spec_opt
    {
        name := tree.NewUnresolvedColName($1)
        $$ = &tree.FuncExpr{
            Func: tree.FuncName2ResolvableFunctionReference(name),
            FuncName: tree.NewCStr($1, 1),
            Exprs: tree.Exprs{$4},
            Type: $3,
            WindowSpec: $6,
        }
    }
|   BITMAP_OR_AGG '(' func_type_opt expression ')' window_spec_opt
    {
        name := tree.NewUnresolvedColName($1)
        $$ = &tree.FuncExpr{
            Func: tree.FuncName2ResolvableFunctionReference(name),
            FuncName: tree.NewCStr($1, 1),
            Exprs: tree.Exprs{$4},
            Type: $3,
            WindowSpec: $6,
        }
    }

std_dev_pop:
    STD
|   STDDEV
|   STDDEV_POP

function_call_generic:
    ID '(' expression_list_opt ')'
    {
        name := tree.NewUnresolvedColName($1)
        $$ = &tree.FuncExpr{
            Func: tree.FuncName2ResolvableFunctionReference(name),
            FuncName: tree.NewCStr($1, 1),
            Exprs: $3,
        }
    }
|   substr_option '(' expression_list_opt ')'
    {
        name := tree.NewUnresolvedColName($1)
        $$ = &tree.FuncExpr{
            Func: tree.FuncName2ResolvableFunctionReference(name),
            FuncName: tree.NewCStr($1, 1),
            Exprs: $3,
        }
    }
|   substr_option '(' expression FROM expression ')'
    {
        name := tree.NewUnresolvedColName($1)
        $$ = &tree.FuncExpr{
            Func: tree.FuncName2ResolvableFunctionReference(name),
            FuncName: tree.NewCStr($1, 1),
            Exprs: tree.Exprs{$3, $5},
        }
    }
|   substr_option '(' expression FROM expression FOR expression ')'
    {
        name := tree.NewUnresolvedColName($1)
        $$ = &tree.FuncExpr{
            Func: tree.FuncName2ResolvableFunctionReference(name),
            FuncName: tree.NewCStr($1, 1),
            Exprs: tree.Exprs{$3, $5, $7},
        }
    }
|   EXTRACT '(' time_unit FROM expression ')'
    {
        name := tree.NewUnresolvedColName($1)
        str := strings.ToLower($3)
        timeUinit := tree.NewNumValWithType(constant.MakeString(str), str, false, tree.P_char)
        $$ = &tree.FuncExpr{
            Func: tree.FuncName2ResolvableFunctionReference(name),
            FuncName: tree.NewCStr($1, 1),
            Exprs: tree.Exprs{timeUinit, $5},
        }
    }
|   func_not_keyword '(' expression_list_opt ')'
    {
        name := tree.NewUnresolvedColName($1)
        $$ = &tree.FuncExpr{
            Func: tree.FuncName2ResolvableFunctionReference(name),
            FuncName: tree.NewCStr($1, 1),
            Exprs: $3,
        }
    }
|   VARIANCE '(' func_type_opt expression ')'
    {
        name := tree.NewUnresolvedColName($1)
        $$ = &tree.FuncExpr{
            Func: tree.FuncName2ResolvableFunctionReference(name),
            FuncName: tree.NewCStr($1, 1),
            Exprs: tree.Exprs{$4},
            Type: $3,
        }
    }
|   NEXTVAL '(' expression_list ')'
    {
        name := tree.NewUnresolvedColName($1)
        $$ = &tree.FuncExpr{
            Func: tree.FuncName2ResolvableFunctionReference(name),
            FuncName: tree.NewCStr($1, 1),
            Exprs: $3,
        }
    }
|   SETVAL '(' expression_list  ')'
    {
        name := tree.NewUnresolvedColName($1)
        $$ = &tree.FuncExpr{
            Func: tree.FuncName2ResolvableFunctionReference(name),
            FuncName: tree.NewCStr($1, 1),
            Exprs: $3,
        }
    }
|   CURRVAL '(' expression_list  ')'
    {
        name := tree.NewUnresolvedColName($1)
        $$ = &tree.FuncExpr{
            Func: tree.FuncName2ResolvableFunctionReference(name),
            FuncName: tree.NewCStr($1, 1),
            Exprs: $3,
        }
    }
|   LASTVAL '('')'
    {
        name := tree.NewUnresolvedColName($1)
        $$ = &tree.FuncExpr{
            Func: tree.FuncName2ResolvableFunctionReference(name),
            FuncName: tree.NewCStr($1, 1),
            Exprs: nil,
        }
    }
|   TRIM '(' expression ')'
    {
        name := tree.NewUnresolvedColName($1)
        arg0 := tree.NewNumValWithType(constant.MakeInt64(0), "0", false, tree.P_int64)
        arg1 := tree.NewNumValWithType(constant.MakeString("both"), "both", false, tree.P_char)
        arg2 := tree.NewNumValWithType(constant.MakeString(" "), " ", false, tree.P_char)
        $$ = &tree.FuncExpr{
            Func: tree.FuncName2ResolvableFunctionReference(name),
            FuncName: tree.NewCStr($1, 1),
            Exprs: tree.Exprs{arg0, arg1, arg2, $3},
        }
    }
|   TRIM '(' expression FROM expression ')'
    {
        name := tree.NewUnresolvedColName($1)
        arg0 := tree.NewNumValWithType(constant.MakeInt64(1), "1", false, tree.P_int64)
        arg1 := tree.NewNumValWithType(constant.MakeString("both"), "both", false, tree.P_char)
        $$ = &tree.FuncExpr{
            Func: tree.FuncName2ResolvableFunctionReference(name),
            FuncName: tree.NewCStr($1, 1),
            Exprs: tree.Exprs{arg0, arg1, $3, $5},
        }
    }
|   TRIM '(' trim_direction FROM expression ')'
    {
        name := tree.NewUnresolvedColName($1)
        arg0 := tree.NewNumValWithType(constant.MakeInt64(2), "2", false, tree.P_int64)
        str := strings.ToLower($3)
        arg1 := tree.NewNumValWithType(constant.MakeString(str), str, false, tree.P_char)
        arg2 := tree.NewNumValWithType(constant.MakeString(" "), " ", false, tree.P_char)
        $$ = &tree.FuncExpr{
            Func: tree.FuncName2ResolvableFunctionReference(name),
            FuncName: tree.NewCStr($1, 1),
            Exprs: tree.Exprs{arg0, arg1, arg2, $5},
        }
    }
|   TRIM '(' trim_direction expression FROM expression ')'
    {
        name := tree.NewUnresolvedColName($1)
        arg0 := tree.NewNumValWithType(constant.MakeInt64(3), "3", false, tree.P_int64)
        str := strings.ToLower($3)
        arg1 := tree.NewNumValWithType(constant.MakeString(str), str, false, tree.P_char)
        $$ = &tree.FuncExpr{
            Func: tree.FuncName2ResolvableFunctionReference(name),
            FuncName: tree.NewCStr($1, 1),
            Exprs: tree.Exprs{arg0, arg1, $4, $6},
        }
    }
|   VALUES '(' insert_column ')'
    {
        column := tree.NewUnresolvedColName($3)
        name := tree.NewUnresolvedColName($1)
    	$$ = &tree.FuncExpr{
            Func: tree.FuncName2ResolvableFunctionReference(name),
            FuncName: tree.NewCStr($1, 1),
            Exprs: tree.Exprs{column},
        }
    }


trim_direction:
    BOTH
|   LEADING
|   TRAILING

substr_option:
    SUBSTRING
|   SUBSTR
|   MID

time_unit:
    time_stamp_unit
    {
        $$ = $1
    }
|    SECOND_MICROSECOND
|    MINUTE_MICROSECOND
|    MINUTE_SECOND
|    HOUR_MICROSECOND
|    HOUR_SECOND
|    HOUR_MINUTE
|    DAY_MICROSECOND
|    DAY_SECOND
|    DAY_MINUTE
|    DAY_HOUR
|    YEAR_MONTH

time_stamp_unit:
    MICROSECOND
|    SECOND
|    MINUTE
|    HOUR
|    DAY
|    WEEK
|    MONTH
|    QUARTER
|    YEAR
|    SQL_TSI_SECOND
|    SQL_TSI_MINUTE
|    SQL_TSI_HOUR
|    SQL_TSI_DAY
|    SQL_TSI_WEEK
|    SQL_TSI_MONTH
|    SQL_TSI_QUARTER
|    SQL_TSI_YEAR

function_call_nonkeyword:
    CURTIME datetime_scale
    {
        name := tree.NewUnresolvedColName($1)
        var es tree.Exprs = nil
        if $2 != nil {
            es = append(es, $2)
        }
        $$ = &tree.FuncExpr{
            Func: tree.FuncName2ResolvableFunctionReference(name),
            FuncName: tree.NewCStr($1, 1),
            Exprs: es,
        }
    }
|   SYSDATE datetime_scale
    {
        name := tree.NewUnresolvedColName($1)
        var es tree.Exprs = nil
        if $2 != nil {
            es = append(es, $2)
        }
        $$ = &tree.FuncExpr{
            Func: tree.FuncName2ResolvableFunctionReference(name),
            FuncName: tree.NewCStr($1, 1),
            Exprs: es,
        }
    }
|	TIMESTAMPDIFF '(' time_stamp_unit ',' expression ',' expression ')'
	{
        name := tree.NewUnresolvedColName($1)
        str := strings.ToLower($3)
        arg1 := tree.NewNumValWithType(constant.MakeString(str), str, false, tree.P_char)
		$$ =  &tree.FuncExpr{
            Func: tree.FuncName2ResolvableFunctionReference(name),
            FuncName: tree.NewCStr($1, 1),
            Exprs: tree.Exprs{arg1, $5, $7},
        }
	}
function_call_keyword:
    name_confict '(' expression_list_opt ')'
    {
        name := tree.NewUnresolvedColName($1)
        $$ = &tree.FuncExpr{
            Func: tree.FuncName2ResolvableFunctionReference(name),
            FuncName: tree.NewCStr($1, 1),
            Exprs: $3,
        }
    }
|   name_braces braces_opt
    {
        name := tree.NewUnresolvedColName($1)
        $$ = &tree.FuncExpr{
            Func: tree.FuncName2ResolvableFunctionReference(name),
            FuncName: tree.NewCStr($1, 1),
        }
    }
|   SCHEMA '('')'
    {
        name := tree.NewUnresolvedColName($1)
        $$ = &tree.FuncExpr{
            Func: tree.FuncName2ResolvableFunctionReference(name),
            FuncName: tree.NewCStr($1, 1),
        }
    }
|   name_datetime_scale datetime_scale_opt
    {
        name := tree.NewUnresolvedColName($1)
        var es tree.Exprs = nil
        if $2 != nil {
            es = append(es, $2)
        }
        $$ = &tree.FuncExpr{
            Func: tree.FuncName2ResolvableFunctionReference(name),
            FuncName: tree.NewCStr($1, 1),
            Exprs: es,
        }
    }
|   BINARY '(' expression_list ')'
    {
        name := tree.NewUnresolvedColName($1)
        $$ = &tree.FuncExpr{
            Func: tree.FuncName2ResolvableFunctionReference(name),
            FuncName: tree.NewCStr($1, 1),
            Exprs: $3,
        }
    }
|   BINARY literal
    {
        name := tree.NewUnresolvedColName($1)
        exprs := make([]tree.Expr, 1)
        exprs[0] = $2
        $$ = &tree.FuncExpr{
           Func: tree.FuncName2ResolvableFunctionReference(name),
           FuncName: tree.NewCStr($1, 1),
           Exprs: exprs,
        }
    }
|   BINARY column_name
    {
        name := tree.NewUnresolvedColName($1)
        exprs := make([]tree.Expr, 1)
        exprs[0] = $2
        $$ = &tree.FuncExpr{
            Func: tree.FuncName2ResolvableFunctionReference(name),
            FuncName: tree.NewCStr($1, 1),
            Exprs: exprs,
        }
    }
|   CHAR '(' expression_list ')'
    {
        name := tree.NewUnresolvedColName($1)
        $$ = &tree.FuncExpr{
            Func: tree.FuncName2ResolvableFunctionReference(name),
            FuncName: tree.NewCStr($1, 1),
            Exprs: $3,
        }
    }
|   CHAR '(' expression_list USING charset_name ')'
    {
        cn := tree.NewNumValWithType(constant.MakeString($5), $5, false, tree.P_char)
        es := $3
        es = append(es, cn)
        name := tree.NewUnresolvedColName($1)
        $$ = &tree.FuncExpr{
            Func: tree.FuncName2ResolvableFunctionReference(name),
            FuncName: tree.NewCStr($1, 1),
            Exprs: es,
        }
    }
|   DATE STRING
    {
        val := tree.NewNumValWithType(constant.MakeString($2), $2, false, tree.P_char)
        name := tree.NewUnresolvedColName($1)
        $$ = &tree.FuncExpr{
            Func: tree.FuncName2ResolvableFunctionReference(name),
            FuncName: tree.NewCStr($1, 1),
            Exprs: tree.Exprs{val},
        }
    }
|   TIME STRING
    {
        val := tree.NewNumValWithType(constant.MakeString($2), $2, false, tree.P_char)
        name := tree.NewUnresolvedColName($1)
        $$ = &tree.FuncExpr{
            Func: tree.FuncName2ResolvableFunctionReference(name),
            FuncName: tree.NewCStr($1, 1),
            Exprs: tree.Exprs{val},
        }
    }
|   INSERT '(' expression_list_opt ')'
    {
        name := tree.NewUnresolvedColName($1)
        $$ = &tree.FuncExpr{
            Func: tree.FuncName2ResolvableFunctionReference(name),
            FuncName: tree.NewCStr($1, 1),
            Exprs: $3,
        }
    }
|   MOD '(' bit_expr ',' bit_expr ')'
    {
        es := tree.Exprs{$3}
        es = append(es, $5)
        name := tree.NewUnresolvedColName($1)
        $$ = &tree.FuncExpr{
            Func: tree.FuncName2ResolvableFunctionReference(name),
            FuncName: tree.NewCStr($1, 1),
            Exprs: es,
        }
    }
|   PASSWORD '(' expression_list_opt ')'
    {
        name := tree.NewUnresolvedColName($1)
        $$ = &tree.FuncExpr{
            Func: tree.FuncName2ResolvableFunctionReference(name),
            FuncName: tree.NewCStr($1, 1),
            Exprs: $3,
        }
    }
|   TIMESTAMP STRING
    {
        val := tree.NewNumValWithType(constant.MakeString($2), $2, false, tree.P_char)
        name := tree.NewUnresolvedColName($1)
        $$ = &tree.FuncExpr{
            Func: tree.FuncName2ResolvableFunctionReference(name),
            FuncName: tree.NewCStr($1, 1),
            Exprs: tree.Exprs{val},
        }
    }
|   BITMAP_BIT_POSITION '(' expression_list_opt ')'
    {
        name := tree.NewUnresolvedColName($1)
        $$ = &tree.FuncExpr{
            Func: tree.FuncName2ResolvableFunctionReference(name),
            FuncName: tree.NewCStr($1, 1),
            Exprs: $3,
        }
    }
|   BITMAP_BUCKET_NUMBER '(' expression_list_opt ')'
    {
        name := tree.NewUnresolvedColName($1)
        $$ = &tree.FuncExpr{
            Func: tree.FuncName2ResolvableFunctionReference(name),
            FuncName: tree.NewCStr($1, 1),
            Exprs: $3,
        }
    }
|   BITMAP_COUNT '(' expression_list_opt ')'
    {
        name := tree.NewUnresolvedColName($1)
        $$ = &tree.FuncExpr{
            Func: tree.FuncName2ResolvableFunctionReference(name),
            FuncName: tree.NewCStr($1, 1),
            Exprs: $3,
        }
    }

datetime_scale_opt:
    {
        $$ = nil
    }
|   datetime_scale
    {
        $$ = $1
    }

datetime_scale:
   '(' ')'
    {
        $$ = nil
    }
|   '(' INTEGRAL ')'
    {
        ival, errStr := util.GetInt64($2)
        if errStr != "" {
            yylex.Error(errStr)
            goto ret1
        }
        str := fmt.Sprintf("%v", $2)
        $$ = tree.NewNumValWithType(constant.MakeInt64(ival), str, false, tree.P_int64)
    }

name_datetime_scale:
    CURRENT_TIME
|   CURRENT_TIMESTAMP
|   LOCALTIME
|   LOCALTIMESTAMP
|   UTC_TIME
|   UTC_TIMESTAMP

braces_opt:
    {}
|   '(' ')'
    {}

name_braces:
    CURRENT_USER
|   CURRENT_DATE
|   CURRENT_ROLE
|   UTC_DATE

name_confict:
    ASCII
|   CHARSET
|   COALESCE
|   COLLATION
|   DATE
|   DATABASE
|   DAY
|   HOUR
|   IF
|   INTERVAL
|   FORMAT
|   LEFT
|   MICROSECOND
|   MINUTE
|   MONTH
|   QUARTER
|   REPEAT
|   REPLACE
|   REVERSE
|   RIGHT
|   ROW_COUNT
|   SECOND
|   TIME
|   TIMESTAMP
|   TRUNCATE
|   USER
|   WEEK
|   YEAR
|   UUID

interval_expr:
    INTERVAL expression time_unit
    {
        name := tree.NewUnresolvedColName($1)
        str := strings.ToLower($3)
        arg2 := tree.NewNumValWithType(constant.MakeString(str), str, false, tree.P_char)
        $$ = &tree.FuncExpr{
            Func: tree.FuncName2ResolvableFunctionReference(name),
            FuncName: tree.NewCStr($1, 1),
            Exprs: tree.Exprs{$2, arg2},
        }
    }

func_type_opt:
    {
        $$ = tree.FUNC_TYPE_DEFAULT
    }
|   DISTINCT
    {
        $$ = tree.FUNC_TYPE_DISTINCT
    }
|   ALL
    {
        $$ = tree.FUNC_TYPE_ALL
    }

tuple_expression:
    '(' expression_list ')'
    {
        $$ = tree.NewTuple($2)
    }

expression_list_opt:
    {
        $$ = nil
    }
|   expression_list
    {
        $$ = $1
    }

value_expression_list:
    value_expression
    {
        $$ = tree.Exprs{$1}
    }
|   value_expression_list ',' value_expression
    {
        $$ = append($1, $3)
    }

expression_list:
    expression
    {
        $$ = tree.Exprs{$1}
    }
|   expression_list ',' expression
    {
        $$ = append($1, $3)
    }

// See https://dev.mysql.com/doc/refman/8.0/en/expressions.html
expression:
    expression AND expression %prec AND
    {
        $$ = tree.NewAndExpr($1, $3)
    }
|   expression OR expression %prec OR
    {
        $$ = tree.NewOrExpr($1, $3)
    }
|   expression PIPE_CONCAT expression %prec PIPE_CONCAT
    {
        name := tree.NewUnresolvedColName("concat")
        $$ = &tree.FuncExpr{
            Func: tree.FuncName2ResolvableFunctionReference(name),
            FuncName: tree.NewCStr("concat", 1),
            Exprs: tree.Exprs{$1, $3},
        }
    }
|   expression XOR expression %prec XOR
    {
        $$ = tree.NewXorExpr($1, $3)
    }
|   NOT expression %prec NOT
    {
        $$ = tree.NewNotExpr($2)
    }
|   boolean_primary
    {
        $$ = $1
    }

value_expression:
    expression {
        $$ = $1
    }
|   MAXVALUE
    {
        $$ = tree.NewMaxValue()
    }

boolean_primary:
    boolean_primary IS NULL %prec IS
    {
        $$ = tree.NewIsNullExpr($1)
    }
|   boolean_primary IS NOT NULL %prec IS
    {
        $$ = tree.NewIsNotNullExpr($1)
    }
|   boolean_primary IS UNKNOWN %prec IS
    {
        $$ = tree.NewIsUnknownExpr($1)
    }
|   boolean_primary IS NOT UNKNOWN %prec IS
    {
        $$ = tree.NewIsNotUnknownExpr($1)
    }
|   boolean_primary IS TRUE %prec IS
    {
        $$ = tree.NewIsTrueExpr($1)
    }
|   boolean_primary IS NOT TRUE %prec IS
    {
        $$ = tree.NewIsNotTrueExpr($1)
    }
|   boolean_primary IS FALSE %prec IS
    {
        $$ = tree.NewIsFalseExpr($1)
    }
|   boolean_primary IS NOT FALSE %prec IS
    {
        $$ = tree.NewIsNotFalseExpr($1)
    }
|   boolean_primary comparison_operator predicate %prec '='
    {
        $$ = tree.NewComparisonExpr($2, $1, $3)
    }
|   boolean_primary comparison_operator and_or_some subquery %prec '='
    {
        $$ = tree.NewSubqueryComparisonExpr($2, $3, $1, $4)
        $$ = tree.NewSubqueryComparisonExpr($2, $3, $1, $4)
    }
|   predicate

predicate:
    bit_expr IN col_tuple
    {
        $$ = tree.NewComparisonExpr(tree.IN, $1, $3)
    }
|   bit_expr NOT IN col_tuple
    {
        $$ = tree.NewComparisonExpr(tree.NOT_IN, $1, $4)
    }
|   bit_expr LIKE simple_expr like_escape_opt
    {
        $$ = tree.NewComparisonExprWithEscape(tree.LIKE, $1, $3, $4)
    }
|   bit_expr NOT LIKE simple_expr like_escape_opt
    {
        $$ = tree.NewComparisonExprWithEscape(tree.NOT_LIKE, $1, $4, $5)
    }
|   bit_expr ILIKE simple_expr like_escape_opt
    {
        $$ = tree.NewComparisonExprWithEscape(tree.ILIKE, $1, $3, $4)
    }
|   bit_expr NOT ILIKE simple_expr like_escape_opt
    {
        $$ = tree.NewComparisonExprWithEscape(tree.NOT_ILIKE, $1, $4, $5)
    }
|   bit_expr REGEXP bit_expr
    {
        $$ = tree.NewComparisonExpr(tree.REG_MATCH, $1, $3)
    }
|   bit_expr NOT REGEXP bit_expr
    {
        $$ = tree.NewComparisonExpr(tree.NOT_REG_MATCH, $1, $4)
    }
|   bit_expr BETWEEN bit_expr AND predicate
    {
        $$ = tree.NewRangeCond(false, $1, $3, $5)
    }
|   bit_expr NOT BETWEEN bit_expr AND predicate
    {
        $$ = tree.NewRangeCond(true, $1, $4, $6)
    }
|   bit_expr

like_escape_opt:
    {
        $$ = nil
    }
|   ESCAPE simple_expr
    {
        $$ = $2
    }

col_tuple:
    tuple_expression
    {
        $$ = $1
    }
|   subquery
    {
        $$ = $1
    }
// |   LIST_ARG

and_or_some:
    ALL
    {
        $$ = tree.ALL
    }
|    ANY
    {
        $$ = tree.ANY
    }
|    SOME
    {
        $$ = tree.SOME
    }

comparison_operator:
    '='
    {
        $$ = tree.EQUAL
    }
|   '<'
    {
        $$ = tree.LESS_THAN
    }
|   '>'
    {
        $$ = tree.GREAT_THAN
    }
|   LE
    {
        $$ = tree.LESS_THAN_EQUAL
    }
|   GE
    {
        $$ = tree.GREAT_THAN_EQUAL
    }
|   NE
    {
        $$ = tree.NOT_EQUAL
    }
|   NULL_SAFE_EQUAL
    {
        $$ = tree.NULL_SAFE_EQUAL
    }

keys:
    PRIMARY KEY
    {
        $$ = tree.NewAttributePrimaryKey()
    }
|   UNIQUE KEY
    {
        $$ = tree.NewAttributeUniqueKey()
    }
|   UNIQUE
    {
        $$ = tree.NewAttributeUnique()
    }
|   KEY
    {
        $$ = tree.NewAttributeKey()
    }

num_literal:
    INTEGRAL
    {
        str := fmt.Sprintf("%v", $1)
        switch v := $1.(type) {
        case uint64:
            $$ = tree.NewNumValWithType(constant.MakeUint64(v), str, false, tree.P_uint64)
        case int64:
            $$ = tree.NewNumValWithType(constant.MakeInt64(v), str, false, tree.P_int64)
        default:
            yylex.Error("parse integral fail")
            goto ret1
        }
    }
|   FLOAT
    {
        fval := $1.(float64)
        $$ = tree.NewNumValWithType(constant.MakeFloat64(fval), yylex.(*Lexer).scanner.LastToken, false, tree.P_float64)
    }
|   DECIMAL_VALUE
    {
        $$ = tree.NewNumValWithType(constant.MakeString($1), $1, false, tree.P_decimal)
    }

literal:
    STRING
    {
        $$ = tree.NewNumValWithType(constant.MakeString($1), $1, false, tree.P_char)
    }
|   INTEGRAL
    {
        str := fmt.Sprintf("%v", $1)
        switch v := $1.(type) {
        case uint64:
            $$ = tree.NewNumValWithType(constant.MakeUint64(v), str, false, tree.P_uint64)
        case int64:
            $$ = tree.NewNumValWithType(constant.MakeInt64(v), str, false, tree.P_int64)
        default:
            yylex.Error("parse integral fail")
            goto ret1
        }
    }
|   FLOAT
    {
        fval := $1.(float64)
        $$ = tree.NewNumValWithType(constant.MakeFloat64(fval), yylex.(*Lexer).scanner.LastToken, false, tree.P_float64)
    }
|   TRUE
    {
        $$ = tree.NewNumValWithType(constant.MakeBool(true), "true", false, tree.P_bool)
    }
|   FALSE
    {
        $$ = tree.NewNumValWithType(constant.MakeBool(false), "false", false, tree.P_bool)
    }
|   NULL
    {
        $$ = tree.NewNumValWithType(constant.MakeUnknown(), "null", false, tree.P_null)
    }
|   HEXNUM
    {
        $$ = tree.NewNumValWithType(constant.MakeString($1), $1, false, tree.P_hexnum)
    }
|   UNDERSCORE_BINARY HEXNUM
    {
        if strings.HasPrefix($2, "0x") {
            $2 = $2[2:]
        }
        $$ = tree.NewNumValWithType(constant.MakeString($2), $2, false, tree.P_bit)
    }
|   DECIMAL_VALUE
    {
        $$ = tree.NewNumValWithType(constant.MakeString($1), $1, false, tree.P_decimal)
    }
|   BIT_LITERAL
    {
        $$ = tree.NewNumValWithType(constant.MakeString($1), $1, false, tree.P_bit)
    }
|   VALUE_ARG
    {
        $$ = tree.NewParamExpr(yylex.(*Lexer).GetParamIndex())
    }
|   UNDERSCORE_BINARY STRING
    {
        $$ = tree.NewNumValWithType(constant.MakeString($2), $2, false, tree.P_ScoreBinary)
    }


column_type:
    numeric_type unsigned_opt zero_fill_opt
    {
        $$ = $1
        $$.InternalType.Unsigned = $2
        $$.InternalType.Zerofill = $3
    }
|   char_type
|   time_type
|   spatial_type

numeric_type:
    int_type length_opt
    {
        $$ = $1
        $$.InternalType.DisplayWith = $2
    }
|   decimal_type
    {
        $$ = $1
    }

int_type:
    BIT
    {
        locale := ""
        $$ = &tree.T{
            InternalType: tree.InternalType{
                Family: tree.BitFamily,
                FamilyString: $1,
                Locale: &locale,
                Oid:    uint32(defines.MYSQL_TYPE_BIT),
            },
        }
    }
|   BOOL
    {
        locale := ""
        $$ = &tree.T{
            InternalType: tree.InternalType{
                Family: tree.BoolFamily,
                FamilyString: $1,
                Locale: &locale,
                Oid:uint32(defines.MYSQL_TYPE_BOOL),
            },
        }
    }
|   BOOLEAN
    {
        locale := ""
        $$ = &tree.T{
            InternalType: tree.InternalType{
                Family: tree.BoolFamily,
                FamilyString: $1,
                Locale: &locale,
                Oid:uint32(defines.MYSQL_TYPE_BOOL),
            },
        }
    }
|   INT1
    {
        locale := ""
        $$ = &tree.T{
            InternalType: tree.InternalType{
                Family: tree.IntFamily,
                FamilyString: $1,
                Width:  8,
                Locale: &locale,
                Oid:    uint32(defines.MYSQL_TYPE_TINY),
            },
        }
    }
|   TINYINT
    {
        locale := ""
        $$ = &tree.T{
            InternalType: tree.InternalType{
                Family: tree.IntFamily,
                FamilyString: $1,
                Width:  8,
                Locale: &locale,
                Oid:    uint32(defines.MYSQL_TYPE_TINY),
            },
        }
    }
|   INT2
    {
        locale := ""
        $$ = &tree.T{
            InternalType: tree.InternalType{
                Family: tree.IntFamily,
                FamilyString: $1,
                Width:  16,
                Locale: &locale,
                Oid:    uint32(defines.MYSQL_TYPE_SHORT),
            },
        }
    }
|   SMALLINT
    {
        locale := ""
        $$ = &tree.T{
            InternalType: tree.InternalType{
                Family: tree.IntFamily,
                FamilyString: $1,
                Width:  16,
                Locale: &locale,
                Oid:    uint32(defines.MYSQL_TYPE_SHORT),
            },
        }
    }
|   INT3
    {
        locale := ""
        $$ = &tree.T{
            InternalType: tree.InternalType{
                Family: tree.IntFamily,
                FamilyString: $1,
                Width:  24,
                Locale: &locale,
                Oid:    uint32(defines.MYSQL_TYPE_INT24),
            },
        }
    }
|   MEDIUMINT
    {
        locale := ""
        $$ = &tree.T{
            InternalType: tree.InternalType{
                Family: tree.IntFamily,
                FamilyString: $1,
                Width:  24,
                Locale: &locale,
                Oid:    uint32(defines.MYSQL_TYPE_INT24),
            },
        }
    }
|   INT4
    {
        locale := ""
        $$ = &tree.T{
            InternalType: tree.InternalType{
                Family: tree.IntFamily,
                FamilyString: $1,
                Width:  32,
                Locale: &locale,
                Oid:    uint32(defines.MYSQL_TYPE_LONG),
            },
        }
    }
|   INT
    {
        locale := ""
        $$ = &tree.T{
            InternalType: tree.InternalType{
                Family: tree.IntFamily,
                FamilyString: $1,
                Width:  32,
                Locale: &locale,
                Oid:    uint32(defines.MYSQL_TYPE_LONG),
            },
        }
    }
|   INTEGER
    {
        locale := ""
        $$ = &tree.T{
            InternalType: tree.InternalType{
                Family: tree.IntFamily,
                FamilyString: $1,
                Width:  32,
                Locale: &locale,
                Oid:    uint32(defines.MYSQL_TYPE_LONG),
            },
        }
    }
|   INT8
    {
        locale := ""
        $$ = &tree.T{
            InternalType: tree.InternalType{
                Family: tree.IntFamily,
                FamilyString: $1,
                Width:  64,
                Locale: &locale,
                Oid:    uint32(defines.MYSQL_TYPE_LONGLONG),
            },
        }
    }
|   BIGINT
    {
        locale := ""
        $$ = &tree.T{
            InternalType: tree.InternalType{
                Family: tree.IntFamily,
                FamilyString: $1,
                Width:  64,
                Locale: &locale,
                Oid:    uint32(defines.MYSQL_TYPE_LONGLONG),
            },
        }
    }

decimal_type:
    DOUBLE float_length_opt
    {
        locale := ""
        if $2.DisplayWith > 255 {
            yylex.Error("Display width for double out of range (max = 255)")
            goto ret1
        }
        if $2.Scale > 30 {
            yylex.Error("Display scale for double out of range (max = 30)")
            goto ret1
        }
        if $2.Scale != tree.NotDefineDec && $2.Scale > $2.DisplayWith {
            yylex.Error("For float(M,D), double(M,D) or decimal(M,D), M must be >= D (column 'a'))")
                goto ret1
        }
        $$ = &tree.T{
            InternalType: tree.InternalType{
        		Family: tree.FloatFamily,
                FamilyString: $1,
        		Width:  64,
        		Locale: &locale,
       			Oid: uint32(defines.MYSQL_TYPE_DOUBLE),
                DisplayWith: $2.DisplayWith,
                Scale: $2.Scale,
        	},
        }
    }
|   FLOAT_TYPE float_length_opt
    {
        locale := ""
        if $2.DisplayWith > 255 {
            yylex.Error("Display width for float out of range (max = 255)")
            goto ret1
        }
        if $2.Scale > 30 {
            yylex.Error("Display scale for float out of range (max = 30)")
            goto ret1
        }
        if $2.Scale != tree.NotDefineDec && $2.Scale > $2.DisplayWith {
        	yylex.Error("For float(M,D), double(M,D) or decimal(M,D), M must be >= D (column 'a'))")
        	goto ret1
        }
        if $2.DisplayWith >= 24 {
            $$ = &tree.T{
            	InternalType: tree.InternalType{
            		Family: tree.FloatFamily,
            		FamilyString: $1,
            		Width:  64,
            		Locale: &locale,
           			Oid:    uint32(defines.MYSQL_TYPE_DOUBLE),
            		DisplayWith: $2.DisplayWith,
            		Scale: $2.Scale,
            	},
            }
        } else {
            $$ = &tree.T{
            	InternalType: tree.InternalType{
            		Family: tree.FloatFamily,
            		FamilyString: $1,
            		Width:  32,
            		Locale: &locale,
            		Oid:    uint32(defines.MYSQL_TYPE_FLOAT),
            		DisplayWith: $2.DisplayWith,
            		Scale: $2.Scale,
            	},
            }
        }
    }

|   DECIMAL decimal_length_opt
    {
        locale := ""
        if $2.Scale != tree.NotDefineDec && $2.Scale > $2.DisplayWith {
        yylex.Error("For float(M,D), double(M,D) or decimal(M,D), M must be >= D (column 'a'))")
        goto ret1
        }
        if $2.DisplayWith > 38 || $2.DisplayWith < 0 {
            yylex.Error("For decimal(M), M must between 0 and 38.")
                goto ret1
        } else if $2.DisplayWith <= 16 {
            $$ = &tree.T{
            InternalType: tree.InternalType{
            Family: tree.FloatFamily,
            FamilyString: $1,
            Width:  64,
            Locale: &locale,
            Oid:    uint32(defines.MYSQL_TYPE_DECIMAL),
            DisplayWith: $2.DisplayWith,
            Scale: $2.Scale,
            },
        }
        } else {
            $$ = &tree.T{
            InternalType: tree.InternalType{
            Family: tree.FloatFamily,
            FamilyString: $1,
            Width:  128,
            Locale: &locale,
            Oid:    uint32(defines.MYSQL_TYPE_DECIMAL),
            DisplayWith: $2.DisplayWith,
            Scale: $2.Scale,
            },
                }
        }
    }
|   NUMERIC decimal_length_opt
    {
        locale := ""
        if $2.Scale != tree.NotDefineDec && $2.Scale > $2.DisplayWith {
        yylex.Error("For float(M,D), double(M,D) or decimal(M,D), M must be >= D (column 'a'))")
        goto ret1
        }
        if $2.DisplayWith > 38 || $2.DisplayWith < 0 {
            yylex.Error("For decimal(M), M must between 0 and 38.")
                goto ret1
        } else if $2.DisplayWith <= 16 {
            $$ = &tree.T{
            InternalType: tree.InternalType{
            Family: tree.FloatFamily,
            FamilyString: $1,
            Width:  64,
            Locale: &locale,
            Oid:    uint32(defines.MYSQL_TYPE_DECIMAL),
            DisplayWith: $2.DisplayWith,
            Scale: $2.Scale,
            },
        }
        } else {
            $$ = &tree.T{
            InternalType: tree.InternalType{
            Family: tree.FloatFamily,
            FamilyString: $1,
            Width:  128,
            Locale: &locale,
            Oid:    uint32(defines.MYSQL_TYPE_DECIMAL),
            DisplayWith: $2.DisplayWith,
            Scale: $2.Scale,
            },
                }
        }
    }
|   REAL float_length_opt
    {
        locale := ""
        $$ = &tree.T{
            InternalType: tree.InternalType{
                Family: tree.FloatFamily,
                FamilyString: $1,
                Width:  64,
                Locale: &locale,
                Oid:    uint32(defines.MYSQL_TYPE_DOUBLE),
                DisplayWith: $2.DisplayWith,
                Scale: $2.Scale,
            },
        }
    }

time_type:
    DATE
    {
        locale := ""
        $$ = &tree.T{
            InternalType: tree.InternalType{
                Family: tree.DateFamily,
                FamilyString: $1,
                Locale: &locale,
                Oid:    uint32(defines.MYSQL_TYPE_DATE),
            },
        }
    }
|   TIME timestamp_option_opt
    {
        locale := ""
        if $2 < 0 || $2 > 6 {
            yylex.Error("For Time(fsp), fsp must in [0, 6]")
            goto ret1
        } else {
            $$ = &tree.T{
                InternalType: tree.InternalType{
                Family: tree.TimeFamily,
                Scale: $2,
                FamilyString: $1,
                DisplayWith: $2,
                TimePrecisionIsSet: true,
                Locale: &locale,
                Oid: uint32(defines.MYSQL_TYPE_TIME),
                },
            }
        }
    }
|   TIMESTAMP timestamp_option_opt
    {
        locale := ""
        if $2 < 0 || $2 > 6 {
            yylex.Error("For Timestamp(fsp), fsp must in [0, 6]")
            goto ret1
        } else {
            $$ = &tree.T{
                InternalType: tree.InternalType{
                Family: tree.TimestampFamily,
                Scale: $2,
                FamilyString: $1,
                DisplayWith: $2,
                TimePrecisionIsSet: true,
                Locale:  &locale,
                Oid: uint32(defines.MYSQL_TYPE_TIMESTAMP),
                },
            }
        }
    }
|   DATETIME timestamp_option_opt
    {
        locale := ""
        if $2 < 0 || $2 > 6 {
            yylex.Error("For Datetime(fsp), fsp must in [0, 6]")
            goto ret1
        } else {
            $$ = &tree.T{
                InternalType: tree.InternalType{
                Family: tree.TimestampFamily,
                Scale: $2,
                FamilyString: $1,
                DisplayWith: $2,
                TimePrecisionIsSet: true,
                Locale: &locale,
                Oid: uint32(defines.MYSQL_TYPE_DATETIME),
                },
            }
        }
    }
|   YEAR length_opt
    {
        locale := ""
        $$ = &tree.T{
            InternalType: tree.InternalType{
                Family: tree.IntFamily,
                FamilyString: $1,
                DisplayWith: $2,
                Width:  16,
                Locale: &locale,
                Oid:    uint32(defines.MYSQL_TYPE_YEAR),
            },
        }
    }

char_type:
    CHAR length_option_opt
    {
        locale := ""
        $$ = &tree.T{
            InternalType: tree.InternalType{
                Family: tree.StringFamily,
                FamilyString: $1,
                Locale: &locale,
                Oid:    uint32(defines.MYSQL_TYPE_STRING),
                DisplayWith: $2,
            },
        }
    }
|   VARCHAR length_option_opt
    {
        locale := ""
        $$ = &tree.T{
            InternalType: tree.InternalType{
                Family: tree.StringFamily,
                Locale: &locale,
                FamilyString: $1,
                DisplayWith: $2,
                Oid:    uint32(defines.MYSQL_TYPE_VARCHAR),
            },
        }
    }
|   BINARY length_option_opt
    {
        locale := ""
        $$ = &tree.T{
            InternalType: tree.InternalType{
                Family: tree.StringFamily,
                FamilyString: $1,
                Locale: &locale,
                Oid:    uint32(defines.MYSQL_TYPE_VARCHAR),
                DisplayWith: $2,
            },
        }
    }
|   VARBINARY length_option_opt
    {
        locale := ""
        $$ = &tree.T{
            InternalType: tree.InternalType{
                Family: tree.StringFamily,
                Locale: &locale,
                FamilyString: $1,
                DisplayWith: $2,
                Oid:    uint32(defines.MYSQL_TYPE_VARCHAR),
            },
        }
    }
|   DATALINK
    {
        locale := ""
        $$ = &tree.T{
            InternalType: tree.InternalType{
                Family: tree.BlobFamily,
                FamilyString: $1,
                Locale: &locale,
                Oid:    uint32(defines.MYSQL_TYPE_TEXT),
            },
        }
    }
|   TEXT
    {
        locale := ""
        $$ = &tree.T{
            InternalType: tree.InternalType{
                Family: tree.BlobFamily,
                FamilyString: $1,
                Locale: &locale,
                Oid:    uint32(defines.MYSQL_TYPE_TEXT),
            },
        }
    }
|   TINYTEXT
    {
        locale := ""
        $$ = &tree.T{
            InternalType: tree.InternalType{
                Family: tree.BlobFamily,
                FamilyString: $1,
                Locale: &locale,
                Oid:    uint32(defines.MYSQL_TYPE_TEXT),
            },
        }
    }
|   MEDIUMTEXT
    {
        locale := ""
        $$ = &tree.T{
            InternalType: tree.InternalType{
                Family: tree.BlobFamily,
                FamilyString: $1,
                Locale: &locale,
                Oid:    uint32(defines.MYSQL_TYPE_TEXT),
            },
        }
    }
|   LONGTEXT
    {
        locale := ""
        $$ = &tree.T{
            InternalType: tree.InternalType{
                Family: tree.BlobFamily,
                FamilyString: $1,
                Locale: &locale,
                Oid:    uint32(defines.MYSQL_TYPE_TEXT),
            },
        }
    }
|   BLOB
    {
        locale := ""
        $$ = &tree.T{
            InternalType: tree.InternalType{
                Family: tree.BlobFamily,
                FamilyString: $1,
                Locale: &locale,
                Oid:    uint32(defines.MYSQL_TYPE_BLOB),
            },
        }
    }
|   TINYBLOB
    {
        locale := ""
        $$ = &tree.T{
            InternalType: tree.InternalType{
                Family: tree.BlobFamily,
                FamilyString: $1,
                Locale: &locale,
                Oid:    uint32(defines.MYSQL_TYPE_TINY_BLOB),
            },
        }
    }
|   MEDIUMBLOB
    {
        locale := ""
        $$ = &tree.T{
            InternalType: tree.InternalType{
                Family: tree.BlobFamily,
                FamilyString: $1,
                Locale: &locale,
                Oid:    uint32(defines.MYSQL_TYPE_MEDIUM_BLOB),
            },
        }
    }
|   LONGBLOB
    {
        locale := ""
        $$ = &tree.T{
            InternalType: tree.InternalType{
                Family: tree.BlobFamily,
                FamilyString: $1,
                Locale: &locale,
                Oid:    uint32(defines.MYSQL_TYPE_LONG_BLOB),
            },
        }
    }
|   JSON
    {
        locale := ""
        $$ = &tree.T{
            InternalType: tree.InternalType{
                Family: tree.JsonFamily,
                FamilyString: $1,
                Locale: &locale,
                Oid:uint32(defines.MYSQL_TYPE_JSON),
            },
        }
    }
|   VECF32 length_option_opt
    {
        locale := ""
        $$ = &tree.T{
            InternalType: tree.InternalType{
                Family: tree.ArrayFamily,
                Locale: &locale,
                FamilyString: $1,
                DisplayWith: $2,
                Oid:uint32(defines.MYSQL_TYPE_VARCHAR),
            },
        }
    }
|   VECF64 length_option_opt
    {
        locale := ""
        $$ = &tree.T{
            InternalType: tree.InternalType{
                Family: tree.ArrayFamily,
                Locale: &locale,
                FamilyString: $1,
                DisplayWith: $2,
                Oid:uint32(defines.MYSQL_TYPE_VARCHAR),
            },
        }
    }
| ENUM '(' enum_values ')'
    {
        locale := ""
        $$ = &tree.T{
            InternalType: tree.InternalType{
                Family: tree.EnumFamily,
                FamilyString: $1,
                Locale: &locale,
                Oid:uint32(defines.MYSQL_TYPE_ENUM),
                EnumValues: $3,
            },
        }
    }
|   SET '(' enum_values ')'
    {
        locale := ""
        $$ = &tree.T{
            InternalType: tree.InternalType{
                Family: tree.SetFamily,
                FamilyString: $1,
                Locale: &locale,
                Oid:uint32(defines.MYSQL_TYPE_SET),
                EnumValues: $3,
            },
        }
    }
|  UUID
    {
       locale := ""
        $$ = &tree.T{
         InternalType: tree.InternalType{
        Family: tree.UuidFamily,
           FamilyString: $1,
        Width:  128,
        Locale: &locale,
        Oid:    uint32(defines.MYSQL_TYPE_UUID),
    },
    }
}

do_stmt:
    DO expression_list
    {
        $$ = &tree.Do {
            Exprs: $2,
        }
    }

declare_stmt:
    DECLARE var_name_list column_type
    {
        $$ = &tree.Declare {
            Variables: $2,
            ColumnType: $3,
            DefaultVal: tree.NewNumValWithType(constant.MakeUnknown(), "null", false, tree.P_null),
        }
    }
    |
    DECLARE var_name_list column_type DEFAULT expression
    {
        $$ = &tree.Declare {
            Variables: $2,
            ColumnType: $3,
            DefaultVal: $5,
        }
    }

spatial_type:
    GEOMETRY
    {
        locale := ""
        $$ = &tree.T{
            InternalType: tree.InternalType{
                Family: tree.GeometryFamily,
                FamilyString: $1,
                Locale: &locale,
                Oid:uint32(defines.MYSQL_TYPE_GEOMETRY),
            },
        }
    }
// |   POINT
// |   LINESTRING
// |   POLYGON
// |   GEOMETRYCOLLECTION
// |   MULTIPOINT
// |   MULTILINESTRING
// |   MULTIPOLYGON

// TODO:
// need to encode SQL string
enum_values:
    STRING
    {
        $$ = make([]string, 0, 4)
        $$ = append($$, $1)
    }
|   enum_values ',' STRING
    {
        $$ = append($1, $3)
    }

length_opt:
    /* EMPTY */
    {
        $$ = 0
    }
|    length

timestamp_option_opt:
    /* EMPTY */
        {
            $$ = 0
        }
|    '(' INTEGRAL ')'
    {
        $$ = int32($2.(int64))
    }

length_option_opt:
    {
        $$ = int32(-1)
    }
|    '(' INTEGRAL ')'
    {
        $$ = int32($2.(int64))
    }

length:
   '(' INTEGRAL ')'
    {
        $$ = tree.GetDisplayWith(int32($2.(int64)))
    }

float_length_opt:
    /* EMPTY */
    {
        $$ = tree.LengthScaleOpt{
            DisplayWith: tree.NotDefineDisplayWidth,
            Scale: tree.NotDefineDec,
        }
    }
|   '(' INTEGRAL ')'
    {
        $$ = tree.LengthScaleOpt{
            DisplayWith: tree.GetDisplayWith(int32($2.(int64))),
            Scale: tree.NotDefineDec,
        }
    }
|   '(' INTEGRAL ',' INTEGRAL ')'
    {
        $$ = tree.LengthScaleOpt{
            DisplayWith: tree.GetDisplayWith(int32($2.(int64))),
            Scale: int32($4.(int64)),
        }
    }

decimal_length_opt:
    /* EMPTY */
    {
        $$ = tree.LengthScaleOpt{
            DisplayWith: 38,           // this is the default precision for decimal
            Scale: 0,
        }
    }
|   '(' INTEGRAL ')'
    {
        $$ = tree.LengthScaleOpt{
            DisplayWith: tree.GetDisplayWith(int32($2.(int64))),
            Scale: 0,
        }
    }
|   '(' INTEGRAL ',' INTEGRAL ')'
    {
        $$ = tree.LengthScaleOpt{
            DisplayWith: tree.GetDisplayWith(int32($2.(int64))),
            Scale: int32($4.(int64)),
        }
    }

unsigned_opt:
    /* EMPTY */
    {
        $$ = false
    }
|   UNSIGNED
    {
        $$ = true
    }
|   SIGNED
    {
        $$ = false
    }

zero_fill_opt:
    /* EMPTY */
    {}
|   ZEROFILL
    {
        $$ = true
    }

charset_keyword:
    CHARSET
|   CHARACTER SET
|   CHAR SET

equal_opt:
    {
        $$ = ""
    }
|   '='
    {
        $$ = string($1)
    }

//sql_id:
//    id_or_var
//|   non_reserved_keyword

//reserved_sql_id:
//    sql_id
//|   reserved_keyword

//reserved_table_id:
//    table_id
//|   reserved_keyword

//reserved_keyword:
//    ADD
//|   ALL
//|   AND
//|   AS
//|   ASC
//|   ASCII
//|   AUTO_INCREMENT
//|   BETWEEN
//|   BINARY
//|   BY
//|   CASE
//|   CHAR
//|   COLLATE
//|   COLLATION
//|   CONVERT
//|   COALESCE
//|   CREATE
//|   CROSS
//|   CURRENT_DATE
//|   CURRENT_ROLE
//|   CURRENT_USER
//|   CURRENT_TIME
//|   CURRENT_TIMESTAMP
//|   CIPHER
//|   SAN
//|   SSL
//|   SUBJECT
//|   DATABASE
//|   DATABASES
//|   DEFAULT
//|   DELETE
//|   DESC
//|   DESCRIBE
//|   DISTINCT
//|   DISTINCTROW
//|   DIV
//|   DROP
//|   ELSE
//|   END
//|   ESCAPE
//|   EXISTS
//|   EXPLAIN
//|   FALSE
//|   FIRST
//|   AFTER
//|   FOR
//|   FORCE
//|   FROM
//|   GROUP
//|   HAVING
//|   HOUR
//|   IDENTIFIED
//|   IF
//|   IGNORE
//|   IN
//|   INFILE
//|   INDEX
//|   INNER
//|   INSERT
//|   INTERVAL
//|   INTO
//|   IS
//|   ISSUER
//|   JOIN
//|   KEY
//|   LAST
//|   LEFT
//|   LIKE
//|	ILIKE
//|   LIMIT
//|   LOCALTIME
//|   LOCALTIMESTAMP
//|   LOCK
//|   LOAD
//|   IMPORT
//|   MATCH
//|   MAXVALUE
//|   MOD
//|   MICROSECOND
//|   MINUTE
//|   NATURAL
//|   NOT
//|   NONE
//|   NULL
//|   NULLS
//|   ON
//|   OR
//|   ORDER
//|   OUTER
//|   REGEXP
//|   RENAME
//|   REPLACE
//|   RIGHT
//|   REQUIRE
//|   REPEAT
//|   ROW_COUNT
//|    REFERENCES
//|   RECURSIVE
//|   REVERSE
//|   SCHEMA
//|   SCHEMAS
//|   SELECT
//|   SECOND
//|   SEPARATOR
//|   SET
//|   SHOW
//|   STRAIGHT_JOIN
//|   TABLE
//|   THEN
//|   TO
//|   TRUE
//|   TRUNCATE
//|   UNION
//|   UNIQUE
//|   UPDATE
//|   USE
//|   USING
//|   UTC_DATE
//|   UTC_TIME
//|   UTC_TIMESTAMP
//|   VALUES
//|   WHEN
//|   WHERE
//|   WEEK
//|   WITH
//|   TERMINATED
//|   OPTIONALLY
//|   ENCLOSED
//|   ESCAPED
//|   STARTING
//|   LINES
//|   ROWS
//|   INT1
//|   INT2
//|   INT3
//|   INT4
//|   INT8
//|   CHECK
//|    CONSTRAINT
//|   PRIMARY
//|   FULLTEXT
//|   FOREIGN
//|    ROW
//|   OUTFILE
//|    SQL_SMALL_RESULT
//|    SQL_BIG_RESULT
//|    LEADING
//|    TRAILING
//|   CHARACTER
//|    LOW_PRIORITY
//|    HIGH_PRIORITY
//|    DELAYED
//|   PARTITION
//|    QUICK
//|   EXCEPT
//|   ADMIN_NAME
//|   RANDOM
//|   SUSPEND
//|   REUSE
//|   CURRENT
//|   OPTIONAL
//|   FAILED_LOGIN_ATTEMPTS
//|   PASSWORD_LOCK_TIME
//|   UNBOUNDED
//|   SECONDARY
//|   DECLARE
//|   MODUMP
//|   OVER
//|   PRECEDING
//|   FOLLOWING
//|   GROUPS
//|   LOCKS
//|   TABLE_NUMBER
//|   COLUMN_NUMBER
//|   TABLE_VALUES
//|   RETURNS
//|   MYSQL_COMPATIBILITY_MODE

non_reserved_keyword:
    ACCOUNT
|   ACCOUNTS
|   AGAINST
|   AVG_ROW_LENGTH
|   AUTO_RANDOM
|   ATTRIBUTE
|   ACTION
|   ALGORITHM
|   BEGIN
|   BIGINT
|   BIT
|   BLOB
|   BOOL
|   CANCEL
|   CHAIN
|   CHECKSUM
|   CLUSTER
|   COMPRESSION
|   COMMENT_KEYWORD
|   COMMIT
|   COMMITTED
|   CHARSET
|   COLUMNS
|   CONNECTION
|   CONSISTENT
|   COMPRESSED
|   COMPACT
|   COLUMN_FORMAT
|   CONNECTOR
|   CONNECTORS
|	COLLATION
|   SECONDARY_ENGINE_ATTRIBUTE
|   STREAM
|   ENGINE_ATTRIBUTE
|   INSERT_METHOD
|   CASCADE
|   DAEMON
|   DATA
|	DAY
|   DATETIME
|   DECIMAL
|   DYNAMIC
|   DISK
|   DO
|   DOUBLE
|   DIRECTORY
|   DUPLICATE
|   DELAY_KEY_WRITE
|   ENUM
|   ENCRYPTION
|   ENGINE
|   EXPANSION
|   EXTENDED
|   EXPIRE
|   ERRORS
|   ENFORCED
|	ENABLE
|   FORMAT
|   FLOAT_TYPE
|   FULL
|   FIXED
|   FIELDS
|   GEOMETRY
|   GEOMETRYCOLLECTION
|   GLOBAL
|   PERSIST
|   GRANT
|   INT
|   INTEGER
|   INDEXES
|   ISOLATION
|   JSON
|   VECF32
|   VECF64
|   KEY_BLOCK_SIZE
|   LISTS
|   OP_TYPE
|   KEYS
|   LANGUAGE
|   LESS
|   LEVEL
|   LINESTRING
|   LONGBLOB
|   LONGTEXT
|   LOCAL
|   LINEAR
|   LIST
|   MEDIUMBLOB
|   MEDIUMINT
|   MEDIUMTEXT
|   MEMORY
|   MODE
|   MULTILINESTRING
|   MULTIPOINT
|   MULTIPOLYGON
|   MAX_QUERIES_PER_HOUR
|   MAX_UPDATES_PER_HOUR
|   MAX_CONNECTIONS_PER_HOUR
|   MAX_USER_CONNECTIONS
|   MAX_ROWS
|   MIN_ROWS
|   MONTH
|   NAMES
|   NCHAR
|   NUMERIC
|   NEVER
|   NO
|   OFFSET
|   ONLY
|   OPTIMIZE
|   OPEN
|   OPTION
|   PACK_KEYS
|   PARTIAL
|   PARTITIONS
|   POINT
|   POLYGON
|   PROCEDURE
|   PROXY
|   QUERY
|   PAUSE
|   PROFILES
|   ROLE
|   RANGE
|   READ
|   REAL
|   REORGANIZE
|   REDUNDANT
|   REPAIR
|   REPEATABLE
|   RELEASE
|   RESUME
|   REVOKE
|   REPLICATION
|   ROW_FORMAT
|   ROLLBACK
|   RESTRICT
|   SESSION
|   SERIALIZABLE
|   SHARE
|   SIGNED
|   SMALLINT
|   SNAPSHOT
|   PITR
|   SPATIAL
|   START
|   STATUS
|   STORAGE
|   STATS_AUTO_RECALC
|   STATS_PERSISTENT
|   STATS_SAMPLE_PAGES
|	SOURCE
|   SUBPARTITIONS
|   SUBPARTITION
|   SIMPLE
|   TASK
|   TEXT
|   THAN
|   TINYBLOB
|   TIME %prec LOWER_THAN_STRING
|   TINYINT
|   TINYTEXT
|   TRANSACTION
|   TRIGGER
|   UNCOMMITTED
|   UNSIGNED
|   UNUSED
|   UNLOCK
|   USER
|   VARBINARY
|   VARCHAR
|   VARIABLES
|   VIEW
|   WRITE
|   WARNINGS
|   WORK
|   X509
|   ZEROFILL
|   YEAR
|   TYPE
|   HEADER
|   MAX_FILE_SIZE
|   FORCE_QUOTE
|   QUARTER
|   UNKNOWN
|   ANY
|   SOME
|   TIMESTAMP %prec LOWER_THAN_STRING
|   DATE %prec LOWER_THAN_STRING
|   TABLES
|   SEQUENCES
|   URL
|   PASSWORD %prec LOWER_THAN_EQ
|   HASH
|   ENGINES
|   TRIGGERS
|   HISTORY
|   LOW_CARDINALITY
|   S3OPTION
|   STAGEOPTION
|   EXTENSION
|   NODE
|   ROLES
|   UUID
|   PARALLEL
|   INCREMENT
|   CYCLE
|   MINVALUE
|	PROCESSLIST
|   PUBLICATION
|   SUBSCRIPTIONS
|   PUBLICATIONS
|   PROPERTIES
|	WEEK
|   DEFINER
|   SQL
|   STAGE
|   SNAPSHOTS
|   STAGES
|   BACKUP
|   RESTORE
|   FILESYSTEM
|   PARALLELISM
|	VALUE
|	REFERENCE
|	MODIFY
|	ASCII
|	AUTO_INCREMENT
|	AUTOEXTEND_SIZE
|	BSI
|	BINDINGS
|	BOOLEAN
|   BTREE
|	IVFFLAT
|	MASTER
|	COALESCE
|	CONNECT
|	CIPHER
|	CLIENT
|	SAN
|	SUBJECT
|	INSTANT
|	INPLACE
|	COPY
|	UNDEFINED
|	MERGE
|	TEMPTABLE
|	INVOKER
|	SECURITY
|	CASCADED
|	DISABLE
|	DRAINER
|	EXECUTE
|	EVENT
|	EVENTS
|	FIRST
|	AFTER
|	FILE
|	GRANTS
|	HOUR
|	IDENTIFIED
|	INLINE
|	INVISIBLE
|	ISSUER
|	JSONTYPE
|	LAST
|	IMPORT
|	DISCARD
|	LOCKS
|	MANAGE
|	MINUTE
|	MICROSECOND
|	NEXT
|	NULLS
|	NONE
|	SHARED
|	EXCLUSIVE
|	EXTERNAL
|	PARSER
|	PRIVILEGES
|	PREV
|	PLUGINS
|	REVERSE
|	RELOAD
|	ROUTINE
|	ROW_COUNT
|	RTREE
|	SECOND
|	SHUTDOWN
|	SQL_CACHE
|	SQL_NO_CACHE
|	SLAVE
|	SLIDING
|	SUPER
|	TABLESPACE
|	TRUNCATE
|	VISIBLE
|	WITHOUT
|	VALIDATION
|	ZONEMAP
|	MEDIAN
|	PUMP
|	VERBOSE
|	SQL_TSI_MINUTE
|	SQL_TSI_SECOND
|	SQL_TSI_YEAR
|	SQL_TSI_QUARTER
|	SQL_TSI_MONTH
|	SQL_TSI_WEEK
|	SQL_TSI_DAY
|	SQL_TSI_HOUR
|	PREPARE
|	DEALLOCATE
|	RESET
|	ADMIN_NAME
|	RANDOM
|	SUSPEND
|	RESTRICTED
|	REUSE
|	CURRENT
|	OPTIONAL
|	FAILED_LOGIN_ATTEMPTS
|	PASSWORD_LOCK_TIME
|	UNBOUNDED
|	SECONDARY
|	MODUMP
|	PRECEDING
|	FOLLOWING
|	FILL
|	TABLE_NUMBER
|	TABLE_VALUES
|	TABLE_SIZE
|	COLUMN_NUMBER
|	RETURNS
|	QUERY_RESULT
|	MYSQL_COMPATIBILITY_MODE
|   UNIQUE_CHECK_ON_AUTOINCR
|	SEQUENCE
|	BACKEND
|	SERVERS
|	CREDENTIALS
|	HANDLER
|	SAMPLE
|	PERCENT
|	OWNERSHIP
|   MO_TS

func_not_keyword:
    DATE_ADD
|    DATE_SUB
|   NOW
|    ADDDATE
|   CURDATE
|   POSITION
|   SESSION_USER
|   SUBDATE
|   SYSTEM_USER
|   TRANSLATE

not_keyword:
    ADDDATE
|   BIT_AND
|   BIT_OR
|   BIT_XOR
|   CAST
|   COUNT
|   APPROX_COUNT
|   APPROX_COUNT_DISTINCT
|   APPROX_PERCENTILE
|   CURDATE
|   CURTIME
|   DATE_ADD
|   DATE_SUB
|   EXTRACT
|   GROUP_CONCAT
|   CLUSTER_CENTERS
|   KMEANS
|   MAX
|   MID
|   MIN
|   NOW
|   POSITION
|   SESSION_USER
|   STD
|   STDDEV
|   STDDEV_POP
|   STDDEV_SAMP
|   SUBDATE
|   SUBSTR
|   SUBSTRING
|   SUM
|   SYSDATE
|   SYSTEM_USER
|   TRANSLATE
|   TRIM
|   VARIANCE
|   VAR_POP
|   VAR_SAMP
|   AVG
|	TIMESTAMPDIFF
|   NEXTVAL
|   SETVAL
|   CURRVAL
|   LASTVAL
|   HEADERS
|   SERIAL_EXTRACT
|   BIT_CAST
|   BITMAP_BIT_POSITION
|   BITMAP_BUCKET_NUMBER
|   BITMAP_COUNT


//mo_keywords:
//    PROPERTIES
//  BSI
//  ZONEMAP

%%<|MERGE_RESOLUTION|>--- conflicted
+++ resolved
@@ -539,7 +539,7 @@
 %type <statement> create_publication_stmt drop_publication_stmt alter_publication_stmt show_publications_stmt show_subscriptions_stmt
 %type <statement> create_stage_stmt drop_stage_stmt alter_stage_stmt
 %type <statement> create_snapshot_stmt drop_snapshot_stmt
-%type <statement> create_pitr_stmt drop_pitr_stmt show_pitr_stmt alter_pitr_stmt restore_pitr_stmt
+%type <statement> create_pitr_stmt drop_pitr_stmt show_pitr_stmt alter_pitr_stmt restore_pitr_stmt restore_pitr_stmt
 %type <str> urlparams
 %type <str> comment_opt view_list_opt view_opt security_opt view_tail check_type
 %type <subscriptionOption> subscription_opt
@@ -1255,7 +1255,6 @@
             TimeStamp: $9,
        }
    }
-<<<<<<< HEAD
 |  RESTORE ACCOUNT ident FROM PITR ident STRING as_name_opt
     {
         $$ = &tree.RestorePitr{
@@ -1266,8 +1265,6 @@
            SrcAccountName: tree.Identifier($8.Compare()),
        }
     }
-=======
->>>>>>> cc327fc4
 
 kill_stmt:
     KILL kill_opt INTEGRAL statement_id_opt
