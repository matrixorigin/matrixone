// Copyright 2021 Matrix Origin
//
// Licensed under the Apache License, Version 2.0 (the "License");
// you may not use this file except in compliance with the License.
// You may obtain a copy of the License at
//
//      http://www.apache.org/licenses/LICENSE-2.0
//
// Unless required by applicable law or agreed to in writing, software
// distributed under the License is distributed on an "AS IS" BASIS,
// WITHOUT WARRANTIES OR CONDITIONS OF ANY KIND, either express or implied.
// See the License for the specific language governing permissions and
// limitations under the License.

%{
package mysql

import (
    "fmt"
    "strings"
    "go/constant"

    "github.com/matrixorigin/matrixone/pkg/sql/parsers/tree"
    "github.com/matrixorigin/matrixone/pkg/sql/parsers/util"
    "github.com/matrixorigin/matrixone/pkg/defines"
)
%}

%struct {
    id  int
    str string
    item interface{}
}

%union {
    statement tree.Statement
    statements []tree.Statement

    alterTable tree.AlterTable
    alterTableOptions tree.AlterTableOptions
    alterTableOption tree.AlterTableOption

    tableDef tree.TableDef
    tableDefs tree.TableDefs
    tableName *tree.TableName
    tableNames tree.TableNames
    columnTableDef *tree.ColumnTableDef
    tableOption tree.TableOption
    tableOptions []tree.TableOption
    tableExprs tree.TableExprs
    tableExpr tree.TableExpr
    rowFormatType tree.RowFormatType
    matchType tree.MatchType
    attributeReference *tree.AttributeReference
    loadParam *tree.ExternParam
    tailParam *tree.TailParameter

    functionName *tree.FunctionName
    funcArg tree.FunctionArg
    funcArgs tree.FunctionArgs
    funcArgDecl *tree.FunctionArgDecl
    funcReturn *tree.ReturnType

    procName *tree.ProcedureName
    procArg tree.ProcedureArg
    procArgs tree.ProcedureArgs
    procArgDecl *tree.ProcedureArgDecl
    procArgType tree.InOutArgType

    from *tree.From
    where *tree.Where
    groupBy tree.GroupBy
    aliasedTableExpr *tree.AliasedTableExpr
    direction tree.Direction
    nullsPosition tree.NullsPosition
    orderBy tree.OrderBy
    order *tree.Order
    limit *tree.Limit
    unionTypeRecord *tree.UnionTypeRecord
    parenTableExpr *tree.ParenTableExpr
    identifierList tree.IdentifierList
    joinCond tree.JoinCond

    columnType *tree.T
    unresolvedName *tree.UnresolvedName
    lengthScaleOpt tree.LengthScaleOpt
    tuple *tree.Tuple
    funcType tree.FuncType

    columnAttribute tree.ColumnAttribute
    columnAttributes []tree.ColumnAttribute
    attributeNull tree.AttributeNull
    expr tree.Expr
    exprs tree.Exprs
    rowsExprs []tree.Exprs
    comparisonOp tree.ComparisonOp
    referenceOptionType tree.ReferenceOptionType
    referenceOnRecord *tree.ReferenceOnRecord

    select *tree.Select
    selectStatement tree.SelectStatement
    selectExprs tree.SelectExprs
    selectExpr tree.SelectExpr

    insert *tree.Insert
    replace *tree.Replace
    createOption tree.CreateOption
    createOptions []tree.CreateOption
    indexType tree.IndexType
    indexCategory tree.IndexCategory
    keyParts []*tree.KeyPart
    keyPart *tree.KeyPart
    indexOption *tree.IndexOption
    comparisionExpr *tree.ComparisonExpr

    userMiscOption tree.UserMiscOption
    userMiscOptions []tree.UserMiscOption
    updateExpr *tree.UpdateExpr
    updateExprs tree.UpdateExprs
    completionType tree.CompletionType
    varAssignmentExpr *tree.VarAssignmentExpr
    varAssignmentExprs []*tree.VarAssignmentExpr
    setRole *tree.SetRole
    setDefaultRole *tree.SetDefaultRole
    privilege *tree.Privilege
    privileges []*tree.Privilege
    objectType tree.ObjectType
    privilegeType tree.PrivilegeType
    privilegeLevel *tree.PrivilegeLevel
    unresolveNames []*tree.UnresolvedName

    partitionOption *tree.PartitionOption
    clusterByOption *tree.ClusterByOption
    partitionBy *tree.PartitionBy
    windowSpec *tree.WindowSpec
    windowFrame *tree.WindowFrame
    windowFrameBound tree.WindowFrameBound
    windowFrameUnit tree.WindowFrameUnits
    partition *tree.Partition
    partitions []*tree.Partition
    values tree.Values
    numVal *tree.NumVal
    subPartition *tree.SubPartition
    subPartitions []*tree.SubPartition

    subquery *tree.Subquery
    funcExpr *tree.FuncExpr

    roles []*tree.Role
    role *tree.Role
    usernameRecord *tree.UsernameRecord
    authRecord *tree.AuthRecord
    user *tree.User
    users []*tree.User
    tlsOptions []tree.TlsOption
    tlsOption tree.TlsOption
    resourceOption tree.ResourceOption
    resourceOptions []tree.ResourceOption
    unresolvedObjectName *tree.UnresolvedObjectName
    lengthOpt int32
    unsignedOpt bool
    zeroFillOpt bool
    ifNotExists bool
    defaultOptional bool
    fullOpt bool
    boolVal bool
    int64Val int64
    strs []string

    duplicateKey tree.DuplicateKey
    fields *tree.Fields
    fieldsList []*tree.Fields
    lines *tree.Lines
    varExpr *tree.VarExpr
    varExprs []*tree.VarExpr
    loadColumn tree.LoadColumn
    loadColumns []tree.LoadColumn
    assignments []*tree.Assignment
    assignment *tree.Assignment
    properties []tree.Property
    property tree.Property
    exportParm *tree.ExportParam

    epxlainOptions []tree.OptionElem
    epxlainOption tree.OptionElem
    whenClause *tree.When
    whenClauseList []*tree.When
    withClause *tree.With
    cte *tree.CTE
    cteList []*tree.CTE

    accountAuthOption tree.AccountAuthOption
    alterAccountAuthOption tree.AlterAccountAuthOption
    accountIdentified tree.AccountIdentified
    accountStatus tree.AccountStatus
    accountComment tree.AccountComment
    accountCommentOrAttribute tree.AccountCommentOrAttribute
    userIdentified *tree.AccountIdentified
    accountRole *tree.Role
    showType tree.ShowType
    joinTableExpr *tree.JoinTableExpr

    indexHintType tree.IndexHintType
    indexHintScope tree.IndexHintScope
    indexHint *tree.IndexHint
    indexHintList []*tree.IndexHint
    indexVisibility tree.VisibleType

    killOption tree.KillOption
    statementOption tree.StatementOption

    tableLock tree.TableLock
    tableLocks []tree.TableLock
    tableLockType tree.TableLockType
    cstr *tree.CStr
    incrementByOption *tree.IncrementByOption
    minValueOption  *tree.MinValueOption
    maxValueOption  *tree.MaxValueOption 
    startWithOption *tree.StartWithOption 
    subscriptionOption *tree.SubscriptionOption
    accountsSetOption *tree.AccountsSetOption
}

%token LEX_ERROR
%nonassoc EMPTY
%left <str> UNION EXCEPT INTERSECT MINUS
%token <str> SELECT STREAM INSERT UPDATE DELETE FROM WHERE GROUP HAVING ORDER BY LIMIT OFFSET FOR CONNECT MANAGE GRANTS OWNERSHIP REFERENCE
%nonassoc LOWER_THAN_SET
%nonassoc <str> SET
%token <str> ALL DISTINCT DISTINCTROW AS EXISTS ASC DESC INTO DUPLICATE DEFAULT LOCK KEYS NULLS FIRST LAST
%token <str> VALUES
%token <str> NEXT VALUE SHARE MODE
%token <str> SQL_NO_CACHE SQL_CACHE
%left <str> JOIN STRAIGHT_JOIN LEFT RIGHT INNER OUTER CROSS NATURAL USE FORCE
%nonassoc LOWER_THAN_ON
%nonassoc <str> ON USING
%left <str> SUBQUERY_AS_EXPR
%right <str> '('
%left <str> ')'
%nonassoc LOWER_THAN_STRING
%nonassoc <str> ID AT_ID AT_AT_ID STRING VALUE_ARG LIST_ARG COMMENT COMMENT_KEYWORD QUOTE_ID
%token <item> INTEGRAL HEX BIT_LITERAL FLOAT
%token <str>  HEXNUM
%token <str> NULL TRUE FALSE
%nonassoc LOWER_THAN_CHARSET
%nonassoc <str> CHARSET
%right <str> UNIQUE KEY
%left <str> OR PIPE_CONCAT
%left <str> XOR
%left <str> AND
%right <str> NOT '!'
%left <str> BETWEEN CASE WHEN THEN ELSE END
%nonassoc LOWER_THAN_EQ
%left <str> '=' '<' '>' LE GE NE NULL_SAFE_EQUAL IS LIKE REGEXP IN ASSIGNMENT ILIKE
%left <str> '|'
%left <str> '&'
%left <str> SHIFT_LEFT SHIFT_RIGHT
%left <str> '+' '-'
%left <str> '*' '/' DIV '%' MOD
%left <str> '^'
%right <str> '~' UNARY
%left <str> COLLATE
%right <str> BINARY UNDERSCORE_BINARY
%right <str> INTERVAL
%nonassoc <str> '.' ','

%token <str> OUT INOUT

// Transaction
%token <str> BEGIN START TRANSACTION COMMIT ROLLBACK WORK CONSISTENT SNAPSHOT
%token <str> CHAIN NO RELEASE PRIORITY QUICK

// Type
%token <str> BIT TINYINT SMALLINT MEDIUMINT INT INTEGER BIGINT INTNUM
%token <str> REAL DOUBLE FLOAT_TYPE DECIMAL NUMERIC DECIMAL_VALUE
%token <str> TIME TIMESTAMP DATETIME YEAR
%token <str> CHAR VARCHAR BOOL CHARACTER VARBINARY NCHAR
%token <str> TEXT TINYTEXT MEDIUMTEXT LONGTEXT
%token <str> BLOB TINYBLOB MEDIUMBLOB LONGBLOB JSON ENUM UUID
%token <str> GEOMETRY POINT LINESTRING POLYGON GEOMETRYCOLLECTION MULTIPOINT MULTILINESTRING MULTIPOLYGON
%token <str> INT1 INT2 INT3 INT4 INT8 S3OPTION

// Select option
%token <str> SQL_SMALL_RESULT SQL_BIG_RESULT SQL_BUFFER_RESULT
%token <str> LOW_PRIORITY HIGH_PRIORITY DELAYED

// Create Table
%token <str> CREATE ALTER DROP RENAME ANALYZE ADD RETURNS
%token <str> SCHEMA TABLE SEQUENCE INDEX VIEW TO IGNORE IF PRIMARY COLUMN CONSTRAINT SPATIAL FULLTEXT FOREIGN KEY_BLOCK_SIZE
%token <str> SHOW DESCRIBE EXPLAIN DATE ESCAPE REPAIR OPTIMIZE TRUNCATE
%token <str> MAXVALUE PARTITION REORGANIZE LESS THAN PROCEDURE TRIGGER
%token <str> STATUS VARIABLES ROLE PROXY AVG_ROW_LENGTH STORAGE DISK MEMORY
%token <str> CHECKSUM COMPRESSION DATA DIRECTORY DELAY_KEY_WRITE ENCRYPTION ENGINE
%token <str> MAX_ROWS MIN_ROWS PACK_KEYS ROW_FORMAT STATS_AUTO_RECALC STATS_PERSISTENT STATS_SAMPLE_PAGES
%token <str> DYNAMIC COMPRESSED REDUNDANT COMPACT FIXED COLUMN_FORMAT AUTO_RANDOM
%token <str> RESTRICT CASCADE ACTION PARTIAL SIMPLE CHECK ENFORCED
%token <str> RANGE LIST ALGORITHM LINEAR PARTITIONS SUBPARTITION SUBPARTITIONS CLUSTER
%token <str> TYPE ANY SOME EXTERNAL LOCALFILE URL
%token <str> PREPARE DEALLOCATE RESET
%token <str> EXTENSION

// Sequence
%token <str> INCREMENT CYCLE MINVALUE
// publication
%token <str> PUBLICATION SUBSCRIPTIONS PUBLICATIONS


// MO table option
%token <str> PROPERTIES

// Index
%token <str> PARSER VISIBLE INVISIBLE BTREE HASH RTREE BSI
%token <str> ZONEMAP LEADING BOTH TRAILING UNKNOWN

// Alter
%token <str> EXPIRE ACCOUNT ACCOUNTS UNLOCK DAY NEVER PUMP MYSQL_COMPATBILITY_MODE

// Time
%token <str> SECOND ASCII COALESCE COLLATION HOUR MICROSECOND MINUTE MONTH QUARTER REPEAT
%token <str> REVERSE ROW_COUNT WEEK

// Revoke
%token <str> REVOKE FUNCTION PRIVILEGES TABLESPACE EXECUTE SUPER GRANT OPTION REFERENCES REPLICATION
%token <str> SLAVE CLIENT USAGE RELOAD FILE TEMPORARY ROUTINE EVENT SHUTDOWN

// Type Modifiers
%token <str> NULLX AUTO_INCREMENT APPROXNUM SIGNED UNSIGNED ZEROFILL ENGINES LOW_CARDINALITY

// Account
%token <str> ADMIN_NAME RANDOM SUSPEND ATTRIBUTE HISTORY REUSE CURRENT OPTIONAL FAILED_LOGIN_ATTEMPTS PASSWORD_LOCK_TIME UNBOUNDED SECONDARY

// User
%token <str> USER IDENTIFIED CIPHER ISSUER X509 SUBJECT SAN REQUIRE SSL NONE PASSWORD
%token <str> MAX_QUERIES_PER_HOUR MAX_UPDATES_PER_HOUR MAX_CONNECTIONS_PER_HOUR MAX_USER_CONNECTIONS

// Explain
%token <str> FORMAT VERBOSE CONNECTION TRIGGERS PROFILES

// Load
%token <str> LOAD INFILE TERMINATED OPTIONALLY ENCLOSED ESCAPED STARTING LINES ROWS IMPORT

// MODump
%token <str> MODUMP

// Window function
%token <str> OVER PRECEDING FOLLOWING GROUPS

// Supported SHOW tokens
%token <str> DATABASES TABLES SEQUENCES EXTENDED FULL PROCESSLIST FIELDS COLUMNS OPEN ERRORS WARNINGS INDEXES SCHEMAS NODE LOCKS
%token <str> TABLE_NUMBER COLUMN_NUMBER TABLE_VALUES TABLE_SIZE

// SET tokens
%token <str> NAMES GLOBAL SESSION ISOLATION LEVEL READ WRITE ONLY REPEATABLE COMMITTED UNCOMMITTED SERIALIZABLE
%token <str> LOCAL EVENTS PLUGINS

// Functions
%token <str> CURRENT_TIMESTAMP DATABASE
%token <str> CURRENT_TIME LOCALTIME LOCALTIMESTAMP
%token <str> UTC_DATE UTC_TIME UTC_TIMESTAMP
%token <str> REPLACE CONVERT
%token <str> SEPARATOR TIMESTAMPDIFF
%token <str> CURRENT_DATE CURRENT_USER CURRENT_ROLE

// Time unit
%token <str> SECOND_MICROSECOND MINUTE_MICROSECOND MINUTE_SECOND HOUR_MICROSECOND
%token <str> HOUR_SECOND HOUR_MINUTE DAY_MICROSECOND DAY_SECOND DAY_MINUTE DAY_HOUR YEAR_MONTH
%token <str> SQL_TSI_HOUR SQL_TSI_DAY SQL_TSI_WEEK SQL_TSI_MONTH SQL_TSI_QUARTER SQL_TSI_YEAR
%token <str> SQL_TSI_SECOND SQL_TSI_MINUTE

// With
%token <str> RECURSIVE CONFIG DRAINER

// Match
%token <str> MATCH AGAINST BOOLEAN LANGUAGE WITH QUERY EXPANSION

// Built-in function
%token <str> ADDDATE BIT_AND BIT_OR BIT_XOR CAST COUNT APPROX_COUNT_DISTINCT
%token <str> APPROX_PERCENTILE CURDATE CURTIME DATE_ADD DATE_SUB EXTRACT
%token <str> GROUP_CONCAT MAX MID MIN NOW POSITION SESSION_USER STD STDDEV MEDIAN
%token <str> STDDEV_POP STDDEV_SAMP SUBDATE SUBSTR SUBSTRING SUM SYSDATE
%token <str> SYSTEM_USER TRANSLATE TRIM VARIANCE VAR_POP VAR_SAMP AVG RANK

// Sequence function
%token <str> NEXTVAL SETVAL CURRVAL LASTVAL

//JSON function
%token <str> ARROW

// Insert
%token <str> ROW OUTFILE HEADER MAX_FILE_SIZE FORCE_QUOTE PARALLEL

%token <str> UNUSED BINDINGS

// Do
%token <str> DO

// Declare
%token <str> DECLARE

// Call
%token <str> CALL

%type <statement> stmt
%type <statements> stmt_list
%type <statement> create_stmt insert_stmt delete_stmt drop_stmt alter_stmt truncate_table_stmt
%type <statement> delete_without_using_stmt delete_with_using_stmt
%type <statement> drop_ddl_stmt drop_database_stmt drop_table_stmt drop_index_stmt drop_prepare_stmt drop_view_stmt drop_function_stmt drop_procedure_stmt drop_sequence_stmt
%type <statement> drop_account_stmt drop_role_stmt drop_user_stmt
%type <statement> create_account_stmt create_user_stmt create_role_stmt
%type <statement> create_ddl_stmt create_table_stmt create_database_stmt create_index_stmt create_view_stmt create_function_stmt create_extension_stmt create_procedure_stmt create_sequence_stmt
%type <statement> show_stmt show_create_stmt show_columns_stmt show_databases_stmt show_target_filter_stmt show_table_status_stmt show_grants_stmt show_collation_stmt show_accounts_stmt
%type <statement> show_tables_stmt show_sequences_stmt show_process_stmt show_errors_stmt show_warnings_stmt show_target
%type <statement> show_function_status_stmt show_node_list_stmt show_locks_stmt
%type <statement> show_table_num_stmt show_column_num_stmt show_table_values_stmt show_table_size_stmt
%type <statement> show_variables_stmt show_status_stmt show_index_stmt
%type <statement> alter_account_stmt alter_user_stmt alter_view_stmt update_stmt use_stmt update_no_with_stmt alter_database_config_stmt alter_table_stmt
%type <statement> transaction_stmt begin_stmt commit_stmt rollback_stmt
%type <statement> explain_stmt explainable_stmt
%type <statement> set_stmt set_variable_stmt set_password_stmt set_role_stmt set_default_role_stmt
%type <statement> lock_stmt lock_table_stmt unlock_table_stmt
%type <statement> revoke_stmt grant_stmt
%type <statement> load_data_stmt
%type <statement> analyze_stmt
%type <statement> prepare_stmt prepareable_stmt deallocate_stmt execute_stmt reset_stmt
%type <statement> replace_stmt
%type <statement> do_stmt
%type <statement> declare_stmt
%type <statement> values_stmt
%type <statement> call_stmt
%type <statement> mo_dump_stmt
%type <statement> load_extension_stmt
%type <statement> kill_stmt
%type <rowsExprs> row_constructor_list
%type <exprs>  row_constructor
%type <exportParm> export_data_param_opt
%type <loadParam> load_param_opt load_param_opt_2
%type <tailParam> tail_param_opt
%type <statement>  create_publication_stmt drop_publication_stmt alter_publication_stmt show_publications_stmt show_subscriptions_stmt
%type <str> comment_opt
%type <subscriptionOption> subcription_opt
%type <accountsSetOption> alter_publication_accounts_opt

%type <select> select_stmt select_no_parens
%type <selectStatement> simple_select select_with_parens simple_select_clause
%type <selectExprs> select_expression_list
%type <selectExpr> select_expression
%type <tableExprs> table_name_wild_list
%type <joinTableExpr>  table_references join_table
%type <tableExpr> into_table_name table_function table_factor table_reference escaped_table_reference
%type <direction> asc_desc_opt
%type <nullsPosition> nulls_first_last_opt
%type <order> order
%type <orderBy> order_list order_by_clause order_by_opt
%type <limit> limit_opt limit_clause
%type <str> insert_column
%type <identifierList> column_list column_list_opt partition_clause_opt partition_id_list insert_column_list accounts_list accounts_without_parenthesis_opt
%type <joinCond> join_condition join_condition_opt on_expression_opt

%type <functionName> func_name
%type <funcArgs> func_args_list_opt func_args_list
%type <funcArg> func_arg
%type <funcArgDecl> func_arg_decl
%type <funcReturn> func_return
%type <str> func_lang extension_lang extension_name

%type <procName> proc_name
%type <procArgs> proc_args_list_opt proc_args_list
%type <procArg> proc_arg
%type <procArgDecl> proc_arg_decl
%type <procArgType> proc_arg_in_out_type

%type <tableDefs> table_elem_list_opt table_elem_list
%type <tableDef> table_elem constaint_def constraint_elem
%type <tableName> table_name table_name_opt_wild
%type <tableNames> table_name_list
%type <columnTableDef> column_def
%type <columnType> mo_cast_type mysql_cast_type
%type <columnType> column_type char_type spatial_type time_type numeric_type decimal_type int_type as_datatype_opt
%type <str> integer_opt
%type <columnAttribute> column_attribute_elem keys
%type <columnAttributes> column_attribute_list column_attribute_list_opt
%type <tableOptions> table_option_list_opt table_option_list
%type <str> charset_name storage_opt collate_name column_format storage_media
%type <rowFormatType> row_format_options
%type <int64Val> field_length_opt max_file_size_opt
%type <matchType> match match_opt
%type <referenceOptionType> ref_opt on_delete on_update
%type <referenceOnRecord> on_delete_update_opt
%type <attributeReference> references_def
<<<<<<< HEAD
%type <alterTableOptions> alter_options
%type <alterTableOption> alter_table_drop alter_table_alter
%type <indexVisibility> visibility
=======
%type <alterTableOptions> alter_option_list
%type <alterTableOption> alter_option alter_table_drop
>>>>>>> ec092499

%type <tableOption> table_option
%type <from> from_clause from_opt
%type <where> where_expression_opt having_opt
%type <groupBy> group_by_opt
%type <aliasedTableExpr> aliased_table_name
%type <unionTypeRecord> union_op
%type <parenTableExpr> table_subquery
%type <str> inner_join straight_join outer_join natural_join
%type <funcType> func_type_opt
%type <funcExpr> function_call_generic
%type <funcExpr> function_call_keyword
%type <funcExpr> function_call_nonkeyword
%type <funcExpr> function_call_aggregate
%type <funcExpr> function_call_window

%type <unresolvedName> column_name column_name_unresolved
%type <strs> enum_values force_quote_opt force_quote_list infile_or_s3_param infile_or_s3_params
%type <str> charset_keyword db_name db_name_opt
%type <str> not_keyword func_not_keyword
%type <str> non_reserved_keyword
%type <str> equal_opt
%type <str> as_opt_id name_string
%type <cstr> ident as_name_opt
%type <str> table_alias explain_sym prepare_sym deallocate_sym stmt_name reset_sym
%type <unresolvedObjectName> unresolved_object_name table_column_name
%type <unresolvedObjectName> table_name_unresolved
%type <comparisionExpr> like_opt
%type <fullOpt> full_opt
%type <str> database_name_opt auth_string constraint_keyword_opt constraint_keyword
%type <userMiscOption> pwd_or_lck pwd_or_lck_opt
//%type <userMiscOptions> pwd_or_lck_list

%type <expr> literal
%type <expr> predicate
%type <expr> bit_expr interval_expr
%type <expr> simple_expr else_opt
%type <expr> expression like_escape_opt boolean_primary col_tuple expression_opt
%type <exprs> expression_list_opt
%type <exprs> expression_list row_value window_partition_by window_partition_by_opt
%type <expr> datetime_scale_opt datetime_scale
%type <tuple> tuple_expression
%type <comparisonOp> comparison_operator and_or_some
%type <createOption> create_option
%type <createOptions> create_option_list_opt create_option_list
%type <ifNotExists> not_exists_opt
%type <defaultOptional> default_opt
%type <str> database_or_schema
%type <indexType> using_opt
%type <indexCategory> index_prefix
%type <keyParts> index_column_list index_column_list_opt
%type <keyPart> index_column
%type <indexOption> index_option_list index_option
%type <roles> role_spec_list using_roles_opt
%type <role> role_spec
%type <cstr> role_name
%type <usernameRecord> user_name
%type <user> user_spec drop_user_spec user_spec_with_identified
%type <users> user_spec_list drop_user_spec_list user_spec_list_of_create_user
//%type <tlsOptions> require_clause_opt require_clause require_list
//%type <tlsOption> require_elem
//%type <resourceOptions> conn_option_list conn_options
//%type <resourceOption> conn_option
%type <updateExpr> update_value
%type <updateExprs> update_list on_duplicate_key_update_opt
%type <completionType> completion_type
%type <str> password_opt
%type <boolVal> grant_option_opt enforce enforce_opt

%type <varAssignmentExpr> var_assignment
%type <varAssignmentExprs> var_assignment_list
%type <str> var_name equal_or_assignment
%type <strs> var_name_list
%type <expr> set_expr
//%type <setRole> set_role_opt
%type <setDefaultRole> set_default_role_opt
%type <privilege> priv_elem
%type <privileges> priv_list
%type <objectType> object_type
%type <privilegeType> priv_type
%type <privilegeLevel> priv_level
%type <unresolveNames> column_name_list
%type <partitionOption> partition_by_opt
%type <clusterByOption> cluster_by_opt
%type <partitionBy> partition_method sub_partition_method sub_partition_opt
%type <windowSpec> window_spec_opt window_spec
%type <windowFrame> window_frame window_frame_opt
%type <windowFrameBound> window_frame_bound
%type <windowFrameUnit> window_frame_unit
%type <str> fields_or_columns
%type <int64Val> algorithm_opt partition_num_opt sub_partition_num_opt
%type <boolVal> linear_opt
%type <partition> partition
%type <partitions> partition_list_opt partition_list
%type <values> values_opt
%type <tableOptions> partition_option_list
%type <subPartition> sub_partition
%type <subPartitions> sub_partition_list sub_partition_list_opt
%type <subquery> subquery
%type <incrementByOption> increment_by_opt
%type <minValueOption> min_value_opt
%type <maxValueOption> max_value_opt
%type <startWithOption> start_with_opt

%type <lengthOpt> length_opt length_option_opt length timestamp_option_opt
%type <lengthScaleOpt> float_length_opt decimal_length_opt
%type <unsignedOpt> unsigned_opt header_opt parallel_opt
%type <zeroFillOpt> zero_fill_opt
%type <boolVal> global_scope exists_opt distinct_opt temporary_opt cycle_opt
%type <item> pwd_expire clear_pwd_opt
%type <str> name_confict distinct_keyword separator_opt
%type <insert> insert_data
%type <replace> replace_data
%type <rowsExprs> values_list
%type <str> name_datetime_scale braces_opt name_braces
%type <str> std_dev_pop extended_opt
%type <expr> expr_or_default
%type <exprs> data_values data_opt row_value

%type <boolVal> local_opt
%type <duplicateKey> duplicate_opt
%type <fields> load_fields field_item export_fields
%type <fieldsList> field_item_list
%type <str> field_terminator starting_opt lines_terminated_opt starting lines_terminated
%type <lines> load_lines export_lines_opt
%type <int64Val> ignore_lines
%type <varExpr> user_variable variable system_variable
%type <varExprs> variable_list
%type <loadColumn> columns_or_variable
%type <loadColumns> columns_or_variable_list columns_or_variable_list_opt
%type <unresolvedName> normal_ident
%type <updateExpr> load_set_item
%type <updateExprs> load_set_list load_set_spec_opt
%type <strs> index_name_and_type_opt index_name_list
%type <str> index_name index_type key_or_index_opt key_or_index
// type <str> mo_keywords
%type <properties> properties_list
%type <property> property_elem
%type <assignments> set_value_list
%type <assignment> set_value
%type <str> row_opt substr_option
%type <str> time_unit time_stamp_unit
%type <whenClause> when_clause
%type <whenClauseList> when_clause_list
%type <withClause> with_clause
%type <cte> common_table_expr
%type <cteList> cte_list

%type <epxlainOptions> utility_option_list
%type <epxlainOption> utility_option_elem
%type <str> utility_option_name utility_option_arg
%type <str> explain_option_key select_option_opt
%type <str> explain_foramt_value trim_direction
%type <str> priority_opt priority quick_opt ignore_opt wild_opt

%type <str> account_name account_admin_name account_role_name
%type <accountAuthOption> account_auth_option
%type <alterAccountAuthOption> alter_account_auth_option
%type <accountIdentified> account_identified
%type <accountStatus> account_status_option
%type <accountComment> account_comment_opt
%type <accountCommentOrAttribute> user_comment_or_attribute_opt
%type <userIdentified> user_identified user_identified_opt
%type <accountRole> default_role_opt

%type <indexHintType> index_hint_type
%type <indexHintScope> index_hint_scope
%type <indexHint> index_hint
%type <indexHintList> index_hint_list index_hint_list_opt

%token <str> KILL
%type <killOption> kill_opt
%type <statementOption> statement_id_opt
%token <str> QUERY_RESULT
%start start_command

%type<tableLock> table_lock_elem
%type<tableLocks> table_lock_list
%type<tableLockType> table_lock_type

%%

start_command:
    stmt_list

stmt_list:
    stmt
    {
        if $1 != nil {
            yylex.(*Lexer).AppendStmt($1)
        }
    }
|   stmt_list ';' stmt
    {
        if $3 != nil {
            yylex.(*Lexer).AppendStmt($3)
        }
    }

stmt:
    call_stmt
|   create_stmt
|   mo_dump_stmt
|   insert_stmt
|   replace_stmt
|   delete_stmt
|   drop_stmt
|   truncate_table_stmt
|   explain_stmt
|   prepare_stmt
|   deallocate_stmt
|   reset_stmt
|   execute_stmt
|   show_stmt
|   alter_stmt
|   analyze_stmt
|   update_stmt
|   use_stmt
|   transaction_stmt
|   set_stmt
|   lock_stmt
|   revoke_stmt
|   grant_stmt
|   load_data_stmt
|   load_extension_stmt
|   do_stmt
|   declare_stmt
|   values_stmt
|   select_stmt
    {
        $$ = $1
    }
|   kill_stmt
|   /* EMPTY */
    {
        $$ = tree.Statement(nil)
    }

kill_stmt:
    KILL kill_opt INTEGRAL statement_id_opt
    {
        var connectionId uint64
        switch v := $3.(type) {
        case uint64:
	    connectionId = v
        case int64:
	    connectionId = uint64(v)
        default:
	    yylex.Error("parse integral fail")
	    return 1
        }

	$$ = &tree.Kill{
            Option: $2,
            ConnectionId: connectionId,
            StmtOption:  $4,
	}
    }

kill_opt:
{
    $$ = tree.KillOption{
        Exist: false,
    }
}
| CONNECTION
{
    $$ = tree.KillOption{
	Exist: true,
	Typ: tree.KillTypeConnection,
    }
}
| QUERY
{
    $$ = tree.KillOption{
	Exist: true,
	Typ: tree.KillTypeQuery,
    }
}

statement_id_opt:
{
    $$ = tree.StatementOption{
        Exist: false,
    }
}
| STRING
{
    $$ = tree.StatementOption{
        Exist: true,
        StatementId: $1,
    }
}

call_stmt:
    CALL proc_name '(' expression_list_opt ')'
    {
        $$ = &tree.CallStmt{
            Name: $2,
            Args: $4,
        }
    }

mo_dump_stmt:
   MODUMP QUERY_RESULT STRING INTO STRING export_fields export_lines_opt header_opt max_file_size_opt force_quote_opt
    {
        ep := &tree.ExportParam{
		Outfile:    true,
		QueryId:    $3,
		FilePath :  $5,
		Fields:     $6,
		Lines:      $7,
		Header:     $8,
		MaxFileSize:uint64($9)*1024,
		ForceQuote: $10,
	}
        $$ = &tree.MoDump{
            ExportParams: ep,
        }
    }




load_data_stmt:
    LOAD DATA local_opt load_param_opt duplicate_opt INTO TABLE table_name tail_param_opt parallel_opt
    {
        $$ = &tree.Load{
            Local: $3,
            Param: $4,
            DuplicateHandling: $5,
            Table: $8,
        }
        $$.(*tree.Load).Param.Tail = $9
        $$.(*tree.Load).Param.Parallel = $10
    }

load_extension_stmt:
    LOAD extension_name
    {
        $$ = &tree.LoadExtension{
            Name: tree.Identifier($2),
        }
    }

load_set_spec_opt:
    {
        $$ = nil
    }
|   SET load_set_list
    {
        $$ = $2
    }

load_set_list:
    load_set_item
    {
        $$ = tree.UpdateExprs{$1}
    }
|   load_set_list ',' load_set_item
    {
        $$ = append($1, $3)
    }

load_set_item:
    normal_ident '=' DEFAULT
    {
        $$ = &tree.UpdateExpr{
            Names: []*tree.UnresolvedName{$1},
            Expr: &tree.DefaultVal{},
        }
    }
|   normal_ident '=' expression
    {
        $$ = &tree.UpdateExpr{
            Names: []*tree.UnresolvedName{$1},
            Expr: $3,
        }
    }

parallel_opt:
    {
        $$ = false
    }
|   PARALLEL STRING
    {
        str := strings.ToLower($2)
        if str == "true" {
            $$ = true
        } else if str == "false" {
            $$ = false
        } else {
            yylex.Error("error parallel flag")
            return 1
        }
    }

normal_ident:
    ident
    {
        $$ = tree.SetUnresolvedName($1.Compare())
    }
|   ident '.' ident
    {
        $$ = tree.SetUnresolvedName($1.Compare(), $3.Compare())
    }
|   ident '.' ident '.' ident
    {
        $$ = tree.SetUnresolvedName($1.Compare(), $3.Compare(), $5.Compare())
    }

columns_or_variable_list_opt:
    {
        $$ = nil
    }
|   '(' ')'
    {
        $$ = nil
    }
|   '(' columns_or_variable_list ')'
    {
        $$ = $2
    }

columns_or_variable_list:
    columns_or_variable
    {
        switch $1.(type) {
        case *tree.UnresolvedName:
            $$ = []tree.LoadColumn{$1.(*tree.UnresolvedName)}
        case *tree.VarExpr:
            $$ = []tree.LoadColumn{$1.(*tree.VarExpr)}
        }
    }
|   columns_or_variable_list ',' columns_or_variable
    {
        switch $3.(type) {
        case *tree.UnresolvedName:
            $$ = append($1, $3.(*tree.UnresolvedName))
        case *tree.VarExpr:
            $$ = append($1, $3.(*tree.VarExpr))
        }
    }

columns_or_variable:
    column_name_unresolved
    {
        $$ = $1
    }
|   user_variable
    {
        $$ = $1
    }

variable_list:
    variable
    {
        $$ = []*tree.VarExpr{$1}
    }
|   variable_list ',' variable
    {
        $$ = append($1, $3)
    }

variable:
    system_variable
    {
        $$ = $1
    }
|   user_variable
    {
        $$ = $1
    }

system_variable:
    AT_AT_ID
    {
        vs := strings.Split($1, ".")
        var isGlobal bool
        if strings.ToLower(vs[0]) == "global" {
            isGlobal = true
        }
        var r string
        if len(vs) == 2 {
           r = vs[1]
        } else if len(vs) == 1 {
           r = vs[0]
        } else {
            yylex.Error("variable syntax error")
            return 1
        }
        $$ = &tree.VarExpr{
            Name: r,
            System: true,
            Global: isGlobal,
        }
    }

user_variable:
    AT_ID
    {
//        vs := strings.Split($1, ".")
//        var r string
//        if len(vs) == 2 {
//           r = vs[1]
//        } else if len(vs) == 1 {
//           r = vs[0]
//        } else {
//            yylex.Error("variable syntax error")
//            return 1
//        }
        $$ = &tree.VarExpr{
            Name: $1,
            System: false,
            Global: false,
        }
    }

ignore_lines:
    {
        $$ = 0
    }
|   IGNORE INTEGRAL LINES
    {
        $$ = $2.(int64)
    }
|   IGNORE INTEGRAL ROWS
    {
        $$ = $2.(int64)
    }

load_lines:
    {
        $$ = nil
    }
|   LINES starting lines_terminated_opt
    {
        $$ = &tree.Lines{
            StartingBy: $2,
            TerminatedBy: $3,
        }
    }
|   LINES lines_terminated starting_opt
    {
        $$ = &tree.Lines{
            StartingBy: $3,
            TerminatedBy: $2,
        }
    }

starting_opt:
    {
        $$ = ""
    }
|   starting

starting:
    STARTING BY STRING
    {
        $$ = $3
    }

lines_terminated_opt:
    {
        $$ = "\n"
    }
|   lines_terminated

lines_terminated:
    TERMINATED BY STRING
    {
        $$ = $3
    }

load_fields:
    {
        $$ = nil
    }
|   fields_or_columns field_item_list
    {
        res := &tree.Fields{
            Terminated: "\t",
            EscapedBy:    0,
        }
        for _, f := range $2 {
            if f.Terminated != "" {
                res.Terminated = f.Terminated
            }
            if f.Optionally {
                res.Optionally = f.Optionally
            }
            if f.EnclosedBy != 0 {
                res.EnclosedBy = f.EnclosedBy
            }
            if f.EscapedBy != 0 {
                res.EscapedBy = f.EscapedBy
            }
        }
        $$ = res
    }

field_item_list:
    field_item
    {
        $$ = []*tree.Fields{$1}
    }
|   field_item_list field_item
    {
        $$ = append($1, $2)
    }

field_item:
    TERMINATED BY field_terminator
    {
        $$ = &tree.Fields{
            Terminated: $3,
        }
    }
|   OPTIONALLY ENCLOSED BY field_terminator
    {
        str := $4
        if str != "\\" && len(str) > 1 {
            yylex.Error("error field terminator")
            return 1
        }
        var b byte
        if len(str) != 0 {
            b = byte(str[0])
        } else {
            b = 0
        }
        $$ = &tree.Fields{
            Optionally: true,
            EnclosedBy: b,
        }
    }
|   ENCLOSED BY field_terminator
    {
        str := $3
        if str != "\\" && len(str) > 1 {
            yylex.Error("error field terminator")
            return 1
        }
        var b byte
        if len(str) != 0 {
           b = byte(str[0])
        } else {
           b = 0
        }
        $$ = &tree.Fields{
            EnclosedBy: b,
        }
    }
|   ESCAPED BY field_terminator
    {
        str := $3
        if str != "\\" && len(str) > 1 {
            yylex.Error("error field terminator")
            return 1
        }
        var b byte
        if len(str) != 0 {
           b = byte(str[0])
        } else {
           b = 0
        }
        $$ = &tree.Fields{
            EscapedBy: b,
        }
    }

field_terminator:
    STRING
// |   HEXNUM
// |   BIT_LITERAL

duplicate_opt:
    {
        $$ = &tree.DuplicateKeyError{}
    }
|   IGNORE
    {
        $$ = &tree.DuplicateKeyIgnore{}
    }
|   REPLACE
    {
        $$ = &tree.DuplicateKeyReplace{}
    }

local_opt:
    {
        $$ = false
    }
|   LOCAL
    {
        $$ = true
    }

grant_stmt:
    GRANT priv_list ON object_type priv_level TO role_spec_list grant_option_opt
    {
        $$ = &tree.Grant{
            Typ: tree.GrantTypePrivilege,
            GrantPrivilege: tree.GrantPrivilege{
                Privileges: $2,
                ObjType: $4,
                Level: $5,
                Roles: $7,
                GrantOption: $8,
            },
        }
    }
|   GRANT role_spec_list TO drop_user_spec_list grant_option_opt
    {
        $$ = &tree.Grant{
            Typ: tree.GrantTypeRole,
            GrantRole:tree.GrantRole{
                Roles: $2,
                Users: $4,
                GrantOption: $5,
            },
        }
    }
|   GRANT PROXY ON user_spec TO user_spec_list grant_option_opt
    {
        $$ =  &tree.Grant{
            Typ: tree.GrantTypeProxy,
            GrantProxy:tree.GrantProxy{
                ProxyUser: $4,
                Users: $6,
                GrantOption: $7,
            },
        }

    }

grant_option_opt:
    {
        $$ = false
    }
|   WITH GRANT OPTION
    {
        $$ = true
    }
// |    WITH MAX_QUERIES_PER_HOUR INTEGRAL
// |    WITH MAX_UPDATES_PER_HOUR INTEGRAL
// |    WITH MAX_CONNECTIONS_PER_HOUR INTEGRAL
// |    WITH MAX_USER_CONNECTIONS INTEGRAL

revoke_stmt:
    REVOKE exists_opt  priv_list ON object_type priv_level FROM role_spec_list
    {
        $$ = &tree.Revoke{
            Typ: tree.RevokeTypePrivilege,
            RevokePrivilege: tree.RevokePrivilege{
                IfExists: $2,
                Privileges: $3,
                ObjType: $5,
                Level: $6,
                Roles: $8,
            },
        }
    }
|   REVOKE exists_opt role_spec_list FROM user_spec_list
    {
        $$ = &tree.Revoke{
            Typ: tree.RevokeTypeRole,
            RevokeRole: tree.RevokeRole{
                IfExists: $2,
                Roles: $3,
                Users: $5,
            },
        }
    }

priv_level:
    '*'
    {
        $$ = &tree.PrivilegeLevel{
            Level: tree.PRIVILEGE_LEVEL_TYPE_STAR,
        }
    }
|   '*' '.' '*'
    {
        $$ = &tree.PrivilegeLevel{
            Level: tree.PRIVILEGE_LEVEL_TYPE_STAR_STAR,
        }
    }
|   ident '.' '*'
    {
        $$ = &tree.PrivilegeLevel{
            Level: tree.PRIVILEGE_LEVEL_TYPE_DATABASE_STAR,
            DbName: $1.Compare(),
        }
    }
|   ident '.' ident
    {
        $$ = &tree.PrivilegeLevel{
            Level: tree.PRIVILEGE_LEVEL_TYPE_DATABASE_TABLE,
            DbName: $1.Compare(),
            TabName: $3.Compare(),
        }
    }
|   ident
    {
        $$ = &tree.PrivilegeLevel{
            Level: tree.PRIVILEGE_LEVEL_TYPE_TABLE,
            TabName: $1.Compare(),
        }
    }

object_type:
    TABLE
    {
        $$ = tree.OBJECT_TYPE_TABLE
    }
|   DATABASE
    {
        $$ = tree.OBJECT_TYPE_DATABASE
    }
|   FUNCTION
    {
        $$ = tree.OBJECT_TYPE_FUNCTION
    }
|   PROCEDURE
    {
        $$ = tree.OBJECT_TYPE_PROCEDURE
    }
|   VIEW
    {
        $$ = tree.OBJECT_TYPE_VIEW
    }
|   ACCOUNT
    {
        $$ = tree.OBJECT_TYPE_ACCOUNT
    }


priv_list:
    priv_elem
    {
        $$ = []*tree.Privilege{$1}
    }
|   priv_list ',' priv_elem
    {
        $$ = append($1, $3)
    }

priv_elem:
    priv_type
    {
        $$ = &tree.Privilege{
            Type: $1,
            ColumnList: nil,
        }
    }
|   priv_type '(' column_name_list ')'
    {
        $$ = &tree.Privilege{
            Type: $1,
            ColumnList: $3,
        }
    }

column_name_list:
    column_name
    {
        $$ = []*tree.UnresolvedName{$1}
    }
|   column_name_list ',' column_name
    {
        $$ = append($1, $3)
    }

priv_type:
    ALL
    {
        $$ = tree.PRIVILEGE_TYPE_STATIC_ALL
    }
|    CREATE ACCOUNT
    {
        $$ = tree.PRIVILEGE_TYPE_STATIC_CREATE_ACCOUNT
    }
|    DROP ACCOUNT
        {
            $$ = tree.PRIVILEGE_TYPE_STATIC_DROP_ACCOUNT
        }
|    ALTER ACCOUNT
        {
                $$ = tree.PRIVILEGE_TYPE_STATIC_ALTER_ACCOUNT
        }
|    ALL PRIVILEGES
    {
        $$ = tree.PRIVILEGE_TYPE_STATIC_ALL
    }
|    ALTER TABLE
    {
        $$ = tree.PRIVILEGE_TYPE_STATIC_ALTER_TABLE
    }
|    ALTER VIEW
    {
        $$ = tree.PRIVILEGE_TYPE_STATIC_ALTER_VIEW
    }
|    CREATE
    {
        $$ = tree.PRIVILEGE_TYPE_STATIC_CREATE
    }
|    CREATE USER
    {
        $$ = tree.PRIVILEGE_TYPE_STATIC_CREATE_USER
    }
|    DROP USER
    {
        $$ = tree.PRIVILEGE_TYPE_STATIC_DROP_USER
    }
|    ALTER USER
    {
        $$ = tree.PRIVILEGE_TYPE_STATIC_ALTER_USER
    }
|    CREATE TABLESPACE
    {
        $$ = tree.PRIVILEGE_TYPE_STATIC_CREATE_TABLESPACE
    }
|    TRIGGER
    {
        $$ = tree.PRIVILEGE_TYPE_STATIC_TRIGGER
    }
|    DELETE
    {
        $$ = tree.PRIVILEGE_TYPE_STATIC_DELETE
    }
|    DROP TABLE
    {
        $$ = tree.PRIVILEGE_TYPE_STATIC_DROP_TABLE
    }
|    DROP VIEW
    {
        $$ = tree.PRIVILEGE_TYPE_STATIC_DROP_VIEW
    }
|    EXECUTE
    {
        $$ = tree.PRIVILEGE_TYPE_STATIC_EXECUTE
    }
|    INDEX
    {
        $$ = tree.PRIVILEGE_TYPE_STATIC_INDEX
    }
|    INSERT
    {
        $$ = tree.PRIVILEGE_TYPE_STATIC_INSERT
    }
|    SELECT
    {
        $$ = tree.PRIVILEGE_TYPE_STATIC_SELECT
    }
|    SUPER
    {
        $$ = tree.PRIVILEGE_TYPE_STATIC_SUPER
    }
|    CREATE DATABASE
    {
        $$ = tree.PRIVILEGE_TYPE_STATIC_CREATE_DATABASE
    }
|    DROP DATABASE
    {
        $$ = tree.PRIVILEGE_TYPE_STATIC_DROP_DATABASE
    }
|    SHOW DATABASES
    {
        $$ = tree.PRIVILEGE_TYPE_STATIC_SHOW_DATABASES
    }
|    CONNECT
    {
        $$ = tree.PRIVILEGE_TYPE_STATIC_CONNECT
    }
|    MANAGE GRANTS
    {
        $$ = tree.PRIVILEGE_TYPE_STATIC_MANAGE_GRANTS
    }
|    OWNERSHIP
    {
        $$ = tree.PRIVILEGE_TYPE_STATIC_OWNERSHIP
    }
|    SHOW TABLES
    {
        $$ = tree.PRIVILEGE_TYPE_STATIC_SHOW_TABLES
    }
|    CREATE TABLE
    {
        $$ = tree.PRIVILEGE_TYPE_STATIC_CREATE_TABLE
    }
|    UPDATE
    {
        $$ = tree.PRIVILEGE_TYPE_STATIC_UPDATE
    }
|    GRANT OPTION
    {
        $$ = tree.PRIVILEGE_TYPE_STATIC_GRANT_OPTION
    }
|    REFERENCES
    {
        $$ = tree.PRIVILEGE_TYPE_STATIC_REFERENCES
    }
|    REFERENCE
    {
        $$ = tree.PRIVILEGE_TYPE_STATIC_REFERENCE
    }
|    REPLICATION SLAVE
    {
        $$ = tree.PRIVILEGE_TYPE_STATIC_REPLICATION_SLAVE
    }
|    REPLICATION CLIENT
    {
        $$ = tree.PRIVILEGE_TYPE_STATIC_REPLICATION_CLIENT
    }
|    USAGE
    {
        $$ = tree.PRIVILEGE_TYPE_STATIC_USAGE
    }
|    RELOAD
    {
        $$ = tree.PRIVILEGE_TYPE_STATIC_RELOAD
    }
|    FILE
    {
        $$ = tree.PRIVILEGE_TYPE_STATIC_FILE
    }
|    CREATE TEMPORARY TABLES
    {
        $$ = tree.PRIVILEGE_TYPE_STATIC_CREATE_TEMPORARY_TABLES
    }
|    LOCK TABLES
    {
        $$ = tree.PRIVILEGE_TYPE_STATIC_LOCK_TABLES
    }
|    CREATE VIEW
    {
        $$ = tree.PRIVILEGE_TYPE_STATIC_CREATE_VIEW
    }
|    SHOW VIEW
    {
        $$ = tree.PRIVILEGE_TYPE_STATIC_SHOW_VIEW
    }
|    CREATE ROLE
    {
        $$ = tree.PRIVILEGE_TYPE_STATIC_CREATE_ROLE
    }
|    DROP ROLE
    {
        $$ = tree.PRIVILEGE_TYPE_STATIC_DROP_ROLE
    }
|    ALTER ROLE
    {
        $$ = tree.PRIVILEGE_TYPE_STATIC_ALTER_ROLE
    }
|      CREATE ROUTINE
    {
        $$ = tree.PRIVILEGE_TYPE_STATIC_CREATE_ROUTINE
    }
|    ALTER ROUTINE
    {
        $$ = tree.PRIVILEGE_TYPE_STATIC_ALTER_ROUTINE
    }
|    EVENT
    {
        $$ = tree.PRIVILEGE_TYPE_STATIC_EVENT
    }
|    SHUTDOWN
    {
        $$ = tree.PRIVILEGE_TYPE_STATIC_SHUTDOWN
    }
|    TRUNCATE
    {
        $$ = tree.PRIVILEGE_TYPE_STATIC_TRUNCATE
    }

set_stmt:
    set_variable_stmt
|   set_password_stmt
|   set_role_stmt
|   set_default_role_stmt

set_role_stmt:
    SET ROLE role_spec
    {
        $$ = &tree.SetRole{
            SecondaryRole: false,
            Role: $3,
        }
    }
|   SET SECONDARY ROLE ALL
    {
    $$ = &tree.SetRole{
            SecondaryRole: true,
            SecondaryRoleType: tree.SecondaryRoleTypeAll,
        }
    }
|   SET SECONDARY ROLE NONE
    {
    $$ = &tree.SetRole{
            SecondaryRole: true,
            SecondaryRoleType: tree.SecondaryRoleTypeNone,
        }
    }

set_default_role_stmt:
    SET DEFAULT ROLE set_default_role_opt TO user_spec_list
    {
        dr := $4
        dr.Users = $6
        $$ = dr
    }

//set_role_opt:
//    ALL EXCEPT role_spec_list
//    {
//        $$ = &tree.SetRole{Type: tree.SET_ROLE_TYPE_ALL_EXCEPT, Roles: $3}
//    }
//|   DEFAULT
//    {
//        $$ = &tree.SetRole{Type: tree.SET_ROLE_TYPE_DEFAULT, Roles: nil}
//    }
//|   NONE
//    {
//        $$ = &tree.SetRole{Type: tree.SET_ROLE_TYPE_NONE, Roles: nil}
//    }
//|   ALL
//    {
//        $$ = &tree.SetRole{Type: tree.SET_ROLE_TYPE_ALL, Roles: nil}
//    }
//|   role_spec_list
//    {
//        $$ = &tree.SetRole{Type: tree.SET_ROLE_TYPE_NORMAL, Roles: $1}
//    }

set_default_role_opt:
    NONE
    {
        $$ = &tree.SetDefaultRole{Type: tree.SET_DEFAULT_ROLE_TYPE_NONE, Roles: nil}
    }
|   ALL
    {
        $$ = &tree.SetDefaultRole{Type: tree.SET_DEFAULT_ROLE_TYPE_ALL, Roles: nil}
    }
|   role_spec_list
    {
        $$ = &tree.SetDefaultRole{Type: tree.SET_DEFAULT_ROLE_TYPE_NORMAL, Roles: $1}
    }

set_variable_stmt:
    SET var_assignment_list
    {
        $$ = &tree.SetVar{Assignments: $2}
    }

set_password_stmt:
    SET PASSWORD '=' password_opt
    {
        $$ = &tree.SetPassword{Password: $4}
    }
|   SET PASSWORD FOR user_spec '=' password_opt
    {
        $$ = &tree.SetPassword{User: $4, Password: $6}
    }

password_opt:
    STRING
|   PASSWORD '(' auth_string ')'
    {
        $$ = $3
    }

var_assignment_list:
    var_assignment
    {
        $$ = []*tree.VarAssignmentExpr{$1}
    }
|   var_assignment_list ',' var_assignment
    {
        $$ = append($1, $3)
    }

var_assignment:
    var_name equal_or_assignment set_expr
    {
        $$ = &tree.VarAssignmentExpr{
            System: true,
            Name: $1,
            Value: $3,
        }
    }
|   GLOBAL var_name equal_or_assignment set_expr
    {
        $$ = &tree.VarAssignmentExpr{
            System: true,
            Global: true,
            Name: $2,
            Value: $4,
        }
    }
|   SESSION var_name equal_or_assignment set_expr
    {
        $$ = &tree.VarAssignmentExpr{
            System: true,
            Name: $2,
            Value: $4,
        }
    }
|   LOCAL var_name equal_or_assignment set_expr
    {
        $$ = &tree.VarAssignmentExpr{
            System: true,
            Name: $2,
            Value: $4,
        }
    }
|   AT_ID equal_or_assignment set_expr
    {
        vs := strings.Split($1, ".")
        var isGlobal bool
        if strings.ToLower(vs[0]) == "global" {
            isGlobal = true
        }
        var r string
        if len(vs) == 2 {
            r = vs[1]
        } else if len(vs) == 1{
            r = vs[0]
        } else {
            yylex.Error("variable syntax error")
            return 1
        }
        $$ = &tree.VarAssignmentExpr{
            System: false,
            Global: isGlobal,
            Name: r,
            Value: $3,
        }
    }
|   AT_AT_ID equal_or_assignment set_expr
    {
        vs := strings.Split($1, ".")
        var isGlobal bool
        if strings.ToLower(vs[0]) == "global" {
            isGlobal = true
        }
        var r string
        if len(vs) == 2 {
            r = vs[1]
        } else if len(vs) == 1{
            r = vs[0]
        } else {
            yylex.Error("variable syntax error")
            return 1
        }
        $$ = &tree.VarAssignmentExpr{
            System: true,
            Global: isGlobal,
            Name: r,
            Value: $3,
        }
    }
|   NAMES charset_name
    {
        $$ = &tree.VarAssignmentExpr{
            Name: strings.ToLower($1),
            Value: tree.NewNumValWithType(constant.MakeString($2), $2, false, tree.P_char),
        }
    }
|   NAMES charset_name COLLATE DEFAULT
    {
        $$ = &tree.VarAssignmentExpr{
            Name: strings.ToLower($1),
            Value: tree.NewNumValWithType(constant.MakeString($2), $2, false, tree.P_char),
        }
    }
|   NAMES charset_name COLLATE name_string
    {
        $$ = &tree.VarAssignmentExpr{
            Name: strings.ToLower($1),
            Value: tree.NewNumValWithType(constant.MakeString($2), $2, false, tree.P_char),
            Reserved: tree.NewNumValWithType(constant.MakeString($4), $4, false, tree.P_char),
        }
    }
|   NAMES DEFAULT
    {
        $$ = &tree.VarAssignmentExpr{
            Name: strings.ToLower($1),
            Value: &tree.DefaultVal{},
        }
    }
|   charset_keyword charset_name
    {
        $$ = &tree.VarAssignmentExpr{
            Name: strings.ToLower($1),
            Value: tree.NewNumValWithType(constant.MakeString($2), $2, false, tree.P_char),
        }
    }
|   charset_keyword DEFAULT
    {
        $$ = &tree.VarAssignmentExpr{
            Name: strings.ToLower($1),
            Value: &tree.DefaultVal{},
        }
    }

set_expr:
    ON
    {
        $$ = tree.NewNumValWithType(constant.MakeString($1), $1, false, tree.P_char)
    }
|   BINARY
    {
        $$ = tree.NewNumValWithType(constant.MakeString($1), $1, false, tree.P_char)
    }
|   expr_or_default
    {
        $$ = $1
    }

equal_or_assignment:
    '='
    {
        $$ = string($1)
    }
|   ASSIGNMENT
    {
        $$ = $1
    }

var_name:
    ident
    {
    	$$ = $1.Compare()
    }
|   ident '.' ident
    {
        $$ = $1.Compare() + "." + $3.Compare()
    }

var_name_list:
    var_name
    {
        $$ = []string{$1}
    }
|   var_name_list ',' var_name
    {
        $$ = append($1, $3)
    }

transaction_stmt:
    begin_stmt
|   commit_stmt
|   rollback_stmt

rollback_stmt:
    ROLLBACK completion_type
    {
        $$ = &tree.RollbackTransaction{Type: $2}
    }

commit_stmt:
    COMMIT completion_type
    {
        $$ = &tree.CommitTransaction{Type: $2}
    }

completion_type:
    {
        $$ = tree.COMPLETION_TYPE_NO_CHAIN
    }
|    WORK
    {
        $$ = tree.COMPLETION_TYPE_NO_CHAIN
    }
|   AND CHAIN NO RELEASE
    {
        $$ = tree.COMPLETION_TYPE_CHAIN
    }
|   AND CHAIN
    {
        $$ = tree.COMPLETION_TYPE_CHAIN
    }
|   AND NO CHAIN RELEASE
    {
        $$ = tree.COMPLETION_TYPE_RELEASE
    }
|   RELEASE
    {
        $$ = tree.COMPLETION_TYPE_RELEASE
    }
|   AND NO CHAIN NO RELEASE
    {
        $$ = tree.COMPLETION_TYPE_NO_CHAIN
    }
|   AND NO CHAIN
    {
        $$ = tree.COMPLETION_TYPE_NO_CHAIN
    }
|   NO RELEASE
    {
        $$ = tree.COMPLETION_TYPE_NO_CHAIN
    }

begin_stmt:
    BEGIN
    {
        $$ = &tree.BeginTransaction{}
    }
|   BEGIN WORK
    {
        $$ = &tree.BeginTransaction{}
    }
|   START TRANSACTION
    {
        $$ = &tree.BeginTransaction{}
    }
|   START TRANSACTION READ WRITE
    {
        m := tree.MakeTransactionModes(tree.READ_WRITE_MODE_READ_WRITE)
        $$ = &tree.BeginTransaction{Modes: m}
    }
|   START TRANSACTION READ ONLY
    {
        m := tree.MakeTransactionModes(tree.READ_WRITE_MODE_READ_ONLY)
        $$ = &tree.BeginTransaction{Modes: m}
    }
|   START TRANSACTION WITH CONSISTENT SNAPSHOT
    {
        $$ = &tree.BeginTransaction{}
    }

use_stmt:
    USE ident
    {
        $$ = &tree.Use{
            SecondaryRole: false,
            Name: $2,
        }
    }
|   USE
    {
        $$ = &tree.Use{
            SecondaryRole: false,
        }
    }
|   USE ROLE role_spec
    {
    $$ = &tree.Use{
        SecondaryRole: false,
        Role: $3,
    }
    }
|   USE SECONDARY ROLE ALL
    {
    $$ = &tree.Use{
        SecondaryRole: true,
        SecondaryRoleType: tree.SecondaryRoleTypeAll,
    }
    }
|   USE SECONDARY ROLE NONE
    {
    $$ = &tree.Use{
        SecondaryRole: true,
        SecondaryRoleType: tree.SecondaryRoleTypeNone,
    }
    }

update_stmt:
    update_no_with_stmt
|    with_clause update_no_with_stmt
    {
        $2.(*tree.Update).With = $1
        $$ = $2
    }

update_no_with_stmt:
    UPDATE priority_opt ignore_opt table_reference SET update_list where_expression_opt order_by_opt limit_opt
    {
        // Single-table syntax
        $$ = &tree.Update{
            Tables: tree.TableExprs{$4},
            Exprs: $6,
            Where: $7,
            OrderBy: $8,
            Limit: $9,
        }
    }
|    UPDATE priority_opt ignore_opt table_references SET update_list where_expression_opt
    {
        // Multiple-table syntax
        $$ = &tree.Update{
            Tables: tree.TableExprs{$4},
            Exprs: $6,
            Where: $7,
        }
    }

update_list:
    update_value
    {
        $$ = tree.UpdateExprs{$1}
    }
|   update_list ',' update_value
    {
        $$ = append($1, $3)
    }

update_value:
    column_name '=' expr_or_default
    {
        $$ = &tree.UpdateExpr{Names: []*tree.UnresolvedName{$1}, Expr: $3}
    }

lock_stmt:
    lock_table_stmt
|   unlock_table_stmt

lock_table_stmt:
    LOCK TABLES table_lock_list
    {
        $$ = &tree.LockTableStmt{TableLocks:$3}
    }

table_lock_list:
    table_lock_elem
    {
       $$ = []tree.TableLock{$1}
    }
|   table_lock_list ',' table_lock_elem
    {
       $$ = append($1, $3)
    }

table_lock_elem:
    table_name table_lock_type
    {
        $$ = tree.TableLock{*$1, $2}
    }

table_lock_type:  
    READ
    {
        $$ = tree.TableLockRead
    }
|   READ LOCAL
    {
        $$ = tree.TableLockReadLocal
    }
|   WRITE
    {
        $$ = tree.TableLockWrite
    }
|   LOW_PRIORITY WRITE
    {
        $$ = tree.TableLockLowPriorityWrite
    }

unlock_table_stmt:
    UNLOCK TABLES
    {
       $$ = &tree.UnLockTableStmt{}
    }

prepareable_stmt:
    create_stmt
|   insert_stmt
|   delete_stmt
|   drop_stmt
|   show_stmt
|   update_stmt
|   select_stmt
    {
        $$ = $1
    }

prepare_stmt:
    prepare_sym stmt_name FROM prepareable_stmt
    {
        $$ = tree.NewPrepareStmt(tree.Identifier($2), $4)
    }
|   prepare_sym stmt_name FROM STRING
    {
        $$ = tree.NewPrepareString(tree.Identifier($2), $4)
    }

execute_stmt:
    execute_sym stmt_name
    {
        $$ = tree.NewExecute(tree.Identifier($2))
    }
|   execute_sym stmt_name USING variable_list
    {
        $$ = tree.NewExecuteWithVariables(tree.Identifier($2), $4)
    }

deallocate_stmt:
    deallocate_sym PREPARE stmt_name
    {
        $$ = tree.NewDeallocate(tree.Identifier($3), false)
    }

reset_stmt:
    reset_sym PREPARE stmt_name
    {
        $$ = tree.NewReset(tree.Identifier($3))
    }

explainable_stmt:
    delete_stmt
|   insert_stmt
|   replace_stmt
|   update_stmt
|   select_stmt
    {
        $$ = $1
    }

explain_stmt:
    explain_sym unresolved_object_name
    {
        $$ = &tree.ShowColumns{Table: $2}
    }
|   explain_sym unresolved_object_name column_name
    {
        $$ = &tree.ShowColumns{Table: $2, ColName: $3}
    }
|   explain_sym FOR CONNECTION INTEGRAL
    {
        $$ = tree.NewExplainFor("", uint64($4.(int64)))
    }
|   explain_sym FORMAT '=' STRING FOR CONNECTION INTEGRAL
    {
        $$ = tree.NewExplainFor($4, uint64($7.(int64)))
    }
|   explain_sym explainable_stmt
    {
        $$ = tree.NewExplainStmt($2, "text")
    }
|   explain_sym VERBOSE explainable_stmt
    {
        explainStmt := tree.NewExplainStmt($3, "text")
        optionElem := tree.MakeOptionElem("verbose", "NULL")
        options := tree.MakeOptions(optionElem)
        explainStmt.Options = options
        $$ = explainStmt
    }
|   explain_sym ANALYZE explainable_stmt
    {
            explainStmt := tree.NewExplainAnalyze($3, "text")
            optionElem := tree.MakeOptionElem("analyze", "NULL")
        options := tree.MakeOptions(optionElem)
    explainStmt.Options = options
    $$ = explainStmt
    }
|   explain_sym ANALYZE VERBOSE explainable_stmt
    {
        explainStmt := tree.NewExplainAnalyze($4, "text")
        optionElem1 := tree.MakeOptionElem("analyze", "NULL")
        optionElem2 := tree.MakeOptionElem("verbose", "NULL")
        options := tree.MakeOptions(optionElem1)
        options = append(options, optionElem2)
        explainStmt.Options = options
        $$ = explainStmt
    }
|   explain_sym '(' utility_option_list ')' explainable_stmt
    {
        if tree.IsContainAnalyze($3) {
             explainStmt := tree.NewExplainAnalyze($5, "text")
         explainStmt.Options = $3
         $$ = explainStmt
        } else {
             explainStmt := tree.NewExplainStmt($5, "text")
             explainStmt.Options = $3
         $$ = explainStmt
        }
    }

explain_option_key:
    ANALYZE
|   VERBOSE
|   FORMAT

explain_foramt_value:
    JSON
|   TEXT


prepare_sym:
    PREPARE

deallocate_sym:
    DEALLOCATE

execute_sym:
    EXECUTE

reset_sym:
    RESET

explain_sym:
    EXPLAIN
|   DESCRIBE
|   DESC

utility_option_list:
    utility_option_elem
    {
        $$ = tree.MakeOptions($1)
    }
|     utility_option_list ',' utility_option_elem
    {
        $$ = append($1, $3);
    }

utility_option_elem:
    utility_option_name utility_option_arg
    {
        $$ = tree.MakeOptionElem($1, $2)
    }

utility_option_name:
    explain_option_key
    {
         $$ = $1
    }

utility_option_arg:
    TRUE                    { $$ = "true" }
|   FALSE                        { $$ = "false" }
|   explain_foramt_value                    { $$ = $1 }


analyze_stmt:
    ANALYZE TABLE table_name '(' column_list ')'
    {
        $$ = tree.NewAnalyzeStmt($3, $5)
    }

alter_stmt:
    alter_user_stmt
|   alter_account_stmt
|   alter_database_config_stmt
|   alter_view_stmt
|   alter_table_stmt
|   alter_publication_stmt
// |    alter_ddl_stmt

alter_view_stmt:
    ALTER VIEW exists_opt table_name column_list_opt AS select_stmt
    {
        $$ = &tree.AlterView{
            Name: $4,
            ColNames: $5,
            AsSource: $7,
            IfExists: $3,
        }
    }

alter_table_stmt:
    ALTER TABLE table_name alter_option_list
    {
        $$ = &tree.AlterTable{
            Table: $3,
            Options: $4,
        }
    }

alter_option_list:
alter_option
    {
        $$ = []tree.AlterTableOption{$1}
    }
|   alter_option_list ',' alter_option
    {
        $$ = append($1, $3)
    }

alter_option:
ADD table_elem
    {
        opt := &tree.AlterOptionAdd{
            Def:  $2,
        }
        $$ = tree.AlterTableOption(opt)
    }
| DROP alter_table_drop
    {
        $$ = tree.AlterTableOption($2)
    }
<<<<<<< HEAD
|   ALTER alter_table_alter
    {
    	$$ = []tree.AlterTableOption{tree.AlterTableOption($2)}
    }
| table_option_list
=======
| table_option
>>>>>>> ec092499
    {
        $$ =  tree.AlterTableOption($1)
    }

alter_table_drop:
    INDEX ident 
    {
        $$ = &tree.AlterOptionDrop{
            Typ:  tree.AlterTableDropIndex,
            Name: tree.Identifier($2.Compare()),
        }
    }
|   KEY ident
    {
        $$ = &tree.AlterOptionDrop{
            Typ:  tree.AlterTableDropKey,
            Name: tree.Identifier($2.Compare()),
        }
    }
|   COLUMN ident 
    {
        $$ = &tree.AlterOptionDrop{
            Typ:  tree.AlterTableDropColumn,
            Name: tree.Identifier($2.Compare()),
        }
    }
|   FOREIGN KEY ident 
    {
        $$ = &tree.AlterOptionDrop{
            Typ:  tree.AlterTableDropForeignKey,
            Name: tree.Identifier($3.Compare()),
        }
    }
|   PRIMARY KEY 
    {
        $$ = &tree.AlterOptionDrop{
            Typ:  tree.AlterTableDropPrimaryKey,
        }
    }
<<<<<<< HEAD

alter_table_alter:
   INDEX ident visibility
   {
	$$ = &tree.AlterOptionAlterIndex{
            Visibility:  $3,
            Name: tree.Identifier($2.Compare()),
        }
   }

visibility:
    VISIBLE
    {
        $$ = tree.VISIBLE_TYPE_VISIBLE
    }
|   INVISIBLE
    {
   	$$ = tree.VISIBLE_TYPE_INVISIBLE
    }

=======
>>>>>>> ec092499

alter_account_stmt:
    ALTER ACCOUNT exists_opt account_name alter_account_auth_option account_status_option account_comment_opt
    {
        $$ = &tree.AlterAccount{
            IfExists:$3,
            Name:$4,
            AuthOption:$5,
            StatusOption:$6,
            Comment:$7,
        }
    }

alter_database_config_stmt:
     ALTER DATABASE db_name SET MYSQL_COMPATBILITY_MODE '=' STRING
     {
        $$ = &tree.AlterDataBaseConfig{
            DbName:$3,
            UpdateConfig: $7,
            IsAccountLevel: false,
        }
     }
|    ALTER ACCOUNT CONFIG account_name SET MYSQL_COMPATBILITY_MODE '=' STRING
     {
        $$ = &tree.AlterDataBaseConfig{
            AccountName:$4,
            UpdateConfig: $8,
            IsAccountLevel: true,
        }
     }
    
alter_account_auth_option:
{
    $$ = tree.AlterAccountAuthOption{
       Exist: false,
    }
}
| ADMIN_NAME equal_opt account_admin_name account_identified
{
    $$ = tree.AlterAccountAuthOption{
        Exist: true,
        Equal:$2,
        AdminName:$3,
        IdentifiedType:$4,
    }
}

alter_user_stmt:
    ALTER USER exists_opt user_spec_list_of_create_user default_role_opt pwd_or_lck_opt user_comment_or_attribute_opt
    {
        $$ = &tree.AlterUser{
            IfExists: $3,
            Users: $4,
            Role: $5,
            MiscOpt: $6,
            CommentOrAttribute: $7,
        }
    }

default_role_opt:
    {
        $$ = nil
    }
|   DEFAULT ROLE account_role_name
    {
        $$ = &tree.Role{UserName:$3}
    }

exists_opt:
    {
        $$ = false
    }
|   IF EXISTS
    {
        $$ = true
    }

pwd_or_lck_opt:
    {
        $$ = nil
    }
|   pwd_or_lck
    {
        $$ = $1
    }

//pwd_or_lck_list:
//    pwd_or_lck
//    {
//        $$ = []tree.UserMiscOption{$1}
//    }
//|   pwd_or_lck_list pwd_or_lck
//    {
//        $$ = append($1, $2)
//    }

pwd_or_lck:
    UNLOCK
    {
        $$ = &tree.UserMiscOptionAccountUnlock{}
    }
|   LOCK
    {
        $$ = &tree.UserMiscOptionAccountLock{}
    }
|   pwd_expire
    {
        $$ = &tree.UserMiscOptionPasswordExpireNone{}
    }
|   pwd_expire INTERVAL INTEGRAL DAY
    {
        $$ = &tree.UserMiscOptionPasswordExpireInterval{Value: $3.(int64)}
    }
|   pwd_expire NEVER
    {
        $$ = &tree.UserMiscOptionPasswordExpireNever{}
    }
|   pwd_expire DEFAULT
    {
        $$ = &tree.UserMiscOptionPasswordExpireDefault{}
    }
|   PASSWORD HISTORY DEFAULT
    {
        $$ = &tree.UserMiscOptionPasswordHistoryDefault{}
    }
|   PASSWORD HISTORY INTEGRAL
    {
        $$ = &tree.UserMiscOptionPasswordHistoryCount{Value: $3.(int64)}
    }
|   PASSWORD REUSE INTERVAL DEFAULT
    {
        $$ = &tree.UserMiscOptionPasswordReuseIntervalDefault{}
    }
|   PASSWORD REUSE INTERVAL INTEGRAL DAY
    {
        $$ = &tree.UserMiscOptionPasswordReuseIntervalCount{Value: $4.(int64)}
    }
|   PASSWORD REQUIRE CURRENT
    {
        $$ = &tree.UserMiscOptionPasswordRequireCurrentNone{}
    }
|   PASSWORD REQUIRE CURRENT DEFAULT
    {
        $$ = &tree.UserMiscOptionPasswordRequireCurrentDefault{}
    }
|   PASSWORD REQUIRE CURRENT OPTIONAL
    {
        $$ = &tree.UserMiscOptionPasswordRequireCurrentOptional{}
    }
|   FAILED_LOGIN_ATTEMPTS INTEGRAL
    {
        $$ = &tree.UserMiscOptionFailedLoginAttempts{Value: $2.(int64)}
    }
|   PASSWORD_LOCK_TIME INTEGRAL
    {
        $$ = &tree.UserMiscOptionPasswordLockTimeCount{Value: $2.(int64)}
    }
|   PASSWORD_LOCK_TIME UNBOUNDED
    {
        $$ = &tree.UserMiscOptionPasswordLockTimeUnbounded{}
    }

pwd_expire:
    PASSWORD EXPIRE clear_pwd_opt
    {
        $$ = nil
    }

clear_pwd_opt:
    {
        $$ = nil
    }

auth_string:
    STRING

show_stmt:
    show_create_stmt
|   show_columns_stmt
|   show_databases_stmt
|   show_tables_stmt
|   show_sequences_stmt
|   show_process_stmt
|   show_errors_stmt
|   show_warnings_stmt
|   show_variables_stmt
|   show_status_stmt
|   show_index_stmt
|   show_target_filter_stmt
|   show_table_status_stmt
|   show_grants_stmt
|   show_collation_stmt
|   show_function_status_stmt
|   show_node_list_stmt
|   show_locks_stmt
|   show_table_num_stmt
|   show_column_num_stmt
|   show_table_values_stmt
|   show_table_size_stmt
|   show_accounts_stmt
|   show_publications_stmt
|   show_subscriptions_stmt

show_collation_stmt:
    SHOW COLLATION like_opt where_expression_opt
    {
        $$ = &tree.ShowCollation{}
    }
show_grants_stmt:
    SHOW GRANTS
    {
        $$ = &tree.ShowGrants{ShowGrantType: tree.GrantForUser}
    }
|   SHOW GRANTS FOR user_name using_roles_opt
    {
        $$ = &tree.ShowGrants{Username: $4.Username, Hostname: $4.Hostname, Roles: $5, ShowGrantType: tree.GrantForUser}
    }
|   SHOW GRANTS FOR ROLE ident
    {
        s := &tree.ShowGrants{}
        roles := []*tree.Role{tree.NewRole($5.Compare())}
        s.Roles = roles
        s.ShowGrantType = tree.GrantForRole
        $$ = s
    }

using_roles_opt:
    {
        $$ = nil
    }
|    USING role_spec_list
    {
        $$ = $2
    }

show_table_status_stmt:
    SHOW TABLE STATUS from_or_in_opt db_name_opt like_opt where_expression_opt
    {
        $$ = &tree.ShowTableStatus{DbName: $5, Like: $6, Where: $7}
    }

from_or_in_opt:
    {}
|    from_or_in

db_name_opt:
    {}
|    db_name

show_function_status_stmt:
    SHOW FUNCTION STATUS like_opt where_expression_opt
    {
       $$ = &tree.ShowFunctionStatus{
            Like: $4,
            Where: $5,
        }
    }

show_node_list_stmt:
    SHOW NODE LIST
    {
       $$ = &tree.ShowNodeList{}
    }

show_locks_stmt:
    SHOW LOCKS
    {
       $$ = &tree.ShowLocks{}
    }

show_table_num_stmt:
    SHOW TABLE_NUMBER from_or_in_opt db_name_opt
    {
      $$ = &tree.ShowTableNumber{DbName: $4}
    }

show_column_num_stmt:
    SHOW COLUMN_NUMBER table_column_name database_name_opt
    {
       $$ = &tree.ShowColumnNumber{Table: $3, DbName: $4}
    }

show_table_values_stmt:
    SHOW TABLE_VALUES table_column_name database_name_opt
    {
       $$ = &tree.ShowTableValues{Table: $3, DbName: $4}
    }

show_table_size_stmt:
    SHOW TABLE_SIZE table_column_name database_name_opt
    {
       $$ = &tree.ShowTableSize{Table: $3, DbName: $4}
    }

show_target_filter_stmt:
    SHOW show_target like_opt where_expression_opt
    {
        s := $2.(*tree.ShowTarget)
        s.Like = $3
        s.Where = $4
        $$ = s
    }

show_target:
    CONFIG
    {
        $$ = &tree.ShowTarget{Type: tree.ShowConfig}
    }
|    charset_keyword
    {
        $$ = &tree.ShowTarget{Type: tree.ShowCharset}
    }
|    ENGINES
    {
        $$ = &tree.ShowTarget{Type: tree.ShowEngines}
    }
|    TRIGGERS from_or_in_opt db_name_opt
    {
        $$ = &tree.ShowTarget{DbName: $3, Type: tree.ShowTriggers}
    }
|    PROCEDURE STATUS
    {
        $$ = &tree.ShowTarget{Type: tree.ShowProcedureStatus}
    }
|    EVENTS from_or_in_opt db_name_opt
    {
        $$ = &tree.ShowTarget{DbName: $3, Type: tree.ShowEvents}
    }
|    PLUGINS
    {
        $$ = &tree.ShowTarget{Type: tree.ShowPlugins}
    }
|    PRIVILEGES
    {
        $$ = &tree.ShowTarget{Type: tree.ShowPrivileges}
    }
|    PROFILES
    {
        $$ = &tree.ShowTarget{Type: tree.ShowProfiles}
    }

show_index_stmt:
    SHOW extended_opt index_kwd from_or_in table_name where_expression_opt
    {
        $$ = &tree.ShowIndex{
            TableName: *$5,
            Where: $6,
        }
    }
|	SHOW extended_opt index_kwd from_or_in ident from_or_in ident where_expression_opt
     {
     	 prefix := tree.ObjectNamePrefix{SchemaName: tree.Identifier($7.Compare()), ExplicitSchema: true}
         tbl := tree.NewTableName(tree.Identifier($5.Compare()), prefix)
         $$ = &tree.ShowIndex{
             TableName: *tbl,
             Where: $8,
         }
     }

extended_opt:
    {}
|    EXTENDED
    {}

index_kwd:
    INDEX
|   INDEXES
|   KEYS

show_variables_stmt:
    SHOW global_scope VARIABLES like_opt where_expression_opt
    {
        $$ = &tree.ShowVariables{
            Global: $2,
            Like: $4,
            Where: $5,
        }
    }

show_status_stmt:
    SHOW global_scope STATUS like_opt where_expression_opt
    {
        $$ = &tree.ShowStatus{
            Global: $2,
            Like: $4,
            Where: $5,
        }
    }

global_scope:
    {
        $$ = false
    }
|   GLOBAL
    {
        $$ = true
    }
|   SESSION
    {
        $$ = false
    }

show_warnings_stmt:
    SHOW WARNINGS limit_opt
    {
        $$ = &tree.ShowWarnings{}
    }

show_errors_stmt:
    SHOW ERRORS limit_opt
    {
        $$ = &tree.ShowErrors{}
    }

show_process_stmt:
    SHOW full_opt PROCESSLIST
    {
        $$ = &tree.ShowProcessList{Full: $2}
    }

show_sequences_stmt:
    SHOW SEQUENCES database_name_opt where_expression_opt
    {
        $$ = &tree.ShowSequences{
           DBName: $3, 
           Where: $4,
        }
    }

show_tables_stmt:
    SHOW full_opt TABLES database_name_opt like_opt where_expression_opt
    {
        $$ = &tree.ShowTables{
            Open: false,
            Full: $2,
            DBName: $4,
            Like: $5,
            Where: $6,
        }
    }
|   SHOW OPEN full_opt TABLES database_name_opt like_opt where_expression_opt
    {
        $$ = &tree.ShowTables{
            Open: true,
            Full: $3,
            DBName: $5,
            Like: $6,
            Where: $7,
        }
    }

show_databases_stmt:
    SHOW DATABASES like_opt where_expression_opt
    {
        $$ = &tree.ShowDatabases{Like: $3, Where: $4}
    }
|   SHOW SCHEMAS like_opt where_expression_opt
    {
        $$ = &tree.ShowDatabases{Like: $3, Where: $4}
    }

show_columns_stmt:
    SHOW full_opt fields_or_columns table_column_name database_name_opt like_opt where_expression_opt
    {
        $$ = &tree.ShowColumns{
            Ext: false,
            Full: $2,
            Table: $4,
            // colName: $3,
            DBName: $5,
            Like: $6,
            Where: $7,
        }
    }
|   SHOW EXTENDED full_opt fields_or_columns table_column_name database_name_opt like_opt where_expression_opt
    {
        $$ = &tree.ShowColumns{
            Ext: true,
            Full: $3,
            Table: $5,
            // colName: $3,
            DBName: $6,
            Like: $7,
            Where: $8,
        }
    }

show_accounts_stmt:
    SHOW ACCOUNTS like_opt
    {
        $$ = &tree.ShowAccounts{Like: $3}
    }

show_publications_stmt:
    SHOW PUBLICATIONS like_opt
    {
	$$ = &tree.ShowPublications{Like: $3}
    }


show_subscriptions_stmt:
    SHOW SUBSCRIPTIONS like_opt
    {
	$$ = &tree.ShowSubscriptions{Like: $3}
    }

like_opt:
    {
        $$ = nil
    }
|   LIKE simple_expr
    {
        $$ = tree.NewComparisonExpr(tree.LIKE, nil, $2)
    }
|   ILIKE simple_expr
    {
        $$ = tree.NewComparisonExpr(tree.ILIKE, nil, $2)
    }

database_name_opt:
    {
        $$ = ""
    }
|   from_or_in ident
    {
        $$ = $2.Compare()
    }

table_column_name:
    from_or_in unresolved_object_name
    {
        $$ = $2
    }

from_or_in:
    FROM
|   IN

fields_or_columns:
    FIELDS
|   COLUMNS

full_opt:
    {
        $$ = false
    }
|   FULL
    {
        $$ = true
    }

show_create_stmt:
    SHOW CREATE TABLE table_name_unresolved
    {
        $$ = &tree.ShowCreateTable{Name: $4}
    }
|
    SHOW CREATE VIEW table_name_unresolved
    {
        $$ = &tree.ShowCreateView{Name: $4}
    }
|   SHOW CREATE DATABASE not_exists_opt db_name
    {
        $$ = &tree.ShowCreateDatabase{IfNotExists: $4, Name: $5}
    }
|   SHOW CREATE PUBLICATION db_name
    {
	$$ = &tree.ShowCreatePublications{Name: $4}
    }

table_name_unresolved:
    ident
    {
        $$ = tree.SetUnresolvedObjectName(1, [3]string{$1.Compare()})
    }
|   ident '.' ident
    {
        $$ = tree.SetUnresolvedObjectName(2, [3]string{$3.Compare(), $1.Compare()})
    }

db_name:
    ident
    {
    	$$ = $1.Compare()
    }

unresolved_object_name:
    ident
    {
        $$ = tree.SetUnresolvedObjectName(1, [3]string{$1.Compare()})
    }
|   ident '.' ident
    {
        $$ = tree.SetUnresolvedObjectName(2, [3]string{$3.Compare(), $1.Compare()})
    }
|   ident '.' ident '.' ident
    {
        $$ = tree.SetUnresolvedObjectName(3, [3]string{$5.Compare(), $3.Compare(), $1.Compare()})
    }

truncate_table_stmt:
    TRUNCATE table_name
    {
    	$$ = tree.NewTruncateTable($2)
    }
|   TRUNCATE TABLE table_name
    {
	$$ = tree.NewTruncateTable($3)
    }

drop_stmt:
    drop_ddl_stmt

drop_ddl_stmt:
    drop_database_stmt
|   drop_prepare_stmt
|   drop_table_stmt
|   drop_view_stmt
|   drop_index_stmt
|   drop_role_stmt
|   drop_user_stmt
|   drop_account_stmt
|   drop_function_stmt
|   drop_sequence_stmt
|   drop_publication_stmt
|   drop_procedure_stmt

drop_sequence_stmt:
    DROP SEQUENCE exists_opt table_name_list
    {
        $$ = &tree.DropSequence{
            IfExists: $3,
            Names:   $4,
        }
    }

drop_account_stmt:
    DROP ACCOUNT exists_opt account_name
    {
        $$ = &tree.DropAccount{
            IfExists: $3,
            Name: $4,
        }
    }

drop_user_stmt:
    DROP USER exists_opt drop_user_spec_list
    {
        $$ = &tree.DropUser{
            IfExists: $3,
            Users: $4,
        }
    }

drop_user_spec_list:
    drop_user_spec
    {
        $$ = []*tree.User{$1}
    }
|   drop_user_spec_list ',' drop_user_spec
    {
        $$ = append($1, $3)
    }

drop_user_spec:
    user_name
    {
        $$ = &tree.User{
            Username: $1.Username,
            Hostname: $1.Hostname,
        }
    }

drop_role_stmt:
    DROP ROLE exists_opt role_spec_list
    {
        $$ = &tree.DropRole{
            IfExists: $3,
            Roles: $4,
        }
    }

drop_index_stmt:
    DROP INDEX exists_opt ident ON table_name
    {
        $$ = &tree.DropIndex{
            Name: tree.Identifier($4.Compare()),
            TableName: *$6,
            IfExists: $3,
        }
    }

drop_table_stmt:
    DROP TABLE exists_opt table_name_list
    {
        $$ = &tree.DropTable{IfExists: $3, Names: $4}
    }

drop_view_stmt:
    DROP VIEW exists_opt table_name_list
    {
        $$ = &tree.DropView{IfExists: $3, Names: $4}
    }

drop_database_stmt:
    DROP DATABASE exists_opt ident
    {
        $$ = &tree.DropDatabase{Name: tree.Identifier($4.Compare()), IfExists: $3}
    }

drop_prepare_stmt:
    DROP PREPARE stmt_name
    {
        $$ = tree.NewDeallocate(tree.Identifier($3), true)
    }

drop_function_stmt:
    DROP FUNCTION func_name '(' func_args_list_opt ')'
    {
        $$ = &tree.DropFunction{
            Name: $3,
            Args: $5,
        }
    }

drop_procedure_stmt:
    DROP PROCEDURE proc_name
    {
        $$ = &tree.DropProcedure{
            Name: $3,
            IfExists: false,
        }
    }
|    DROP PROCEDURE IF EXISTS proc_name
    {
        $$ = &tree.DropProcedure{
            Name: $5,
            IfExists: true,
        }
    }

delete_stmt:
    delete_without_using_stmt
|    delete_with_using_stmt
|    with_clause delete_with_using_stmt
    {
        $2.(*tree.Delete).With = $1
        $$ = $2
    }
|    with_clause delete_without_using_stmt
    {
        $2.(*tree.Delete).With = $1
        $$ = $2
    }

delete_without_using_stmt:
    DELETE priority_opt quick_opt ignore_opt FROM table_name partition_clause_opt as_opt_id where_expression_opt order_by_opt limit_opt
    {
        // Single-Table Syntax
        t := &tree.AliasedTableExpr {
            Expr: $6,
            As: tree.AliasClause{
                Alias: tree.Identifier($8),
            },
        }
        $$ = &tree.Delete{
            Tables: tree.TableExprs{t},
            Where: $9,
            OrderBy: $10,
            Limit: $11,
        }
    }
|    DELETE priority_opt quick_opt ignore_opt table_name_wild_list FROM table_references where_expression_opt
    {
        // Multiple-Table Syntax
        $$ = &tree.Delete{
            Tables: $5,
            Where: $8,
            TableRefs: tree.TableExprs{$7},
        }
    }



delete_with_using_stmt:
    DELETE priority_opt quick_opt ignore_opt FROM table_name_wild_list USING table_references where_expression_opt
    {
        // Multiple-Table Syntax
        $$ = &tree.Delete{
            Tables: $6,
            Where: $9,
            TableRefs: tree.TableExprs{$8},
        }
    }

table_name_wild_list:
    table_name_opt_wild
    {
        $$ = tree.TableExprs{$1}
    }
|    table_name_wild_list ',' table_name_opt_wild
    {
        $$ = append($1, $3)
    }

table_name_opt_wild:
    ident wild_opt
    {
        prefix := tree.ObjectNamePrefix{ExplicitSchema: false}
        $$ = tree.NewTableName(tree.Identifier($1.Compare()), prefix)
    }
|    ident '.' ident wild_opt
    {
        prefix := tree.ObjectNamePrefix{SchemaName: tree.Identifier($1.Compare()), ExplicitSchema: true}
        $$ = tree.NewTableName(tree.Identifier($3.Compare()), prefix)
    }

wild_opt:
    %prec EMPTY
    {}
|    '.' '*'
    {}

priority_opt:
    {}
|    priority

priority:
    LOW_PRIORITY
|    HIGH_PRIORITY
|    DELAYED

quick_opt:
    {}
|    QUICK

ignore_opt:
    {}
|    IGNORE

replace_stmt:
    REPLACE into_table_name partition_clause_opt replace_data
    {
    	rep := $4
    	rep.Table = $2
    	rep.PartitionNames = $3
    	$$ = rep
    }

replace_data:
    VALUES values_list
    {
        vc := tree.NewValuesClause($2)
        $$ = &tree.Replace{
            Rows: tree.NewSelect(vc, nil, nil),
        }
    }
|   select_stmt
    {
        $$ = &tree.Replace{
            Rows: $1,
        }
    }
|   '(' insert_column_list ')' VALUES values_list
    {
        vc := tree.NewValuesClause($5)
        $$ = &tree.Replace{
            Columns: $2,
            Rows: tree.NewSelect(vc, nil, nil),
        }
    }
|   '(' ')' VALUES values_list
    {
        vc := tree.NewValuesClause($4)
        $$ = &tree.Replace{
            Rows: tree.NewSelect(vc, nil, nil),
        }
    }
|   '(' insert_column_list ')' select_stmt
    {
        $$ = &tree.Replace{
            Columns: $2,
            Rows: $4,
        }
    }
|	SET set_value_list
	{
		if $2 == nil {
			yylex.Error("the set list of replace can not be empty")
			return 1
		}
		var identList tree.IdentifierList
		var valueList tree.Exprs
		for _, a := range $2 {
			identList = append(identList, a.Column)
			valueList = append(valueList, a.Expr)
		}
		vc := tree.NewValuesClause([]tree.Exprs{valueList})
		$$ = &tree.Replace{
			Columns: identList,
			Rows: tree.NewSelect(vc, nil, nil),
		}
	}

insert_stmt:
    INSERT into_table_name partition_clause_opt insert_data on_duplicate_key_update_opt
    {
        ins := $4
        ins.Table = $2
        ins.PartitionNames = $3
        ins.OnDuplicateUpdate = $5
        $$ = ins
    }

accounts_without_parenthesis_opt:
    {
	$$ = nil
    }
|   ACCOUNT accounts_list
    {
	$$ = $2
    }

accounts_list:
    account_name
    {
        $$ = tree.IdentifierList{tree.Identifier($1)}
    }
|   accounts_list ',' account_name
    {
        $$ = append($1, tree.Identifier($3))
    }

insert_data:
    VALUES values_list
    {
        vc := tree.NewValuesClause($2)
        $$ = &tree.Insert{
            Rows: tree.NewSelect(vc, nil, nil),
        }
    }
|   select_stmt
    {
        $$ = &tree.Insert{
            Rows: $1,
        }
    }
|   '(' insert_column_list ')' VALUES values_list
    {
        vc := tree.NewValuesClause($5)
        $$ = &tree.Insert{
            Columns: $2,
            Rows: tree.NewSelect(vc, nil, nil),
        }
    }
|   '(' ')' VALUES values_list
    {
        vc := tree.NewValuesClause($4)
        $$ = &tree.Insert{
            Rows: tree.NewSelect(vc, nil, nil),
        }
    }
|   '(' insert_column_list ')' select_stmt
    {
        $$ = &tree.Insert{
            Columns: $2,
            Rows: $4,
        }
    }
|   SET set_value_list
    {
        if $2 == nil {
            yylex.Error("the set list of insert can not be empty")
            return 1
        }
        var identList tree.IdentifierList
        var valueList tree.Exprs
        for _, a := range $2 {
            identList = append(identList, a.Column)
            valueList = append(valueList, a.Expr)
        }
        vc := tree.NewValuesClause([]tree.Exprs{valueList})
        $$ = &tree.Insert{
            Columns: identList,
            Rows: tree.NewSelect(vc, nil, nil),
        }
    }

on_duplicate_key_update_opt:
    {
		$$ = []*tree.UpdateExpr{}
    }
|   ON DUPLICATE KEY UPDATE update_list
    {
      	$$ = $5
    }

set_value_list:
    {
        $$ = nil
    }
|    set_value
    {
        $$ = []*tree.Assignment{$1}
    }
|    set_value_list ',' set_value
    {
        $$ = append($1, $3)
    }

set_value:
    insert_column '=' expr_or_default
    {
        $$ = &tree.Assignment{
            Column: tree.Identifier($1),
            Expr: $3,
        }
    }

insert_column_list:
    insert_column
    {
        $$ = tree.IdentifierList{tree.Identifier($1)}
    }
|   insert_column_list ',' insert_column
    {
        $$ = append($1, tree.Identifier($3))
    }

insert_column:
    ident
    {
        $$ = $1.Compare()
    }
|   ident '.' ident
    {
        $$ = $3.Compare()
    }

values_list:
    row_value
    {
        $$ = []tree.Exprs{$1}
    }
|   values_list ',' row_value
    {
        $$ = append($1, $3)
    }

row_value:
    row_opt '(' data_opt ')'
    {
        $$ = $3
    }

row_opt:
    {}
|    ROW

data_opt:
    {
        $$ = nil
    }
|   data_values

data_values:
    expr_or_default
    {
        $$ = tree.Exprs{$1}
    }
|   data_values ',' expr_or_default
    {
        $$ = append($1, $3)
    }

expr_or_default:
    expression
|   DEFAULT
    {
        $$ = &tree.DefaultVal{}
    }

partition_clause_opt:
    {
        $$ = nil
    }
|   PARTITION '(' partition_id_list ')'
    {
        $$ = $3
    }

partition_id_list:
    ident
    {
        $$ = tree.IdentifierList{tree.Identifier($1.Compare())}
    }
|   partition_id_list ',' ident
    {
        $$ = append($1 , tree.Identifier($3.Compare()))
    }

into_table_name:
    INTO table_name
    {
        $$ = $2
    }
|   table_name
    {
        $$ = $1
    }

export_data_param_opt:
    {
        $$ = nil
    }
|   INTO OUTFILE STRING export_fields export_lines_opt header_opt max_file_size_opt force_quote_opt
    {
        $$ = &tree.ExportParam{
            Outfile:    true,
            FilePath :  $3,
            Fields:     $4,
            Lines:      $5,
            Header:     $6,
            MaxFileSize:uint64($7)*1024,
            ForceQuote: $8,
        }
    }

export_fields:
    {
        $$ = &tree.Fields{
            Terminated: ",",
            EnclosedBy: '"',
        }
    }
|   FIELDS TERMINATED BY STRING
    {
        $$ = &tree.Fields{
            Terminated: $4,
            EnclosedBy: '"',
        }
    }
|   FIELDS TERMINATED BY STRING ENCLOSED BY field_terminator
    {
        str := $7
        if str != "\\" && len(str) > 1 {
            yylex.Error("export1 error field terminator")
            return 1
        }
        var b byte
        if len(str) != 0 {
           b = byte(str[0])
        } else {
           b = 0
        }
        $$ = &tree.Fields{
            Terminated: $4,
            EnclosedBy: b,
        }
    }
|   FIELDS ENCLOSED BY field_terminator
    {
        str := $4
        if str != "\\" && len(str) > 1 {
            yylex.Error("export2 error field terminator")
            return 1
        }
        var b byte
        if len(str) != 0 {
           b = byte(str[0])
        } else {
           b = 0
        }
        $$ = &tree.Fields{
            Terminated: ",",
            EnclosedBy: b,
        }
    }

export_lines_opt:
    {
        $$ = &tree.Lines{
            TerminatedBy: "\n",
        }
    }
|   LINES lines_terminated_opt
    {
        $$ = &tree.Lines{
            TerminatedBy: $2,
        }
    }

header_opt:
    {
        $$ = true
    }
|   HEADER STRING
    {
        str := strings.ToLower($2)
        if str == "true" {
            $$ = true
        } else if str == "false" {
            $$ = false
        } else {
            yylex.Error("error header flag")
            return 1
        }
    }

max_file_size_opt:
    {
        $$ = 0
    }
|   MAX_FILE_SIZE INTEGRAL
    {
        $$ = $2.(int64)
    }

force_quote_opt:
    {
        $$ = []string{}
    }
|   FORCE_QUOTE '(' force_quote_list ')'
    {
        $$ = $3
    }


force_quote_list:
    ident
    {
        $$ = make([]string, 0, 4)
        $$ = append($$, $1.Compare())
    }
|   force_quote_list ',' ident
    {
        $$ = append($1, $3.Compare())
    }

select_stmt:
    select_no_parens
|   select_with_parens
    {
        $$ = &tree.Select{Select: $1}
    }

select_no_parens:
    simple_select order_by_opt limit_opt export_data_param_opt // select_lock_opt
    {
        $$ = &tree.Select{Select: $1, OrderBy: $2, Limit: $3, Ep: $4}
    }
|   select_with_parens order_by_clause export_data_param_opt
    {
        $$ = &tree.Select{Select: $1, OrderBy: $2, Ep: $3}
    }
|   select_with_parens order_by_opt limit_clause export_data_param_opt
    {
        $$ = &tree.Select{Select: $1, OrderBy: $2, Limit: $3, Ep: $4}
    }
|    with_clause simple_select order_by_opt limit_opt export_data_param_opt // select_lock_opt
    {
        $$ = &tree.Select{Select: $2, OrderBy: $3, Limit: $4, Ep: $5, With: $1}
    }
|   with_clause select_with_parens order_by_clause export_data_param_opt
    {
        $$ = &tree.Select{Select: $2, OrderBy: $3, Ep: $4, With: $1}
    }
|   with_clause select_with_parens order_by_opt limit_clause export_data_param_opt
    {
        $$ = &tree.Select{Select: $2, OrderBy: $3, Limit: $4, Ep: $5, With: $1}
    }

with_clause:
    WITH cte_list
    {
        $$ = &tree.With{
            IsRecursive: false,
            CTEs: $2,
        }
    }
|    WITH RECURSIVE cte_list
    {
        $$ = &tree.With{
            IsRecursive: true,
            CTEs: $3,
        }
    }

cte_list:
    common_table_expr
    {
        $$ = []*tree.CTE{$1}
    }
|    cte_list ',' common_table_expr
    {
        $$ = append($1, $3)
    }

common_table_expr:
    ident column_list_opt AS '(' stmt ')'
    {
        $$ = &tree.CTE{
            Name: &tree.AliasClause{Alias: tree.Identifier($1.Compare()), Cols: $2},
            Stmt: $5,
        }
    }

column_list_opt:
    {
        $$ = nil
    }
|    '(' column_list ')'
    {
        $$ = $2
    }

limit_opt:
    {
        $$ = nil
    }
|   limit_clause
    {
        $$ = $1
    }

limit_clause:
    LIMIT expression
    {
        $$ = &tree.Limit{Count: $2}
    }
|   LIMIT expression ',' expression
    {
        $$ = &tree.Limit{Offset: $2, Count: $4}
    }
|   LIMIT expression OFFSET expression
    {
        $$ = &tree.Limit{Offset: $4, Count: $2}
    }

order_by_opt:
    {
        $$ = nil
    }
|   order_by_clause
    {
        $$ = $1
    }

order_by_clause:
    ORDER BY order_list
    {
        $$ = $3
    }

order_list:
    order
    {
        $$ = tree.OrderBy{$1}
    }
|   order_list ',' order
    {
        $$ = append($1, $3)
    }

order:
    expression asc_desc_opt nulls_first_last_opt
    {
        $$ = &tree.Order{Expr: $1, Direction: $2, NullsPosition: $3}
    }

asc_desc_opt:
    {
        $$ = tree.DefaultDirection
    }
|   ASC
    {
        $$ = tree.Ascending
    }
|   DESC
    {
        $$ = tree.Descending
    }

nulls_first_last_opt:
    {
        $$ = tree.DefaultNullsPosition
    }
|   NULLS FIRST
    {
        $$ = tree.NullsFirst
    }
|   NULLS LAST
    {
        $$ = tree.NullsLast
    }

select_with_parens:
    '(' select_no_parens ')'
    {
        $$ = &tree.ParenSelect{Select: $2}
    }
|   '(' select_with_parens ')'
    {
        $$ = &tree.ParenSelect{Select: &tree.Select{Select: $2}}
    }
|   '(' values_stmt ')'
    {
        valuesStmt := $2.(*tree.ValuesStatement);
        $$ = &tree.ParenSelect{Select: &tree.Select {
            Select: &tree.ValuesClause {
                Rows: valuesStmt.Rows,
                RowWord: true,
            },
            OrderBy: valuesStmt.OrderBy,
            Limit:   valuesStmt.Limit,
        }}
    }

simple_select:
    simple_select_clause
    {
        $$ = $1
    }
|   simple_select union_op simple_select_clause
    {
        $$ = &tree.UnionClause{
            Type: $2.Type,
            Left: $1,
            Right: $3,
            All: $2.All,
            Distinct: $2.Distinct,
        }
    }
|   select_with_parens union_op simple_select_clause
    {
        $$ = &tree.UnionClause{
            Type: $2.Type,
            Left: $1,
            Right: $3,
            All: $2.All,
            Distinct: $2.Distinct,
        }
    }
|   simple_select union_op select_with_parens
    {
        $$ = &tree.UnionClause{
            Type: $2.Type,
            Left: $1,
            Right: $3,
            All: $2.All,
            Distinct: $2.Distinct,
        }
    }
|   select_with_parens union_op select_with_parens
    {
        $$ = &tree.UnionClause{
            Type: $2.Type,
            Left: $1,
            Right: $3,
            All: $2.All,
            Distinct: $2.Distinct,
        }
    }

union_op:
    UNION
    {
        $$ = &tree.UnionTypeRecord{
            Type: tree.UNION,
            All: false,
            Distinct: false,
        }
    }
|   UNION ALL
    {
        $$ = &tree.UnionTypeRecord{
            Type: tree.UNION,
            All: true,
            Distinct: false,
        }
    }
|   UNION DISTINCT
    {
        $$ = &tree.UnionTypeRecord{
            Type: tree.UNION,
            All: false,
            Distinct: true,
        }
    }
|
    EXCEPT
    {
        $$ = &tree.UnionTypeRecord{
            Type: tree.EXCEPT,
            All: false,
            Distinct: false,
        }
    }
|   EXCEPT ALL
    {
        $$ = &tree.UnionTypeRecord{
            Type: tree.EXCEPT,
            All: true,
            Distinct: false,
        }
    }
|   EXCEPT DISTINCT
    {
        $$ = &tree.UnionTypeRecord{
            Type: tree.EXCEPT,
            All: false,
            Distinct: true,
        }
    }
|    INTERSECT
    {
        $$ = &tree.UnionTypeRecord{
            Type: tree.INTERSECT,
            All: false,
            Distinct: false,
        }
    }
|   INTERSECT ALL
    {
        $$ = &tree.UnionTypeRecord{
            Type: tree.INTERSECT,
            All: true,
            Distinct: false,
        }
    }
|   INTERSECT DISTINCT
    {
        $$ = &tree.UnionTypeRecord{
            Type: tree.INTERSECT,
            All: false,
            Distinct: true,
        }
    }
|    MINUS
    {
        $$ = &tree.UnionTypeRecord{
            Type: tree.UT_MINUS,
            All: false,
            Distinct: false,
        }
    }
|   MINUS ALL
    {
        $$ = &tree.UnionTypeRecord{
            Type: tree.UT_MINUS,
            All: true,
            Distinct: false,
        }
    }
|    MINUS DISTINCT
    {
        $$ = &tree.UnionTypeRecord{
            Type: tree.UT_MINUS,
            All: false,
            Distinct: true,
        }
    }

simple_select_clause:
    SELECT distinct_opt select_expression_list from_opt where_expression_opt group_by_opt having_opt
    {
        $$ = &tree.SelectClause{
            Distinct: $2,
            Exprs: $3,
            From: $4,
            Where: $5,
            GroupBy: $6,
            Having: $7,
        }
    }
|    SELECT select_option_opt select_expression_list from_opt where_expression_opt group_by_opt having_opt
    {
        $$ = &tree.SelectClause{
            Distinct: false,
            Exprs: $3,
            From: $4,
            Where: $5,
            GroupBy: $6,
            Having: $7,
            Option: $2,
        }
    }

select_option_opt:
    SQL_SMALL_RESULT
    {
    	$$ = strings.ToLower($1)
    }
|	SQL_BIG_RESULT
	{
       $$ = strings.ToLower($1)
    }
|   SQL_BUFFER_RESULT
	{
    	$$ = strings.ToLower($1)
    }

distinct_opt:
    {
        $$ = false
    }
|   ALL
    {
        $$ = false
    }
|   distinct_keyword
    {
        $$ = true
    }

distinct_keyword:
    DISTINCT
|   DISTINCTROW

having_opt:
    {
        $$ = nil
    }
|   HAVING expression
    {
        $$ = &tree.Where{Type: tree.AstHaving, Expr: $2}
    }

group_by_opt:
    {
        $$ = nil
    }
|   GROUP BY expression_list
    {
        $$ = tree.GroupBy($3)
    }

where_expression_opt:
    {
        $$ = nil
    }
|   WHERE expression
    {
        $$ = &tree.Where{Type: tree.AstWhere, Expr: $2}
    }

select_expression_list:
    select_expression
    {
        $$ = tree.SelectExprs{$1}
    }
|   select_expression_list ',' select_expression
    {
        $$ = append($1, $3)
    }

select_expression:
    '*' %prec '*'
    {
        $$ = tree.SelectExpr{Expr: tree.StarExpr()}
    }
|   expression as_name_opt
    {
    	$2.SetConfig(0)
        $$ = tree.SelectExpr{Expr: $1, As: $2}
    }
|   ident '.' '*' %prec '*'
    {
        $$ = tree.SelectExpr{Expr: tree.SetUnresolvedNameWithStar($1.Compare())}
    }
|   ident '.' ident '.' '*' %prec '*'
    {
        $$ = tree.SelectExpr{Expr: tree.SetUnresolvedNameWithStar($3.Compare(), $1.Compare())}
    }

from_opt:
    {
        prefix := tree.ObjectNamePrefix{ExplicitSchema: false}
        tn := tree.NewTableName(tree.Identifier(""), prefix)
        $$ = &tree.From{
            Tables: tree.TableExprs{&tree.AliasedTableExpr{Expr: tn}},
        }
    }
|   from_clause
    {
        $$ = $1
    }

from_clause:
    FROM table_references
    {
        $$ = &tree.From{
            Tables: tree.TableExprs{$2},
        }
    }

table_references:
    escaped_table_reference
   	{
   		if t, ok := $1.(*tree.JoinTableExpr); ok {
   			$$ = t
   		} else {
   			$$ = &tree.JoinTableExpr{Left: $1, Right: nil, JoinType: tree.JOIN_TYPE_CROSS}
   		}
    }
|   table_references ',' escaped_table_reference
    {
        $$ = &tree.JoinTableExpr{Left: $1, Right: $3, JoinType: tree.JOIN_TYPE_CROSS}
    }

escaped_table_reference:
    table_reference %prec LOWER_THAN_SET

table_reference:
    table_factor
|   join_table
	{
		$$ = $1
	}

join_table:
    table_reference inner_join table_factor join_condition_opt
    {
        $$ = &tree.JoinTableExpr{
            Left: $1,
            JoinType: $2,
            Right: $3,
            Cond: $4,
        }
    }
|   table_reference straight_join table_factor on_expression_opt
    {
        $$ = &tree.JoinTableExpr{
            Left: $1,
            JoinType: $2,
            Right: $3,
            Cond: $4,
        }
    }
|   table_reference outer_join table_factor join_condition
    {
        $$ = &tree.JoinTableExpr{
            Left: $1,
            JoinType: $2,
            Right: $3,
            Cond: $4,
        }
    }
|   table_reference natural_join table_factor
    {
        $$ = &tree.JoinTableExpr{
            Left: $1,
            JoinType: $2,
            Right: $3,
        }
    }

natural_join:
    NATURAL JOIN
    {
        $$ = tree.JOIN_TYPE_NATURAL
    }
|   NATURAL outer_join
    {
        if $2 == tree.JOIN_TYPE_LEFT {
            $$ = tree.JOIN_TYPE_NATURAL_LEFT
        } else {
            $$ = tree.JOIN_TYPE_NATURAL_RIGHT
        }
    }

outer_join:
    LEFT JOIN
    {
        $$ = tree.JOIN_TYPE_LEFT
    }
|   LEFT OUTER JOIN
    {
        $$ = tree.JOIN_TYPE_LEFT
    }
|   RIGHT JOIN
    {
        $$ = tree.JOIN_TYPE_RIGHT
    }
|   RIGHT OUTER JOIN
    {
        $$ = tree.JOIN_TYPE_RIGHT
    }

values_stmt:
    VALUES row_constructor_list order_by_opt limit_opt
    {
        $$ = &tree.ValuesStatement{
            Rows: $2,
            OrderBy: $3,
            Limit: $4,
        }
    }

row_constructor_list:
    row_constructor
    {
        $$ = []tree.Exprs{$1}
    }
|   row_constructor_list ',' row_constructor
    {
        $$ = append($1, $3)
    }

row_constructor:
    ROW '(' data_values ')'
    {
        $$ = $3
    }

on_expression_opt:
    %prec JOIN
    {
        $$ = nil
    }
|   ON expression
    {
        $$ = &tree.OnJoinCond{Expr: $2}
    }

straight_join:
    STRAIGHT_JOIN
    {
        $$ = tree.JOIN_TYPE_STRAIGHT
    }

inner_join:
    JOIN
    {
        $$ = tree.JOIN_TYPE_INNER
    }
|   INNER JOIN
    {
        $$ = tree.JOIN_TYPE_INNER
    }
|   CROSS JOIN
    {
        $$ = tree.JOIN_TYPE_CROSS
    }

join_condition_opt:
    %prec JOIN
    {
        $$ = nil
    }
|   join_condition
    {
        $$ = $1
    }

join_condition:
    ON expression
    {
        $$ = &tree.OnJoinCond{Expr: $2}
    }
|   USING '(' column_list ')'
    {
        $$ = &tree.UsingJoinCond{Cols: $3}
    }

column_list:
    ident
    {
        $$ = tree.IdentifierList{tree.Identifier($1.Compare())}
    }
|   column_list ',' ident
    {
        $$ = append($1, tree.Identifier($3.Compare()))
    }

table_factor:
    aliased_table_name
    {
        $$ = $1
    }
|   table_subquery as_opt_id column_list_opt
    {
        $$ = &tree.AliasedTableExpr{
            Expr: $1,
            As: tree.AliasClause{
                Alias: tree.Identifier($2),
                Cols: $3,
            },
        }
    }
|   table_function as_opt_id
    {
        if $2 != "" {
            $$ = &tree.AliasedTableExpr{
                Expr: $1,
                As: tree.AliasClause{
                    Alias: tree.Identifier($2),
                },
            }
        } else {
            $$ = $1
        }
    }
|   '(' table_references ')'
	{
		$$ = $2
	}

table_subquery:
    select_with_parens %prec SUBQUERY_AS_EXPR
    {
    	$$ = &tree.ParenTableExpr{Expr: $1.(*tree.ParenSelect).Select}
    }

table_function:
    ident '(' expression_list_opt ')'
    {
        name := tree.SetUnresolvedName(strings.ToLower($1.Compare()))
        $$ = &tree.TableFunction{
       	    Func: &tree.FuncExpr{
        	Func: tree.FuncName2ResolvableFunctionReference(name),
        	Exprs: $3,
        	Type: tree.FUNC_TYPE_TABLE,
            },
        }
    }

aliased_table_name:
    table_name as_opt_id index_hint_list_opt
    {
        $$ = &tree.AliasedTableExpr{
            Expr: $1,
            As: tree.AliasClause{
                Alias: tree.Identifier($2),
            },
            IndexHints: $3,
        }
    }

index_hint_list_opt:
	{
		$$ = nil
	}
|	index_hint_list

index_hint_list:
	index_hint
	{
		$$ = []*tree.IndexHint{$1}
	}
|	index_hint_list index_hint
	{
		$$ = append($1, $2)
	}

index_hint:
	index_hint_type index_hint_scope '(' index_name_list ')'
	{
		$$ = &tree.IndexHint{
			IndexNames: $4,
			HintType: $1,
			HintScope: $2,
		}
	}

index_hint_type:
	USE key_or_index
	{
		$$ = tree.HintUse
	}
|	IGNORE key_or_index
	{
		$$ = tree.HintIgnore
	}
|	FORCE key_or_index
	{
		$$ = tree.HintForce
	}

index_hint_scope:
	{
		$$ = tree.HintForScan
	}
|	FOR JOIN
	{
		$$ = tree.HintForJoin
	}
|	FOR ORDER BY
	{
		$$ = tree.HintForOrderBy
	}
|	FOR GROUP BY
	{
		$$ = tree.HintForGroupBy
	}

index_name_list:
	{
		$$ = nil
	}
|	ident
	{
		$$ = []string{$1.Compare()}
	}
|	index_name_list ',' ident
	{
		$$ = append($1, $3.Compare())
	}
|	PRIMARY
	{
		$$ = []string{$1}
	}
|	index_name_list ',' PRIMARY
	{
		$$ = append($1, $3)
	}

as_opt_id:
    {
        $$ = ""
    }
|   table_alias
    {
        $$ = $1
    }
|   AS table_alias
    {
        $$ = $2
    }

table_alias:
    ident
    {
    	$$ = $1.Compare()
    }
|   STRING

as_name_opt:
    {
        $$ = tree.NewCStr("", yylex.(*Lexer).lower)
    }
|   ident
    {
        $$ = $1
    }
|   AS ident
    {
        $$ = $2
    }
|   STRING
    {
        $$ = tree.NewCStr($1, yylex.(*Lexer).lower)
    }
|   AS STRING
    {
        $$ = tree.NewCStr($2, yylex.(*Lexer).lower)
    }

stmt_name:
    ident
    {
    	$$ = $1.Compare()
    }

//table_id:
//    id_or_var
//|   non_reserved_keyword

//id_or_var:
//    ID
//|	QUOTE_ID
//|   AT_ID
//|   AT_AT_ID

create_stmt:
    create_ddl_stmt
|   create_role_stmt
|   create_user_stmt
|   create_account_stmt
|   create_publication_stmt

create_ddl_stmt:
    create_table_stmt
|   create_database_stmt
|   create_index_stmt
|    create_view_stmt
|   create_function_stmt
|   create_extension_stmt
|   create_sequence_stmt
|   create_procedure_stmt

create_extension_stmt:
    CREATE EXTENSION extension_lang AS extension_name FILE STRING
    {
        $$ = &tree.CreateExtension{
            Language: $3,
            Name: tree.Identifier($5),
            Filename: tree.Identifier($7),
        }
    }

extension_lang:
    ident
    {
        $$ = $1.Compare()
    }

extension_name:
    ident
    {
        $$ = $1.Compare()
    }

create_procedure_stmt:
    CREATE PROCEDURE proc_name '(' proc_args_list_opt ')' STRING
    {
        $$ = &tree.CreateProcedure{
            Name: $3,
            Args: $5,
            Body: $7,
        }
    }

proc_name:
    ident
    {
        prefix := tree.ObjectNamePrefix{ExplicitSchema: false}
        $$ = tree.NewProcedureName(tree.Identifier($1.ToLower()), prefix)
    }
|   ident '.' ident
    {
        prefix := tree.ObjectNamePrefix{SchemaName: tree.Identifier($1.ToLower()), ExplicitSchema: true}
        $$ = tree.NewProcedureName(tree.Identifier($3.ToLower()), prefix)
    }

proc_args_list_opt:
    {
        $$ = tree.ProcedureArgs(nil)
    }
|   proc_args_list

proc_args_list:
    proc_arg
    {
        $$ = tree.ProcedureArgs{$1}
    }
|   proc_args_list ',' proc_arg
    {
        $$ = append($1, $3)
    }

proc_arg:
    proc_arg_decl
    {
        $$ = tree.ProcedureArg($1)
    }

proc_arg_decl:
    proc_arg_in_out_type column_name column_type
    {
        $$ = tree.NewProcedureArgDecl($1, $2, $3)
    }

proc_arg_in_out_type:
    {
        $$ = tree.TYPE_IN
    }
|   IN
    {
        $$ = tree.TYPE_IN
    }
|   OUT
    {
        $$ = tree.TYPE_OUT
    }
|   INOUT
    {
        $$ = tree.TYPE_INOUT
    }


create_function_stmt:
    CREATE FUNCTION func_name '(' func_args_list_opt ')' RETURNS func_return LANGUAGE func_lang AS STRING 
    {
        $$ = &tree.CreateFunction{
            Name: $3,
            Args: $5,
            ReturnType: $8,
            Language: $10,
            Body: $12,
        }
    }

func_name:
    ident
    {
        prefix := tree.ObjectNamePrefix{ExplicitSchema: false}
        $$ = tree.NewFuncName(tree.Identifier($1.Compare()), prefix)
    }
|   ident '.' ident
    {
        prefix := tree.ObjectNamePrefix{SchemaName: tree.Identifier($1.Compare()), ExplicitSchema: true}
        $$ = tree.NewFuncName(tree.Identifier($3.Compare()), prefix)
    }

func_args_list_opt:
    {
        $$ = tree.FunctionArgs(nil)
    }
|   func_args_list

func_args_list:
    func_arg
    {
        $$ = tree.FunctionArgs{$1}
    }
|   func_args_list ',' func_arg
    {
        $$ = append($1, $3)
    }

func_arg:
    func_arg_decl
    {
        $$ = tree.FunctionArg($1)
    }

func_arg_decl:
    column_type
    {
        $$ = tree.NewFunctionArgDecl(nil, $1, nil)
    }
|   column_name column_type
    {
        $$ = tree.NewFunctionArgDecl($1, $2, nil)
    }
|   column_name column_type DEFAULT literal
    {
        $$ = tree.NewFunctionArgDecl($1, $2, $4)
    }

func_lang:
    ident
    {
        $$ = $1.Compare()
    }

func_return:
    column_type
    {
        $$ = tree.NewReturnType($1)
    }

create_view_stmt:
    CREATE VIEW not_exists_opt table_name column_list_opt AS select_stmt
    {
        $$ = &tree.CreateView{
            Name: $4,
            ColNames: $5,
            AsSource: $7,
            IfNotExists: $3,
        }
    }

create_account_stmt:
    CREATE ACCOUNT not_exists_opt account_name account_auth_option account_status_option account_comment_opt
    {
   		$$ = &tree.CreateAccount{
        	IfNotExists:$3,
            Name:$4,
            AuthOption:$5,
            StatusOption:$6,
            Comment:$7,
    	}
    }

account_name:
    ident
    {
    	$$ = $1.Compare()
    }

account_auth_option:
    ADMIN_NAME equal_opt account_admin_name account_identified
    {
    $$ = tree.AccountAuthOption{
        Equal:$2,
        AdminName:$3,
        IdentifiedType:$4,
    }
    }

account_admin_name:
    STRING
    {
    	$$ = $1
    }
|	ident
	{
		$$ = $1.Compare()
	}

account_identified:
    IDENTIFIED BY STRING
    {
    $$ = tree.AccountIdentified{
        Typ: tree.AccountIdentifiedByPassword,
        Str: $3,
    }
    }
|   IDENTIFIED BY RANDOM PASSWORD
    {
    $$ = tree.AccountIdentified{
        Typ: tree.AccountIdentifiedByRandomPassword,
    }
    }
|   IDENTIFIED WITH STRING
    {
    $$ = tree.AccountIdentified{
        Typ: tree.AccountIdentifiedWithSSL,
        Str: $3,
    }
    }

account_status_option:
    {
        $$ = tree.AccountStatus{
        Exist: false,
    }
    }
|   OPEN
    {
    $$ = tree.AccountStatus{
        Exist: true,
        Option: tree.AccountStatusOpen,
    }
    }
|   SUSPEND
    {
    $$ = tree.AccountStatus{
        Exist: true,
        Option: tree.AccountStatusSuspend,
    }
    }

account_comment_opt:
    {
        $$ = tree.AccountComment{
        Exist: false,
    }
    }
|   COMMENT_KEYWORD STRING
    {
    $$ = tree.AccountComment{
        Exist: true,
        Comment: $2,
    }
    }

create_user_stmt:
    CREATE USER not_exists_opt user_spec_list_of_create_user default_role_opt pwd_or_lck_opt user_comment_or_attribute_opt
    {
        $$ = &tree.CreateUser{
            IfNotExists: $3,
            Users: $4,
            Role: $5,
            MiscOpt: $6,
            CommentOrAttribute: $7,
        }
    }

create_publication_stmt:
    CREATE PUBLICATION not_exists_opt ident DATABASE ident accounts_without_parenthesis_opt comment_opt
    {
	$$ = &tree.CreatePublication{
	    IfNotExists: $3,
	    Name: tree.Identifier($4.Compare()),
	    Database: tree.Identifier($6.Compare()),
	    Accounts: $7,
	    Comment: $8,
	}
    }

comment_opt:
    {
    	$$ = ""
    }
    | COMMENT_KEYWORD STRING
    {
    	$$ = $2
    }

alter_publication_stmt:
ALTER PUBLICATION exists_opt ident alter_publication_accounts_opt comment_opt
    {
	$$ = &tree.AlterPublication{
	    IfExists: $3,
	    Name: tree.Identifier($4.Compare()),
	    AccountsSet: $5,
	    Comment: $6,
	}
    }

alter_publication_accounts_opt:
    {
	$$ = nil
    }
    | ACCOUNT ALL
    {
	$$ = &tree.AccountsSetOption{
	    All: true,
	}
    }
    | ACCOUNT accounts_list
    {
    	$$ = &tree.AccountsSetOption{
	    SetAccounts: $2,
	}
    }
    | ACCOUNT ADD accounts_list
    {
    	$$ = &tree.AccountsSetOption{
	    AddAccounts: $3,
	}
    }
    | ACCOUNT DROP accounts_list
    {
    	$$ = &tree.AccountsSetOption{
	    DropAccounts: $3,
	}
    }


drop_publication_stmt:
DROP PUBLICATION exists_opt ident
    {
	$$ = &tree.DropPublication{
	    IfExists: $3,
	    Name: tree.Identifier($4.Compare()),
	}
    }

account_role_name:
    ident
    {
   		$$ = $1.Compare()
    }

user_comment_or_attribute_opt:
    {
        $$ = tree.AccountCommentOrAttribute{
            Exist: false,
        }
    }
|   COMMENT_KEYWORD STRING
    {
    $$ = tree.AccountCommentOrAttribute{
        Exist: true,
        IsComment: true,
        Str: $2,
    }
    }
|   ATTRIBUTE STRING
    {
    $$ = tree.AccountCommentOrAttribute{
        Exist: true,
        IsComment: false,
        Str: $2,
    }
    }

//conn_options:
//    {
//        $$ = nil
//    }
//|   WITH conn_option_list
//    {
//        $$ = $2
//    }
//
//conn_option_list:
//    conn_option
//    {
//        $$ = []tree.ResourceOption{$1}
//    }
//|   conn_option_list conn_option
//    {
//        $$ = append($1, $2)
//    }
//
//conn_option:
//    MAX_QUERIES_PER_HOUR INTEGRAL
//    {
//        $$ = &tree.ResourceOptionMaxQueriesPerHour{Count: $2.(int64)}
//    }
//|   MAX_UPDATES_PER_HOUR INTEGRAL
//    {
//        $$ = &tree.ResourceOptionMaxUpdatesPerHour{Count: $2.(int64)}
//    }
//|   MAX_CONNECTIONS_PER_HOUR INTEGRAL
//    {
//        $$ = &tree.ResourceOptionMaxConnectionPerHour{Count: $2.(int64)}
//    }
//|   MAX_USER_CONNECTIONS INTEGRAL
//    {
//        $$ = &tree.ResourceOptionMaxUserConnections{Count: $2.(int64)}
//    }


//require_clause_opt:
//    {
//        $$ = nil
//    }
//|   require_clause
//
//require_clause:
//    REQUIRE NONE
//    {
//        t := &tree.TlsOptionNone{}
//        $$ = []tree.TlsOption{t}
//    }
//|   REQUIRE SSL
//    {
//        t := &tree.TlsOptionSSL{}
//        $$ = []tree.TlsOption{t}
//    }
//|   REQUIRE X509
//    {
//        t := &tree.TlsOptionX509{}
//        $$ = []tree.TlsOption{t}
//    }
//|   REQUIRE require_list
//    {
//        $$ = $2
//    }
//
//require_list:
//    require_elem
//    {
//        $$ = []tree.TlsOption{$1}
//    }
//|   require_list AND require_elem
//    {
//        $$ = append($1, $3)
//    }
//|   require_list require_elem
//    {
//        $$ = append($1, $2)
//    }
//
//require_elem:
//    ISSUER STRING
//    {
//        $$ = &tree.TlsOptionIssuer{Issuer: $2}
//    }
//|   SUBJECT STRING
//    {
//        $$ = &tree.TlsOptionSubject{Subject: $2}
//    }
//|   CIPHER STRING
//    {
//        $$ = &tree.TlsOptionCipher{Cipher: $2}
//    }
//|   SAN STRING
//    {
//        $$ = &tree.TlsOptionSan{San: $2}
//    }
user_spec_list_of_create_user:
    user_spec_with_identified
    {
        $$ = []*tree.User{$1}
    }
|   user_spec_list_of_create_user ',' user_spec_with_identified
    {
        $$ = append($1, $3)
    }

user_spec_with_identified:
    user_name user_identified
    {
        $$ = &tree.User{
            Username: $1.Username,
            Hostname: $1.Hostname,
            AuthOption: $2,
        }
    }

user_spec_list:
    user_spec
    {
        $$ = []*tree.User{$1}
    }
|   user_spec_list ',' user_spec
    {
        $$ = append($1, $3)
    }

user_spec:
    user_name user_identified_opt
    {
        $$ = &tree.User{
            Username: $1.Username,
            Hostname: $1.Hostname,
            AuthOption: $2,
        }
    }

user_name:
    name_string
    {
        $$ = &tree.UsernameRecord{Username: $1, Hostname: "%"}
    }
|   name_string '@' name_string
    {
        $$ = &tree.UsernameRecord{Username: $1, Hostname: $3}
    }
|   name_string AT_ID
    {
        $$ = &tree.UsernameRecord{Username: $1, Hostname: $2}
    }

user_identified_opt:
    {
        $$ = nil
    }
|   user_identified
    {
        $$ = $1
    }

user_identified:
    IDENTIFIED BY STRING
    {
    $$ = &tree.AccountIdentified{
        Typ: tree.AccountIdentifiedByPassword,
        Str: $3,
    }
    }
|   IDENTIFIED BY RANDOM PASSWORD
    {
    $$ = &tree.AccountIdentified{
        Typ: tree.AccountIdentifiedByRandomPassword,
    }
    }
|   IDENTIFIED WITH STRING
    {
    $$ = &tree.AccountIdentified{
        Typ: tree.AccountIdentifiedWithSSL,
        Str: $3,
    }
    }

name_string:
    ident
    {
    	$$ = $1.Compare()
    }
|   STRING

create_role_stmt:
    CREATE ROLE not_exists_opt role_spec_list
    {
        $$ = &tree.CreateRole{
            IfNotExists: $3,
            Roles: $4,
        }
    }

role_spec_list:
    role_spec
    {
        $$ = []*tree.Role{$1}
    }
|   role_spec_list ',' role_spec
    {
        $$ = append($1, $3)
    }

role_spec:
    role_name
    {
        $$ = &tree.Role{UserName: $1.Compare()}
    }
//|   name_string '@' name_string
//    {
//        $$ = &tree.Role{UserName: $1, HostName: $3}
//    }
//|   name_string AT_ID
//    {
//        $$ = &tree.Role{UserName: $1, HostName: $2}
//    }

role_name:
    ID
	{
		$$ = tree.NewCStr($1, yylex.(*Lexer).lower)
    }
|   QUOTE_ID
	{
		$$ = tree.NewCStr($1, yylex.(*Lexer).lower)
    }
|   STRING
	{
    	$$ = tree.NewCStr($1, yylex.(*Lexer).lower)
    }

index_prefix:
    {
        $$ = tree.INDEX_CATEGORY_NONE
    }
|   FULLTEXT
    {
        $$ = tree.INDEX_CATEGORY_FULLTEXT
    }
|   SPATIAL
    {
        $$ = tree.INDEX_CATEGORY_SPATIAL
    }
|   UNIQUE
    {
        $$ = tree.INDEX_CATEGORY_UNIQUE
    }

create_index_stmt:
    CREATE index_prefix INDEX ident using_opt ON table_name '(' index_column_list ')' index_option_list
    {
        var io *tree.IndexOption = nil
        if $11 == nil && $5 != tree.INDEX_TYPE_INVALID {
            io = &tree.IndexOption{IType: $5}
        } else if $11 != nil{
            io = $11
            io.IType = $5
        }
        $$ = &tree.CreateIndex{
            Name: tree.Identifier($4.Compare()),
            Table: *$7,
            IndexCat: $2,
            KeyParts: $9,
            IndexOption: io,
            MiscOption: nil,
        }
    }

index_option_list:
    {
        $$ = nil
    }
|   index_option_list index_option
    {
        // Merge the options
        if $1 == nil {
            $$ = $2
        } else {
            opt1 := $1
            opt2 := $2
            if len(opt2.Comment) > 0 {
                opt1.Comment = opt2.Comment
            } else if opt2.KeyBlockSize > 0 {
                opt1.KeyBlockSize = opt2.KeyBlockSize
            } else if len(opt2.ParserName) > 0 {
                opt1.ParserName = opt2.ParserName
            } else if opt2.Visible != tree.VISIBLE_TYPE_INVALID {
                opt1.Visible = opt2.Visible
            }
            $$ = opt1
        }
    }

index_option:
    KEY_BLOCK_SIZE equal_opt INTEGRAL
    {
        $$ = &tree.IndexOption{KeyBlockSize: uint64($3.(int64))}
    }
|   COMMENT_KEYWORD STRING
    {
        $$ = &tree.IndexOption{Comment: $2}
    }
|   WITH PARSER ident
    {
        $$ = &tree.IndexOption{ParserName: $3.Compare()}
    }
|   VISIBLE
    {
        $$ = &tree.IndexOption{Visible: tree.VISIBLE_TYPE_VISIBLE}
    }
|   INVISIBLE
    {
        $$ = &tree.IndexOption{Visible: tree.VISIBLE_TYPE_INVISIBLE}
    }

index_column_list:
    index_column
    {
        $$ = []*tree.KeyPart{$1}
    }
|   index_column_list ',' index_column
    {
        $$ = append($1, $3)
    }

index_column:
    column_name length_opt asc_desc_opt
    {
        // Order is parsed but just ignored as MySQL dtree.
        $$ = &tree.KeyPart{ColName: $1, Length: int($2), Direction: $3}
    }
|   '(' expression ')' asc_desc_opt
    {
        $$ = &tree.KeyPart{Expr: $2, Direction: $4}
    }

using_opt:
    {
        $$ = tree.INDEX_TYPE_INVALID
    }
|   USING BTREE
    {
        $$ = tree.INDEX_TYPE_BTREE
    }
|   USING HASH
    {
        $$ = tree.INDEX_TYPE_HASH
    }
|   USING RTREE
    {
        $$ = tree.INDEX_TYPE_RTREE
    }
|    USING BSI
    {
        $$ = tree.INDEX_TYPE_BSI
    }

create_database_stmt:
    CREATE database_or_schema not_exists_opt ident subcription_opt create_option_list_opt
    {
        $$ = &tree.CreateDatabase{
            IfNotExists: $3,
            Name: tree.Identifier($4.Compare()),
            SubscriptionOption: $5,
            CreateOptions: $6,
        }
    }
// CREATE comment_opt database_or_schema comment_opt not_exists_opt ident

subcription_opt:
    {
	$$ = nil
    }
|   FROM account_name PUBLICATION ident
    {
   	$$ = &tree.SubscriptionOption{From: tree.Identifier($2), Publication: tree.Identifier($4.Compare())}
    }


database_or_schema:
    DATABASE
|   SCHEMA

not_exists_opt:
    {
        $$ = false
    }
|   IF NOT EXISTS
    {
        $$ = true
    }

create_option_list_opt:
    {
        $$ = nil
    }
|   create_option_list
    {
        $$ = $1
    }

create_option_list:
    create_option
    {
        $$ = []tree.CreateOption{$1}
    }
|   create_option_list create_option
    {
        $$ = append($1, $2)
    }

create_option:
    default_opt charset_keyword equal_opt charset_name
    {
        $$ = &tree.CreateOptionCharset{IsDefault: $1, Charset: $4}
    }
|   default_opt COLLATE equal_opt collate_name
    {
        $$ = &tree.CreateOptionCollate{IsDefault: $1, Collate: $4}
    }
|   default_opt ENCRYPTION equal_opt STRING
    {
        $$ = &tree.CreateOptionEncryption{Encrypt: $4}
    }

default_opt:
    {
        $$ = false
    }
|   DEFAULT
    {
        $$ = true
    }

create_table_stmt:
    CREATE temporary_opt TABLE not_exists_opt table_name '(' table_elem_list_opt ')' table_option_list_opt partition_by_opt cluster_by_opt
    {
        $$ = &tree.CreateTable {
            Temporary: $2,
            IfNotExists: $4,
            Table: *$5,
            Defs: $7,
            Options: $9,
            PartitionOption: $10,
            ClusterByOption: $11, 
        }
    }
|   CREATE EXTERNAL TABLE not_exists_opt table_name '(' table_elem_list_opt ')' load_param_opt_2
    {
        $$ = &tree.CreateTable {
            IfNotExists: $4,
            Table: *$5,
            Defs: $7,
            Param: $9,
        }
    }
|   CREATE CLUSTER TABLE not_exists_opt table_name '(' table_elem_list_opt ')' table_option_list_opt partition_by_opt cluster_by_opt
    {
        $$ = &tree.CreateTable {
            IsClusterTable: true,
            IfNotExists: $4,
            Table: *$5,
            Defs: $7,
            Options: $9,
            PartitionOption: $10,
            ClusterByOption: $11,
        }
    }
load_param_opt_2:
    load_param_opt tail_param_opt
    {
        $$ = $1
        $$.Tail = $2
    }

load_param_opt:
    INFILE STRING
    {
        $$ = &tree.ExternParam{
            ExParamConst: tree.ExParamConst{
                Filepath: $2,
                CompressType: tree.AUTO,
                Format: tree.CSV,
            },
        }
    }
|   INFILE '{' infile_or_s3_params '}'
    {
        $$ = &tree.ExternParam{
            ExParamConst: tree.ExParamConst{
                Option: $3,
            },
        }
    }
|   URL S3OPTION '{' infile_or_s3_params '}'
    {
        $$ = &tree.ExternParam{
            ExParamConst: tree.ExParamConst{
                ScanType: tree.S3,
                Option: $4,
            },
        }
    }

infile_or_s3_params:
    infile_or_s3_param
    {
        $$ = $1
    }
|   infile_or_s3_params ',' infile_or_s3_param
    {
        $$ = append($1, $3...)
    }

infile_or_s3_param:
    {
        $$ = []string{}
    }
|   STRING '=' STRING
    {
        $$ = append($$, $1)
        $$ = append($$, $3)
    }

tail_param_opt:
    load_fields load_lines ignore_lines columns_or_variable_list_opt load_set_spec_opt
    {
        $$ = &tree.TailParameter{
            Fields: $1,
            Lines: $2,
            IgnoredLines: uint64($3),
            ColumnList: $4,
            Assignments: $5,
        }
    }
create_sequence_stmt:
    CREATE SEQUENCE not_exists_opt table_name as_datatype_opt increment_by_opt min_value_opt max_value_opt start_with_opt cycle_opt
    {
        $$ = &tree.CreateSequence {
            IfNotExists: $3,
            Name: $4,
            Type: $5,
            IncrementBy: $6,
            MinValue: $7,
            MaxValue: $8,
            StartWith: $9,
            Cycle: $10, 
        }
    }
as_datatype_opt:
    {
        locale := ""
        fstr := "bigint"
        $$ = &tree.T{
            InternalType: tree.InternalType{
                Family: tree.IntFamily,
                FamilyString: fstr,
                Width:  64,
                Locale: &locale,
                Oid:    uint32(defines.MYSQL_TYPE_LONGLONG),
            },
        }
    }
|   AS column_type
    {
        $$ = $2
    }
increment_by_opt:
    {
        $$ = nil
    }
|   INCREMENT BY INTEGRAL 
    {
        $$ = &tree.IncrementByOption{
            Minus: false,
            Num: $3,
        }
    }
|   INCREMENT INTEGRAL
    {
        $$ = &tree.IncrementByOption{
            Minus: false,
            Num: $2,
        }
    }
|   INCREMENT BY '-' INTEGRAL
    {
        $$ = &tree.IncrementByOption{
            Minus: true,
            Num: $4,
        }
    }
|   INCREMENT '-' INTEGRAL
    {
        $$ = &tree.IncrementByOption {
            Minus: true,
            Num: $3,
        }
    }
cycle_opt:
    {
        $$ = false
    }
|   NO CYCLE
    {
        $$ = false
    }
|   CYCLE
    {
        $$ = true
    }
min_value_opt:
    {
        $$ = nil
    }
|   MINVALUE INTEGRAL 
    {
        $$ = &tree.MinValueOption{
            Minus: false,
            Num: $2,
        }
    }
|   MINVALUE '-' INTEGRAL
    {
        $$ = &tree.MinValueOption{
            Minus: true,
            Num: $3,
        }
    }
max_value_opt:
    {
        $$ = nil
    }
|   MAXVALUE INTEGRAL
    {
        $$ = &tree.MaxValueOption{
            Minus: false,
            Num: $2,
        }
    }
|   MAXVALUE '-' INTEGRAL
    {
        $$ = &tree.MaxValueOption{
            Minus: true,
            Num: $3,
        }
    }
start_with_opt:
    {
        $$ = nil
    }
|   START WITH INTEGRAL
    {
        $$ = &tree.StartWithOption{
            Minus: false,
            Num: $3,
        }
    }
|   START INTEGRAL
    {
        $$ = &tree.StartWithOption{
            Minus:  false,
            Num: $2,
        }
    }
|   START WITH '-' INTEGRAL
    {
        $$ = &tree.StartWithOption{
            Minus: true,
            Num: $4,
        }
    }
|   START '-' INTEGRAL
    {
        $$ = &tree.StartWithOption{
            Minus: true,
            Num: $3,
        }
    }
temporary_opt:
    {
        $$ = false
    }
|   TEMPORARY
    {
        $$ = true
    }

partition_by_opt:
    {
        $$ = nil
    }
|   PARTITION BY partition_method partition_num_opt sub_partition_opt partition_list_opt
    {
        $3.Num = uint64($4)
        $$ = &tree.PartitionOption{
            PartBy: *$3,
            SubPartBy: $5,
            Partitions: $6,
        }
    }

cluster_by_opt:
    {
        $$ = nil
    }
|   CLUSTER BY column_name
    {
        $$ = &tree.ClusterByOption{
            ColumnList : []*tree.UnresolvedName{$3},
        }

    }
    | CLUSTER BY '(' column_name_list ')'
    {
        $$ = &tree.ClusterByOption{
            ColumnList : $4,
        }
    }

sub_partition_opt:
    {
        $$ = nil
    }
|   SUBPARTITION BY sub_partition_method sub_partition_num_opt
    {
        $$ = &tree.PartitionBy{
            IsSubPartition: true,
            PType: $3,
            Num: uint64($4),
        }
    }

partition_list_opt:
    {
        $$ = nil
    }
|   '(' partition_list ')'
    {
        $$ = $2
    }

partition_list:
    partition
    {
        $$ = []*tree.Partition{$1}
    }
|   partition_list ',' partition
    {
        $$ = append($1, $3)
    }

partition:
    PARTITION ident values_opt sub_partition_list_opt
    {
        $$ = &tree.Partition{
            Name: tree.Identifier($2.Compare()),
            Values: $3,
            Options: nil,
            Subs: $4,
        }
    }
|   PARTITION ident values_opt partition_option_list sub_partition_list_opt
    {
        $$ = &tree.Partition{
            Name: tree.Identifier($2.Compare()),
            Values: $3,
            Options: $4,
            Subs: $5,
        }
    }

sub_partition_list_opt:
    {
        $$ = nil
    }
|   '(' sub_partition_list ')'
    {
        $$ = $2
    }

sub_partition_list:
    sub_partition
    {
        $$ = []*tree.SubPartition{$1}
    }
|   sub_partition_list ',' sub_partition
    {
        $$ = append($1, $3)
    }

sub_partition:
    SUBPARTITION ident
    {
        $$ = &tree.SubPartition{
            Name: tree.Identifier($2.Compare()),
            Options: nil,
        }
    }
|   SUBPARTITION ident partition_option_list
    {
        $$ = &tree.SubPartition{
            Name: tree.Identifier($2.Compare()),
            Options: $3,
        }
    }

partition_option_list:
    table_option
    {
        $$ = []tree.TableOption{$1}
    }
|   partition_option_list table_option
    {
        $$ = append($1, $2)
    }

values_opt:
    {
        $$ = nil
    }
|   VALUES LESS THAN MAXVALUE
    {
        expr := tree.NewMaxValue()
        $$ = &tree.ValuesLessThan{ValueList: tree.Exprs{expr}}
    }
|   VALUES LESS THAN '(' expression_list ')'
    {
        $$ = &tree.ValuesLessThan{ValueList: $5}
    }
|   VALUES IN '(' expression_list ')'
    {
    $$ = &tree.ValuesIn{ValueList: $4}
    }

sub_partition_num_opt:
    {
        $$ = 0
    }
|   SUBPARTITIONS INTEGRAL
    {
        res := $2.(int64)
        if res == 0 {
            yylex.Error("partitions can not be 0")
            return 1
        }
        $$ = res
    }

partition_num_opt:
    {
        $$ = 0
    }
|   PARTITIONS INTEGRAL
    {
        res := $2.(int64)
        if res == 0 {
            yylex.Error("partitions can not be 0")
            return 1
        }
        $$ = res
    }

partition_method:
    RANGE '(' bit_expr ')'
    {
        $$ = &tree.PartitionBy{
            PType: &tree.RangeType{
                Expr: $3,
            },
        }
    }
|   RANGE fields_or_columns '(' column_name_list ')'
    {
        $$ = &tree.PartitionBy{
            PType: &tree.RangeType{
                ColumnList: $4,
            },
        }
    }
|   LIST '(' bit_expr ')'
    {
        $$ = &tree.PartitionBy{
            PType: &tree.ListType{
                Expr: $3,
            },
        }
    }
|   LIST fields_or_columns '(' column_name_list ')'
    {
        $$ = &tree.PartitionBy{
            PType: &tree.ListType{
                ColumnList: $4,
            },
        }
    }
|   sub_partition_method

sub_partition_method:
    linear_opt KEY algorithm_opt '(' ')'
    {
        $$ = &tree.PartitionBy{
            PType: &tree.KeyType{
                Linear: $1,
                Algorithm: $3,
            },
        }
    }
|   linear_opt KEY algorithm_opt '(' column_name_list ')'
    {
        $$ = &tree.PartitionBy{
            PType: &tree.KeyType{
                Linear: $1,
                ColumnList: $5,
                Algorithm: $3,
            },
        }
    }
|   linear_opt HASH '(' bit_expr ')'
    {
        $$ = &tree.PartitionBy{
            PType: &tree.HashType{
                Linear: $1,
                Expr: $4,
            },
        }
    }

algorithm_opt:
    {
        $$ = 2
    }
|   ALGORITHM '=' INTEGRAL
    {
        $$ = $3.(int64)
    }

linear_opt:
    {
        $$ = false
    }
|   LINEAR
    {
        $$ = true
    }

table_option_list_opt:
    {
        $$ = nil
    }
|   table_option_list
    {
        $$ = $1
    }

table_option_list:
    table_option
    {
        $$ = []tree.TableOption{$1}
    }
|   table_option_list ',' table_option
    {
        $$ = append($1, $3)
    }
|   table_option_list table_option
    {
        $$ = append($1, $2)
    }

table_option:
    AUTO_INCREMENT equal_opt INTEGRAL
    {
        $$ = tree.NewTableOptionAutoIncrement(uint64($3.(int64)))
    }
|   AVG_ROW_LENGTH equal_opt INTEGRAL
    {
        $$ = tree.NewTableOptionAvgRowLength(uint64($3.(int64)))
    }
|   default_opt charset_keyword equal_opt charset_name
    {
        $$ = tree.NewTableOptionCharset($4)
    }
|   default_opt COLLATE equal_opt charset_name
    {
        $$ = tree.NewTableOptionCollate($4)
    }
|   CHECKSUM equal_opt INTEGRAL
    {
        $$ = tree.NewTableOptionChecksum(uint64($3.(int64)))
    }
|   COMMENT_KEYWORD equal_opt STRING
    {
    	str := util.DealCommentString($3)
        $$ = tree.NewTableOptionComment(str)
    }
|   COMPRESSION equal_opt STRING
    {
        $$ = tree.NewTableOptionCompression($3)
    }
|   CONNECTION equal_opt STRING
    {
        $$ = tree.NewTableOptionConnection($3)
    }
|   DATA DIRECTORY equal_opt STRING
    {
        $$ = tree.NewTableOptionDataDirectory($4)
    }
|   INDEX DIRECTORY equal_opt STRING
    {
        $$ = tree.NewTableOptionIndexDirectory($4)
    }
|   DELAY_KEY_WRITE equal_opt INTEGRAL
    {
        $$ = tree.NewTableOptionDelayKeyWrite(uint64($3.(int64)))
    }
|   ENCRYPTION equal_opt STRING
    {
        $$ = tree.NewTableOptionEncryption($3)
    }
|   ENGINE equal_opt table_alias
    {
        $$ = tree.NewTableOptionEngine($3)
    }
|   KEY_BLOCK_SIZE equal_opt INTEGRAL
    {
        $$ = tree.NewTableOptionKeyBlockSize(uint64($3.(int64)))
    }
|   MAX_ROWS equal_opt INTEGRAL
    {
        $$ = tree.NewTableOptionMaxRows(uint64($3.(int64)))
    }
|   MIN_ROWS equal_opt INTEGRAL
    {
        $$ = tree.NewTableOptionMinRows(uint64($3.(int64)))
    }
|   PACK_KEYS equal_opt INTEGRAL
    {
        $$ = &tree.TableOptionPackKeys{Value: $3.(int64)}
    }
|   PACK_KEYS equal_opt DEFAULT
    {
        $$ = &tree.TableOptionPackKeys{Default: true}
    }
|   PASSWORD equal_opt STRING
    {
        $$ = tree.NewTableOptionPassword($3)
    }
|   ROW_FORMAT equal_opt row_format_options
    {
        $$ = tree.NewTableOptionRowFormat($3)
    }
|   STATS_AUTO_RECALC equal_opt INTEGRAL
    {
        $$ = &tree.TableOptionStatsAutoRecalc{Value: uint64($3.(int64))}
    }
|   STATS_AUTO_RECALC equal_opt DEFAULT
    {
        $$ = &tree.TableOptionStatsAutoRecalc{Default: true}
    }
|   STATS_PERSISTENT equal_opt INTEGRAL
    {
        $$ = &tree.TableOptionStatsPersistent{Value: uint64($3.(int64))}
    }
|   STATS_PERSISTENT equal_opt DEFAULT
    {
        $$ = &tree.TableOptionStatsPersistent{Default: true}
    }
|   STATS_SAMPLE_PAGES equal_opt INTEGRAL
    {
        $$ = &tree.TableOptionStatsSamplePages{Value: uint64($3.(int64))}
    }
|   STATS_SAMPLE_PAGES equal_opt DEFAULT
    {
        $$ = &tree.TableOptionStatsSamplePages{Default: true}
    }
|   TABLESPACE equal_opt ident storage_opt
    {
        $$= tree.NewTableOptionTablespace($3.Compare(), $4)
    }
|   UNION equal_opt '(' table_name_list ')'
    {
        $$= tree.NewTableOptionUnion($4)
    }
|    PROPERTIES '(' properties_list ')'
    {
        $$ = &tree.TableOptionProperties{Preperties: $3}
    }
// |   INSERT_METHOD equal_opt insert_method_options

properties_list:
    property_elem
    {
        $$ = []tree.Property{$1}
    }
|    properties_list ',' property_elem
    {
        $$ = append($1, $3)
    }

property_elem:
    STRING '=' STRING
    {
        $$ = tree.Property{Key: $1, Value: $3}
    }

storage_opt:
    {
        $$ = ""
    }
|   STORAGE DISK
    {
        $$ = " " + $1 + " " + $2
    }
|   STORAGE MEMORY
    {
        $$ = " " + $1 + " " + $2
    }

row_format_options:
    DEFAULT
    {
        $$ = tree.ROW_FORMAT_DEFAULT
    }
|   DYNAMIC
    {
        $$ = tree.ROW_FORMAT_DYNAMIC
    }
|   FIXED
    {
        $$ = tree.ROW_FORMAT_FIXED
    }
|   COMPRESSED
    {
        $$ = tree.ROW_FORMAT_COMPRESSED
    }
|   REDUNDANT
    {
        $$ = tree.ROW_FORMAT_REDUNDANT
    }
|   COMPACT
    {
        $$ = tree.ROW_FORMAT_COMPACT
    }

charset_name:
    name_string
|   BINARY

collate_name:
    name_string
|   BINARY

table_name_list:
    table_name
    {
        $$ = tree.TableNames{$1}
    }
|   table_name_list ',' table_name
    {
        $$ = append($1, $3)
    }

// Accepted patterns:
// <table>
// <schema>.<table>
table_name:
    ident
    {
        prefix := tree.ObjectNamePrefix{ExplicitSchema: false}
        $$ = tree.NewTableName(tree.Identifier($1.Compare()), prefix)
    }
|   ident '.' ident
    {
        prefix := tree.ObjectNamePrefix{SchemaName: tree.Identifier($1.Compare()), ExplicitSchema: true}
        $$ = tree.NewTableName(tree.Identifier($3.Compare()), prefix)
    }

table_elem_list_opt:
    {
        $$ = tree.TableDefs(nil)
    }
|   table_elem_list

table_elem_list:
    table_elem
    {
        $$ = tree.TableDefs{$1}
    }
|   table_elem_list ',' table_elem
    {
        $$ = append($1, $3)
    }

table_elem:
    column_def
    {
        $$ = tree.TableDef($1)
    }
|   constaint_def
    {
        $$ = $1
    }

constaint_def:
    constraint_keyword constraint_elem
    {
        if $1 != "" {
            switch v := $2.(type) {
            case *tree.PrimaryKeyIndex:
                v.Name = $1
            case *tree.ForeignKey:
                v.Name = $1
            }
        }
        $$ = $2
    }
|    constraint_elem
    {
        $$ = $1
    }

constraint_elem:
    PRIMARY KEY index_name_and_type_opt '(' index_column_list ')' index_option_list
    {
         $$ = &tree.PrimaryKeyIndex{
            KeyParts: $5,
            Name: $3[0],
            Empty: $3[1] == "",
            IndexOption: $7,
        }
    }
|    FULLTEXT key_or_index_opt index_name '(' index_column_list ')' index_option_list
    {
        $$ = &tree.FullTextIndex{
            KeyParts: $5,
            Name: $3,
            Empty: true,
            IndexOption: $7,
        }
    }
|    key_or_index not_exists_opt index_name_and_type_opt '(' index_column_list ')' index_option_list
    {
        keyTyp := tree.INDEX_TYPE_INVALID
        if $3[1] != "" {
               t := strings.ToLower($3[1])
            switch t {
            case "zonemap":
                keyTyp = tree.INDEX_TYPE_ZONEMAP
            case "bsi":
                keyTyp = tree.INDEX_TYPE_BSI
            default:
                yylex.Error("Invail the type of index")
                return 1
            }
        }
        $$ = &tree.Index{
            IfNotExists: $2,
            KeyParts: $5,
            Name: $3[0],
            KeyType: keyTyp,
            IndexOption: $7,
        }
    }
|    UNIQUE key_or_index_opt index_name_and_type_opt '(' index_column_list ')' index_option_list
    {
        $$ = &tree.UniqueIndex{
            KeyParts: $5,
            Name: $3[0],
            Empty: $3[1] == "",
            IndexOption: $7,
        }
    }
|    FOREIGN KEY not_exists_opt index_name '(' index_column_list ')' references_def
    {
        $$ = &tree.ForeignKey{
            IfNotExists: $3,
            KeyParts: $6,
            Name: $4,
            Refer: $8,
            Empty: true,
        }
    }
|    CHECK '(' expression ')' enforce_opt
    {
        $$ = &tree.CheckIndex{
            Expr: $3,
            Enforced: $5,
        }
    }

enforce_opt:
    {
        $$ = false
    }
|    enforce

key_or_index_opt:
    {
        $$ = ""
    }
|    key_or_index
    {
        $$ = $1
    }

key_or_index:
    KEY
|    INDEX

index_name_and_type_opt:
    index_name
    {
        $$ = make([]string, 2)
        $$[0] = $1
        $$[1] = ""
    }
|    index_name USING index_type
    {
        $$ = make([]string, 2)
        $$[0] = $1
        $$[1] = $3
    }
|    ident TYPE index_type
    {
        $$ = make([]string, 2)
        $$[0] = $1.Compare()
        $$[1] = $3
    }

index_type:
    BTREE
|    HASH
|    RTREE
|    ZONEMAP
|    BSI

index_name:
    {
        $$ = ""
    }
|    ident
	{
		$$ = $1.Compare()
	}

column_def:
    column_name column_type column_attribute_list_opt
    {
        $$ = tree.NewColumnTableDef($1, $2, $3)
    }

column_name_unresolved:
    ident
    {
        $$ = tree.SetUnresolvedName($1.Compare())
    }
|   ident '.' ident
    {
        $$ = tree.SetUnresolvedName($1.Compare(), $3.Compare())
    }
|   ident '.' ident '.' ident
    {
        $$ = tree.SetUnresolvedName($1.Compare(), $3.Compare(), $5.Compare())
    }

ident:
    ID
    {
		$$ = tree.NewCStr($1, yylex.(*Lexer).lower)
    }
|	QUOTE_ID
	{
    	$$ = tree.NewCStr($1, yylex.(*Lexer).lower)
    }
|   not_keyword
	{
    	$$ = tree.NewCStr($1, yylex.(*Lexer).lower)
    }
|   non_reserved_keyword
	{
    	$$ = tree.NewCStr($1, yylex.(*Lexer).lower)
    }

column_name:
    ident
    {
        $$ = tree.SetUnresolvedName($1.Compare())
    }
|   ident '.' ident
    {
        $$ = tree.SetUnresolvedName($1.Compare(), $3.Compare())
    }
|   ident '.' ident '.' ident
    {
        $$ = tree.SetUnresolvedName($1.Compare(), $3.Compare(), $5.Compare())
    }

column_attribute_list_opt:
    {
        $$ = nil
    }
|   column_attribute_list
    {
        $$ = $1
    }

column_attribute_list:
    column_attribute_elem
    {
        $$ = []tree.ColumnAttribute{$1}
    }
|   column_attribute_list column_attribute_elem
    {
        $$ = append($1, $2)
    }

column_attribute_elem:
    NULL
    {
        $$ = tree.NewAttributeNull(true)
    }
|   NOT NULL
    {
        $$ = tree.NewAttributeNull(false)
    }
|   DEFAULT bit_expr
    {
        $$ = tree.NewAttributeDefault($2)
    }
|   AUTO_INCREMENT
    {
        $$ = tree.NewAttributeAutoIncrement()
    }
|   keys
    {
        $$ = $1
    }
|   COMMENT_KEYWORD STRING
    {
    	str := util.DealCommentString($2)
        $$ = tree.NewAttributeComment(tree.NewNumValWithType(constant.MakeString(str), str, false, tree.P_char))
    }
|   COLLATE collate_name
    {
        $$ = tree.NewAttributeCollate($2)
    }
|   COLUMN_FORMAT column_format
    {
        $$ = tree.NewAttributeColumnFormat($2)
    }
|   STORAGE storage_media
    {
        $$ = tree.NewAttributeStorage($2)
    }
|   AUTO_RANDOM field_length_opt
    {
        $$ = tree.NewAttributeAutoRandom(int($2))
   }
|   references_def
    {
        $$ = $1
    }
|   constraint_keyword_opt CHECK '(' expression ')'
    {
        $$ = tree.NewAttributeCheck($4, false, $1)
    }
|   constraint_keyword_opt CHECK '(' expression ')' enforce
    {
        $$ = tree.NewAttributeCheck($4, $6, $1)
    }
|   ON UPDATE name_datetime_scale datetime_scale_opt
    {
        name := tree.SetUnresolvedName(strings.ToLower($3))
        var es tree.Exprs = nil
        if $4 != nil {
            es = append(es, $4)
        }
        expr := &tree.FuncExpr{
            Func: tree.FuncName2ResolvableFunctionReference(name),
            Exprs: es,
        }
        $$ = tree.NewAttributeOnUpdate(expr)
    }
|   LOW_CARDINALITY
    {
	$$ = tree.NewAttributeLowCardinality()
    }

enforce:
    ENFORCED
    {
        $$ = true
    }
|   NOT ENFORCED
    {
        $$ = false
    }

constraint_keyword_opt:
    {
        $$ = ""
    }
 |    constraint_keyword
     {
         $$ = $1
     }

constraint_keyword:
    CONSTRAINT
    {
        $$ = ""
    }
|   CONSTRAINT ident
    {
        $$ = $2.Compare()
    }

references_def:
    REFERENCES table_name index_column_list_opt match_opt on_delete_update_opt
    {
        $$ = &tree.AttributeReference{
            TableName: $2,
            KeyParts: $3,
            Match: $4,
            OnDelete: $5.OnDelete,
            OnUpdate: $5.OnUpdate,
        }
    }

on_delete_update_opt:
    %prec LOWER_THAN_ON
    {
        $$ = &tree.ReferenceOnRecord{
            OnDelete: tree.REFERENCE_OPTION_INVALID,
            OnUpdate: tree.REFERENCE_OPTION_INVALID,
        }
    }
|   on_delete %prec LOWER_THAN_ON
    {
        $$ = &tree.ReferenceOnRecord{
            OnDelete: $1,
            OnUpdate: tree.REFERENCE_OPTION_INVALID,
        }
    }
|   on_update %prec LOWER_THAN_ON
    {
        $$ = &tree.ReferenceOnRecord{
            OnDelete: tree.REFERENCE_OPTION_INVALID,
            OnUpdate: $1,
        }
    }
|   on_delete on_update
    {
        $$ = &tree.ReferenceOnRecord{
            OnDelete: $1,
            OnUpdate: $2,
        }
    }
|   on_update on_delete
    {
        $$ = &tree.ReferenceOnRecord{
            OnDelete: $2,
            OnUpdate: $1,
        }
    }

on_delete:
    ON DELETE ref_opt
    {
        $$ = $3
    }

on_update:
    ON UPDATE ref_opt
    {
        $$ = $3
    }

ref_opt:
    RESTRICT
    {
        $$ = tree.REFERENCE_OPTION_RESTRICT
    }
|   CASCADE
    {
        $$ = tree.REFERENCE_OPTION_CASCADE
    }
|   SET NULL
    {
        $$ = tree.REFERENCE_OPTION_SET_NULL
    }
|   NO ACTION
    {
        $$ = tree.REFERENCE_OPTION_NO_ACTION
    }
|   SET DEFAULT
    {
        $$ = tree.REFERENCE_OPTION_SET_DEFAULT
    }

match_opt:
    {
        $$ = tree.MATCH_INVALID
    }
|   match

match:
    MATCH FULL
    {
        $$ = tree.MATCH_FULL
    }
|   MATCH PARTIAL
    {
        $$ = tree.MATCH_PARTIAL
    }
|   MATCH SIMPLE
    {
        $$ = tree.MATCH_SIMPLE
    }

index_column_list_opt:
    {
        $$ = nil
    }
|   '(' index_column_list ')'
    {
        $$ = $2
    }

field_length_opt:
    {
        $$ = -1
    }
|   '(' INTEGRAL ')'
    {
        $$ = $2.(int64)
    }

storage_media:
    DEFAULT
|   DISK
|   MEMORY

column_format:
    DEFAULT
|   FIXED
|   DYNAMIC

subquery:
    select_with_parens %prec SUBQUERY_AS_EXPR
    {
        $$ = &tree.Subquery{Select: $1, Exists: false}
    }

bit_expr:
    bit_expr '&' bit_expr %prec '&'
    {
        $$ = tree.NewBinaryExpr(tree.BIT_AND, $1, $3)
    }
|   bit_expr '|' bit_expr %prec '|'
    {
        $$ = tree.NewBinaryExpr(tree.BIT_OR, $1, $3)
    }
|   bit_expr '^' bit_expr %prec '^'
    {
        $$ = tree.NewBinaryExpr(tree.BIT_XOR, $1, $3)
    }
|   bit_expr '+' bit_expr %prec '+'
    {
        $$ = tree.NewBinaryExpr(tree.PLUS, $1, $3)
    }
|   bit_expr '-' bit_expr %prec '-'
    {
        $$ = tree.NewBinaryExpr(tree.MINUS, $1, $3)
    }
|   bit_expr '*' bit_expr %prec '*'
    {
        $$ = tree.NewBinaryExpr(tree.MULTI, $1, $3)
    }
|   bit_expr '/' bit_expr %prec '/'
    {
        $$ = tree.NewBinaryExpr(tree.DIV, $1, $3)
    }
|   bit_expr DIV bit_expr %prec DIV
    {
        $$ = tree.NewBinaryExpr(tree.INTEGER_DIV, $1, $3)
    }
|   bit_expr '%' bit_expr %prec '%'
    {
        $$ = tree.NewBinaryExpr(tree.MOD, $1, $3)
    }
|   bit_expr MOD bit_expr %prec MOD
    {
        $$ = tree.NewBinaryExpr(tree.MOD, $1, $3)
    }
|   bit_expr SHIFT_LEFT bit_expr %prec SHIFT_LEFT
    {
        $$ = tree.NewBinaryExpr(tree.LEFT_SHIFT, $1, $3)
    }
|   bit_expr SHIFT_RIGHT bit_expr %prec SHIFT_RIGHT
    {
        $$ = tree.NewBinaryExpr(tree.RIGHT_SHIFT, $1, $3)
    }
|   simple_expr
    {
        $$ = $1
    }

simple_expr:
    normal_ident
    {
        $$ = $1
    }
|   variable
    {
        $$ = $1
    }
|   literal
    {
        $$ = $1
    }
|   '(' expression ')'
    {
        $$ = tree.NewParenExpr($2)
    }
|   '(' expression_list ',' expression ')'
    {
        $$ = tree.NewTuple(append($2, $4))
    }
|   '+'  simple_expr %prec UNARY
    {
        $$ = tree.NewUnaryExpr(tree.UNARY_PLUS, $2)
    }
|   '-'  simple_expr %prec UNARY
    {
        $$ = tree.NewUnaryExpr(tree.UNARY_MINUS, $2)
    }
|   '~'  simple_expr
    {
        $$ = tree.NewUnaryExpr(tree.UNARY_TILDE, $2)
    }
|   '!' simple_expr %prec UNARY
    {
        $$ = tree.NewUnaryExpr(tree.UNARY_MARK, $2)
    }
|   interval_expr
    {
        $$ = $1
    }
|   subquery
    {
        $$ = $1
    }
|   EXISTS subquery
    {
        $2.Exists = true
        $$ = $2
    }
|   CASE expression_opt when_clause_list else_opt END
    {
        $$ = &tree.CaseExpr{
            Expr: $2,
            Whens: $3,
            Else: $4,
        }
    }
|   CAST '(' expression AS mo_cast_type ')'
    {
        $$ = tree.NewCastExpr($3, $5)
    }

|   CONVERT '(' expression ',' mysql_cast_type ')'
    {
        $$ = tree.NewCastExpr($3, $5)
    }
|   CONVERT '(' expression USING charset_name ')'
    {
        name := tree.SetUnresolvedName("convert")
        es := tree.NewNumValWithType(constant.MakeString($5), $5, false, tree.P_char)
        $$ = &tree.FuncExpr{
            Func: tree.FuncName2ResolvableFunctionReference(name),
            Exprs: tree.Exprs{$3, es},
        }
    }
|   function_call_generic
    {
        $$ = $1
    }
|   function_call_keyword
    {
        $$ = $1
    }
|   function_call_nonkeyword
    {
        $$ = $1
    }
|   function_call_aggregate
    {
        $$ = $1
    }
|   function_call_window
    {
        $$ = $1
    }

function_call_window:
	RANK '(' ')' window_spec
    {
        name := tree.SetUnresolvedName(strings.ToLower($1))
        $$ = &tree.FuncExpr{
            Func: tree.FuncName2ResolvableFunctionReference(name),
            WindowSpec: $4,
        }
    }

else_opt:
    {
        $$ = nil
    }
|    ELSE expression
    {
        $$ = $2
    }

expression_opt:
    {
        $$ = nil
    }
|    expression
    {
        $$ = $1
    }

when_clause_list:
    when_clause
    {
        $$ = []*tree.When{$1}
    }
|    when_clause_list when_clause
    {
        $$ = append($1, $2)
    }

when_clause:
    WHEN expression THEN expression
    {
        $$ = &tree.When{
            Cond: $2,
            Val: $4,
        }
    }

mo_cast_type:
    column_type
|   SIGNED integer_opt
    {
        name := $1
        if $2 != "" {
            name = $2
        }
        locale := ""
        $$ = &tree.T{
            InternalType: tree.InternalType{
                Family: tree.IntFamily,
                FamilyString: name,
                Width:  64,
                Locale: &locale,
                Oid:    uint32(defines.MYSQL_TYPE_LONGLONG),
            },
        }
    }
|   UNSIGNED integer_opt
    {
        locale := ""
        $$ = &tree.T{
            InternalType: tree.InternalType{
                Family: tree.IntFamily,
                FamilyString: $2,
                Width:  64,
                Locale: &locale,
                Unsigned: true,
                Oid:    uint32(defines.MYSQL_TYPE_LONGLONG),
            },
        }
    }

mysql_cast_type:
    decimal_type
|   BINARY length_option_opt
    {
        locale := ""
        $$ = &tree.T{
            InternalType: tree.InternalType{
                Family: tree.StringFamily,
                FamilyString: $1,
                Locale: &locale,
                Oid:    uint32(defines.MYSQL_TYPE_VARCHAR),
                DisplayWith: $2,
            },
        }
    }
|   CHAR length_option_opt
    {
        locale := ""
        $$ = &tree.T{
            InternalType: tree.InternalType{
                Family: tree.StringFamily,
                FamilyString: $1,
                Locale: &locale,
                Oid:    uint32(defines.MYSQL_TYPE_VARCHAR),
                DisplayWith: $2,
            },
        }
    }
|   DATE
    {
        locale := ""
        $$ = &tree.T{
            InternalType: tree.InternalType{
                Family: tree.DateFamily,
                FamilyString: $1,
                Locale: &locale,
                Oid:    uint32(defines.MYSQL_TYPE_DATE),
            },
        }
    }
|   YEAR length_opt
    {
        locale := ""
        $$ = &tree.T{
            InternalType: tree.InternalType{
                Family: tree.IntFamily,
                FamilyString: $1,
                DisplayWith: $2,
                Width:  16,
                Locale: &locale,
                Oid:    uint32(defines.MYSQL_TYPE_YEAR),
            },
        }
    }
|   DATETIME timestamp_option_opt
    {
        locale := ""
        $$ = &tree.T{
            InternalType: tree.InternalType{
                Family:             tree.TimestampFamily,
                Scale:          $2,
                FamilyString: $1,
                DisplayWith: $2,
                TimePrecisionIsSet: false,
                Locale:             &locale,
                Oid:                uint32(defines.MYSQL_TYPE_DATETIME),
            },
        }
    }
|   TIME length_opt
    {
        locale := ""
        $$ = &tree.T{
            InternalType: tree.InternalType{
                Family: tree.TimeFamily,
                FamilyString: $1,
                DisplayWith: $2,
                Scale: $2,
                TimePrecisionIsSet: false,
                Locale: &locale,
                Oid: uint32(defines.MYSQL_TYPE_TIME),
            },
        }
    }
|   SIGNED integer_opt
    {
        name := $1
        if $2 != "" {
            name = $2
        }
        locale := ""
        $$ = &tree.T{
            InternalType: tree.InternalType{
                Family: tree.IntFamily,
                FamilyString: name,
                Width:  64,
                Locale: &locale,
                Oid:    uint32(defines.MYSQL_TYPE_LONGLONG),
            },
        }
    }
|   UNSIGNED integer_opt
    {
        locale := ""
        $$ = &tree.T{
            InternalType: tree.InternalType{
                Family: tree.IntFamily,
                FamilyString: $2,
                Width:  64,
                Locale: &locale,
                Unsigned: true,
                Oid:    uint32(defines.MYSQL_TYPE_LONGLONG),
            },
        }
    }

integer_opt:
    {}
|    INTEGER
|    INT

window_frame_bound:
  CURRENT ROW
    {
        $$ = &tree.WindowFrameBoundCurrentRow{}
    }
| UNBOUNDED PRECEDING
    {
        $$ = &tree.WindowFrameBoundPreceding{}
    }
| expression PRECEDING
    {
        $$ = &tree.WindowFrameBoundPreceding{
            Expr: $1,
        }
    }
| UNBOUNDED FOLLOWING
    {
        $$ = &tree.WindowFrameBoundFollowing{}
    }
| expression FOLLOWING
    {
        $$ = &tree.WindowFrameBoundFollowing{
            Expr: $1,
        }
    }

window_frame_unit:
    ROWS
    {
        $$ = tree.WIN_FRAME_UNIT_ROWS
    }
|   RANGE
    {
        $$ = tree.WIN_FRAME_UNIT_RANGE
    }
|   GROUPS
    {
        $$ = tree.WIN_FRAME_UNIT_GROUPS
    }

window_frame:
    window_frame_unit window_frame_bound
    {
        $$ = &tree.WindowFrame{
            Unit: $1,
            StartBound: $2,
        }
    }
|   window_frame_unit BETWEEN window_frame_bound AND window_frame_bound
    {
        $$ = &tree.WindowFrame{
            Unit: $1,
            StartBound: $3,
            EndBound: $5,
        }
    }

window_frame_opt:
    {
        $$ = nil
    }
|   window_frame
    {
        $$ = $1
    }


window_partition_by:
   PARTITION BY expression_list
    {
        $$ = $3
    }

window_partition_by_opt:
    {
        $$ = nil
    }
|   window_partition_by
    {
        $$ = $1
    }

separator_opt:
    {
        $$ = ","
    }
|   SEPARATOR STRING
    {
       $$ = $2
    }

window_spec_opt:
    {
        $$ = nil
    }
|	window_spec

window_spec:
    OVER '(' window_partition_by_opt order_by_opt window_frame_opt ')'
    {
        $$ = &tree.WindowSpec{
            PartitionBy: $3,
            OrderBy: $4,
            WindowFrame: $5,
        }
    }

function_call_aggregate:
    GROUP_CONCAT '(' func_type_opt expression_list order_by_opt separator_opt ')' window_spec_opt
    {
        name := tree.SetUnresolvedName(strings.ToLower($1))
        $$ = &tree.FuncExpr{
            Func: tree.FuncName2ResolvableFunctionReference(name),
            Exprs: append($4,tree.NewNumValWithType(constant.MakeString($6), $6, false, tree.P_char)),
            Type: $3,
            WindowSpec: $8,
            AggType: 2,
        }
    }
|   AVG '(' func_type_opt expression  ')' window_spec_opt
    {
        name := tree.SetUnresolvedName(strings.ToLower($1))
        $$ = &tree.FuncExpr{
            Func: tree.FuncName2ResolvableFunctionReference(name),
            Exprs: tree.Exprs{$4},
            Type: $3,
            WindowSpec: $6,
        }
    }
|   APPROX_COUNT_DISTINCT '(' expression_list ')' window_spec_opt
    {
        name := tree.SetUnresolvedName(strings.ToLower($1))
        $$ = &tree.FuncExpr{
            Func: tree.FuncName2ResolvableFunctionReference(name),
            Exprs: $3,
            WindowSpec: $5,
        }
    }
|   APPROX_PERCENTILE '(' expression_list ')' window_spec_opt
    {
        name := tree.SetUnresolvedName(strings.ToLower($1))
        $$ = &tree.FuncExpr{
            Func: tree.FuncName2ResolvableFunctionReference(name),
            Exprs: $3,
            WindowSpec: $5,
        }
    }
|   BIT_AND '(' func_type_opt expression ')' window_spec_opt
    {
        name := tree.SetUnresolvedName(strings.ToLower($1))
        $$ = &tree.FuncExpr{
            Func: tree.FuncName2ResolvableFunctionReference(name),
            Exprs: tree.Exprs{$4},
            Type: $3,
            WindowSpec: $6,
        }
    }
|   BIT_OR '(' func_type_opt expression ')' window_spec_opt
    {
        name := tree.SetUnresolvedName(strings.ToLower($1))
        $$ = &tree.FuncExpr{
            Func: tree.FuncName2ResolvableFunctionReference(name),
            Exprs: tree.Exprs{$4},
            Type: $3,
            WindowSpec: $6,
        }
    }
|   BIT_XOR '(' func_type_opt expression ')' window_spec_opt
    {
        name := tree.SetUnresolvedName(strings.ToLower($1))
        $$ = &tree.FuncExpr{
            Func: tree.FuncName2ResolvableFunctionReference(name),
            Exprs: tree.Exprs{$4},
            Type: $3,
            WindowSpec: $6,
        }
    }
|   COUNT '(' func_type_opt expression_list ')' window_spec_opt
    {
        name := tree.SetUnresolvedName(strings.ToLower($1))
        $$ = &tree.FuncExpr{
            Func: tree.FuncName2ResolvableFunctionReference(name),
            Exprs: $4,
            Type: $3,
            WindowSpec: $6,
        }
    }
|   COUNT '(' '*' ')' window_spec_opt
    {
        name := tree.SetUnresolvedName(strings.ToLower($1))
        es := tree.NewNumValWithType(constant.MakeString("*"), "*", false, tree.P_char)
        $$ = &tree.FuncExpr{
            Func: tree.FuncName2ResolvableFunctionReference(name),
            Exprs: tree.Exprs{es},
            WindowSpec: $5,
        }
    }
|   MAX '(' func_type_opt expression ')' window_spec_opt
    {
        name := tree.SetUnresolvedName(strings.ToLower($1))
        $$ = &tree.FuncExpr{
            Func: tree.FuncName2ResolvableFunctionReference(name),
            Exprs: tree.Exprs{$4},
            Type: $3,
            WindowSpec: $6,
        }
    }
|   MIN '(' func_type_opt expression ')' window_spec_opt
    {
        name := tree.SetUnresolvedName(strings.ToLower($1))
        $$ = &tree.FuncExpr{
            Func: tree.FuncName2ResolvableFunctionReference(name),
            Exprs: tree.Exprs{$4},
            Type: $3,
            WindowSpec: $6,
        }
    }
|   SUM '(' func_type_opt expression ')' window_spec_opt
    {
        name := tree.SetUnresolvedName(strings.ToLower($1))
        $$ = &tree.FuncExpr{
            Func: tree.FuncName2ResolvableFunctionReference(name),
            Exprs: tree.Exprs{$4},
            Type: $3,
            WindowSpec: $6,
        }
    }
|   std_dev_pop '(' func_type_opt expression ')' window_spec_opt
    {
        name := tree.SetUnresolvedName(strings.ToLower($1))
        $$ = &tree.FuncExpr{
            Func: tree.FuncName2ResolvableFunctionReference(name),
            Exprs: tree.Exprs{$4},
            Type: $3,
            WindowSpec: $6,
        }
    }
|   STDDEV_SAMP '(' func_type_opt expression ')' window_spec_opt
    {
        name := tree.SetUnresolvedName(strings.ToLower($1))
        $$ = &tree.FuncExpr{
            Func: tree.FuncName2ResolvableFunctionReference(name),
            Exprs: tree.Exprs{$4},
            Type: $3,
            WindowSpec: $6,
        }
    }
|   VAR_POP '(' func_type_opt expression ')' window_spec_opt
    {
        name := tree.SetUnresolvedName(strings.ToLower($1))
        $$ = &tree.FuncExpr{
            Func: tree.FuncName2ResolvableFunctionReference(name),
            Exprs: tree.Exprs{$4},
            Type: $3,
            WindowSpec: $6,
        }
    }
|   VAR_SAMP '(' func_type_opt expression ')' window_spec_opt
    {
        name := tree.SetUnresolvedName(strings.ToLower($1))
        $$ = &tree.FuncExpr{
            Func: tree.FuncName2ResolvableFunctionReference(name),
            Exprs: tree.Exprs{$4},
            Type: $3,
            WindowSpec: $6,
        }
    }
|   MEDIAN '(' func_type_opt expression ')' window_spec_opt
    {
	name := tree.SetUnresolvedName(strings.ToLower($1))
	$$ = &tree.FuncExpr{
	    Func: tree.FuncName2ResolvableFunctionReference(name),
	    Exprs: tree.Exprs{$4},
	    Type: $3,
	    WindowSpec: $6,
	}
    }

std_dev_pop:
    STD
|   STDDEV
|   STDDEV_POP

function_call_generic:
    ID '(' expression_list_opt ')'
    {
        name := tree.SetUnresolvedName(strings.ToLower($1))
        $$ = &tree.FuncExpr{
            Func: tree.FuncName2ResolvableFunctionReference(name),
            Exprs: $3,
        }
    }
|   substr_option '(' expression_list_opt ')'
    {
        name := tree.SetUnresolvedName(strings.ToLower($1))
        $$ = &tree.FuncExpr{
            Func: tree.FuncName2ResolvableFunctionReference(name),
            Exprs: $3,
        }
    }
|   substr_option '(' expression FROM expression ')'
    {
        name := tree.SetUnresolvedName(strings.ToLower($1))
        $$ = &tree.FuncExpr{
            Func: tree.FuncName2ResolvableFunctionReference(name),
            Exprs: tree.Exprs{$3, $5},
        }
    }
|   substr_option '(' expression FROM expression FOR expression ')'
    {
        name := tree.SetUnresolvedName(strings.ToLower($1))
        $$ = &tree.FuncExpr{
            Func: tree.FuncName2ResolvableFunctionReference(name),
            Exprs: tree.Exprs{$3, $5, $7},
        }
    }
|   EXTRACT '(' time_unit FROM expression ')'
    {
        name := tree.SetUnresolvedName(strings.ToLower($1))
        str := strings.ToLower($3)
        timeUinit := tree.NewNumValWithType(constant.MakeString(str), str, false, tree.P_char)
        $$ = &tree.FuncExpr{
            Func: tree.FuncName2ResolvableFunctionReference(name),
            Exprs: tree.Exprs{timeUinit, $5},
        }
    }
|   func_not_keyword '(' expression_list_opt ')'
    {
        name := tree.SetUnresolvedName(strings.ToLower($1))
        $$ = &tree.FuncExpr{
            Func: tree.FuncName2ResolvableFunctionReference(name),
            Exprs: $3,
        }
    }
|   VARIANCE '(' func_type_opt expression ')'
    {
        name := tree.SetUnresolvedName(strings.ToLower($1))
        $$ = &tree.FuncExpr{
            Func: tree.FuncName2ResolvableFunctionReference(name),
            Exprs: tree.Exprs{$4},
            Type: $3,
        }
    }
|   NEXTVAL '(' expression_list ')'
    {
        name := tree.SetUnresolvedName("nextval")
        $$ = &tree.FuncExpr{
            Func: tree.FuncName2ResolvableFunctionReference(name),
            Exprs: $3,
        }
    }
|   SETVAL '(' expression_list  ')'
    {
        name := tree.SetUnresolvedName("setval")
        $$ = &tree.FuncExpr{
            Func: tree.FuncName2ResolvableFunctionReference(name),
            Exprs: $3,
        }
    }
|   CURRVAL '(' expression_list  ')'
    {
        name := tree.SetUnresolvedName("currval")
        $$ = &tree.FuncExpr{
            Func: tree.FuncName2ResolvableFunctionReference(name),
            Exprs: $3,
        }
    }
|   LASTVAL '('')'
    {
        name := tree.SetUnresolvedName("lastval")
        $$ = &tree.FuncExpr{
            Func: tree.FuncName2ResolvableFunctionReference(name),
            Exprs: nil,
        }
    }
|   TRIM '(' expression ')'
    {
        name := tree.SetUnresolvedName(strings.ToLower($1))
        arg0 := tree.NewNumValWithType(constant.MakeInt64(0), "0", false, tree.P_int64)
        arg1 := tree.NewNumValWithType(constant.MakeString("both"), "both", false, tree.P_char)
        arg2 := tree.NewNumValWithType(constant.MakeString(" "), " ", false, tree.P_char)
        $$ = &tree.FuncExpr{
            Func: tree.FuncName2ResolvableFunctionReference(name),
            Exprs: tree.Exprs{arg0, arg1, arg2, $3},
        }
    }
|   TRIM '(' expression FROM expression ')'
    {
        name := tree.SetUnresolvedName(strings.ToLower($1))
        arg0 := tree.NewNumValWithType(constant.MakeInt64(1), "1", false, tree.P_int64)
        arg1 := tree.NewNumValWithType(constant.MakeString("both"), "both", false, tree.P_char)
        $$ = &tree.FuncExpr{
            Func: tree.FuncName2ResolvableFunctionReference(name),
            Exprs: tree.Exprs{arg0, arg1, $3, $5},
        }
    }
|   TRIM '(' trim_direction FROM expression ')'
    {
        name := tree.SetUnresolvedName(strings.ToLower($1))
        arg0 := tree.NewNumValWithType(constant.MakeInt64(2), "2", false, tree.P_int64)
        str := strings.ToLower($3)
        arg1 := tree.NewNumValWithType(constant.MakeString(str), str, false, tree.P_char)
        arg2 := tree.NewNumValWithType(constant.MakeString(" "), " ", false, tree.P_char)
        $$ = &tree.FuncExpr{
            Func: tree.FuncName2ResolvableFunctionReference(name),
            Exprs: tree.Exprs{arg0, arg1, arg2, $5},
        }
    }
|   TRIM '(' trim_direction expression FROM expression ')'
    {
        name := tree.SetUnresolvedName(strings.ToLower($1))
        arg0 := tree.NewNumValWithType(constant.MakeInt64(3), "3", false, tree.P_int64)
        str := strings.ToLower($3)
        arg1 := tree.NewNumValWithType(constant.MakeString(str), str, false, tree.P_char)
        $$ = &tree.FuncExpr{
            Func: tree.FuncName2ResolvableFunctionReference(name),
            Exprs: tree.Exprs{arg0, arg1, $4, $6},
        }
    }
|   VALUES '(' insert_column ')'
    {
        column := tree.SetUnresolvedName(strings.ToLower($3))
        name := tree.SetUnresolvedName(strings.ToLower($1))
    	$$ = &tree.FuncExpr{
                    Func: tree.FuncName2ResolvableFunctionReference(name),
                    Exprs: tree.Exprs{column},
        }
    }


trim_direction:
    BOTH
|   LEADING
|   TRAILING

substr_option:
    SUBSTRING
|   SUBSTR
|   MID

time_unit:
    time_stamp_unit
    {
        $$ = $1
    }
|    SECOND_MICROSECOND
|    MINUTE_MICROSECOND
|    MINUTE_SECOND
|    HOUR_MICROSECOND
|    HOUR_SECOND
|    HOUR_MINUTE
|    DAY_MICROSECOND
|    DAY_SECOND
|    DAY_MINUTE
|    DAY_HOUR
|    YEAR_MONTH

time_stamp_unit:
    MICROSECOND
|    SECOND
|    MINUTE
|    HOUR
|    DAY
|    WEEK
|    MONTH
|    QUARTER
|    YEAR
|    SQL_TSI_SECOND
|    SQL_TSI_MINUTE
|    SQL_TSI_HOUR
|    SQL_TSI_DAY
|    SQL_TSI_WEEK
|    SQL_TSI_MONTH
|    SQL_TSI_QUARTER
|    SQL_TSI_YEAR

function_call_nonkeyword:
    CURTIME datetime_scale
    {
        name := tree.SetUnresolvedName(strings.ToLower($1))
        var es tree.Exprs = nil
        if $2 != nil {
            es = append(es, $2)
        }
        $$ = &tree.FuncExpr{
            Func: tree.FuncName2ResolvableFunctionReference(name),
            Exprs: es,
        }
    }
|   SYSDATE datetime_scale
    {
        name := tree.SetUnresolvedName(strings.ToLower($1))
        var es tree.Exprs = nil
        if $2 != nil {
            es = append(es, $2)
        }
        $$ = &tree.FuncExpr{
            Func: tree.FuncName2ResolvableFunctionReference(name),
            Exprs: es,
        }
    }
|	TIMESTAMPDIFF '(' time_stamp_unit ',' expression ',' expression ')'
	{
        name := tree.SetUnresolvedName(strings.ToLower($1))
        str := strings.ToLower($3)
        arg1 := tree.NewNumValWithType(constant.MakeString(str), str, false, tree.P_char)
		$$ =  &tree.FuncExpr{
             Func: tree.FuncName2ResolvableFunctionReference(name),
             Exprs: tree.Exprs{arg1, $5, $7},
        }
	}
function_call_keyword:
    name_confict '(' expression_list_opt ')'
    {
        name := tree.SetUnresolvedName(strings.ToLower($1))
        $$ = &tree.FuncExpr{
            Func: tree.FuncName2ResolvableFunctionReference(name),
            Exprs: $3,
        }
    }
|   name_braces braces_opt
    {
        name := tree.SetUnresolvedName(strings.ToLower($1))
        $$ = &tree.FuncExpr{
            Func: tree.FuncName2ResolvableFunctionReference(name),
        }
    }
|    SCHEMA '('')'
    {
        name := tree.SetUnresolvedName(strings.ToLower($1))
        $$ = &tree.FuncExpr{
            Func: tree.FuncName2ResolvableFunctionReference(name),
        }
    }
|   name_datetime_scale datetime_scale_opt
    {
        name := tree.SetUnresolvedName(strings.ToLower($1))
        var es tree.Exprs = nil
        if $2 != nil {
            es = append(es, $2)
        }
        $$ = &tree.FuncExpr{
            Func: tree.FuncName2ResolvableFunctionReference(name),
            Exprs: es,
        }
    }
|   BINARY '(' expression_list ')' 
    {
        name := tree.SetUnresolvedName("binary")
        $$ = &tree.FuncExpr{
            Func: tree.FuncName2ResolvableFunctionReference(name),
            Exprs: $3,
        }
    }
|   CHAR '(' expression_list ')'
    {
        name := tree.SetUnresolvedName("char")
        $$ = &tree.FuncExpr{
            Func: tree.FuncName2ResolvableFunctionReference(name),
            Exprs: $3,
        }
    }
|   CHAR '(' expression_list USING charset_name ')'
    {
        cn := tree.NewNumValWithType(constant.MakeString($5), $5, false, tree.P_char)
        es := $3
        es = append(es, cn)
        name := tree.SetUnresolvedName("char")
        $$ = &tree.FuncExpr{
            Func: tree.FuncName2ResolvableFunctionReference(name),
            Exprs: es,
        }
    }
|   DATE STRING
    {
        val := tree.NewNumValWithType(constant.MakeString($2), $2, false, tree.P_char)
        name := tree.SetUnresolvedName("date")
        $$ = &tree.FuncExpr{
            Func: tree.FuncName2ResolvableFunctionReference(name),
            Exprs: tree.Exprs{val},
        }
    }
|   TIME STRING
    {
        val := tree.NewNumValWithType(constant.MakeString($2), $2, false, tree.P_char)
        name := tree.SetUnresolvedName("time")
        $$ = &tree.FuncExpr{
            Func: tree.FuncName2ResolvableFunctionReference(name),
            Exprs: tree.Exprs{val},
        }
    }
|   INSERT '(' expression_list_opt ')'
    {
        name := tree.SetUnresolvedName("insert")
        $$ = &tree.FuncExpr{
            Func: tree.FuncName2ResolvableFunctionReference(name),
            Exprs: $3,
        }
    }
|   MOD '(' bit_expr ',' bit_expr ')'
    {
        es := tree.Exprs{$3}
        es = append(es, $5)
        name := tree.SetUnresolvedName("mod")
        $$ = &tree.FuncExpr{
            Func: tree.FuncName2ResolvableFunctionReference(name),
            Exprs: es,
        }
    }
|   PASSWORD '(' expression_list_opt ')'
    {
        name := tree.SetUnresolvedName("password")
        $$ = &tree.FuncExpr{
            Func: tree.FuncName2ResolvableFunctionReference(name),
            Exprs: $3,
        }
    }
|   TIMESTAMP STRING
    {
        val := tree.NewNumValWithType(constant.MakeString($2), $2, false, tree.P_char)
        name := tree.SetUnresolvedName("timestamp")
        $$ = &tree.FuncExpr{
            Func: tree.FuncName2ResolvableFunctionReference(name),
            Exprs: tree.Exprs{val},
        }
    }

datetime_scale_opt:
    {
        $$ = nil
    }
|   datetime_scale
    {
        $$ = $1
    }

datetime_scale:
   '(' ')'
    {
        $$ = nil
    }
|   '(' INTEGRAL ')'
    {
        ival, errStr := util.GetInt64($2)
        if errStr != "" {
            yylex.Error(errStr)
            return 1
        }
        str := fmt.Sprintf("%v", $2)
        $$ = tree.NewNumValWithType(constant.MakeInt64(ival), str, false, tree.P_int64)
    }

name_datetime_scale:
    CURRENT_TIME
|   CURRENT_TIMESTAMP
|   LOCALTIME
|   LOCALTIMESTAMP
|   UTC_TIME
|   UTC_TIMESTAMP

braces_opt:
    {}
|   '(' ')'
    {}

name_braces:
    CURRENT_USER
|   CURRENT_DATE
|   CURRENT_ROLE
|   UTC_DATE

name_confict:
    ASCII
|   CHARSET
|   COALESCE
|   COLLATION
|   DATE
|   DATABASE
|   DAY
|   HOUR
|   IF
|   INTERVAL
|   FORMAT
|   LEFT
|   MICROSECOND
|   MINUTE
|   MONTH
|   QUARTER
|   REPEAT
|   REPLACE
|   REVERSE
|   RIGHT
|   ROW_COUNT
|   SECOND
|   TIME
|   TIMESTAMP
|   TRUNCATE
|   USER
|   WEEK
|   YEAR
|   UUID

interval_expr:
    INTERVAL expression time_unit
    {
        name := tree.SetUnresolvedName("interval")
        str := strings.ToLower($3)
        arg2 := tree.NewNumValWithType(constant.MakeString(str), str, false, tree.P_char)
        $$ = &tree.FuncExpr{
            Func: tree.FuncName2ResolvableFunctionReference(name),
            Exprs: tree.Exprs{$2, arg2},
        }
    }

func_type_opt:
    {
        $$ = tree.FUNC_TYPE_DEFAULT
    }
|   DISTINCT
    {
        $$ = tree.FUNC_TYPE_DISTINCT
    }
|   ALL
    {
        $$ = tree.FUNC_TYPE_ALL
    }

tuple_expression:
    '(' expression_list ')'
    {
        $$ = tree.NewTuple($2)
    }

expression_list_opt:
    {
        $$ = nil
    }
|   expression_list
    {
        $$ = $1
    }

expression_list:
    expression
    {
        $$ = tree.Exprs{$1}
    }
|   expression_list ',' expression
    {
        $$ = append($1, $3)
    }

// See https://dev.mysql.com/doc/refman/8.0/en/expressions.html
expression:
    expression AND expression %prec AND
    {
        $$ = tree.NewAndExpr($1, $3)
    }
|   expression OR expression %prec OR
    {
        $$ = tree.NewOrExpr($1, $3)
    }
|   expression PIPE_CONCAT expression %prec PIPE_CONCAT
    {
        name := tree.SetUnresolvedName(strings.ToLower("concat"))
        $$ = &tree.FuncExpr{
             Func: tree.FuncName2ResolvableFunctionReference(name),
             Exprs: tree.Exprs{$1, $3},
        }
    }
|   expression XOR expression %prec XOR
    {
        $$ = tree.NewXorExpr($1, $3)
    }
|   NOT expression %prec NOT
    {
        $$ = tree.NewNotExpr($2)
    }
|   MAXVALUE
    {
        $$ = tree.NewMaxValue()
    }
|   boolean_primary
    {
        $$ = $1
    }

boolean_primary:
    boolean_primary IS NULL %prec IS
    {
        $$ = tree.NewIsNullExpr($1)
    }
|   boolean_primary IS NOT NULL %prec IS
    {
        $$ = tree.NewIsNotNullExpr($1)
    }
|   boolean_primary IS UNKNOWN %prec IS
    {
        $$ = tree.NewIsUnknownExpr($1)
    }
|   boolean_primary IS NOT UNKNOWN %prec IS
    {
        $$ = tree.NewIsNotUnknownExpr($1)
    }
|   boolean_primary IS TRUE %prec IS
    {
        $$ = tree.NewIsTrueExpr($1)
    }
|   boolean_primary IS NOT TRUE %prec IS
    {
        $$ = tree.NewIsNotTrueExpr($1)
    }
|   boolean_primary IS FALSE %prec IS
    {
        $$ = tree.NewIsFalseExpr($1)
    }
|   boolean_primary IS NOT FALSE %prec IS
    {
        $$ = tree.NewIsNotFalseExpr($1)
    }
|   boolean_primary comparison_operator predicate %prec '='
    {
        $$ = tree.NewComparisonExpr($2, $1, $3)
    }
|   boolean_primary comparison_operator and_or_some subquery %prec '='
    {
        $$ = tree.NewSubqueryComparisonExpr($2, $3, $1, $4)
        $$ = tree.NewSubqueryComparisonExpr($2, $3, $1, $4)
    }
|   predicate

predicate:
    bit_expr IN col_tuple
    {
        $$ = tree.NewComparisonExpr(tree.IN, $1, $3)
    }
|   bit_expr NOT IN col_tuple
    {
        $$ = tree.NewComparisonExpr(tree.NOT_IN, $1, $4)
    }
|   bit_expr LIKE simple_expr like_escape_opt
    {
        $$ = tree.NewComparisonExprWithEscape(tree.LIKE, $1, $3, $4)
    }
|   bit_expr NOT LIKE simple_expr like_escape_opt
    {
        $$ = tree.NewComparisonExprWithEscape(tree.NOT_LIKE, $1, $4, $5)
    }
|   bit_expr ILIKE simple_expr like_escape_opt
    {
        $$ = tree.NewComparisonExprWithEscape(tree.ILIKE, $1, $3, $4)
    }
|   bit_expr NOT ILIKE simple_expr like_escape_opt
    {
        $$ = tree.NewComparisonExprWithEscape(tree.NOT_ILIKE, $1, $4, $5)
    }
|   bit_expr REGEXP bit_expr
    {
        $$ = tree.NewComparisonExpr(tree.REG_MATCH, $1, $3)
    }
|   bit_expr NOT REGEXP bit_expr
    {
        $$ = tree.NewComparisonExpr(tree.NOT_REG_MATCH, $1, $4)
    }
|   bit_expr BETWEEN bit_expr AND predicate
    {
        $$ = tree.NewRangeCond(false, $1, $3, $5)
    }
|   bit_expr NOT BETWEEN bit_expr AND predicate
    {
        $$ = tree.NewRangeCond(true, $1, $4, $6)
    }
|   bit_expr

like_escape_opt:
    {
        $$ = nil
    }
|   ESCAPE simple_expr
    {
        $$ = $2
    }

col_tuple:
    tuple_expression
    {
        $$ = $1
    }
|   subquery
    {
        $$ = $1
    }
// |   LIST_ARG

and_or_some:
    ALL
    {
        $$ = tree.ALL
    }
|    ANY
    {
        $$ = tree.ANY
    }
|    SOME
    {
        $$ = tree.SOME
    }

comparison_operator:
    '='
    {
        $$ = tree.EQUAL
    }
|   '<'
    {
        $$ = tree.LESS_THAN
    }
|   '>'
    {
        $$ = tree.GREAT_THAN
    }
|   LE
    {
        $$ = tree.LESS_THAN_EQUAL
    }
|   GE
    {
        $$ = tree.GREAT_THAN_EQUAL
    }
|   NE
    {
        $$ = tree.NOT_EQUAL
    }
|   NULL_SAFE_EQUAL
    {
        $$ = tree.NULL_SAFE_EQUAL
    }

keys:
    PRIMARY KEY
    {
        $$ = tree.NewAttributePrimaryKey()
    }
|   UNIQUE KEY
    {
        $$ = tree.NewAttributeUniqueKey()
    }
|   UNIQUE
    {
        $$ = tree.NewAttributeUnique()
    }
|   KEY
    {
        $$ = tree.NewAttributeKey()
    }

literal:
    STRING
    {
        $$ = tree.NewNumValWithType(constant.MakeString($1), $1, false, tree.P_char)
    }
|   INTEGRAL
    {
        str := fmt.Sprintf("%v", $1)
        switch v := $1.(type) {
        case uint64:
            $$ = tree.NewNumValWithType(constant.MakeUint64(v), str, false, tree.P_uint64)
        case int64:
            $$ = tree.NewNumValWithType(constant.MakeInt64(v), str, false, tree.P_int64)
        default:
            yylex.Error("parse integral fail")
            return 1
        }
    }
|   FLOAT
    {
        fval := $1.(float64)
        $$ = tree.NewNumValWithType(constant.MakeFloat64(fval), yylex.(*Lexer).scanner.LastToken, false, tree.P_float64)
    }
|   TRUE
    {
        $$ = tree.NewNumValWithType(constant.MakeBool(true), "true", false, tree.P_bool)
    }
|   FALSE
    {
        $$ = tree.NewNumValWithType(constant.MakeBool(false), "false", false, tree.P_bool)
    }
|   NULL
    {
        $$ = tree.NewNumValWithType(constant.MakeUnknown(), "null", false, tree.P_null)
    }
|   HEXNUM
    {
        $$ = tree.NewNumValWithType(constant.MakeString($1), $1, false, tree.P_hexnum)
    }
|   DECIMAL_VALUE
    {
        $$ = tree.NewNumValWithType(constant.MakeString($1), $1, false, tree.P_decimal)
    }
|   BIT_LITERAL
    {
        switch v := $1.(type) {
        case uint64:
            $$ = tree.NewNumValWithType(constant.MakeUint64(v), yylex.(*Lexer).scanner.LastToken, false, tree.P_uint64)
        case int64:
            $$ = tree.NewNumValWithType(constant.MakeInt64(v), yylex.(*Lexer).scanner.LastToken, false, tree.P_int64)
        case string:
            $$ = tree.NewNumValWithType(constant.MakeString(v), v, false, tree.P_bit)
        default:
            yylex.Error("parse integral fail")
            return 1
        }
    }
|   VALUE_ARG
    {
        $$ = tree.NewParamExpr(yylex.(*Lexer).GetParamIndex())
    }
|   UNDERSCORE_BINARY STRING
    {
        $$ = tree.NewNumValWithType(constant.MakeString($2), $2, false, tree.P_ScoreBinary)
    }


column_type:
    numeric_type unsigned_opt zero_fill_opt
    {
        $$ = $1
        $$.InternalType.Unsigned = $2
        $$.InternalType.Zerofill = $3
    }
|   char_type
|   time_type
|   spatial_type

numeric_type:
    int_type length_opt
    {
        $$ = $1
        $$.InternalType.DisplayWith = $2
    }
|   decimal_type
    {
        $$ = $1
    }

int_type:
    BIT
    {
        locale := ""
        $$ = &tree.T{
            InternalType: tree.InternalType{
                Family: tree.BitFamily,
                FamilyString: $1,
                Locale: &locale,
                Oid:    uint32(defines.MYSQL_TYPE_BIT),
            },
        }
    }
|   BOOL
    {
        locale := ""
        $$ = &tree.T{
            InternalType: tree.InternalType{
                Family: tree.BoolFamily,
                FamilyString: $1,
                Locale: &locale,
                Oid:uint32(defines.MYSQL_TYPE_BOOL),
            },
        }
    }
|   BOOLEAN
    {
        locale := ""
        $$ = &tree.T{
            InternalType: tree.InternalType{
                Family: tree.BoolFamily,
                FamilyString: $1,
                Locale: &locale,
                Oid:uint32(defines.MYSQL_TYPE_BOOL),
            },
        }
    }
|   INT1
    {
        locale := ""
        $$ = &tree.T{
            InternalType: tree.InternalType{
                Family: tree.IntFamily,
                FamilyString: $1,
                Width:  8,
                Locale: &locale,
                Oid:    uint32(defines.MYSQL_TYPE_TINY),
            },
        }
    }
|   TINYINT
    {
        locale := ""
        $$ = &tree.T{
            InternalType: tree.InternalType{
                Family: tree.IntFamily,
                FamilyString: $1,
                Width:  8,
                Locale: &locale,
                Oid:    uint32(defines.MYSQL_TYPE_TINY),
            },
        }
    }
|   INT2
    {
        locale := ""
        $$ = &tree.T{
            InternalType: tree.InternalType{
                Family: tree.IntFamily,
                FamilyString: $1,
                Width:  16,
                Locale: &locale,
                Oid:    uint32(defines.MYSQL_TYPE_SHORT),
            },
        }
    }
|   SMALLINT
    {
        locale := ""
        $$ = &tree.T{
            InternalType: tree.InternalType{
                Family: tree.IntFamily,
                FamilyString: $1,
                Width:  16,
                Locale: &locale,
                Oid:    uint32(defines.MYSQL_TYPE_SHORT),
            },
        }
    }
|   INT3
    {
        locale := ""
        $$ = &tree.T{
            InternalType: tree.InternalType{
                Family: tree.IntFamily,
                FamilyString: $1,
                Width:  24,
                Locale: &locale,
                Oid:    uint32(defines.MYSQL_TYPE_INT24),
            },
        }
    }
|   MEDIUMINT
    {
        locale := ""
        $$ = &tree.T{
            InternalType: tree.InternalType{
                Family: tree.IntFamily,
                FamilyString: $1,
                Width:  24,
                Locale: &locale,
                Oid:    uint32(defines.MYSQL_TYPE_INT24),
            },
        }
    }
|   INT4
    {
        locale := ""
        $$ = &tree.T{
            InternalType: tree.InternalType{
                Family: tree.IntFamily,
                FamilyString: $1,
                Width:  32,
                Locale: &locale,
                Oid:    uint32(defines.MYSQL_TYPE_LONG),
            },
        }
    }
|   INT
    {
        locale := ""
        $$ = &tree.T{
            InternalType: tree.InternalType{
                Family: tree.IntFamily,
                FamilyString: $1,
                Width:  32,
                Locale: &locale,
                Oid:    uint32(defines.MYSQL_TYPE_LONG),
            },
        }
    }
|   INTEGER
    {
        locale := ""
        $$ = &tree.T{
            InternalType: tree.InternalType{
                Family: tree.IntFamily,
                FamilyString: $1,
                Width:  32,
                Locale: &locale,
                Oid:    uint32(defines.MYSQL_TYPE_LONG),
            },
        }
    }
|   INT8
    {
        locale := ""
        $$ = &tree.T{
            InternalType: tree.InternalType{
                Family: tree.IntFamily,
                FamilyString: $1,
                Width:  64,
                Locale: &locale,
                Oid:    uint32(defines.MYSQL_TYPE_LONGLONG),
            },
        }
    }
|   BIGINT
    {
        locale := ""
        $$ = &tree.T{
            InternalType: tree.InternalType{
                Family: tree.IntFamily,
                FamilyString: $1,
                Width:  64,
                Locale: &locale,
                Oid:    uint32(defines.MYSQL_TYPE_LONGLONG),
            },
        }
    }

decimal_type:
    DOUBLE float_length_opt
    {
        locale := ""
        if $2.DisplayWith > 255 {
            yylex.Error("Display width for double out of range (max = 255)")
            return 1
        }
        if $2.Scale > 30 {
            yylex.Error("Display scale for double out of range (max = 30)")
            return 1
        }
        if $2.Scale != tree.NotDefineDec && $2.Scale > $2.DisplayWith {
            yylex.Error("For float(M,D), double(M,D) or decimal(M,D), M must be >= D (column 'a'))")
                return 1
        }
        $$ = &tree.T{
            InternalType: tree.InternalType{
        		Family: tree.FloatFamily,
                FamilyString: $1,
        		Width:  64,
        		Locale: &locale,
       			Oid: uint32(defines.MYSQL_TYPE_DOUBLE),
                DisplayWith: $2.DisplayWith,
                Scale: $2.Scale,
        	},
        }
    }
|   FLOAT_TYPE float_length_opt
    {
        locale := ""
        if $2.DisplayWith > 255 {
            yylex.Error("Display width for float out of range (max = 255)")
            return 1
        }
        if $2.Scale > 30 {
            yylex.Error("Display scale for float out of range (max = 30)")
            return 1
        }
        if $2.Scale != tree.NotDefineDec && $2.Scale > $2.DisplayWith {
        	yylex.Error("For float(M,D), double(M,D) or decimal(M,D), M must be >= D (column 'a'))")
        	return 1
        }
        if $2.DisplayWith >= 24 {
            $$ = &tree.T{
            	InternalType: tree.InternalType{
            		Family: tree.FloatFamily,
            		FamilyString: $1,
            		Width:  64,
            		Locale: &locale,
           			Oid:    uint32(defines.MYSQL_TYPE_DOUBLE),
            		DisplayWith: $2.DisplayWith,
            		Scale: $2.Scale,
            	},
            }
        } else {
            $$ = &tree.T{
            	InternalType: tree.InternalType{
            		Family: tree.FloatFamily,
            		FamilyString: $1,
            		Width:  32,
            		Locale: &locale,
            		Oid:    uint32(defines.MYSQL_TYPE_FLOAT),
            		DisplayWith: $2.DisplayWith,
            		Scale: $2.Scale,
            	},
            }
        }
    }

|   DECIMAL decimal_length_opt
    {
        locale := ""
        if $2.Scale != tree.NotDefineDec && $2.Scale > $2.DisplayWith {
        yylex.Error("For float(M,D), double(M,D) or decimal(M,D), M must be >= D (column 'a'))")
        return 1
        }
        if $2.DisplayWith > 38 || $2.DisplayWith < 0 {
            yylex.Error("For decimal(M), M must between 0 and 38.")
                return 1
        } else if $2.DisplayWith <= 16 {
            $$ = &tree.T{
            InternalType: tree.InternalType{
            Family: tree.FloatFamily,
            FamilyString: $1,
            Width:  64,
            Locale: &locale,
            Oid:    uint32(defines.MYSQL_TYPE_DECIMAL),
            DisplayWith: $2.DisplayWith,
            Scale: $2.Scale,
            },
        }
        } else {
            $$ = &tree.T{
            InternalType: tree.InternalType{
            Family: tree.FloatFamily,
            FamilyString: $1,
            Width:  128,
            Locale: &locale,
            Oid:    uint32(defines.MYSQL_TYPE_DECIMAL),
            DisplayWith: $2.DisplayWith,
            Scale: $2.Scale,
            },
                }
        }
    }
// |   DECIMAL decimal_length_opt
//     {
//         $$ = tree.TYPE_DOUBLE
//         $$.InternalType.DisplayWith = $2.DisplayWith
//         $$.InternalType.Scale = $2.Scale
//     }
// |   NUMERIC decimal_length_opt
//     {
//         $$ = tree.TYPE_DOUBLE
//         $$.InternalType.DisplayWith = $2.DisplayWith
//         $$.InternalType.Scale = $2.Scale
//     }
|   REAL float_length_opt
    {
        locale := ""
        $$ = &tree.T{
            InternalType: tree.InternalType{
                Family: tree.FloatFamily,
                FamilyString: $1,
                Width:  64,
                Locale: &locale,
                Oid:    uint32(defines.MYSQL_TYPE_DOUBLE),
                DisplayWith: $2.DisplayWith,
                Scale: $2.Scale,
            },
        }
    }

time_type:
    DATE
    {
        locale := ""
        $$ = &tree.T{
            InternalType: tree.InternalType{
                Family: tree.DateFamily,
                FamilyString: $1,
                Locale: &locale,
                Oid:    uint32(defines.MYSQL_TYPE_DATE),
            },
        }
    }
|   TIME timestamp_option_opt
    {
        locale := ""
        if $2 < 0 || $2 > 6 {
                yylex.Error("For Time(fsp), fsp must in [0, 6]")
                return 1
                } else {
                $$ = &tree.T{
                    InternalType: tree.InternalType{
                Family:             tree.TimeFamily,
                Scale:          $2,
                    FamilyString: $1,
                    DisplayWith: 26,
                TimePrecisionIsSet: true,
                Locale:             &locale,
                Oid:                uint32(defines.MYSQL_TYPE_TIME),
            },
        }
        }
    }
|   TIMESTAMP timestamp_option_opt
    {
        locale := ""
        if $2 < 0 || $2 > 6 {
                yylex.Error("For Timestamp(fsp), fsp must in [0, 6]")
                return 1
                } else {
                $$ = &tree.T{
                    InternalType: tree.InternalType{
                Family:             tree.TimestampFamily,
                Scale:          $2,
                    FamilyString: $1,
                    DisplayWith: 26,
                TimePrecisionIsSet: true,
                Locale:             &locale,
                Oid:                uint32(defines.MYSQL_TYPE_TIMESTAMP),
            },
        }
        }
    }
|   DATETIME timestamp_option_opt
    {
        locale := ""
        if $2 < 0 || $2 > 6 {
                yylex.Error("For Datetime(fsp), fsp must in [0, 6]")
                return 1
                } else {
                $$ = &tree.T{
                    InternalType: tree.InternalType{
                Family:             tree.TimestampFamily,
                Scale:          $2,
                    FamilyString: $1,
                    DisplayWith: 26,
                TimePrecisionIsSet: true,
                Locale:             &locale,
                Oid:                uint32(defines.MYSQL_TYPE_DATETIME),
            },
        }
        }
    }
|   YEAR length_opt
    {
        locale := ""
        $$ = &tree.T{
            InternalType: tree.InternalType{
                Family: tree.IntFamily,
                FamilyString: $1,
                DisplayWith: $2,
                Width:  16,
                Locale: &locale,
                Oid:    uint32(defines.MYSQL_TYPE_YEAR),
            },
        }
    }

char_type:
    CHAR length_option_opt
    {
        locale := ""
        $$ = &tree.T{
            InternalType: tree.InternalType{
                Family: tree.StringFamily,
                FamilyString: $1,
                Locale: &locale,
                Oid:    uint32(defines.MYSQL_TYPE_STRING),
                DisplayWith: $2,
            },
        }
    }
|   VARCHAR length_option_opt
    {
        locale := ""
        $$ = &tree.T{
            InternalType: tree.InternalType{
                Family: tree.StringFamily,
                Locale: &locale,
                FamilyString: $1,
                DisplayWith: $2,
                Oid:    uint32(defines.MYSQL_TYPE_VARCHAR),
            },
        }
    }
|   BINARY length_option_opt
    {
        locale := ""
        $$ = &tree.T{
            InternalType: tree.InternalType{
                Family: tree.StringFamily,
                FamilyString: $1,
                Locale: &locale,
                Oid:    uint32(defines.MYSQL_TYPE_VARCHAR),
                DisplayWith: $2,
            },
        }
    }
|   VARBINARY length_option_opt
    {
        locale := ""
        $$ = &tree.T{
            InternalType: tree.InternalType{
                Family: tree.StringFamily,
                Locale: &locale,
                FamilyString: $1,
                DisplayWith: $2,
                Oid:    uint32(defines.MYSQL_TYPE_VARCHAR),
            },
        }
    }
|   TEXT
    {
        locale := ""
        $$ = &tree.T{
            InternalType: tree.InternalType{
                Family: tree.BlobFamily,
                FamilyString: $1,
                Locale: &locale,
                Oid:    uint32(defines.MYSQL_TYPE_TEXT),
            },
        }
    }
|   TINYTEXT
    {
        locale := ""
        $$ = &tree.T{
            InternalType: tree.InternalType{
                Family: tree.BlobFamily,
                FamilyString: $1,
                Locale: &locale,
                Oid:    uint32(defines.MYSQL_TYPE_TEXT),
            },
        }
    }
|   MEDIUMTEXT
    {
        locale := ""
        $$ = &tree.T{
            InternalType: tree.InternalType{
                Family: tree.BlobFamily,
                FamilyString: $1,
                Locale: &locale,
                Oid:    uint32(defines.MYSQL_TYPE_TEXT),
            },
        }
    }
|   LONGTEXT
    {
        locale := ""
        $$ = &tree.T{
            InternalType: tree.InternalType{
                Family: tree.BlobFamily,
                FamilyString: $1,
                Locale: &locale,
                Oid:    uint32(defines.MYSQL_TYPE_TEXT),
            },
        }
    }
|   BLOB
    {
        locale := ""
        $$ = &tree.T{
            InternalType: tree.InternalType{
                Family: tree.BlobFamily,
                FamilyString: $1,
                Locale: &locale,
                Oid:    uint32(defines.MYSQL_TYPE_BLOB),
            },
        }
    }
|   TINYBLOB
    {
        locale := ""
        $$ = &tree.T{
            InternalType: tree.InternalType{
                Family: tree.BlobFamily,
                FamilyString: $1,
                Locale: &locale,
                Oid:    uint32(defines.MYSQL_TYPE_TINY_BLOB),
            },
        }
    }
|   MEDIUMBLOB
    {
        locale := ""
        $$ = &tree.T{
            InternalType: tree.InternalType{
                Family: tree.BlobFamily,
                FamilyString: $1,
                Locale: &locale,
                Oid:    uint32(defines.MYSQL_TYPE_MEDIUM_BLOB),
            },
        }
    }
|   LONGBLOB
    {
        locale := ""
        $$ = &tree.T{
            InternalType: tree.InternalType{
                Family: tree.BlobFamily,
                FamilyString: $1,
                Locale: &locale,
                Oid:    uint32(defines.MYSQL_TYPE_LONG_BLOB),
            },
        }
    }
|   JSON
    {
        locale := ""
        $$ = &tree.T{
            InternalType: tree.InternalType{
                Family: tree.JsonFamily,
                FamilyString: $1,
                Locale: &locale,
                Oid:uint32(defines.MYSQL_TYPE_JSON),
            },
        }
    }
|   ENUM '(' enum_values ')'
    {
        locale := ""
        $$ = &tree.T{
            InternalType: tree.InternalType{
                Family: tree.EnumFamily,
                FamilyString: $1,
                Locale: &locale,
                Oid:uint32(defines.MYSQL_TYPE_ENUM),
                EnumValues: $3,
            },
        }
    }
|   SET '(' enum_values ')'
    {
        locale := ""
        $$ = &tree.T{
            InternalType: tree.InternalType{
                Family: tree.SetFamily,
                FamilyString: $1,
                Locale: &locale,
                Oid:uint32(defines.MYSQL_TYPE_SET),
                EnumValues: $3,
            },
        }
    }
|  UUID
    {
       locale := ""
        $$ = &tree.T{
         InternalType: tree.InternalType{
        Family: tree.UuidFamily,
           FamilyString: $1,
        Width:  128,
        Locale: &locale,
        Oid:    uint32(defines.MYSQL_TYPE_UUID),
    },
    }
}

do_stmt:
    DO expression_list
    {
        $$ = &tree.Do {
            Exprs: $2,
        }
    }

declare_stmt:
    DECLARE var_name_list column_type
    {
        $$ = &tree.Declare {
            Variables: $2,
            ColumnType: $3,
            DefaultVal: tree.NewNumValWithType(constant.MakeUnknown(), "null", false, tree.P_null),
        }
    }
    |
    DECLARE var_name_list column_type DEFAULT expression
    {
        $$ = &tree.Declare {
            Variables: $2,
            ColumnType: $3,
            DefaultVal: $5,
        }
    }

spatial_type:
    GEOMETRY
    {
        locale := ""
        $$ = &tree.T{
            InternalType: tree.InternalType{
                Family: tree.GeometryFamily,
                FamilyString: $1,
                Locale: &locale,
                Oid:uint32(defines.MYSQL_TYPE_GEOMETRY),
            },
        }
    }
// |   POINT
// |   LINESTRING
// |   POLYGON
// |   GEOMETRYCOLLECTION
// |   MULTIPOINT
// |   MULTILINESTRING
// |   MULTIPOLYGON

// TODO:
// need to encode SQL string
enum_values:
    STRING
    {
        $$ = make([]string, 0, 4)
        $$ = append($$, $1)
    }
|   enum_values ',' STRING
    {
        $$ = append($1, $3)
    }

length_opt:
    /* EMPTY */
    {
        $$ = 0
    }
|    length

timestamp_option_opt:
    /* EMPTY */
        {
            $$ = 0
        }
|    '(' INTEGRAL ')'
    {
        $$ = int32($2.(int64))
    }

length_option_opt:
    {
        $$ = int32(-1)
    }
|    '(' INTEGRAL ')'
    {
        $$ = int32($2.(int64))
    }

length:
   '(' INTEGRAL ')'
    {
        $$ = tree.GetDisplayWith(int32($2.(int64)))
    }

float_length_opt:
    /* EMPTY */
    {
        $$ = tree.LengthScaleOpt{
            DisplayWith: tree.NotDefineDisplayWidth,
            Scale: tree.NotDefineDec,
        }
    }
|   '(' INTEGRAL ')'
    {
        $$ = tree.LengthScaleOpt{
            DisplayWith: tree.GetDisplayWith(int32($2.(int64))),
            Scale: tree.NotDefineDec,
        }
    }
|   '(' INTEGRAL ',' INTEGRAL ')'
    {
        $$ = tree.LengthScaleOpt{
            DisplayWith: tree.GetDisplayWith(int32($2.(int64))),
            Scale: int32($4.(int64)),
        }
    }

decimal_length_opt:
    /* EMPTY */
    {
        $$ = tree.LengthScaleOpt{
            DisplayWith: 38,           // this is the default precision for decimal
            Scale: 0,
        }
    }
|   '(' INTEGRAL ')'
    {
        $$ = tree.LengthScaleOpt{
            DisplayWith: tree.GetDisplayWith(int32($2.(int64))),
            Scale: 0,
        }
    }
|   '(' INTEGRAL ',' INTEGRAL ')'
    {
        $$ = tree.LengthScaleOpt{
            DisplayWith: tree.GetDisplayWith(int32($2.(int64))),
            Scale: int32($4.(int64)),
        }
    }

unsigned_opt:
    /* EMPTY */
    {
        $$ = false
    }
|   UNSIGNED
    {
        $$ = true
    }
|   SIGNED
    {
        $$ = false
    }

zero_fill_opt:
    /* EMPTY */
    {}
|   ZEROFILL
    {
        $$ = true
    }

charset_keyword:
    CHARSET
|   CHARACTER SET
|   CHAR SET

equal_opt:
    {
        $$ = ""
    }
|   '='
    {
        $$ = string($1)
    }

//sql_id:
//    id_or_var
//|   non_reserved_keyword

//reserved_sql_id:
//    sql_id
//|   reserved_keyword

//reserved_table_id:
//    table_id
//|   reserved_keyword

//reserved_keyword:
//    ADD
//|   ALL
//|   AND
//|   AS
//|   ASC
//|   ASCII
//|   AUTO_INCREMENT
//|   BETWEEN
//|   BINARY
//|   BY
//|   CASE
//|   CHAR
//|   COLLATE
//|   COLLATION
//|   CONVERT
//|   COALESCE
//|   CREATE
//|   CROSS
//|   CURRENT_DATE
//|   CURRENT_ROLE
//|   CURRENT_USER
//|   CURRENT_TIME
//|   CURRENT_TIMESTAMP
//|   CIPHER
//|   SAN
//|   SSL
//|   SUBJECT
//|   DATABASE
//|   DATABASES
//|   DEFAULT
//|   DELETE
//|   DESC
//|   DESCRIBE
//|   DISTINCT
//|   DISTINCTROW
//|   DIV
//|   DROP
//|   ELSE
//|   END
//|   ESCAPE
//|   EXISTS
//|   EXPLAIN
//|   FALSE
//|   FIRST
//|   FOR
//|   FORCE
//|   FROM
//|   GROUP
//|   HAVING
//|   HOUR
//|   IDENTIFIED
//|   IF
//|   IGNORE
//|   IN
//|   INFILE
//|   INDEX
//|   INNER
//|   INSERT
//|   INTERVAL
//|   INTO
//|   IS
//|   ISSUER
//|   JOIN
//|   KEY
//|   LAST
//|   LEFT
//|   LIKE
//|	ILIKE
//|   LIMIT
//|   LOCALTIME
//|   LOCALTIMESTAMP
//|   LOCK
//|   LOAD
//|   IMPORT
//|   MATCH
//|   MAXVALUE
//|   MOD
//|   MICROSECOND
//|   MINUTE
//|   NATURAL
//|   NOT
//|   NONE
//|   NULL
//|   NULLS
//|   ON
//|   OR
//|   ORDER
//|   OUTER
//|   REGEXP
//|   RENAME
//|   REPLACE
//|   RIGHT
//|   REQUIRE
//|   REPEAT
//|   ROW_COUNT
//|    REFERENCES
//|   RECURSIVE
//|   REVERSE
//|   SCHEMA
//|   SCHEMAS
//|   SELECT
//|   SECOND
//|   SEPARATOR
//|   SET
//|   SHOW
//|   STRAIGHT_JOIN
//|   TABLE
//|   THEN
//|   TO
//|   TRUE
//|   TRUNCATE
//|   UNION
//|   UNIQUE
//|   UPDATE
//|   USE
//|   USING
//|   UTC_DATE
//|   UTC_TIME
//|   UTC_TIMESTAMP
//|   VALUES
//|   WHEN
//|   WHERE
//|   WEEK
//|   WITH
//|   TERMINATED
//|   OPTIONALLY
//|   ENCLOSED
//|   ESCAPED
//|   STARTING
//|   LINES
//|   ROWS
//|   INT1
//|   INT2
//|   INT3
//|   INT4
//|   INT8
//|   CHECK
//|    CONSTRAINT
//|   PRIMARY
//|   FULLTEXT
//|   FOREIGN
//|    ROW
//|   OUTFILE
//|    SQL_SMALL_RESULT
//|    SQL_BIG_RESULT
//|    LEADING
//|    TRAILING
//|   CHARACTER
//|    LOW_PRIORITY
//|    HIGH_PRIORITY
//|    DELAYED
//|   PARTITION
//|    QUICK
//|   EXCEPT
//|   ADMIN_NAME
//|   RANDOM
//|   SUSPEND
//|   REUSE
//|   CURRENT
//|   OPTIONAL
//|   FAILED_LOGIN_ATTEMPTS
//|   PASSWORD_LOCK_TIME
//|   UNBOUNDED
//|   SECONDARY
//|   DECLARE
//|   MODUMP
//|   OVER
//|   PRECEDING
//|   FOLLOWING
//|   GROUPS
//|   LOCKS
//|   TABLE_NUMBER
//|   COLUMN_NUMBER
//|   TABLE_VALUES
//|   RETURNS
//|   MYSQL_COMPATBILITY_MODE

non_reserved_keyword:
    ACCOUNT
|   ACCOUNTS
|   AGAINST
|   AVG_ROW_LENGTH
|   AUTO_RANDOM
|   ATTRIBUTE
|   ACTION
|   ALGORITHM
|   BEGIN
|   BIGINT
|   BIT
|   BLOB
|   BOOL
|   CHAIN
|   CHECKSUM
|   CLUSTER
|   COMPRESSION
|   COMMENT_KEYWORD
|   COMMIT
|   COMMITTED
|   CHARSET
|   COLUMNS
|   CONNECTION
|   CONSISTENT
|   COMPRESSED
|   COMPACT
|   COLUMN_FORMAT
|   CASCADE
|   DATA
|   DATETIME
|   DECIMAL
|   DYNAMIC
|   DISK
|   DO
|   DOUBLE
|   DIRECTORY
|   DUPLICATE
|   DELAY_KEY_WRITE
|   ENUM
|   ENCRYPTION
|   ENGINE
|   EXPANSION
|   EXTENDED
|   EXPIRE
|   ERRORS
|   ENFORCED
|   FORMAT
|   FLOAT_TYPE
|   FULL
|   FIXED
|   FIELDS
|   GEOMETRY
|   GEOMETRYCOLLECTION
|   GLOBAL
|   GRANT
|   INT
|   INTEGER
|   INDEXES
|   ISOLATION
|   JSON
|   KEY_BLOCK_SIZE
|   KEYS
|   LANGUAGE
|   LESS
|   LEVEL
|   LINESTRING
|   LONGBLOB
|   LONGTEXT
|   LOCAL
|   LINEAR
|   LIST
|   MEDIUMBLOB
|   MEDIUMINT
|   MEDIUMTEXT
|   MEMORY
|   MODE
|   MULTILINESTRING
|   MULTIPOINT
|   MULTIPOLYGON
|   MAX_QUERIES_PER_HOUR
|   MAX_UPDATES_PER_HOUR
|   MAX_CONNECTIONS_PER_HOUR
|   MAX_USER_CONNECTIONS
|   MAX_ROWS
|   MIN_ROWS
|   MONTH
|   NAMES
|   NCHAR
|   NUMERIC
|   NEVER
|   NO
|   OFFSET
|   ONLY
|   OPTIMIZE
|   OPEN
|   OPTION
|   PACK_KEYS
|   PARTIAL
|   PARTITIONS
|   POINT
|   POLYGON
|   PROCEDURE
|   PROXY
|   QUERY
|   PROFILES
|   ROLE
|   RANGE
|   READ
|   REAL
|   REORGANIZE
|   REDUNDANT
|   REPAIR
|   REPEATABLE
|   RELEASE
|   REVOKE
|   REPLICATION
|   ROW_FORMAT
|   ROLLBACK
|   RESTRICT
|   SESSION
|   SERIALIZABLE
|   SHARE
|   SIGNED
|   SMALLINT
|   SNAPSHOT
|   SPATIAL
|   START
|   STATUS
|   STORAGE
|	STREAM
|   STATS_AUTO_RECALC
|   STATS_PERSISTENT
|   STATS_SAMPLE_PAGES
|   SUBPARTITIONS
|   SUBPARTITION
|   SIMPLE
|   TEXT
|   THAN
|   TINYBLOB
|   TIME %prec LOWER_THAN_STRING
|   TINYINT
|   TINYTEXT
|   TRANSACTION
|   TRIGGER
|   UNCOMMITTED
|   UNSIGNED
|   UNUSED
|   UNLOCK
|   USER
|   VARBINARY
|   VARCHAR
|   VARIABLES
|   VIEW
|   WRITE
|   WARNINGS
|   WORK
|   X509
|   ZEROFILL
|   YEAR
|   TYPE
|   HEADER
|   MAX_FILE_SIZE
|   FORCE_QUOTE
|   QUARTER
|   UNKNOWN
|   ANY
|   SOME
|   TIMESTAMP %prec LOWER_THAN_STRING
|   DATE %prec LOWER_THAN_STRING
|   TABLES
|   SEQUENCES
|   EXTERNAL
|   URL
|   PASSWORD %prec LOWER_THAN_EQ
|   HASH
|   ENGINES
|   TRIGGERS
|   HISTORY
|   LOW_CARDINALITY
|   S3OPTION
|   EXTENSION
|   NODE
|   UUID
|   PARALLEL
|   INCREMENT
|   CYCLE
|   MINVALUE
|	PROCESSLIST
|   PUBLICATION
|   SUBSCRIPTIONS
|   PUBLICATIONS

func_not_keyword:
    DATE_ADD
|    DATE_SUB
|   NOW
|    ADDDATE
|   CURDATE
|   POSITION
|   SESSION_USER
|   SUBDATE
|   SYSTEM_USER
|   TRANSLATE

not_keyword:
    ADDDATE
|   BIT_AND
|   BIT_OR
|   BIT_XOR
|   CAST
|   COUNT
|   APPROX_COUNT_DISTINCT
|   APPROX_PERCENTILE
|   CURDATE
|   CURTIME
|   DATE_ADD
|   DATE_SUB
|   EXTRACT
|   GROUP_CONCAT
|   MAX
|   MID
|   MIN
|   NOW
|   POSITION
|   SESSION_USER
|   STD
|   STDDEV
|   STDDEV_POP
|   STDDEV_SAMP
|   SUBDATE
|   SUBSTR
|   SUBSTRING
|   SUM
|   SYSDATE
|   SYSTEM_USER
|   TRANSLATE
|   TRIM
|   VARIANCE
|   VAR_POP
|   VAR_SAMP
|   AVG
|	TIMESTAMPDIFF
|   NEXTVAL
|   SETVAL
|   CURRVAL
|   LASTVAL

//mo_keywords:
//    PROPERTIES
//  BSI
//  ZONEMAP

%%<|MERGE_RESOLUTION|>--- conflicted
+++ resolved
@@ -487,14 +487,9 @@
 %type <referenceOptionType> ref_opt on_delete on_update
 %type <referenceOnRecord> on_delete_update_opt
 %type <attributeReference> references_def
-<<<<<<< HEAD
-%type <alterTableOptions> alter_options
-%type <alterTableOption> alter_table_drop alter_table_alter
+%type <alterTableOptions> alter_option_list
+%type <alterTableOption> alter_option alter_table_drop alter_table_alter
 %type <indexVisibility> visibility
-=======
-%type <alterTableOptions> alter_option_list
-%type <alterTableOption> alter_option alter_table_drop
->>>>>>> ec092499
 
 %type <tableOption> table_option
 %type <from> from_clause from_opt
@@ -2285,15 +2280,11 @@
     {
         $$ = tree.AlterTableOption($2)
     }
-<<<<<<< HEAD
 |   ALTER alter_table_alter
     {
-    	$$ = []tree.AlterTableOption{tree.AlterTableOption($2)}
-    }
-| table_option_list
-=======
+    	$$ = tree.AlterTableOption($2)
+    }
 | table_option
->>>>>>> ec092499
     {
         $$ =  tree.AlterTableOption($1)
     }
@@ -2333,7 +2324,6 @@
             Typ:  tree.AlterTableDropPrimaryKey,
         }
     }
-<<<<<<< HEAD
 
 alter_table_alter:
    INDEX ident visibility
@@ -2354,8 +2344,6 @@
    	$$ = tree.VISIBLE_TYPE_INVISIBLE
     }
 
-=======
->>>>>>> ec092499
 
 alter_account_stmt:
     ALTER ACCOUNT exists_opt account_name alter_account_auth_option account_status_option account_comment_opt
