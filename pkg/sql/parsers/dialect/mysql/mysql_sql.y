--- conflicted
+++ resolved
@@ -202,7 +202,7 @@
 %left <str> ')'
 %nonassoc LOWER_THAN_STRING
 %nonassoc <str> ID AT_ID AT_AT_ID STRING VALUE_ARG LIST_ARG COMMENT COMMENT_KEYWORD
-%token <item> INTEGRAL HEX BIT_LITERAL FLOAT 
+%token <item> INTEGRAL HEX BIT_LITERAL FLOAT
 %token <str>  HEXNUM
 %token <str> NULL TRUE FALSE
 %nonassoc LOWER_THAN_CHARSET
@@ -3608,17 +3608,6 @@
                 Exprs: es,
                 Type: tree.FUNC_TYPE_TABLE,
             },
-	}
-    }
-|   GENERATE_SERIES '(' expression_list ')'
-    {
-	name := tree.SetUnresolvedName(strings.ToLower($1))
-	$$ = &tree.TableFunction{
-	    Func: &tree.FuncExpr{
-		Func: tree.FuncName2ResolvableFunctionReference(name),
-		Exprs: $3,
-		Type: tree.FUNC_TYPE_TABLE,
-	    },
 	}
     }
 
@@ -5524,17 +5513,10 @@
     {
         $$ = $1
     }
-<<<<<<< HEAD
 //|     function_call_json
 //    {
 //        $$ = $1
 //    }
-=======
-|   function_call_json
-    {
-        $$ = $1
-    }
->>>>>>> 6c61cadf
 
 else_opt:
     {
