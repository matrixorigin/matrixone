// Copyright 2021 Matrix Origin
//
// Licensed under the Apache License, Version 2.0 (the "License");
// you may not use this file except in compliance with the License.
// You may obtain a copy of the License at
//
//      http://www.apache.org/licenses/LICENSE-2.0
//
// Unless required by applicable law or agreed to in writing, software
// distributed under the License is distributed on an "AS IS" BASIS,
// WITHOUT WARRANTIES OR CONDITIONS OF ANY KIND, either express or implied.
// See the License for the specific language governing permissions and
// limitations under the License.

%{
package mysql

import (
	"fmt"
    "strings"
    "go/constant"

    "github.com/matrixorigin/matrixone/pkg/sql/parsers/tree"
    "github.com/matrixorigin/matrixone/pkg/sql/parsers/util"
    "github.com/matrixorigin/matrixone/pkg/defines"
)
%}

%struct {
    id  int
    str string
    item interface{}
}

%union {
    statement tree.Statement
    statements []tree.Statement

    tableDef tree.TableDef
    tableDefs tree.TableDefs
    tableName *tree.TableName
    tableNames tree.TableNames
    columnTableDef *tree.ColumnTableDef
    tableOption tree.TableOption
    tableOptions []tree.TableOption
    tableExprs tree.TableExprs
    tableExpr tree.TableExpr
    rowFormatType tree.RowFormatType
    matchType tree.MatchType
    attributeReference *tree.AttributeReference
    loadParam *tree.ExternParam
    tailParam *tree.TailParameter

    from *tree.From
    where *tree.Where
    groupBy tree.GroupBy
    aliasedTableExpr *tree.AliasedTableExpr
    direction tree.Direction
    orderBy tree.OrderBy
    order *tree.Order
    limit *tree.Limit
    unionTypeRecord *tree.UnionTypeRecord
    parenTableExpr *tree.ParenTableExpr
    identifierList tree.IdentifierList
    joinCond tree.JoinCond

    columnType *tree.T
    unresolvedName *tree.UnresolvedName
    lengthScaleOpt tree.LengthScaleOpt
    tuple *tree.Tuple
    funcType tree.FuncType

    columnAttribute tree.ColumnAttribute
    columnAttributes []tree.ColumnAttribute
    attributeNull tree.AttributeNull
    expr tree.Expr
    exprs tree.Exprs
    rowsExprs []tree.Exprs
    comparisonOp tree.ComparisonOp
    referenceOptionType tree.ReferenceOptionType
    referenceOnRecord *tree.ReferenceOnRecord

    select *tree.Select
    selectStatement tree.SelectStatement
    selectExprs tree.SelectExprs
    selectExpr tree.SelectExpr

    insert *tree.Insert
    createOption tree.CreateOption
    createOptions []tree.CreateOption
    indexType tree.IndexType
    indexCategory tree.IndexCategory
    keyParts []*tree.KeyPart
    keyPart *tree.KeyPart
    indexOption *tree.IndexOption
    comparisionExpr *tree.ComparisonExpr

    userMiscOption tree.UserMiscOption
    userMiscOptions []tree.UserMiscOption
    updateExpr *tree.UpdateExpr
    updateExprs tree.UpdateExprs
    completionType tree.CompletionType
    varAssignmentExpr *tree.VarAssignmentExpr
    varAssignmentExprs []*tree.VarAssignmentExpr
    setRole *tree.SetRole
    setDefaultRole *tree.SetDefaultRole
    privilege *tree.Privilege
    privileges []*tree.Privilege
    objectType tree.ObjectType
    privilegeType tree.PrivilegeType
    privilegeLevel *tree.PrivilegeLevel
    unresolveNames []*tree.UnresolvedName

    partitionOption *tree.PartitionOption
    partitionBy *tree.PartitionBy
    partition *tree.Partition
    partitions []*tree.Partition
    values tree.Values
    numVal *tree.NumVal
    subPartition *tree.SubPartition
    subPartitions []*tree.SubPartition

    subquery *tree.Subquery
    funcExpr *tree.FuncExpr

    roles []*tree.Role
    role *tree.Role
    usernameRecord *tree.UsernameRecord
    authRecord *tree.AuthRecord
    user *tree.User
    users []*tree.User
    tlsOptions []tree.TlsOption
    tlsOption tree.TlsOption
    resourceOption tree.ResourceOption
    resourceOptions []tree.ResourceOption
    unresolvedObjectName *tree.UnresolvedObjectName
    lengthOpt int32
    unsignedOpt bool
    zeroFillOpt bool
    ifNotExists bool
    defaultOptional bool
    fullOpt bool
    boolVal bool
    int64Val int64
    strs []string

    duplicateKey tree.DuplicateKey
    fields *tree.Fields
    fieldsList []*tree.Fields
    lines *tree.Lines
    varExpr *tree.VarExpr
    varExprs []*tree.VarExpr
    loadColumn tree.LoadColumn
    loadColumns []tree.LoadColumn
    assignments []*tree.Assignment
    assignment *tree.Assignment
    properties []tree.Property
    property tree.Property
    exportParm *tree.ExportParam

    epxlainOptions []tree.OptionElem
    epxlainOption tree.OptionElem
    whenClause *tree.When
    whenClauseList []*tree.When
    withClause *tree.With
    cte *tree.CTE
    cteList []*tree.CTE

    accountAuthOption tree.AccountAuthOption
    accountIdentified tree.AccountIdentified
    accountStatus tree.AccountStatus
    accountComment tree.AccountComment
    accountCommentOrAttribute tree.AccountCommentOrAttribute
    userIdentified *tree.AccountIdentified
    accountRole *tree.Role
    showType tree.ShowType
}

%token LEX_ERROR
%nonassoc EMPTY
%left <str> UNION EXCEPT INTERSECT MINUS
%token <str> SELECT STREAM INSERT UPDATE DELETE FROM WHERE GROUP HAVING ORDER BY LIMIT OFFSET FOR CONNECT MANAGE GRANTS OWNERSHIP REFERENCE
%nonassoc LOWER_THAN_SET
%nonassoc <str> SET
%token <str> ALL DISTINCT DISTINCTROW AS EXISTS ASC DESC INTO DUPLICATE DEFAULT LOCK KEYS
%token <str> VALUES
%token <str> NEXT VALUE SHARE MODE
%token <str> SQL_NO_CACHE SQL_CACHE
%left <str> JOIN STRAIGHT_JOIN LEFT RIGHT INNER OUTER CROSS NATURAL USE FORCE
%nonassoc LOWER_THAN_ON
%nonassoc <str> ON USING
%left <str> SUBQUERY_AS_EXPR
%right <str> '('
%left <str> ')'
%nonassoc LOWER_THAN_STRING
%nonassoc <str> ID AT_ID AT_AT_ID STRING VALUE_ARG LIST_ARG COMMENT COMMENT_KEYWORD
%token <item> INTEGRAL HEX BIT_LITERAL FLOAT HEXNUM
%token <str> NULL TRUE FALSE
%nonassoc LOWER_THAN_CHARSET
%nonassoc <str> CHARSET
%right <str> UNIQUE KEY
%left <str> OR PIPE_CONCAT
%left <str> XOR
%left <str> AND
%right <str> NOT '!'
%left <str> BETWEEN CASE WHEN THEN ELSE END
%nonassoc LOWER_THAN_EQ
%left <str> '=' '<' '>' LE GE NE NULL_SAFE_EQUAL IS LIKE REGEXP IN ASSIGNMENT
%left <str> '|'
%left <str> '&'
%left <str> SHIFT_LEFT SHIFT_RIGHT
%left <str> '+' '-'
%left <str> '*' '/' DIV '%' MOD
%left <str> '^'
%right <str> '~' UNARY
%left <str> COLLATE
%right <str> BINARY UNDERSCORE_BINARY
%right <str> INTERVAL
%nonassoc <str> '.' ','

// Transaction
%token <str> BEGIN START TRANSACTION COMMIT ROLLBACK WORK CONSISTENT SNAPSHOT
%token <str> CHAIN NO RELEASE PRIORITY QUICK

// Type
%token <str> BIT TINYINT SMALLINT MEDIUMINT INT INTEGER BIGINT INTNUM
%token <str> REAL DOUBLE FLOAT_TYPE DECIMAL NUMERIC DECIMAL_VALUE
%token <str> TIME TIMESTAMP DATETIME YEAR
%token <str> CHAR VARCHAR BOOL CHARACTER VARBINARY NCHAR
%token <str> TEXT TINYTEXT MEDIUMTEXT LONGTEXT
%token <str> BLOB TINYBLOB MEDIUMBLOB LONGBLOB JSON ENUM UUID
%token <str> GEOMETRY POINT LINESTRING POLYGON GEOMETRYCOLLECTION MULTIPOINT MULTILINESTRING MULTIPOLYGON
%token <str> INT1 INT2 INT3 INT4 INT8

// Select option
%token <str> SQL_SMALL_RESULT SQL_BIG_RESULT SQL_BUFFER_RESULT
%token <str> LOW_PRIORITY HIGH_PRIORITY DELAYED

// Create Table
%token <str> CREATE ALTER DROP RENAME ANALYZE ADD
%token <str> SCHEMA TABLE INDEX VIEW TO IGNORE IF PRIMARY COLUMN CONSTRAINT SPATIAL FULLTEXT FOREIGN KEY_BLOCK_SIZE
%token <str> SHOW DESCRIBE EXPLAIN DATE ESCAPE REPAIR OPTIMIZE TRUNCATE
%token <str> MAXVALUE PARTITION REORGANIZE LESS THAN PROCEDURE TRIGGER
%token <str> STATUS VARIABLES ROLE PROXY AVG_ROW_LENGTH STORAGE DISK MEMORY
%token <str> CHECKSUM COMPRESSION DATA DIRECTORY DELAY_KEY_WRITE ENCRYPTION ENGINE
%token <str> MAX_ROWS MIN_ROWS PACK_KEYS ROW_FORMAT STATS_AUTO_RECALC STATS_PERSISTENT STATS_SAMPLE_PAGES
%token <str> DYNAMIC COMPRESSED REDUNDANT COMPACT FIXED COLUMN_FORMAT AUTO_RANDOM
%token <str> RESTRICT CASCADE ACTION PARTIAL SIMPLE CHECK ENFORCED
%token <str> RANGE LIST ALGORITHM LINEAR PARTITIONS SUBPARTITION SUBPARTITIONS
%token <str> TYPE ANY SOME EXTERNAL LOCALFILE URL
%token <str> PREPARE DEALLOCATE

// MO table option
%token <str> PROPERTIES

// Index
%token <str> PARSER VISIBLE INVISIBLE BTREE HASH RTREE BSI
%token <str> ZONEMAP LEADING BOTH TRAILING UNKNOWN

// Alter
%token <str> EXPIRE ACCOUNT UNLOCK DAY NEVER PUMP

// Time
%token <str> SECOND ASCII COALESCE COLLATION HOUR MICROSECOND MINUTE MONTH QUARTER REPEAT
%token <str> REVERSE ROW_COUNT WEEK

// Revoke
%token <str> REVOKE FUNCTION PRIVILEGES TABLESPACE EXECUTE SUPER GRANT OPTION REFERENCES REPLICATION
%token <str> SLAVE CLIENT USAGE RELOAD FILE TEMPORARY ROUTINE EVENT SHUTDOWN

// Type Modifiers
%token <str> NULLX AUTO_INCREMENT APPROXNUM SIGNED UNSIGNED ZEROFILL ENGINES

// Account
%token <str> ADMIN_NAME RANDOM SUSPEND ATTRIBUTE HISTORY REUSE CURRENT OPTIONAL FAILED_LOGIN_ATTEMPTS PASSWORD_LOCK_TIME UNBOUNDED SECONDARY

// User
%token <str> USER IDENTIFIED CIPHER ISSUER X509 SUBJECT SAN REQUIRE SSL NONE PASSWORD
%token <str> MAX_QUERIES_PER_HOUR MAX_UPDATES_PER_HOUR MAX_CONNECTIONS_PER_HOUR MAX_USER_CONNECTIONS

// Explain
%token <str> FORMAT VERBOSE CONNECTION TRIGGERS PROFILES

// Load
%token <str> LOAD INFILE TERMINATED OPTIONALLY ENCLOSED ESCAPED STARTING LINES ROWS IMPORT

// Supported SHOW tokens
%token <str> DATABASES TABLES EXTENDED FULL PROCESSLIST FIELDS COLUMNS OPEN ERRORS WARNINGS INDEXES SCHEMAS

// SET tokens
%token <str> NAMES GLOBAL SESSION ISOLATION LEVEL READ WRITE ONLY REPEATABLE COMMITTED UNCOMMITTED SERIALIZABLE
%token <str> LOCAL EVENTS PLUGINS

// Functions
%token <str> CURRENT_TIMESTAMP DATABASE
%token <str> CURRENT_TIME LOCALTIME LOCALTIMESTAMP
%token <str> UTC_DATE UTC_TIME UTC_TIMESTAMP
%token <str> REPLACE CONVERT
%token <str> SEPARATOR
%token <str> CURRENT_DATE CURRENT_USER CURRENT_ROLE

// Time unit
%token <str> SECOND_MICROSECOND MINUTE_MICROSECOND MINUTE_SECOND HOUR_MICROSECOND
%token <str> HOUR_SECOND HOUR_MINUTE DAY_MICROSECOND DAY_SECOND DAY_MINUTE DAY_HOUR YEAR_MONTH
%token <str> SQL_TSI_HOUR SQL_TSI_DAY SQL_TSI_WEEK SQL_TSI_MONTH SQL_TSI_QUARTER SQL_TSI_YEAR
%token <str> SQL_TSI_SECOND SQL_TSI_MINUTE

// With
%token <str> RECURSIVE CONFIG DRAINER

// Match
%token <str> MATCH AGAINST BOOLEAN LANGUAGE WITH QUERY EXPANSION

// Built-in function
%token <str> ADDDATE BIT_AND BIT_OR BIT_XOR CAST COUNT APPROX_COUNT_DISTINCT
%token <str> APPROX_PERCENTILE CURDATE CURTIME DATE_ADD DATE_SUB EXTRACT
%token <str> GROUP_CONCAT MAX MID MIN NOW POSITION SESSION_USER STD STDDEV
%token <str> STDDEV_POP STDDEV_SAMP SUBDATE SUBSTR SUBSTRING SUM SYSDATE
%token <str> SYSTEM_USER TRANSLATE TRIM VARIANCE VAR_POP VAR_SAMP AVG

//JSON function
%token <str> JSON_EXTRACT

// JSON table function
%token <str> UNNEST

// Insert
%token <str> ROW OUTFILE HEADER MAX_FILE_SIZE FORCE_QUOTE

%token <str> UNUSED BINDINGS

// Do
%token <str> DO

// Declare
%token <str> DECLARE

%type <statement> stmt
%type <statements> stmt_list
%type <statement> create_stmt insert_stmt delete_stmt drop_stmt alter_stmt
%type <statement> delete_without_using_stmt delete_with_using_stmt
%type <statement> drop_ddl_stmt drop_database_stmt drop_table_stmt drop_index_stmt drop_prepare_stmt drop_view_stmt
%type <statement> drop_account_stmt drop_role_stmt drop_user_stmt
%type <statement> create_account_stmt create_user_stmt create_role_stmt
%type <statement> create_ddl_stmt create_table_stmt create_database_stmt create_index_stmt create_view_stmt
%type <statement> show_stmt show_create_stmt show_columns_stmt show_databases_stmt show_target_filter_stmt show_table_status_stmt show_grants_stmt
%type <statement> show_tables_stmt show_process_stmt show_errors_stmt show_warnings_stmt show_target
%type <statement> show_variables_stmt show_status_stmt show_index_stmt
%type <statement> alter_account_stmt alter_user_stmt update_stmt use_stmt update_no_with_stmt
%type <statement> transaction_stmt begin_stmt commit_stmt rollback_stmt
%type <statement> explain_stmt explainable_stmt
%type <statement> set_stmt set_variable_stmt set_password_stmt set_role_stmt set_default_role_stmt
%type <statement> revoke_stmt grant_stmt
%type <statement> load_data_stmt import_data_stmt
%type <statement> analyze_stmt
%type <statement> prepare_stmt prepareable_stmt deallocate_stmt execute_stmt
<<<<<<< HEAD
%type <statement> do_stmt
%type <statement> declare_stmt
=======
%type <statement> values_stmt
%type <rowsExprs> row_constructor_list
%type <exprs>  row_constructor
>>>>>>> 228f856d
%type <exportParm> export_data_param_opt
%type <loadParam> load_param_opt load_param_opt_2
%type <tailParam> tail_param_opt

%type <select> select_stmt select_no_parens
%type <selectStatement> simple_select select_with_parens simple_select_clause
%type <selectExprs> select_expression_list
%type <selectExpr> select_expression
%type <tableExprs> table_references table_name_wild_list
%type <tableExpr> table_reference table_factor join_table into_table_name escaped_table_reference table_function
%type <direction> asc_desc_opt
%type <order> order
%type <orderBy> order_list order_by_clause order_by_opt
%type <limit> limit_opt limit_clause
%type <str> insert_column
%type <identifierList> column_list column_list_opt partition_clause_opt partition_id_list insert_column_list
%type <joinCond> join_condition join_condition_opt on_expression_opt

%type <tableDefs> table_elem_list_opt table_elem_list
%type <tableDef> table_elem constaint_def constraint_elem
%type <tableName> table_name table_name_opt_wild
%type <tableNames> table_name_list
%type <columnTableDef> column_def
%type <columnType> mo_cast_type mysql_cast_type
%type <columnType> column_type char_type spatial_type time_type numeric_type decimal_type int_type
%type <str> integer_opt
%type <columnAttribute> column_attribute_elem keys
%type <columnAttributes> column_attribute_list column_attribute_list_opt
%type <tableOptions> table_option_list_opt table_option_list
%type <str> charset_name storage_opt collate_name column_format storage_media
%type <rowFormatType> row_format_options
%type <int64Val> field_length_opt max_file_size_opt
%type <matchType> match match_opt
%type <referenceOptionType> ref_opt on_delete on_update
%type <referenceOnRecord> on_delete_update_opt
%type <attributeReference> references_def

%type <tableOption> table_option
%type <from> from_clause from_opt
%type <where> where_expression_opt having_opt
%type <groupBy> group_by_opt
%type <aliasedTableExpr> aliased_table_name
%type <unionTypeRecord> union_op
%type <parenTableExpr> derived_table
%type <str> inner_join straight_join outer_join natural_join
%type <funcType> func_type_opt
%type <funcExpr> function_call_generic
%type <funcExpr> function_call_keyword
%type <funcExpr> function_call_nonkeyword
%type <funcExpr> function_call_aggregate
%type <funcExpr> function_call_json

%type <unresolvedName> column_name column_name_unresolved
%type <strs> enum_values force_quote_opt force_quote_list
%type <str> sql_id charset_keyword db_name db_name_opt
%type <str> not_keyword func_not_keyword
%type <str> reserved_keyword non_reserved_keyword
%type <str> equal_opt reserved_sql_id reserved_table_id
%type <str> as_name_opt as_opt_id table_id id_or_var name_string ident
%type <str> database_id table_alias explain_sym prepare_sym deallocate_sym stmt_name
%type <unresolvedObjectName> unresolved_object_name table_column_name
%type <unresolvedObjectName> table_name_unresolved
%type <comparisionExpr> like_opt
%type <fullOpt> full_opt
%type <str> database_name_opt auth_string constraint_keyword_opt constraint_keyword
%type <userMiscOption> pwd_or_lck pwd_or_lck_opt
//%type <userMiscOptions> pwd_or_lck_list

%type <expr> literal
%type <expr> predicate
%type <expr> bit_expr interval_expr
%type <expr> simple_expr else_opt
%type <expr> expression like_escape_opt boolean_primary col_tuple expression_opt
%type <exprs> expression_list_opt
%type <exprs> expression_list row_value
%type <expr> datetime_precision_opt datetime_precision
%type <tuple> tuple_expression
%type <comparisonOp> comparison_operator and_or_some
%type <createOption> create_option
%type <createOptions> create_option_list_opt create_option_list
%type <ifNotExists> not_exists_opt
%type <defaultOptional> default_opt
%type <str> database_or_schema
%type <indexType> using_opt
%type <indexCategory> index_prefix
%type <keyParts> index_column_list index_column_list_opt
%type <keyPart> index_column
%type <indexOption> index_option_list index_option
%type <roles> role_spec_list using_roles_opt
%type <role> role_spec
%type <str> role_name
%type <usernameRecord> user_name
%type <user> user_spec drop_user_spec user_spec_with_identified
%type <users> user_spec_list drop_user_spec_list user_spec_list_of_create_user
//%type <tlsOptions> require_clause_opt require_clause require_list
//%type <tlsOption> require_elem
//%type <resourceOptions> conn_option_list conn_options
//%type <resourceOption> conn_option
%type <updateExpr> update_value
%type <updateExprs> update_list
%type <completionType> completion_type
%type <str> password_opt
%type <boolVal> grant_option_opt enforce enforce_opt

%type <varAssignmentExpr> var_assignment
%type <varAssignmentExprs> var_assignment_list
%type <str> var_name equal_or_assignment
%type <strs> var_name_list
%type <expr> set_expr
//%type <setRole> set_role_opt
%type <setDefaultRole> set_default_role_opt
%type <privilege> priv_elem
%type <privileges> priv_list
%type <objectType> object_type
%type <privilegeType> priv_type
%type <privilegeLevel> priv_level
%type <unresolveNames> column_name_list
%type <partitionOption> partition_by_opt
%type <partitionBy> partition_method sub_partition_method sub_partition_opt
%type <str> fields_or_columns
%type <int64Val> algorithm_opt partition_num_opt sub_partition_num_opt
%type <boolVal> linear_opt
%type <partition> partition
%type <partitions> partition_list_opt partition_list
%type <values> values_opt
%type <tableOptions> partition_option_list
%type <subPartition> sub_partition
%type <subPartitions> sub_partition_list sub_partition_list_opt
%type <subquery> subquery

%type <lengthOpt> length_opt length_option_opt length timestamp_option_opt
%type <lengthScaleOpt> float_length_opt decimal_length_opt
%type <unsignedOpt> unsigned_opt header_opt
%type <zeroFillOpt> zero_fill_opt
%type <boolVal> global_scope exists_opt distinct_opt temporary_opt
%type <item> pwd_expire clear_pwd_opt
%type <str> name_confict distinct_keyword
%type <insert> insert_data
%type <rowsExprs> values_list
%type <str> name_datetime_precision braces_opt name_braces
%type <str> std_dev_pop extended_opt
%type <expr> expr_or_default
%type <exprs> data_values data_opt row_value

%type <boolVal> local_opt
%type <duplicateKey> duplicate_opt
%type <fields> load_fields field_item export_fields
%type <fieldsList> field_item_list
%type <str> field_terminator starting_opt lines_terminated_opt
%type <lines> load_lines export_lines_opt
%type <int64Val> ignore_lines
%type <varExpr> user_variable variable system_variable
%type <varExprs> variable_list
%type <loadColumn> columns_or_variable
%type <loadColumns> columns_or_variable_list columns_or_variable_list_opt
%type <unresolvedName> normal_ident
%type <updateExpr> load_set_item
%type <updateExprs> load_set_list load_set_spec_opt
%type <strs> index_name_and_type_opt
%type <str> index_name index_type key_or_index_opt key_or_index
// type <str> mo_keywords
%type <properties> properties_list
%type <property> property_elem
%type <assignments> set_value_list
%type <assignment> set_value
%type <str> row_opt substr_option
%type <str> time_unit time_stamp_unit
%type <whenClause> when_clause
%type <whenClauseList> when_clause_list
%type <withClause> with_clause
%type <cte> common_table_expr
%type <cteList> cte_list

%type <epxlainOptions> utility_option_list
%type <epxlainOption> utility_option_elem
%type <str> utility_option_name utility_option_arg
%type <str> explain_option_key select_option_opt
%type <str> explain_foramt_value view_recursive_opt trim_direction
%type <str> priority_opt priority quick_opt ignore_opt wild_opt

%type <str> account_name account_admin_name account_role_name
%type <accountAuthOption> account_auth_option
%type <accountIdentified> account_identified
%type <accountStatus> account_status_option
%type <accountComment> account_comment_opt
%type <accountCommentOrAttribute> user_comment_or_attribute_opt
%type <userIdentified> user_identified user_identified_opt
%type <accountRole> default_role_opt

%start start_command

%%

start_command:
    stmt_list

stmt_list:
    stmt
    {
        if $1 != nil {
            yylex.(*Lexer).AppendStmt($1)
        }
    }
|   stmt_list ';' stmt
    {
        if $3 != nil {
            yylex.(*Lexer).AppendStmt($3)
        }
    }

stmt:
    create_stmt
|   insert_stmt
|   delete_stmt
|   drop_stmt
|   explain_stmt
|   prepare_stmt
|   deallocate_stmt
|   execute_stmt
|   show_stmt
|   alter_stmt
|   analyze_stmt
|   update_stmt
|   use_stmt
|   transaction_stmt
|   set_stmt
|   revoke_stmt
|   grant_stmt
|   load_data_stmt
|   import_data_stmt
<<<<<<< HEAD
|   do_stmt
|   declare_stmt
=======
|   values_stmt
>>>>>>> 228f856d
|   select_stmt
    {
        $$ = $1
    }
|   /* EMPTY */
    {
        $$ = tree.Statement(nil)
    }

import_data_stmt:
    IMPORT DATA local_opt load_param_opt duplicate_opt INTO TABLE table_name tail_param_opt
    {
        $$ = &tree.Import{
            Local: $3,
            Param: $4,
            DuplicateHandling: $5,
            Table: $8,
        }
        $$.(*tree.Import).Param.Tail = $9
    }

load_data_stmt:
    LOAD DATA local_opt load_param_opt duplicate_opt INTO TABLE table_name tail_param_opt
    {
        $$ = &tree.Load{
            Local: $3,
            Param: $4,
            DuplicateHandling: $5,
            Table: $8,
        }
        $$.(*tree.Load).Param.Tail = $9
    }

load_set_spec_opt:
    {
        $$ = nil
    }
|   SET load_set_list
    {
        $$ = $2
    }

load_set_list:
    load_set_item
    {
        $$ = tree.UpdateExprs{$1}
    }
|   load_set_list ',' load_set_item
    {
        $$ = append($1, $3)
    }

load_set_item:
    normal_ident '=' DEFAULT
    {
        $$ = &tree.UpdateExpr{
            Names: []*tree.UnresolvedName{$1},
            Expr: &tree.DefaultVal{},
        }
    }
|   normal_ident '=' expression
    {
        $$ = &tree.UpdateExpr{
            Names: []*tree.UnresolvedName{$1},
            Expr: $3,
        }
    }

normal_ident:
    ident
    {
        $$ = tree.SetUnresolvedName($1)
    }
|   ident '.' ident
    {
        $$ = tree.SetUnresolvedName($1, $3)
    }
|   ident '.' ident '.' ident
    {
        $$ = tree.SetUnresolvedName($1, $3, $5)
    }

columns_or_variable_list_opt:
    {
        $$ = nil
    }
|   '(' ')'
    {
        $$ = nil
    }
|   '(' columns_or_variable_list ')'
    {
        $$ = $2
    }

columns_or_variable_list:
    columns_or_variable
    {
        switch $1.(type) {
        case *tree.UnresolvedName:
            $$ = []tree.LoadColumn{$1.(*tree.UnresolvedName)}
        case *tree.VarExpr:
            $$ = []tree.LoadColumn{$1.(*tree.VarExpr)}
        }
    }
|   columns_or_variable_list ',' columns_or_variable
    {
        switch $3.(type) {
        case *tree.UnresolvedName:
            $$ = append($1, $3.(*tree.UnresolvedName))
        case *tree.VarExpr:
            $$ = append($1, $3.(*tree.VarExpr))
        }
    }

columns_or_variable:
    column_name_unresolved
    {
        $$ = $1
    }
|   user_variable
    {
        $$ = $1
    }

variable_list:
    variable
    {
        $$ = []*tree.VarExpr{$1}
    }
|   variable_list ',' variable
    {
        $$ = append($1, $3)
    }

variable:
    system_variable
    {
        $$ = $1
    }
|   user_variable
    {
        $$ = $1
    }

system_variable:
    AT_AT_ID
    {
        vs := strings.Split($1, ".")
        var isGlobal bool
        if strings.ToLower(vs[0]) == "global" {
            isGlobal = true
        }
        var r string
        if len(vs) == 2 {
           r = vs[1]
        } else if len(vs) == 1 {
           r = vs[0]
        } else {
        	yylex.Error("variable syntax error")
            return 1
        }
        $$ = &tree.VarExpr{
            Name: r,
            System: true,
            Global: isGlobal,
        }
    }

user_variable:
    AT_ID
    {
//        vs := strings.Split($1, ".")
//        var r string
//        if len(vs) == 2 {
//           r = vs[1]
//        } else if len(vs) == 1 {
//           r = vs[0]
//        } else {
//        	yylex.Error("variable syntax error")
//            return 1
//        }
        $$ = &tree.VarExpr{
            Name: $1,
            System: false,
            Global: false,
        }
    }

ignore_lines:
    {
        $$ = 0
    }
|   IGNORE INTEGRAL LINES
    {
        $$ = $2.(int64)
    }
|   IGNORE INTEGRAL ROWS
    {
        $$ = $2.(int64)
    }

load_lines:
    {
        $$ = nil
    }
|   LINES starting_opt lines_terminated_opt
    {
        $$ = &tree.Lines{
            StartingBy: $2,
            TerminatedBy: $3,
        }
    }

starting_opt:
    {
        $$ = ""
    }
|   STARTING BY STRING
    {
        $$ = $3
    }

lines_terminated_opt:
    {
        $$ = "\n"
    }
|   TERMINATED BY STRING
    {
        $$ = $3
    }

load_fields:
    {
        $$ = nil
    }
|   fields_or_columns field_item_list
    {
        res := &tree.Fields{
            Terminated: "\t",
			EscapedBy:    0,
        }
        for _, f := range $2 {
            if f.Terminated != "" {
                res.Terminated = f.Terminated
            }
            if f.Optionally {
                res.Optionally = f.Optionally
            }
            if f.EnclosedBy != 0 {
                res.EnclosedBy = f.EnclosedBy
            }
            if f.EscapedBy != 0 {
                res.EscapedBy = f.EscapedBy
            }
        }
        $$ = res
    }

field_item_list:
    field_item
    {
        $$ = []*tree.Fields{$1}
    }
|   field_item_list field_item
    {
        $$ = append($1, $2)
    }

field_item:
    TERMINATED BY field_terminator
    {
        $$ = &tree.Fields{
            Terminated: $3,
        }
    }
|   OPTIONALLY ENCLOSED BY field_terminator
    {
        str := $4
        if str != "\\" && len(str) > 1 {
            yylex.Error("error field terminator")
            return 1
        }
        var b byte
        if len(str) != 0 {
        	b = byte(str[0])
        } else {
        	b = 0
        }
        $$ = &tree.Fields{
            Optionally: true,
            EnclosedBy: b,
        }
    }
|   ENCLOSED BY field_terminator
    {
        str := $3
        if str != "\\" && len(str) > 1 {
            yylex.Error("error field terminator")
            return 1
        }
        var b byte
        if len(str) != 0 {
           b = byte(str[0])
        } else {
           b = 0
        }
        $$ = &tree.Fields{
            EnclosedBy: b,
        }
    }
|   ESCAPED BY field_terminator
    {
        str := $3
        if str != "\\" && len(str) > 1 {
            yylex.Error("error field terminator")
            return 1
        }
        var b byte
        if len(str) != 0 {
           b = byte(str[0])
        } else {
           b = 0
        }
        $$ = &tree.Fields{
            EscapedBy: b,
        }
    }

field_terminator:
    STRING
// |   HEXNUM
// |   BIT_LITERAL

duplicate_opt:
    {
        $$ = &tree.DuplicateKeyError{}
    }
|   IGNORE
    {
        $$ = &tree.DuplicateKeyIgnore{}
    }
|   REPLACE
    {
        $$ = &tree.DuplicateKeyReplace{}
    }

local_opt:
    {
        $$ = false
    }
|   LOCAL
    {
        $$ = true
    }

grant_stmt:
    GRANT priv_list ON object_type priv_level TO role_spec_list grant_option_opt
    {
        $$ = &tree.Grant{
            Typ: tree.GrantTypePrivilege,
            GrantPrivilege: tree.GrantPrivilege{
                Privileges: $2,
	    	ObjType: $4,
	    	Level: $5,
	    	Roles: $7,
	    	GrantOption: $8,
            },
        }
    }
|   GRANT role_spec_list TO drop_user_spec_list grant_option_opt
    {
        $$ = &tree.Grant{
                 Typ: tree.GrantTypeRole,
                 GrantRole:tree.GrantRole{
		       Roles: $2,
		       Users: $4,
		       GrantOption: $5,
		   },
             }
    }
|   GRANT PROXY ON user_spec TO user_spec_list grant_option_opt
    {
        $$ =  &tree.Grant{
	      Typ: tree.GrantTypeProxy,
	      GrantProxy:tree.GrantProxy{
		     ProxyUser: $4,
		     Users: $6,
		     GrantOption: $7,
		 },
	  }

    }

grant_option_opt:
    {
        $$ = false
    }
|   WITH GRANT OPTION
    {
        $$ = true
    }
// |	WITH MAX_QUERIES_PER_HOUR INTEGRAL
// |	WITH MAX_UPDATES_PER_HOUR INTEGRAL
// |	WITH MAX_CONNECTIONS_PER_HOUR INTEGRAL
// |	WITH MAX_USER_CONNECTIONS INTEGRAL

revoke_stmt:
    REVOKE exists_opt  priv_list ON object_type priv_level FROM role_spec_list
    {
        $$ = &tree.Revoke{
            Typ: tree.RevokeTypePrivilege,
            RevokePrivilege: tree.RevokePrivilege{
		    IfExists: $2,
		    Privileges: $3,
		    ObjType: $5,
		    Level: $6,
		    Roles: $8,
            },
        }
    }
|   REVOKE exists_opt role_spec_list FROM user_spec_list
    {
        $$ = &tree.Revoke{
            Typ: tree.RevokeTypeRole,
            RevokeRole: tree.RevokeRole{
		IfExists: $2,
		Roles: $3,
                Users: $5,
            },
        }
    }

priv_level:
    '*'
    {
        $$ = &tree.PrivilegeLevel{
            Level: tree.PRIVILEGE_LEVEL_TYPE_STAR,
        }
    }
|   '*' '.' '*'
    {
        $$ = &tree.PrivilegeLevel{
            Level: tree.PRIVILEGE_LEVEL_TYPE_STAR_STAR,
        }
    }
|   ID '.' '*'
    {
        $$ = &tree.PrivilegeLevel{
            Level: tree.PRIVILEGE_LEVEL_TYPE_DATABASE_STAR,
            DbName: $1,
        }
    }
|   ID '.' ID
    {
        $$ = &tree.PrivilegeLevel{
            Level: tree.PRIVILEGE_LEVEL_TYPE_DATABASE_TABLE,
            DbName: $1,
            TabName: $3,
        }
    }
|   ID
    {
        $$ = &tree.PrivilegeLevel{
            Level: tree.PRIVILEGE_LEVEL_TYPE_TABLE,
            TabName: $1,
        }
    }

object_type:
    TABLE
    {
        $$ = tree.OBJECT_TYPE_TABLE
    }
|   DATABASE
    {
        $$ = tree.OBJECT_TYPE_DATABASE
    }
|   FUNCTION
    {
        $$ = tree.OBJECT_TYPE_FUNCTION
    }
|   PROCEDURE
    {
        $$ = tree.OBJECT_TYPE_PROCEDURE
    }
|   VIEW
    {
        $$ = tree.OBJECT_TYPE_VIEW
    }
|   ACCOUNT
    {
        $$ = tree.OBJECT_TYPE_ACCOUNT
    }


priv_list:
    priv_elem
    {
        $$ = []*tree.Privilege{$1}
    }
|   priv_list ',' priv_elem
    {
        $$ = append($1, $3)
    }

priv_elem:
    priv_type
    {
        $$ = &tree.Privilege{
            Type: $1,
            ColumnList: nil,
        }
    }
|   priv_type '(' column_name_list ')'
    {
        $$ = &tree.Privilege{
            Type: $1,
            ColumnList: $3,
        }
    }

column_name_list:
    column_name
    {
        $$ = []*tree.UnresolvedName{$1}
    }
|   column_name_list ',' column_name
    {
        $$ = append($1, $3)
    }

priv_type:
    ALL
	{
		$$ = tree.PRIVILEGE_TYPE_STATIC_ALL
	}
|	CREATE ACCOUNT
	{
		$$ = tree.PRIVILEGE_TYPE_STATIC_CREATE_ACCOUNT
	}
|	DROP ACCOUNT
        {
        	$$ = tree.PRIVILEGE_TYPE_STATIC_DROP_ACCOUNT
        }
|	ALTER ACCOUNT
        {
                $$ = tree.PRIVILEGE_TYPE_STATIC_ALTER_ACCOUNT
        }
|	ALL PRIVILEGES
	{
	    $$ = tree.PRIVILEGE_TYPE_STATIC_ALL
	}
|	ALTER TABLE
	{
		$$ = tree.PRIVILEGE_TYPE_STATIC_ALTER_TABLE
	}
|	ALTER VIEW
	{
		$$ = tree.PRIVILEGE_TYPE_STATIC_ALTER_VIEW
	}
|	CREATE
	{
		$$ = tree.PRIVILEGE_TYPE_STATIC_CREATE
	}
|	CREATE USER
	{
		$$ = tree.PRIVILEGE_TYPE_STATIC_CREATE_USER
	}
|	DROP USER
	{
		$$ = tree.PRIVILEGE_TYPE_STATIC_DROP_USER
	}
|	ALTER USER
	{
		$$ = tree.PRIVILEGE_TYPE_STATIC_ALTER_USER
	}
|	CREATE TABLESPACE
	{
		$$ = tree.PRIVILEGE_TYPE_STATIC_CREATE_TABLESPACE
	}
|	TRIGGER
	{
		$$ = tree.PRIVILEGE_TYPE_STATIC_TRIGGER
	}
|	DELETE
	{
		$$ = tree.PRIVILEGE_TYPE_STATIC_DELETE
	}
|	DROP TABLE
	{
		$$ = tree.PRIVILEGE_TYPE_STATIC_DROP_TABLE
	}
|	DROP VIEW
	{
		$$ = tree.PRIVILEGE_TYPE_STATIC_DROP_VIEW
	}
|	EXECUTE
	{
		$$ = tree.PRIVILEGE_TYPE_STATIC_EXECUTE
	}
|	INDEX
	{
		$$ = tree.PRIVILEGE_TYPE_STATIC_INDEX
	}
|	INSERT
	{
		$$ = tree.PRIVILEGE_TYPE_STATIC_INSERT
	}
|	SELECT
	{
		$$ = tree.PRIVILEGE_TYPE_STATIC_SELECT
	}
|	SUPER
	{
		$$ = tree.PRIVILEGE_TYPE_STATIC_SUPER
	}
|	CREATE DATABASE
	{
		$$ = tree.PRIVILEGE_TYPE_STATIC_CREATE_DATABASE
	}
|	DROP DATABASE
	{
		$$ = tree.PRIVILEGE_TYPE_STATIC_DROP_DATABASE
	}
|	SHOW DATABASES
	{
		$$ = tree.PRIVILEGE_TYPE_STATIC_SHOW_DATABASES
	}
|	CONNECT
	{
		$$ = tree.PRIVILEGE_TYPE_STATIC_CONNECT
	}
|	MANAGE GRANTS
	{
		$$ = tree.PRIVILEGE_TYPE_STATIC_MANAGE_GRANTS
	}
|	OWNERSHIP
	{
		$$ = tree.PRIVILEGE_TYPE_STATIC_OWNERSHIP
	}
|	SHOW TABLES
	{
		$$ = tree.PRIVILEGE_TYPE_STATIC_SHOW_TABLES
	}
|	CREATE TABLE
	{
		$$ = tree.PRIVILEGE_TYPE_STATIC_CREATE_TABLE
	}
|	UPDATE
	{
		$$ = tree.PRIVILEGE_TYPE_STATIC_UPDATE
	}
|	GRANT OPTION
	{
		$$ = tree.PRIVILEGE_TYPE_STATIC_GRANT_OPTION
	}
|	REFERENCES
	{
		$$ = tree.PRIVILEGE_TYPE_STATIC_REFERENCES
	}
|	REFERENCE
	{
		$$ = tree.PRIVILEGE_TYPE_STATIC_REFERENCE
	}
|	REPLICATION SLAVE
	{
		$$ = tree.PRIVILEGE_TYPE_STATIC_REPLICATION_SLAVE
	}
|	REPLICATION CLIENT
	{
		$$ = tree.PRIVILEGE_TYPE_STATIC_REPLICATION_CLIENT
	}
|	USAGE
	{
		$$ = tree.PRIVILEGE_TYPE_STATIC_USAGE
	}
|	RELOAD
	{
		$$ = tree.PRIVILEGE_TYPE_STATIC_RELOAD
	}
|	FILE
	{
		$$ = tree.PRIVILEGE_TYPE_STATIC_FILE
	}
|	CREATE TEMPORARY TABLES
	{
		$$ = tree.PRIVILEGE_TYPE_STATIC_CREATE_TEMPORARY_TABLES
	}
|	LOCK TABLES
	{
		$$ = tree.PRIVILEGE_TYPE_STATIC_LOCK_TABLES
	}
|	CREATE VIEW
	{
		$$ = tree.PRIVILEGE_TYPE_STATIC_CREATE_VIEW
	}
|	SHOW VIEW
	{
		$$ = tree.PRIVILEGE_TYPE_STATIC_SHOW_VIEW
	}
|	CREATE ROLE
	{
		$$ = tree.PRIVILEGE_TYPE_STATIC_CREATE_ROLE
	}
|	DROP ROLE
	{
		$$ = tree.PRIVILEGE_TYPE_STATIC_DROP_ROLE
	}
|	ALTER ROLE
	{
		$$ = tree.PRIVILEGE_TYPE_STATIC_ALTER_ROLE
	}
|  	CREATE ROUTINE
	{
		$$ = tree.PRIVILEGE_TYPE_STATIC_CREATE_ROUTINE
	}
|	ALTER ROUTINE
	{
		$$ = tree.PRIVILEGE_TYPE_STATIC_ALTER_ROUTINE
	}
|	EVENT
	{
		$$ = tree.PRIVILEGE_TYPE_STATIC_EVENT
	}
|	SHUTDOWN
	{
		$$ = tree.PRIVILEGE_TYPE_STATIC_SHUTDOWN
	}
|	TRUNCATE
	{
		$$ = tree.PRIVILEGE_TYPE_STATIC_TRUNCATE
	}

set_stmt:
    set_variable_stmt
|   set_password_stmt
|   set_role_stmt
|   set_default_role_stmt

set_role_stmt:
    SET ROLE role_spec
    {
        $$ = &tree.SetRole{
		SecondaryRole: false,
		Role: $3,
	}
    }
|   SET SECONDARY ROLE ALL
    {
	$$ = &tree.SetRole{
		SecondaryRole: true,
		SecondaryRoleType: tree.SecondaryRoleTypeAll,
	}
    }
|   SET SECONDARY ROLE NONE
    {
	$$ = &tree.SetRole{
		SecondaryRole: true,
		SecondaryRoleType: tree.SecondaryRoleTypeNone,
	}
    }

set_default_role_stmt:
    SET DEFAULT ROLE set_default_role_opt TO user_spec_list
    {
        dr := $4
        dr.Users = $6
        $$ = dr
    }

//set_role_opt:
//    ALL EXCEPT role_spec_list
//    {
//        $$ = &tree.SetRole{Type: tree.SET_ROLE_TYPE_ALL_EXCEPT, Roles: $3}
//    }
//|   DEFAULT
//    {
//        $$ = &tree.SetRole{Type: tree.SET_ROLE_TYPE_DEFAULT, Roles: nil}
//    }
//|   NONE
//    {
//        $$ = &tree.SetRole{Type: tree.SET_ROLE_TYPE_NONE, Roles: nil}
//    }
//|   ALL
//    {
//        $$ = &tree.SetRole{Type: tree.SET_ROLE_TYPE_ALL, Roles: nil}
//    }
//|   role_spec_list
//    {
//        $$ = &tree.SetRole{Type: tree.SET_ROLE_TYPE_NORMAL, Roles: $1}
//    }

set_default_role_opt:
    NONE
    {
        $$ = &tree.SetDefaultRole{Type: tree.SET_DEFAULT_ROLE_TYPE_NONE, Roles: nil}
    }
|   ALL
    {
        $$ = &tree.SetDefaultRole{Type: tree.SET_DEFAULT_ROLE_TYPE_ALL, Roles: nil}
    }
|   role_spec_list
    {
        $$ = &tree.SetDefaultRole{Type: tree.SET_DEFAULT_ROLE_TYPE_NORMAL, Roles: $1}
    }

set_variable_stmt:
    SET var_assignment_list
    {
        $$ = &tree.SetVar{Assignments: $2}
    }

set_password_stmt:
    SET PASSWORD '=' password_opt
    {
        $$ = &tree.SetPassword{Password: $4}
    }
|   SET PASSWORD FOR user_spec '=' password_opt
    {
        $$ = &tree.SetPassword{User: $4, Password: $6}
    }

password_opt:
    STRING
|   PASSWORD '(' auth_string ')'
    {
        $$ = $3
    }

var_assignment_list:
    var_assignment
    {
        $$ = []*tree.VarAssignmentExpr{$1}
    }
|   var_assignment_list ',' var_assignment
    {
        $$ = append($1, $3)
    }

var_assignment:
    var_name equal_or_assignment set_expr
    {
        $$ = &tree.VarAssignmentExpr{
            System: true,
            Name: $1,
            Value: $3,
        }
    }
|   GLOBAL var_name equal_or_assignment set_expr
    {
        $$ = &tree.VarAssignmentExpr{
            System: true,
            Global: true,
            Name: $2,
            Value: $4,
        }
    }
|   SESSION var_name equal_or_assignment set_expr
    {
        $$ = &tree.VarAssignmentExpr{
            System: true,
            Name: $2,
            Value: $4,
        }
    }
|   LOCAL var_name equal_or_assignment set_expr
    {
        $$ = &tree.VarAssignmentExpr{
            System: true,
            Name: $2,
            Value: $4,
        }
    }
|   AT_ID equal_or_assignment set_expr
    {
    	vs := strings.Split($1, ".")
        var isGlobal bool
        if strings.ToLower(vs[0]) == "global" {
            isGlobal = true
        }
        var r string
        if len(vs) == 2 {
        	r = vs[1]
        } else if len(vs) == 1{
        	r = vs[0]
        } else {
        	yylex.Error("variable syntax error")
            return 1
        }
        $$ = &tree.VarAssignmentExpr{
            System: false,
            Global: isGlobal,
            Name: r,
            Value: $3,
        }
    }
|   AT_AT_ID equal_or_assignment set_expr
    {
    	vs := strings.Split($1, ".")
        var isGlobal bool
        if strings.ToLower(vs[0]) == "global" {
            isGlobal = true
        }
        var r string
        if len(vs) == 2 {
        	r = vs[1]
        } else if len(vs) == 1{
        	r = vs[0]
        } else {
        	yylex.Error("variable syntax error")
            return 1
        }
        $$ = &tree.VarAssignmentExpr{
            System: true,
            Global: isGlobal,
            Name: r,
            Value: $3,
        }
    }
|   NAMES charset_name
    {
        $$ = &tree.VarAssignmentExpr{
            Name: $1,
            Value: tree.NewNumValWithType(constant.MakeString($2), $2, false, tree.P_char),
        }
    }
|   NAMES charset_name COLLATE DEFAULT
    {
        $$ = &tree.VarAssignmentExpr{
            Name: $1,
            Value: tree.NewNumValWithType(constant.MakeString($2), $2, false, tree.P_char),
        }
    }
|   NAMES charset_name COLLATE name_string
    {
        $$ = &tree.VarAssignmentExpr{
            Name: $1,
            Value: tree.NewNumValWithType(constant.MakeString($2), $2, false, tree.P_char),
            Reserved: tree.NewNumValWithType(constant.MakeString($4), $4, false, tree.P_char),
        }
    }
|   NAMES DEFAULT
    {
        $$ = &tree.VarAssignmentExpr{
            Name: $1,
            Value: &tree.DefaultVal{},
        }
    }
|   charset_keyword charset_name
    {
        $$ = &tree.VarAssignmentExpr{
            Name: $1,
            Value: tree.NewNumValWithType(constant.MakeString($2), $2, false, tree.P_char),
        }
    }
|   charset_keyword DEFAULT
    {
        $$ = &tree.VarAssignmentExpr{
            Name: $1,
            Value: &tree.DefaultVal{},
        }
    }

set_expr:
    ON
    {
        $$ = tree.NewNumValWithType(constant.MakeString($1), $1, false, tree.P_char)
    }
|   BINARY
    {
        $$ = tree.NewNumValWithType(constant.MakeString($1), $1, false, tree.P_char)
    }
|   expr_or_default
    {
        $$ = $1
    }

equal_or_assignment:
    '='
    {
        $$ = string($1)
    }
|   ASSIGNMENT
    {
        $$ = $1
    }

var_name:
    ident
|   ident '.' ident
    {
        $$ = $1 + "." + $3
    }

var_name_list:
    var_name
    {
        $$ = []string{$1}
    }
|   var_name_list ',' var_name
    {
        $$ = append($1, $3)
    }

transaction_stmt:
    begin_stmt
|   commit_stmt
|   rollback_stmt

rollback_stmt:
    ROLLBACK completion_type
    {
        $$ = &tree.RollbackTransaction{Type: $2}
    }

commit_stmt:
    COMMIT completion_type
    {
        $$ = &tree.CommitTransaction{Type: $2}
    }

completion_type:
    {
        $$ = tree.COMPLETION_TYPE_NO_CHAIN
    }
|	WORK
    {
        $$ = tree.COMPLETION_TYPE_NO_CHAIN
    }
|   AND CHAIN NO RELEASE
    {
        $$ = tree.COMPLETION_TYPE_CHAIN
    }
|   AND CHAIN
    {
        $$ = tree.COMPLETION_TYPE_CHAIN
    }
|   AND NO CHAIN RELEASE
    {
        $$ = tree.COMPLETION_TYPE_RELEASE
    }
|   RELEASE
    {
        $$ = tree.COMPLETION_TYPE_RELEASE
    }
|   AND NO CHAIN NO RELEASE
    {
        $$ = tree.COMPLETION_TYPE_NO_CHAIN
    }
|   AND NO CHAIN
    {
        $$ = tree.COMPLETION_TYPE_NO_CHAIN
    }
|   NO RELEASE
    {
        $$ = tree.COMPLETION_TYPE_NO_CHAIN
    }

begin_stmt:
    BEGIN
    {
        $$ = &tree.BeginTransaction{}
    }
|   BEGIN WORK
    {
        $$ = &tree.BeginTransaction{}
    }
|   START TRANSACTION
    {
        $$ = &tree.BeginTransaction{}
    }
|   START TRANSACTION READ WRITE
    {
        m := tree.MakeTransactionModes(tree.READ_WRITE_MODE_READ_WRITE)
        $$ = &tree.BeginTransaction{Modes: m}
    }
|   START TRANSACTION READ ONLY
    {
        m := tree.MakeTransactionModes(tree.READ_WRITE_MODE_READ_ONLY)
        $$ = &tree.BeginTransaction{Modes: m}
    }
|   START TRANSACTION WITH CONSISTENT SNAPSHOT
    {
        $$ = &tree.BeginTransaction{}
    }

use_stmt:
    USE ident
    {
        $$ = &tree.Use{
        	SecondaryRole: false,
        	Name: $2,
        }
    }
|   USE
    {
        $$ = &tree.Use{
        	SecondaryRole: false,
        }
    }
|   USE ROLE role_spec
    {
	$$ = &tree.Use{
		SecondaryRole: false,
		Role: $3,
	}
    }
|   USE SECONDARY ROLE ALL
    {
	$$ = &tree.Use{
		SecondaryRole: true,
		SecondaryRoleType: tree.SecondaryRoleTypeAll,
	}
    }
|   USE SECONDARY ROLE NONE
    {
	$$ = &tree.Use{
		SecondaryRole: true,
		SecondaryRoleType: tree.SecondaryRoleTypeNone,
	}
    }

update_stmt:
	update_no_with_stmt
|	with_clause update_no_with_stmt
	{
		$2.(*tree.Update).With = $1
		$$ = $2
	}

update_no_with_stmt:
    UPDATE priority_opt ignore_opt table_reference SET update_list where_expression_opt order_by_opt limit_opt
    {
    	// Single-table syntax
        $$ = &tree.Update{
            Tables: tree.TableExprs{$4},
            Exprs: $6,
            Where: $7,
            OrderBy: $8,
            Limit: $9,
        }
    }
|	UPDATE priority_opt ignore_opt table_references SET update_list where_expression_opt
	{
		// Multiple-table syntax
		$$ = &tree.Update{
			Tables: $4,
			Exprs: $6,
			Where: $7,
		}
	}

update_list:
    update_value
    {
        $$ = tree.UpdateExprs{$1}
    }
|   update_list ',' update_value
    {
        $$ = append($1, $3)
    }

update_value:
    column_name '=' expr_or_default
    {
        $$ = &tree.UpdateExpr{Names: []*tree.UnresolvedName{$1}, Expr: $3}
    }

prepareable_stmt:
    create_stmt
|   insert_stmt
|   delete_stmt
|   drop_stmt
|   show_stmt
|   update_stmt
|   select_stmt
    {
        $$ = $1
    }

prepare_stmt:
    prepare_sym stmt_name FROM prepareable_stmt
    {
        $$ = tree.NewPrepareStmt(tree.Identifier($2), $4)
    }
|   prepare_sym stmt_name FROM STRING
    {
        $$ = tree.NewPrepareString(tree.Identifier($2), $4)
    }

execute_stmt:
    execute_sym stmt_name
    {
        $$ = tree.NewExecute(tree.Identifier($2))
    }
|   execute_sym stmt_name USING variable_list
    {
        $$ = tree.NewExecuteWithVariables(tree.Identifier($2), $4)
    }

deallocate_stmt:
    deallocate_sym PREPARE stmt_name
    {
        $$ = tree.NewDeallocate(tree.Identifier($3), false)
    }

explainable_stmt:
    delete_stmt
|   insert_stmt
|   update_stmt
|   select_stmt
    {
        $$ = $1
    }

explain_stmt:
    explain_sym unresolved_object_name
    {
        $$ = &tree.ShowColumns{Table: $2}
    }
|   explain_sym unresolved_object_name column_name
    {
        $$ = &tree.ShowColumns{Table: $2, ColName: $3}
    }
|   explain_sym FOR CONNECTION INTEGRAL
    {
        $$ = tree.NewExplainFor("", uint64($4.(int64)))
    }
|   explain_sym FORMAT '=' STRING FOR CONNECTION INTEGRAL
    {
        $$ = tree.NewExplainFor($4, uint64($7.(int64)))
    }
|   explain_sym explainable_stmt
    {
        $$ = tree.NewExplainStmt($2, "text")
    }
|   explain_sym VERBOSE explainable_stmt
    {
		explainStmt := tree.NewExplainStmt($3, "text")
		optionElem := tree.MakeOptionElem("verbose", "NULL")
        options := tree.MakeOptions(optionElem)
		explainStmt.Options = options
		$$ = explainStmt
    }
|   explain_sym ANALYZE explainable_stmt
    {
    		explainStmt := tree.NewExplainAnalyze($3, "text")
    		optionElem := tree.MakeOptionElem("analyze", "NULL")
    	options := tree.MakeOptions(optionElem)
	explainStmt.Options = options
	$$ = explainStmt
    }
|   explain_sym ANALYZE VERBOSE explainable_stmt
    {
        explainStmt := tree.NewExplainAnalyze($4, "text")
        optionElem1 := tree.MakeOptionElem("analyze", "NULL")
		optionElem2 := tree.MakeOptionElem("verbose", "NULL")
		options := tree.MakeOptions(optionElem1)
		options = append(options, optionElem2)
		explainStmt.Options = options
        $$ = explainStmt
    }
|   explain_sym '(' utility_option_list ')' explainable_stmt
    {
    	if tree.IsContainAnalyze($3) {
    	     explainStmt := tree.NewExplainAnalyze($5, "text")
	     explainStmt.Options = $3
	     $$ = explainStmt
    	} else {
    	     explainStmt := tree.NewExplainStmt($5, "text")
    	     explainStmt.Options = $3
	     $$ = explainStmt
    	}
    }

explain_option_key:
    ANALYZE
|   VERBOSE
|   FORMAT

explain_foramt_value:
    JSON
|   TEXT


prepare_sym:
    PREPARE

deallocate_sym:
    DEALLOCATE

execute_sym:
    EXECUTE

explain_sym:
    EXPLAIN
|   DESCRIBE
|   DESC

utility_option_list:
    utility_option_elem
    {
        $$ = tree.MakeOptions($1)
    }
| 	utility_option_list ',' utility_option_elem
    {
        $$ = append($1, $3);
    }

utility_option_elem:
    utility_option_name utility_option_arg
    {
        $$ = tree.MakeOptionElem($1, $2)
    }

utility_option_name:
    explain_option_key
    {
         $$ = $1
    }

utility_option_arg:
    TRUE				    { $$ = "true" }
|   FALSE			            { $$ = "false" }
|   explain_foramt_value                    { $$ = $1 }


analyze_stmt:
    ANALYZE TABLE table_name '(' column_list ')'
    {
        $$ = tree.NewAnalyzeStmt($3, $5)
    }

alter_stmt:
    alter_user_stmt
|   alter_account_stmt
// |    alter_ddl_stmt

alter_account_stmt:
    ALTER ACCOUNT exists_opt account_name account_auth_option account_status_option account_comment_opt
    {
	$$ = &tree.AlterAccount{
		IfExists:$3,
		Name:$4,
		AuthOption:$5,
		StatusOption:$6,
		Comment:$7,
	}
    }

alter_user_stmt:
    ALTER USER exists_opt user_spec_list_of_create_user default_role_opt pwd_or_lck_opt user_comment_or_attribute_opt
    {
        $$ = &tree.AlterUser{
            IfExists: $3,
            Users: $4,
            Role: $5,
            MiscOpt: $6,
            CommentOrAttribute: $7,
        }
    }

default_role_opt:
    {
        $$ = nil
    }
|   DEFAULT ROLE account_role_name
    {
        $$ = &tree.Role{UserName:$3}
    }

exists_opt:
    {
        $$ = false
    }
|   IF EXISTS
    {
        $$ = true
    }

pwd_or_lck_opt:
    {
        $$ = nil
    }
|   pwd_or_lck
    {
        $$ = $1
    }

//pwd_or_lck_list:
//    pwd_or_lck
//    {
//        $$ = []tree.UserMiscOption{$1}
//    }
//|   pwd_or_lck_list pwd_or_lck
//    {
//        $$ = append($1, $2)
//    }

pwd_or_lck:
    UNLOCK
    {
        $$ = &tree.UserMiscOptionAccountUnlock{}
    }
|   LOCK
    {
        $$ = &tree.UserMiscOptionAccountLock{}
    }
|   pwd_expire
    {
        $$ = &tree.UserMiscOptionPasswordExpireNone{}
    }
|   pwd_expire INTERVAL INTEGRAL DAY
    {
        $$ = &tree.UserMiscOptionPasswordExpireInterval{Value: $3.(int64)}
    }
|   pwd_expire NEVER
    {
        $$ = &tree.UserMiscOptionPasswordExpireNever{}
    }
|   pwd_expire DEFAULT
    {
        $$ = &tree.UserMiscOptionPasswordExpireDefault{}
    }
|   PASSWORD HISTORY DEFAULT
    {
        $$ = &tree.UserMiscOptionPasswordHistoryDefault{}
    }
|   PASSWORD HISTORY INTEGRAL
    {
        $$ = &tree.UserMiscOptionPasswordHistoryCount{Value: $3.(int64)}
    }
|   PASSWORD REUSE INTERVAL DEFAULT
    {
        $$ = &tree.UserMiscOptionPasswordReuseIntervalDefault{}
    }
|   PASSWORD REUSE INTERVAL INTEGRAL DAY
    {
        $$ = &tree.UserMiscOptionPasswordReuseIntervalCount{Value: $4.(int64)}
    }
|   PASSWORD REQUIRE CURRENT
    {
        $$ = &tree.UserMiscOptionPasswordRequireCurrentNone{}
    }
|   PASSWORD REQUIRE CURRENT DEFAULT
    {
        $$ = &tree.UserMiscOptionPasswordRequireCurrentDefault{}
    }
|   PASSWORD REQUIRE CURRENT OPTIONAL
    {
        $$ = &tree.UserMiscOptionPasswordRequireCurrentOptional{}
    }
|   FAILED_LOGIN_ATTEMPTS INTEGRAL
    {
        $$ = &tree.UserMiscOptionFailedLoginAttempts{Value: $2.(int64)}
    }
|   PASSWORD_LOCK_TIME INTEGRAL
    {
        $$ = &tree.UserMiscOptionPasswordLockTimeCount{Value: $2.(int64)}
    }
|   PASSWORD_LOCK_TIME UNBOUNDED
    {
        $$ = &tree.UserMiscOptionPasswordLockTimeUnbounded{}
    }

pwd_expire:
    PASSWORD EXPIRE clear_pwd_opt
    {
        $$ = nil
    }

clear_pwd_opt:
    {
        $$ = nil
    }

auth_string:
    STRING

show_stmt:
    show_create_stmt
|   show_columns_stmt
|   show_databases_stmt
|   show_tables_stmt
|   show_process_stmt
|   show_errors_stmt
|   show_warnings_stmt
|   show_variables_stmt
|   show_status_stmt
|   show_index_stmt
|	show_target_filter_stmt
|	show_table_status_stmt
|	show_grants_stmt

show_grants_stmt:
	SHOW GRANTS
	{
		$$ = &tree.ShowGrants{}
	}
|	SHOW GRANTS	FOR user_name using_roles_opt
	{
		$$ = &tree.ShowGrants{Username: $4.Username, Hostname: $4.Hostname, Roles: $5}
	}

using_roles_opt:
	{
		$$ = nil
	}
|	USING role_spec_list
	{
		$$ = $2
	}

show_table_status_stmt:
	SHOW TABLE STATUS from_or_in_opt db_name_opt like_opt where_expression_opt
	{
		$$ = &tree.ShowTableStatus{DbName: $5, Like: $6, Where: $7}
	}

from_or_in_opt:
	{}
|	from_or_in

db_name_opt:
	{}
|	db_name

show_target_filter_stmt:
	SHOW show_target like_opt where_expression_opt
    {
    	s := $2.(*tree.ShowTarget)
        s.Like = $3
        s.Where = $4
        $$ = s
    }

show_target:
	CONFIG
	{
		$$ = &tree.ShowTarget{Type: tree.ShowConfig}
	}
|	charset_keyword
	{
		$$ = &tree.ShowTarget{Type: tree.ShowCharset}
	}
|	ENGINES
	{
		$$ = &tree.ShowTarget{Type: tree.ShowEngines}
	}
|	TRIGGERS from_or_in_opt db_name_opt
	{
		$$ = &tree.ShowTarget{DbName: $3, Type: tree.ShowTriggers}
	}
|	PROCEDURE STATUS
	{
		$$ = &tree.ShowTarget{Type: tree.ShowProcedureStatus}
	}
|	EVENTS from_or_in_opt db_name_opt
	{
		$$ = &tree.ShowTarget{DbName: $3, Type: tree.ShowEvents}
	}
|	PLUGINS
	{
		$$ = &tree.ShowTarget{Type: tree.ShowPlugins}
	}
|	PRIVILEGES
	{
		$$ = &tree.ShowTarget{Type: tree.ShowPrivileges}
	}
|	PROFILES
	{
		$$ = &tree.ShowTarget{Type: tree.ShowProfiles}
	}

show_index_stmt:
    SHOW extended_opt index_kwd from_or_in table_name where_expression_opt
    {
        $$ = &tree.ShowIndex{
            TableName: *$5,
            Where: $6,
        }
    }

extended_opt:
	{}
|	EXTENDED
	{}

index_kwd:
    INDEX
|   INDEXES
|   KEYS

show_variables_stmt:
    SHOW global_scope VARIABLES like_opt where_expression_opt
    {
        $$ = &tree.ShowVariables{
            Global: $2,
            Like: $4,
            Where: $5,
        }
    }

show_status_stmt:
    SHOW global_scope STATUS like_opt where_expression_opt
    {
        $$ = &tree.ShowStatus{
            Global: $2,
            Like: $4,
            Where: $5,
        }
    }

global_scope:
    {
        $$ = false
    }
|   GLOBAL
    {
        $$ = true
    }
|   SESSION
    {
        $$ = false
    }

show_warnings_stmt:
    SHOW WARNINGS limit_opt
    {
        $$ = &tree.ShowWarnings{}
    }

show_errors_stmt:
    SHOW ERRORS limit_opt
    {
        $$ = &tree.ShowErrors{}
    }

show_process_stmt:
    SHOW full_opt PROCESSLIST
    {
        $$ = &tree.ShowProcessList{Full: $2}
    }

show_tables_stmt:
    SHOW full_opt TABLES database_name_opt like_opt where_expression_opt
    {
        $$ = &tree.ShowTables{
            Open: false,
            Full: $2,
            DBName: $4,
            Like: $5,
            Where: $6,
        }
    }
|   SHOW OPEN full_opt TABLES database_name_opt like_opt where_expression_opt
    {
        $$ = &tree.ShowTables{
            Open: true,
            Full: $3,
            DBName: $5,
            Like: $6,
            Where: $7,
        }
    }

show_databases_stmt:
    SHOW DATABASES like_opt where_expression_opt
    {
        $$ = &tree.ShowDatabases{Like: $3, Where: $4}
    }
|   SHOW SCHEMAS like_opt where_expression_opt
    {
        $$ = &tree.ShowDatabases{Like: $3, Where: $4}
    }

show_columns_stmt:
    SHOW full_opt fields_or_columns table_column_name database_name_opt like_opt where_expression_opt
    {
        $$ = &tree.ShowColumns{
            Ext: false,
            Full: $2,
            Table: $4,
            // colName: $3,
            DBName: $5,
            Like: $6,
            Where: $7,
        }
    }
|   SHOW EXTENDED full_opt fields_or_columns table_column_name database_name_opt like_opt where_expression_opt
    {
        $$ = &tree.ShowColumns{
            Ext: true,
            Full: $3,
            Table: $5,
            // colName: $3,
            DBName: $6,
            Like: $7,
            Where: $8,
        }
    }

like_opt:
    {
        $$ = nil
    }
|   LIKE simple_expr
    {
        $$ = tree.NewComparisonExpr(tree.LIKE, nil, $2)
    }

database_name_opt:
    {
        $$ = ""
    }
|   from_or_in database_id
    {
        $$ = $2
    }

table_column_name:
    from_or_in unresolved_object_name
    {
        $$ = $2
    }

from_or_in:
    FROM
|   IN

fields_or_columns:
    FIELDS
|   COLUMNS

full_opt:
    {
        $$ = false
    }
|   FULL
    {
        $$ = true
    }

show_create_stmt:
    SHOW CREATE TABLE table_name_unresolved
    {
        $$ = &tree.ShowCreateTable{Name: $4}
    }
|
    SHOW CREATE VIEW table_name_unresolved
    {
        $$ = &tree.ShowCreateView{Name: $4}
    }
|   SHOW CREATE DATABASE not_exists_opt db_name
    {
        $$ = &tree.ShowCreateDatabase{IfNotExists: $4, Name: $5}
    }

table_name_unresolved:
    ident
    {
        $$ = tree.SetUnresolvedObjectName(1, [3]string{$1})
    }
|   ident '.' ident
    {
        $$ = tree.SetUnresolvedObjectName(2, [3]string{$3, $1})
    }

db_name:
    ident

unresolved_object_name:
    ident
    {
        $$ = tree.SetUnresolvedObjectName(1, [3]string{$1})
    }
|   ident '.' ident
    {
        $$ = tree.SetUnresolvedObjectName(2, [3]string{$3, $1})
    }
|   ident '.' ident '.' ident
    {
        $$ = tree.SetUnresolvedObjectName(3, [3]string{$5, $3, $1})
    }

drop_stmt:
    drop_ddl_stmt

drop_ddl_stmt:
    drop_database_stmt
|   drop_prepare_stmt
|   drop_table_stmt
|   drop_view_stmt
|   drop_index_stmt
|   drop_role_stmt
|   drop_user_stmt
|   drop_account_stmt

drop_account_stmt:
    DROP ACCOUNT exists_opt account_name
    {
        $$ = &tree.DropAccount{
        	IfExists: $3,
        	Name: $4,
        }
    }

drop_user_stmt:
    DROP USER exists_opt drop_user_spec_list
    {
        $$ = &tree.DropUser{
            IfExists: $3,
            Users: $4,
        }
    }

drop_user_spec_list:
    drop_user_spec
    {
        $$ = []*tree.User{$1}
    }
|   drop_user_spec_list ',' drop_user_spec
    {
        $$ = append($1, $3)
    }

drop_user_spec:
    user_name
    {
        $$ = &tree.User{
            Username: $1.Username,
            Hostname: $1.Hostname,
        }
    }

drop_role_stmt:
    DROP ROLE exists_opt role_spec_list
    {
        $$ = &tree.DropRole{
            IfExists: $3,
            Roles: $4,
        }
    }

drop_index_stmt:
    DROP INDEX exists_opt ident ON table_name
    {
        $$ = &tree.DropIndex{
            Name: tree.Identifier($4),
            TableName: *$6,
            IfExists: $3,
        }
    }

drop_table_stmt:
    DROP TABLE exists_opt table_name_list
    {
        $$ = &tree.DropTable{IfExists: $3, Names: $4}
    }

drop_view_stmt:
    DROP VIEW exists_opt table_name_list
    {
        $$ = &tree.DropView{IfExists: $3, Names: $4}
    }

drop_database_stmt:
    DROP DATABASE exists_opt database_id
    {
        $$ = &tree.DropDatabase{Name: tree.Identifier($4), IfExists: $3}
    }

drop_prepare_stmt:
    DROP PREPARE stmt_name
    {
        $$ = tree.NewDeallocate(tree.Identifier($3), true)
    }

delete_stmt:
	delete_without_using_stmt
|	delete_with_using_stmt
|	with_clause delete_with_using_stmt
	{
		$2.(*tree.Delete).With = $1
		$$ = $2
	}
|	with_clause delete_without_using_stmt
	{
    	$2.(*tree.Delete).With = $1
        $$ = $2
    }

delete_without_using_stmt:
    DELETE priority_opt quick_opt ignore_opt FROM table_name partition_clause_opt as_opt_id where_expression_opt order_by_opt limit_opt
    {
    	// Single-Table Syntax
    	t := &tree.AliasedTableExpr {
    		Expr: $6,
    		As: tree.AliasClause{
    			Alias: tree.Identifier($8),
    		},
    	}
        $$ = &tree.Delete{
            Tables: tree.TableExprs{t},
            Where: $9,
            OrderBy: $10,
            Limit: $11,
        }
    }
|	DELETE priority_opt quick_opt ignore_opt table_name_wild_list FROM table_references where_expression_opt
	{
		// Multiple-Table Syntax
		$$ = &tree.Delete{
			Tables: $5,
			Where: $8,
			TableRefs: $7,
		}
	}



delete_with_using_stmt:
	DELETE priority_opt quick_opt ignore_opt FROM table_name_wild_list USING table_references where_expression_opt
	{
		// Multiple-Table Syntax
		$$ = &tree.Delete{
			Tables: $6,
			Where: $9,
			TableRefs: $8,
		}
	}

table_name_wild_list:
	table_name_opt_wild
	{
		$$ = tree.TableExprs{$1}
	}
|	table_name_wild_list ',' table_name_opt_wild
	{
		$$ = append($1, $3)
	}

table_name_opt_wild:
	ident wild_opt
	{
		prefix := tree.ObjectNamePrefix{ExplicitSchema: false}
        $$ = tree.NewTableName(tree.Identifier($1), prefix)
	}
|	ident '.' ident wild_opt
	{
		prefix := tree.ObjectNamePrefix{SchemaName: tree.Identifier($1), ExplicitSchema: true}
        $$ = tree.NewTableName(tree.Identifier($3), prefix)
	}

wild_opt:
	%prec EMPTY
	{}
|	'.' '*'
	{}

priority_opt:
	{}
|	priority

priority:
	LOW_PRIORITY
|	HIGH_PRIORITY
|	DELAYED

quick_opt:
	{}
|	QUICK

ignore_opt:
	{}
|	IGNORE

insert_stmt:
    INSERT into_table_name partition_clause_opt insert_data
    {
        ins := $4
        ins.Table = $2
        ins.PartitionNames = $3
        $$ = ins
    }

insert_data:
    VALUES values_list
    {
        vc := tree.NewValuesClause($2)
        $$ = &tree.Insert{
            Rows: tree.NewSelect(vc, nil, nil),
        }
    }
|   select_stmt
    {
        $$ = &tree.Insert{
            Rows: $1,
        }
    }
|   '(' insert_column_list ')' VALUES values_list
    {
        vc := tree.NewValuesClause($5)
        $$ = &tree.Insert{
            Columns: $2,
            Rows: tree.NewSelect(vc, nil, nil),
        }
    }
|   '(' ')' VALUES values_list
    {
        vc := tree.NewValuesClause($4)
        $$ = &tree.Insert{
            Rows: tree.NewSelect(vc, nil, nil),
        }
    }
|   '(' insert_column_list ')' select_stmt
    {
        $$ = &tree.Insert{
            Columns: $2,
            Rows: $4,
        }
    }
|	SET set_value_list
	{
		if $2 == nil {
			yylex.Error("the set list of insert can not be empty")
			return 1
		}
		var identList tree.IdentifierList
		var valueList tree.Exprs
		for _, a := range $2 {
			identList = append(identList, a.Column)
			valueList = append(valueList, a.Expr)
		}
		vc := tree.NewValuesClause([]tree.Exprs{valueList})
		$$ = &tree.Insert{
			Columns: identList,
			Rows: tree.NewSelect(vc, nil, nil),
		}
	}

set_value_list:
	{
		$$ = nil
	}
|	set_value
	{
		$$ = []*tree.Assignment{$1}
	}
|	set_value_list ',' set_value
	{
		$$ = append($1, $3)
	}

set_value:
	insert_column '=' expr_or_default
	{
		$$ = &tree.Assignment{
			Column: tree.Identifier($1),
			Expr: $3,
		}
	}

insert_column_list:
    insert_column
    {
        $$ = tree.IdentifierList{tree.Identifier($1)}
    }
|   insert_column_list ',' insert_column
    {
        $$ = append($1, tree.Identifier($3))
    }

insert_column:
    ident
    {
        $$ = $1
    }
|   ident '.' ident
    {
        $$ = $3
    }

values_list:
    row_value
    {
        $$ = []tree.Exprs{$1}
    }
|   values_list ',' row_value
    {
        $$ = append($1, $3)
    }

row_value:
    row_opt '(' data_opt ')'
    {
        $$ = $3
    }

row_opt:
	{}
|	ROW

data_opt:
    {
        $$ = nil
    }
|   data_values

data_values:
    expr_or_default
    {
        $$ = tree.Exprs{$1}
    }
|   data_values ',' expr_or_default
    {
        $$ = append($1, $3)
    }

expr_or_default:
    expression
|   DEFAULT
    {
        $$ = &tree.DefaultVal{}
    }

partition_clause_opt:
    {
        $$ = nil
    }
|   PARTITION '(' partition_id_list ')'
    {
        $$ = $3
    }

partition_id_list:
    ident
    {
        $$ = tree.IdentifierList{tree.Identifier($1)}
    }
|   partition_id_list ',' ident
    {
        $$ = append($1 , tree.Identifier($3))
    }

into_table_name:
    INTO table_name
    {
        $$ = $2
    }
|   table_name
    {
        $$ = $1
    }

export_data_param_opt:
    {
        $$ = nil
    }
|   INTO OUTFILE STRING export_fields export_lines_opt header_opt max_file_size_opt force_quote_opt
    {
        $$ = &tree.ExportParam{
            Outfile:    true,
            FilePath :  $3,
            Fields:     $4,
            Lines:      $5,
            Header:     $6,
            MaxFileSize:uint64($7)*1024,
            ForceQuote: $8,
        }
    }

export_fields:
    {
        $$ = &tree.Fields{
            Terminated: ",",
            EnclosedBy: '"',
        }
    }
|   FIELDS TERMINATED BY STRING
    {
        $$ = &tree.Fields{
            Terminated: $4,
            EnclosedBy: '"',
        }
    }
|   FIELDS TERMINATED BY STRING ENCLOSED BY field_terminator
    {
        str := $7
        if str != "\\" && len(str) > 1 {
            yylex.Error("export1 error field terminator")
            return 1
        }
        var b byte
        if len(str) != 0 {
           b = byte(str[0])
        } else {
           b = 0
        }
        $$ = &tree.Fields{
            Terminated: $4,
            EnclosedBy: b,
        }
    }
|   FIELDS ENCLOSED BY field_terminator
    {
        str := $4
        if str != "\\" && len(str) > 1 {
            yylex.Error("export2 error field terminator")
            return 1
        }
        var b byte
        if len(str) != 0 {
           b = byte(str[0])
        } else {
           b = 0
        }
        $$ = &tree.Fields{
            Terminated: ",",
            EnclosedBy: b,
        }
    }

export_lines_opt:
    {
        $$ = &tree.Lines{
            TerminatedBy: "\n",
        }
    }
|   LINES lines_terminated_opt
    {
        $$ = &tree.Lines{
            TerminatedBy: $2,
        }
    }

header_opt:
    {
        $$ = true
    }
|   HEADER STRING
    {
        str := strings.ToLower($2)
        if str == "true" {
            $$ = true
        } else if str == "false" {
            $$ = false
        } else {
            yylex.Error("error header flag")
            return 1
        }
    }

max_file_size_opt:
    {
        $$ = 0
    }
|   MAX_FILE_SIZE INTEGRAL
    {
        $$ = $2.(int64)
    }

force_quote_opt:
    {
        $$ = []string{}
    }
|   FORCE_QUOTE '(' force_quote_list ')'
    {
        $$ = $3
    }


force_quote_list:
    ident
    {
        $$ = make([]string, 0, 4)
        $$ = append($$, $1)
    }
|   force_quote_list ',' ident
    {
        $$ = append($1, $3)
    }

select_stmt:
    select_no_parens
|   select_with_parens
    {
        $$ = &tree.Select{Select: $1}
    }

select_no_parens:
    simple_select order_by_opt limit_opt export_data_param_opt // select_lock_opt
    {
        $$ = &tree.Select{Select: $1, OrderBy: $2, Limit: $3, Ep: $4}
    }
|   select_with_parens order_by_clause export_data_param_opt
    {
        $$ = &tree.Select{Select: $1, OrderBy: $2, Ep: $3}
    }
|   select_with_parens order_by_opt limit_clause export_data_param_opt
    {
        $$ = &tree.Select{Select: $1, OrderBy: $2, Limit: $3, Ep: $4}
    }
|	with_clause simple_select order_by_opt limit_opt export_data_param_opt // select_lock_opt
    {
        $$ = &tree.Select{Select: $2, OrderBy: $3, Limit: $4, Ep: $5, With: $1}
    }
|   with_clause select_with_parens order_by_clause export_data_param_opt
    {
        $$ = &tree.Select{Select: $2, OrderBy: $3, Ep: $4, With: $1}
    }
|   with_clause select_with_parens order_by_opt limit_clause export_data_param_opt
    {
        $$ = &tree.Select{Select: $2, OrderBy: $3, Limit: $4, Ep: $5, With: $1}
    }

with_clause:
	WITH cte_list
	{
		$$ = &tree.With{
			IsRecursive: false,
			CTEs: $2,
		}
	}
|	WITH RECURSIVE cte_list
	{
		$$ = &tree.With{
        	IsRecursive: true,
        	CTEs: $3,
        }
	}

cte_list:
	common_table_expr
	{
		$$ = []*tree.CTE{$1}
	}
|	cte_list ',' common_table_expr
	{
		$$ = append($1, $3)
	}

common_table_expr:
	ident column_list_opt AS '(' stmt ')'
	{
		$$ = &tree.CTE{
			Name: &tree.AliasClause{Alias: tree.Identifier($1), Cols: $2},
			Stmt: $5,
		}
	}

column_list_opt:
	{
		$$ = nil
	}
|	'(' column_list ')'
	{
		$$ = $2
	}

limit_opt:
    {
        $$ = nil
    }
|   limit_clause
    {
        $$ = $1
    }

limit_clause:
    LIMIT expression
    {
        $$ = &tree.Limit{Count: $2}
    }
|   LIMIT expression ',' expression
    {
        $$ = &tree.Limit{Offset: $2, Count: $4}
    }
|   LIMIT expression OFFSET expression
    {
        $$ = &tree.Limit{Offset: $4, Count: $2}
    }

order_by_opt:
    {
        $$ = nil
    }
|   order_by_clause
    {
        $$ = $1
    }

order_by_clause:
    ORDER BY order_list
    {
        $$ = $3
    }

order_list:
    order
    {
        $$ = tree.OrderBy{$1}
    }
|   order_list ',' order
    {
        $$ = append($1, $3)
    }

order:
    expression asc_desc_opt
    {
        $$ = &tree.Order{Expr: $1, Direction: $2}
    }

asc_desc_opt:
    {
        $$ = tree.DefaultDirection
    }
|   ASC
    {
        $$ = tree.Ascending
    }
|   DESC
    {
        $$ = tree.Descending
    }


select_with_parens:
    '(' select_no_parens ')'
    {
        $$ = &tree.ParenSelect{Select: $2}
    }
|   '(' select_with_parens ')'
    {
        $$ = &tree.ParenSelect{Select: &tree.Select{Select: $2}}
    }

simple_select:
    simple_select_clause
    {
        $$ = $1
    }
|   simple_select union_op simple_select_clause
    {
        $$ = &tree.UnionClause{
            Type: $2.Type,
            Left: $1,
            Right: $3,
            All: $2.All,
            Distinct: $2.Distinct,
        }
    }
|   select_with_parens union_op simple_select_clause
    {
        $$ = &tree.UnionClause{
            Type: $2.Type,
            Left: $1,
            Right: $3,
            All: $2.All,
            Distinct: $2.Distinct,
        }
    }
|   simple_select union_op select_with_parens
    {
        $$ = &tree.UnionClause{
            Type: $2.Type,
            Left: $1,
            Right: $3,
            All: $2.All,
            Distinct: $2.Distinct,
        }
    }
|   select_with_parens union_op select_with_parens
    {
        $$ = &tree.UnionClause{
            Type: $2.Type,
            Left: $1,
            Right: $3,
            All: $2.All,
            Distinct: $2.Distinct,
        }
    }

union_op:
    UNION
    {
        $$ = &tree.UnionTypeRecord{
            Type: tree.UNION,
            All: false,
            Distinct: false,
        }
    }
|   UNION ALL
    {
        $$ = &tree.UnionTypeRecord{
            Type: tree.UNION,
            All: true,
            Distinct: false,
        }
    }
|   UNION DISTINCT
    {
        $$ = &tree.UnionTypeRecord{
            Type: tree.UNION,
            All: false,
            Distinct: true,
        }
    }
|
    EXCEPT
    {
        $$ = &tree.UnionTypeRecord{
            Type: tree.EXCEPT,
            All: false,
            Distinct: false,
        }
    }
|   EXCEPT ALL
    {
        $$ = &tree.UnionTypeRecord{
            Type: tree.EXCEPT,
            All: true,
            Distinct: false,
        }
    }
|   EXCEPT DISTINCT
    {
        $$ = &tree.UnionTypeRecord{
            Type: tree.EXCEPT,
            All: false,
            Distinct: true,
        }
    }
|    INTERSECT
    {
        $$ = &tree.UnionTypeRecord{
            Type: tree.INTERSECT,
            All: false,
            Distinct: false,
        }
    }
|   INTERSECT ALL
    {
        $$ = &tree.UnionTypeRecord{
            Type: tree.INTERSECT,
            All: true,
            Distinct: false,
        }
    }
|   INTERSECT DISTINCT
    {
        $$ = &tree.UnionTypeRecord{
            Type: tree.INTERSECT,
            All: false,
            Distinct: true,
        }
    }
|    MINUS
    {
        $$ = &tree.UnionTypeRecord{
            Type: tree.UT_MINUS,
            All: false,
            Distinct: false,
        }
    }
|   MINUS ALL
    {
        $$ = &tree.UnionTypeRecord{
            Type: tree.UT_MINUS,
            All: true,
            Distinct: false,
        }
    }
|    MINUS DISTINCT
    {
        $$ = &tree.UnionTypeRecord{
            Type: tree.UT_MINUS,
            All: false,
            Distinct: true,
        }
    }

simple_select_clause:
    SELECT distinct_opt select_expression_list from_opt where_expression_opt group_by_opt having_opt
    {
        $$ = &tree.SelectClause{
            Distinct: $2,
            Exprs: $3,
            From: $4,
            Where: $5,
            GroupBy: $6,
            Having: $7,
        }
    }
|	SELECT select_option_opt select_expression_list from_opt where_expression_opt group_by_opt having_opt
    {
        $$ = &tree.SelectClause{
            Distinct: false,
            Exprs: $3,
            From: $4,
            Where: $5,
            GroupBy: $6,
            Having: $7,
            Option: $2,
        }
    }

select_option_opt:
	SQL_SMALL_RESULT
|	SQL_BIG_RESULT
|	SQL_BUFFER_RESULT

distinct_opt:
    {
        $$ = false
    }
|   ALL
    {
        $$ = false
    }
|   distinct_keyword
    {
        $$ = true
    }

distinct_keyword:
    DISTINCT
|   DISTINCTROW

having_opt:
    {
        $$ = nil
    }
|   HAVING expression
    {
        $$ = &tree.Where{Type: tree.AstHaving, Expr: $2}
    }

group_by_opt:
    {
        $$ = nil
    }
|   GROUP BY expression_list
    {
        $$ = tree.GroupBy($3)
    }

where_expression_opt:
    {
        $$ = nil
    }
|   WHERE expression
    {
        $$ = &tree.Where{Type: tree.AstWhere, Expr: $2}
    }

select_expression_list:
    select_expression
    {
        $$ = tree.SelectExprs{$1}
    }
|   select_expression_list ',' select_expression
    {
        $$ = append($1, $3)
    }

select_expression:
    '*' %prec '*'
    {
        $$ = tree.SelectExpr{Expr: tree.StarExpr()}
    }
|   expression as_name_opt
    {
        $$ = tree.SelectExpr{Expr: $1, As: tree.UnrestrictedIdentifier($2)}
    }
|   ident '.' '*' %prec '*'
    {
        $$ = tree.SelectExpr{Expr: tree.SetUnresolvedNameWithStar($1)}
    }
|   ident '.' ident '.' '*' %prec '*'
    {
        $$ = tree.SelectExpr{Expr: tree.SetUnresolvedNameWithStar($3, $1)}
    }

from_opt:
    {
    	prefix := tree.ObjectNamePrefix{ExplicitSchema: false}
        tn := tree.NewTableName(tree.Identifier(""), prefix)
        $$ = &tree.From{
            Tables: tree.TableExprs{&tree.AliasedTableExpr{Expr: tn}},
        }
    }
|   from_clause
    {
        $$ = $1
    }

from_clause:
    FROM table_references
    {
        $$ = &tree.From{
            Tables: $2,
        }
    }

table_references:
    escaped_table_reference
    {
        $$ = tree.TableExprs{$1}
    }
|   table_references ',' escaped_table_reference
    {
        $$ = append($1, $3)
    }

escaped_table_reference:
	table_reference %prec LOWER_THAN_SET

table_reference:
    table_factor
|   join_table

join_table:
    table_reference inner_join table_factor join_condition_opt
    {
        $$ = &tree.JoinTableExpr{
            Left: $1,
            JoinType: $2,
            Right: $3,
            Cond: $4,
        }
    }
|   table_reference straight_join table_factor on_expression_opt
    {
        $$ = &tree.JoinTableExpr{
            Left: $1,
            JoinType: $2,
            Right: $3,
            Cond: $4,
        }
    }
// right: table_reference
|   table_reference outer_join table_factor join_condition
    {
        $$ = &tree.JoinTableExpr{
            Left: $1,
            JoinType: $2,
            Right: $3,
            Cond: $4,
        }
    }
|   table_reference natural_join table_factor
    {
        $$ = &tree.JoinTableExpr{
            Left: $1,
            JoinType: $2,
            Right: $3,
        }
    }

natural_join:
    NATURAL JOIN
    {
        $$ = tree.JOIN_TYPE_NATURAL
    }
|   NATURAL outer_join
    {
        if $2 == tree.JOIN_TYPE_LEFT {
            $$ = tree.JOIN_TYPE_NATURAL_LEFT
        } else {
            $$ = tree.JOIN_TYPE_NATURAL_RIGHT
        }
    }

outer_join:
    LEFT JOIN
    {
        $$ = tree.JOIN_TYPE_LEFT
    }
|   LEFT OUTER JOIN
    {
        $$ = tree.JOIN_TYPE_LEFT
    }
|   RIGHT JOIN
    {
        $$ = tree.JOIN_TYPE_RIGHT
    }
|   RIGHT OUTER JOIN
    {
        $$ = tree.JOIN_TYPE_RIGHT
    }

values_stmt:
    VALUES row_constructor_list order_by_opt limit_opt
    {
        $$ = &tree.ValuesStatement{
            Rows: $2,
            OrderBy: $3,
            Limit: $4,
        }
    }

row_constructor_list:
    row_constructor
    {
        $$ = []tree.Exprs{$1}
    }
|   row_constructor_list ',' row_constructor
    {
        $$ = append($1, $3)
    }

row_constructor:
    ROW '(' data_values ')'
    {
        $$ = $3
    }

on_expression_opt:
    %prec JOIN
    {
        $$ = nil
    }
|   ON expression
    {
        $$ = &tree.OnJoinCond{Expr: $2}
    }

straight_join:
    STRAIGHT_JOIN
    {
        $$ = tree.JOIN_TYPE_STRAIGHT
    }

inner_join:
    JOIN
    {
        $$ = tree.JOIN_TYPE_INNER
    }
|   INNER JOIN
    {
        $$ = tree.JOIN_TYPE_INNER
    }
|   CROSS JOIN
    {
        $$ = tree.JOIN_TYPE_CROSS
    }

join_condition_opt:
    %prec JOIN
    {
        $$ = nil
    }
|   join_condition
    {
        $$ = $1
    }

join_condition:
    ON expression
    {
        $$ = &tree.OnJoinCond{Expr: $2}
    }
|   USING '(' column_list ')'
    {
        $$ = &tree.UsingJoinCond{Cols: $3}
    }

column_list:
    ident
    {
        $$ = tree.IdentifierList{tree.Identifier($1)}
    }
|   column_list ',' ident
    {
        $$ = append($1, tree.Identifier($3))
    }

table_factor:
    aliased_table_name
    {
        $$ = $1
    }
|   derived_table as_opt ident column_list_opt
    {
        $$ = &tree.AliasedTableExpr{
            Expr: $1,
            As: tree.AliasClause{
                Alias: tree.Identifier($3),
                Cols: $4,
            },
        }
    }
|   table_function as_opt_id
    {
    	if $2 != "" {
    		$$ = &tree.AliasedTableExpr{
    			Expr: $1,
    			As: tree.AliasClause{
    				Alias: tree.Identifier($2),
    			},
    		}
    	} else {
    		$$ = $1
    	}
    }
// |   '(' table_references ')'

derived_table:
    '(' select_no_parens ')'
    {
        $$ = &tree.ParenTableExpr{Expr: $2}
    }

table_function:
    UNNEST '(' STRING ')'
    {
        a1 := $3
        a2 := "$"
        a3 := false
        $$ = &tree.Unnest{
        	Param: &tree.UnnestParam{
			Origin: a1,
			Path: a2,
			Outer: a3,
		},
       	}
    }
|   UNNEST '(' STRING ',' STRING ')'
    {
	a1 := $3
	a2 := "$"
	if len($5) > 0 {
       	    a2 = $5
        }
        a3 := false
	$$ = &tree.Unnest{
                Param: &tree.UnnestParam{
        		Origin: a1,
        		Path: a2,
        		Outer: a3,
        	},
        }
    }
|   UNNEST '(' STRING ',' STRING ',' TRUE ')'
    {
    	a1 := $3
    	a2 := "$"
        if len($5) > 0 {
            a2 = $5
        }
	a3 := true
	$$ = &tree.Unnest{
                Param: &tree.UnnestParam{
        		Origin: a1,
        		Path: a2,
        		Outer: a3,
        	},
        }
    }
|   UNNEST '(' STRING ',' STRING ',' FALSE ')'
    {
    	a1 := $3
    	a2 := "$"
    	if len($5) > 0 {
            a2 = $5
        }
    	a3 := false
    	$$ = &tree.Unnest{
		Param: &tree.UnnestParam{
			Origin: a1,
			Path: a2,
			Outer: a3,
		},
	}
    }
|   UNNEST '(' column_name ')'
    {
    	a1 := $3
    	a2 := "$"
    	a3 := false
    	$$ = &tree.Unnest{
		Param: &tree.UnnestParam{
			Origin: a1,
			Path: a2,
			Outer: a3,
		},
	}
    }
|   UNNEST '(' column_name ',' STRING ')'
    {
    	a1 := $3
    	a2 := "$"
    	if len($5) > 0 {
    	    a2 = $5
    	}
    	a3 := false
    	$$ = &tree.Unnest{
    		Param: &tree.UnnestParam{
    			Origin: a1,
    			Path: a2,
   			Outer: a3,
    		},
    	}
    }
|   UNNEST '(' column_name ',' STRING ',' TRUE ')'
    {
    	a1 := $3
    	a2 := "$"
    	if len($5) > 0 {
    	    a2 = $5
    	}
    	a3 := true
    	$$ = &tree.Unnest{
    		Param: &tree.UnnestParam{
    			Origin: a1,
    			Path: a2,
    			Outer: a3,
    		},
    	}
    }
|   UNNEST '(' column_name ',' STRING ',' FALSE ')'
    {
    	a1 := $3
    	a2 := "$"
    	if len($5) > 0 {
    	    a2 = $5
    	}
    	a3 := false
    	$$ = &tree.Unnest{
    		Param: &tree.UnnestParam{
    			Origin: a1,
    			Path: a2,
    			Outer: a3,
    		},
    	}
    }



as_opt:
    {}
|   AS {}

aliased_table_name:
    table_name as_opt_id // index_hint_list
    {
        $$ = &tree.AliasedTableExpr{
            Expr: $1,
            As: tree.AliasClause{
                Alias: tree.Identifier($2),
            },
        }
    }
// |   table_name PARTITION '(' partition_id_list ')' as_opt_id index_hint_list


as_opt_id:
    {
        $$ = ""
    }
|   table_alias
    {
        $$ = $1
    }
|   AS table_alias
    {
        $$ = $2
    }

table_alias:
    table_id
|   STRING

as_name_opt:
    {
        $$ = ""
    }
|   ident
    {
        $$ = $1
    }
|   AS ident
    {
        $$ = $2
    }
|	STRING
	{
		$$ = $1
	}
|   AS STRING
	{
		$$ = $2
	}

stmt_name:
    ident

database_id:
    id_or_var
|   non_reserved_keyword

table_id:
    id_or_var
|   non_reserved_keyword

id_or_var:
    ID
|   AT_ID
|   AT_AT_ID

create_stmt:
    create_ddl_stmt
|   create_role_stmt
|   create_user_stmt
|   create_account_stmt

create_ddl_stmt:
    create_table_stmt
|   create_database_stmt
|   create_index_stmt
|	create_view_stmt

create_view_stmt:
	CREATE temporary_opt view_recursive_opt VIEW table_name column_list_opt AS select_stmt
	{
		$$ = &tree.CreateView{
			Name: $5,
			ColNames: $6,
			AsSource: $8,
			Temporary: $2,
			IfNotExists: false,
		}
	}
|	CREATE temporary_opt view_recursive_opt VIEW IF NOT EXISTS table_name column_list_opt AS select_stmt
    {
		$$ = &tree.CreateView{
        	Name: $8,
        	ColNames: $9,
        	AsSource: $11,
        	Temporary: $2,
        	IfNotExists: true,
       }
    }

view_recursive_opt:
	{}
|	RECURSIVE

create_account_stmt:
    CREATE ACCOUNT not_exists_opt account_name account_auth_option account_status_option account_comment_opt
    {
	$$ = &tree.CreateAccount{
		IfNotExists:$3,
                Name:$4,
                AuthOption:$5,
             	StatusOption:$6,
                Comment:$7,
	}
    }

account_name:
    ID
    {
	$$ = $1
    }

account_auth_option:
    ADMIN_NAME equal_opt account_admin_name account_identified
    {
	$$ = tree.AccountAuthOption{
		Equal:$2,
		AdminName:$3,
                IdentifiedType:$4,
	}
    }

account_admin_name:
    STRING
    {
	$$ = $1
    }

account_identified:
    IDENTIFIED BY STRING
    {
	$$ = tree.AccountIdentified{
		Typ: tree.AccountIdentifiedByPassword,
		Str: $3,
	}
    }
|   IDENTIFIED BY RANDOM PASSWORD
    {
	$$ = tree.AccountIdentified{
		Typ: tree.AccountIdentifiedByRandomPassword,
	}
    }
|   IDENTIFIED WITH STRING
    {
	$$ = tree.AccountIdentified{
		Typ: tree.AccountIdentifiedWithSSL,
		Str: $3,
	}
    }

account_status_option:
    {
    	$$ = tree.AccountStatus{
		Exist: false,
	}
    }
|   OPEN
    {
	$$ = tree.AccountStatus{
		Exist: true,
		Option: tree.AccountStatusOpen,
	}
    }
|   SUSPEND
    {
	$$ = tree.AccountStatus{
		Exist: true,
		Option: tree.AccountStatusSuspend,
	}
    }

account_comment_opt:
    {
    	$$ = tree.AccountComment{
		Exist: false,
	}
    }
|   COMMENT_KEYWORD STRING
    {
	$$ = tree.AccountComment{
		Exist: true,
		Comment: $2,
	}
    }

create_user_stmt:
    CREATE USER not_exists_opt user_spec_list_of_create_user default_role_opt pwd_or_lck_opt user_comment_or_attribute_opt
    {
        $$ = &tree.CreateUser{
            IfNotExists: $3,
            Users: $4,
            Role: $5,
            MiscOpt: $6,
            CommentOrAttribute: $7,
        }
    }

account_role_name:
    ID
    {
	$$ = $1
    }

user_comment_or_attribute_opt:
    {
        $$ = tree.AccountCommentOrAttribute{
            Exist: false,
        }
    }
|   COMMENT_KEYWORD STRING
    {
	$$ = tree.AccountCommentOrAttribute{
		Exist: true,
		IsComment: true,
		Str: $2,
	}
    }
|   ATTRIBUTE STRING
    {
	$$ = tree.AccountCommentOrAttribute{
		Exist: true,
		IsComment: false,
		Str: $2,
	}
    }

//conn_options:
//    {
//        $$ = nil
//    }
//|   WITH conn_option_list
//    {
//        $$ = $2
//    }
//
//conn_option_list:
//    conn_option
//    {
//        $$ = []tree.ResourceOption{$1}
//    }
//|   conn_option_list conn_option
//    {
//        $$ = append($1, $2)
//    }
//
//conn_option:
//    MAX_QUERIES_PER_HOUR INTEGRAL
//    {
//        $$ = &tree.ResourceOptionMaxQueriesPerHour{Count: $2.(int64)}
//    }
//|   MAX_UPDATES_PER_HOUR INTEGRAL
//    {
//        $$ = &tree.ResourceOptionMaxUpdatesPerHour{Count: $2.(int64)}
//    }
//|   MAX_CONNECTIONS_PER_HOUR INTEGRAL
//    {
//        $$ = &tree.ResourceOptionMaxConnectionPerHour{Count: $2.(int64)}
//    }
//|   MAX_USER_CONNECTIONS INTEGRAL
//    {
//        $$ = &tree.ResourceOptionMaxUserConnections{Count: $2.(int64)}
//    }


//require_clause_opt:
//    {
//        $$ = nil
//    }
//|   require_clause
//
//require_clause:
//    REQUIRE NONE
//    {
//        t := &tree.TlsOptionNone{}
//        $$ = []tree.TlsOption{t}
//    }
//|   REQUIRE SSL
//    {
//        t := &tree.TlsOptionSSL{}
//        $$ = []tree.TlsOption{t}
//    }
//|   REQUIRE X509
//    {
//        t := &tree.TlsOptionX509{}
//        $$ = []tree.TlsOption{t}
//    }
//|   REQUIRE require_list
//    {
//        $$ = $2
//    }
//
//require_list:
//    require_elem
//    {
//        $$ = []tree.TlsOption{$1}
//    }
//|   require_list AND require_elem
//    {
//        $$ = append($1, $3)
//    }
//|   require_list require_elem
//    {
//        $$ = append($1, $2)
//    }
//
//require_elem:
//    ISSUER STRING
//    {
//        $$ = &tree.TlsOptionIssuer{Issuer: $2}
//    }
//|   SUBJECT STRING
//    {
//        $$ = &tree.TlsOptionSubject{Subject: $2}
//    }
//|   CIPHER STRING
//    {
//        $$ = &tree.TlsOptionCipher{Cipher: $2}
//    }
//|   SAN STRING
//    {
//        $$ = &tree.TlsOptionSan{San: $2}
//    }
user_spec_list_of_create_user:
    user_spec_with_identified
    {
        $$ = []*tree.User{$1}
    }
|   user_spec_list_of_create_user ',' user_spec_with_identified
    {
        $$ = append($1, $3)
    }

user_spec_with_identified:
    user_name user_identified
    {
        $$ = &tree.User{
            Username: $1.Username,
            Hostname: $1.Hostname,
            AuthOption: $2,
        }
    }

user_spec_list:
    user_spec
    {
        $$ = []*tree.User{$1}
    }
|   user_spec_list ',' user_spec
    {
        $$ = append($1, $3)
    }

user_spec:
    user_name user_identified_opt
    {
        $$ = &tree.User{
            Username: $1.Username,
            Hostname: $1.Hostname,
            AuthOption: $2,
        }
    }

user_name:
    name_string
    {
        $$ = &tree.UsernameRecord{Username: $1, Hostname: "%"}
    }
|   name_string '@' name_string
    {
        $$ = &tree.UsernameRecord{Username: $1, Hostname: $3}
    }
|   name_string AT_ID
    {
        $$ = &tree.UsernameRecord{Username: $1, Hostname: $2}
    }

user_identified_opt:
    {
        $$ = nil
    }
|   user_identified
    {
    	$$ = $1
    }

user_identified:
    IDENTIFIED BY STRING
    {
	$$ = &tree.AccountIdentified{
		Typ: tree.AccountIdentifiedByPassword,
		Str: $3,
	}
    }
|   IDENTIFIED BY RANDOM PASSWORD
    {
	$$ = &tree.AccountIdentified{
		Typ: tree.AccountIdentifiedByRandomPassword,
	}
    }
|   IDENTIFIED WITH STRING
    {
	$$ = &tree.AccountIdentified{
		Typ: tree.AccountIdentifiedWithSSL,
		Str: $3,
	}
    }

name_string:
    ident
|   STRING

create_role_stmt:
    CREATE ROLE not_exists_opt role_spec_list
    {
        $$ = &tree.CreateRole{
            IfNotExists: $3,
            Roles: $4,
        }
    }

role_spec_list:
    role_spec
    {
        $$ = []*tree.Role{$1}
    }
|   role_spec_list ',' role_spec
    {
        $$ = append($1, $3)
    }

role_spec:
    role_name
    {
        $$ = &tree.Role{UserName: $1}
    }
//|   name_string '@' name_string
//    {
//        $$ = &tree.Role{UserName: $1, HostName: $3}
//    }
//|   name_string AT_ID
//    {
//        $$ = &tree.Role{UserName: $1, HostName: $2}
//    }

role_name:
    ID
|   STRING

index_prefix:
    {
        $$ = tree.INDEX_CATEGORY_NONE
    }
|   FULLTEXT
    {
        $$ = tree.INDEX_CATEGORY_FULLTEXT
    }
|   SPATIAL
    {
        $$ = tree.INDEX_CATEGORY_SPATIAL
    }
|   UNIQUE
    {
        $$ = tree.INDEX_CATEGORY_UNIQUE
    }

create_index_stmt:
    CREATE index_prefix INDEX id_or_var using_opt ON table_name '(' index_column_list ')' index_option_list
    {
        var io *tree.IndexOption = nil
        if $11 == nil && $5 != tree.INDEX_TYPE_INVALID {
            io = &tree.IndexOption{IType: $5}
        } else if $11 != nil{
            io = $11
            io.IType = $5
        }
        $$ = &tree.CreateIndex{
            Name: tree.Identifier($4),
            Table: *$7,
            IndexCat: $2,
            KeyParts: $9,
            IndexOption: io,
            MiscOption: nil,
        }
    }

index_option_list:
    {
        $$ = nil
    }
|   index_option_list index_option
    {
        // Merge the options
        if $1 == nil {
            $$ = $2
        } else {
            opt1 := $1
            opt2 := $2
            if len(opt2.Comment) > 0 {
                opt1.Comment = opt2.Comment
            } else if opt2.KeyBlockSize > 0 {
                opt1.KeyBlockSize = opt2.KeyBlockSize
            } else if len(opt2.ParserName) > 0 {
                opt1.ParserName = opt2.ParserName
            } else if opt2.Visible != tree.VISIBLE_TYPE_INVALID {
                opt1.Visible = opt2.Visible
            }
            $$ = opt1
        }
    }

index_option:
    KEY_BLOCK_SIZE equal_opt INTEGRAL
    {
        $$ = &tree.IndexOption{KeyBlockSize: uint64($3.(int64))}
    }
|   COMMENT_KEYWORD STRING
    {
        $$ = &tree.IndexOption{Comment: $2}
    }
|   WITH PARSER id_or_var
    {
        $$ = &tree.IndexOption{ParserName: $3}
    }
|   VISIBLE
    {
        $$ = &tree.IndexOption{Visible: tree.VISIBLE_TYPE_VISIBLE}
    }
|   INVISIBLE
    {
        $$ = &tree.IndexOption{Visible: tree.VISIBLE_TYPE_INVISIBLE}
    }

index_column_list:
    index_column
    {
        $$ = []*tree.KeyPart{$1}
    }
|   index_column_list ',' index_column
    {
        $$ = append($1, $3)
    }

index_column:
    column_name length_opt asc_desc_opt
    {
        // Order is parsed but just ignored as MySQL did.
        $$ = &tree.KeyPart{ColName: $1, Length: int($2), Direction: $3}
    }
|   '(' expression ')' asc_desc_opt
    {
        $$ = &tree.KeyPart{Expr: $2, Direction: $4}
    }

using_opt:
    {
        $$ = tree.INDEX_TYPE_INVALID
    }
|   USING BTREE
    {
        $$ = tree.INDEX_TYPE_BTREE
    }
|   USING HASH
    {
        $$ = tree.INDEX_TYPE_HASH
    }
|   USING RTREE
    {
        $$ = tree.INDEX_TYPE_RTREE
    }
|	USING BSI
    {
    	$$ = tree.INDEX_TYPE_BSI
    }

create_database_stmt:
    CREATE database_or_schema not_exists_opt ident create_option_list_opt
    {
        $$ = &tree.CreateDatabase{
            IfNotExists: $3,
            Name: tree.Identifier($4),
            CreateOptions: $5,
        }
    }
// CREATE comment_opt database_or_schema comment_opt not_exists_opt ident

database_or_schema:
    DATABASE
|   SCHEMA

not_exists_opt:
    {
        $$ = false
    }
|   IF NOT EXISTS
    {
        $$ = true
    }

create_option_list_opt:
    {
        $$ = nil
    }
|   create_option_list
    {
        $$ = $1
    }

create_option_list:
    create_option
    {
        $$ = []tree.CreateOption{$1}
    }
|   create_option_list create_option
    {
        $$ = append($1, $2)
    }

create_option:
    default_opt charset_keyword equal_opt charset_name
    {
        $$ = &tree.CreateOptionCharset{IsDefault: $1, Charset: $4}
    }
|   default_opt COLLATE equal_opt collate_name
    {
        $$ = &tree.CreateOptionCollate{IsDefault: $1, Collate: $4}
    }
|   default_opt ENCRYPTION equal_opt STRING
    {
        $$ = &tree.CreateOptionEncryption{Encrypt: $4}
    }

default_opt:
    {
        $$ = false
    }
|   DEFAULT
    {
        $$ = true
    }

create_table_stmt:
    CREATE temporary_opt TABLE not_exists_opt table_name '(' table_elem_list_opt ')' table_option_list_opt partition_by_opt
    {
        $$ = &tree.CreateTable {
            Temporary: $2,
            IfNotExists: $4,
            Table: *$5,
            Defs: $7,
            Options: $9,
            PartitionOption: $10,
        }
    }
|   CREATE EXTERNAL TABLE not_exists_opt table_name '(' table_elem_list_opt ')' load_param_opt_2
    {
        $$ = &tree.CreateTable {
            IfNotExists: $4,
            Table: *$5,
            Defs: $7,
            Param: $9,
        }
    }

load_param_opt_2:
    load_param_opt tail_param_opt
    {
        $$ = $1
        $$.Tail = $2
    }

load_param_opt:
    INFILE STRING
    {
        $$ = &tree.ExternParam{
            Filepath: $2,
            CompressType: tree.AUTO,
        }
    }
|   INFILE '{' STRING '=' STRING '}'
    {
        if strings.ToLower($3) != "filepath" {
                yylex.Error(fmt.Sprintf("can not recognize the '%s'", $3))
                return 1
            }
        $$ = &tree.ExternParam{
            Filepath: $5,
            CompressType: tree.AUTO,
        }
    }
|   INFILE '{' STRING '=' STRING ',' STRING '=' STRING '}'
    {
        if strings.ToLower($3) != "filepath" || strings.ToLower($7) != "compression" {
                yylex.Error(fmt.Sprintf("can not recognize the '%s' or '%s' ", $3, $7))
                return 1
            }
        $$ = &tree.ExternParam{
            Filepath: $5,
            CompressType: $9,
        }
    }

tail_param_opt:
    load_fields load_lines ignore_lines columns_or_variable_list_opt load_set_spec_opt
    {
        $$ = &tree.TailParameter{
            Fields: $1,
            Lines: $2,
            IgnoredLines: uint64($3),
            ColumnList: $4,
            Assignments: $5,
        }
    }

temporary_opt:
    {
        $$ = false
    }
|   TEMPORARY
    {
        $$ = true
    }

partition_by_opt:
    {
        $$ = nil
    }
|   PARTITION BY partition_method partition_num_opt sub_partition_opt partition_list_opt
    {
        $3.Num = uint64($4)
        $$ = &tree.PartitionOption{
            PartBy: *$3,
            SubPartBy: $5,
            Partitions: $6,
        }
    }

sub_partition_opt:
    {
        $$ = nil
    }
|   SUBPARTITION BY sub_partition_method sub_partition_num_opt
    {
        $$ = &tree.PartitionBy{
            IsSubPartition: true,
            PType: $3,
            Num: uint64($4),
        }
    }

partition_list_opt:
    {
        $$ = nil
    }
|   '(' partition_list ')'
    {
        $$ = $2
    }

partition_list:
    partition
    {
        $$ = []*tree.Partition{$1}
    }
|   partition_list ',' partition
    {
        $$ = append($1, $3)
    }

partition:
    PARTITION ID values_opt sub_partition_list_opt
    {
        $$ = &tree.Partition{
            Name: tree.Identifier($2),
            Values: $3,
            Options: nil,
            Subs: $4,
        }
    }
|   PARTITION ID values_opt partition_option_list sub_partition_list_opt
    {
        $$ = &tree.Partition{
            Name: tree.Identifier($2),
            Values: $3,
            Options: $4,
            Subs: $5,
        }
    }

sub_partition_list_opt:
    {
        $$ = nil
    }
|   '(' sub_partition_list ')'
    {
        $$ = $2
    }

sub_partition_list:
    sub_partition
    {
        $$ = []*tree.SubPartition{$1}
    }
|   sub_partition_list ',' sub_partition
    {
        $$ = append($1, $3)
    }

sub_partition:
    SUBPARTITION ID
    {
        $$ = &tree.SubPartition{
            Name: tree.Identifier($2),
            Options: nil,
        }
    }
|   SUBPARTITION ID partition_option_list
    {
        $$ = &tree.SubPartition{
            Name: tree.Identifier($2),
            Options: $3,
        }
    }

partition_option_list:
    table_option
    {
        $$ = []tree.TableOption{$1}
    }
|   partition_option_list table_option
    {
        $$ = append($1, $2)
    }

values_opt:
    {
        $$ = nil
    }
|   VALUES LESS THAN MAXVALUE
    {
    	expr := tree.NewMaxValue()
    	$$ = &tree.ValuesLessThan{ValueList: tree.Exprs{expr}}
    }
|   VALUES LESS THAN '(' expression_list ')'
    {
        $$ = &tree.ValuesLessThan{ValueList: $5}
    }
|   VALUES IN '(' expression_list ')'
    {
	$$ = &tree.ValuesIn{ValueList: $4}
    }

sub_partition_num_opt:
    {
        $$ = 0
    }
|   SUBPARTITIONS INTEGRAL
    {
        res := $2.(int64)
        if res == 0 {
            yylex.Error("partitions can not be 0")
            return 1
        }
        $$ = res
    }

partition_num_opt:
    {
        $$ = 0
    }
|   PARTITIONS INTEGRAL
    {
        res := $2.(int64)
        if res == 0 {
            yylex.Error("partitions can not be 0")
            return 1
        }
        $$ = res
    }

partition_method:
    RANGE '(' bit_expr ')'
    {
        $$ = &tree.PartitionBy{
            PType: &tree.RangeType{
                Expr: $3,
            },
        }
    }
|   RANGE fields_or_columns '(' column_name_list ')'
    {
        $$ = &tree.PartitionBy{
            PType: &tree.RangeType{
                ColumnList: $4,
            },
        }
    }
|   LIST '(' bit_expr ')'
    {
        $$ = &tree.PartitionBy{
            PType: &tree.ListType{
                Expr: $3,
            },
        }
    }
|   LIST fields_or_columns '(' column_name_list ')'
    {
        $$ = &tree.PartitionBy{
            PType: &tree.ListType{
                ColumnList: $4,
            },
        }
    }
|   sub_partition_method

sub_partition_method:
    linear_opt KEY algorithm_opt '(' column_name_list ')'
    {
        $$ = &tree.PartitionBy{
            PType: &tree.KeyType{
                Linear: $1,
                ColumnList: $5,
                Algorithm: $3,
            },
        }
    }
|   linear_opt HASH '(' bit_expr ')'
    {
        $$ = &tree.PartitionBy{
            PType: &tree.HashType{
                Linear: $1,
                Expr: $4,
            },
        }
    }

algorithm_opt:
    {
        $$ = 2
    }
|   ALGORITHM '=' INTEGRAL
    {
        $$ = $3.(int64)
    }

linear_opt:
    {
        $$ = false
    }
|   LINEAR
    {
        $$ = true
    }

table_option_list_opt:
    {
        $$ = nil
    }
|   table_option_list
    {
        $$ = $1
    }

table_option_list:
    table_option
    {
        $$ = []tree.TableOption{$1}
    }
|   table_option_list ',' table_option
    {
        $$ = append($1, $3)
    }
|   table_option_list table_option
    {
        $$ = append($1, $2)
    }

table_option:
    AUTO_INCREMENT equal_opt INTEGRAL
    {
        $$ = tree.NewTableOptionAutoIncrement(uint64($3.(int64)))
    }
|   AVG_ROW_LENGTH equal_opt INTEGRAL
    {
        $$ = tree.NewTableOptionAvgRowLength(uint64($3.(int64)))
    }
|   default_opt charset_keyword equal_opt charset_name
    {
        $$ = tree.NewTableOptionCharset($4)
    }
|   default_opt COLLATE equal_opt charset_name
    {
        $$ = tree.NewTableOptionCollate($4)
    }
|   CHECKSUM equal_opt INTEGRAL
    {
        $$ = tree.NewTableOptionChecksum(uint64($3.(int64)))
    }
|   COMMENT_KEYWORD equal_opt STRING
    {
        $$ = tree.NewTableOptionComment($3)
    }
|   COMPRESSION equal_opt STRING
    {
        $$ = tree.NewTableOptionCompression($3)
    }
|   CONNECTION equal_opt STRING
    {
        $$ = tree.NewTableOptionConnection($3)
    }
|   DATA DIRECTORY equal_opt STRING
    {
        $$ = tree.NewTableOptionDataDirectory($4)
    }
|   INDEX DIRECTORY equal_opt STRING
    {
        $$ = tree.NewTableOptionIndexDirectory($4)
    }
|   DELAY_KEY_WRITE equal_opt INTEGRAL
    {
        $$ = tree.NewTableOptionDelayKeyWrite(uint64($3.(int64)))
    }
|   ENCRYPTION equal_opt STRING
    {
        $$ = tree.NewTableOptionEncryption($3)
    }
|   ENGINE equal_opt table_alias
    {
        $$ = tree.NewTableOptionEngine($3)
    }
|   KEY_BLOCK_SIZE equal_opt INTEGRAL
    {
        $$ = tree.NewTableOptionKeyBlockSize(uint64($3.(int64)))
    }
|   MAX_ROWS equal_opt INTEGRAL
    {
        $$ = tree.NewTableOptionMaxRows(uint64($3.(int64)))
    }
|   MIN_ROWS equal_opt INTEGRAL
    {
        $$ = tree.NewTableOptionMinRows(uint64($3.(int64)))
    }
|   PACK_KEYS equal_opt INTEGRAL
    {
        $$ = &tree.TableOptionPackKeys{Value: $3.(int64)}
    }
|   PACK_KEYS equal_opt DEFAULT
    {
        $$ = &tree.TableOptionPackKeys{Default: true}
    }
|   PASSWORD equal_opt STRING
    {
        $$ = tree.NewTableOptionPassword($3)
    }
|   ROW_FORMAT equal_opt row_format_options
    {
        $$ = tree.NewTableOptionRowFormat($3)
    }
|   STATS_AUTO_RECALC equal_opt INTEGRAL
    {
        $$ = &tree.TableOptionStatsAutoRecalc{Value: uint64($3.(int64))}
    }
|   STATS_AUTO_RECALC equal_opt DEFAULT
    {
        $$ = &tree.TableOptionStatsAutoRecalc{Default: true}
    }
|   STATS_PERSISTENT equal_opt INTEGRAL
    {
        $$ = &tree.TableOptionStatsPersistent{Value: uint64($3.(int64))}
    }
|   STATS_PERSISTENT equal_opt DEFAULT
    {
        $$ = &tree.TableOptionStatsPersistent{Default: true}
    }
|   STATS_SAMPLE_PAGES equal_opt INTEGRAL
    {
        $$ = &tree.TableOptionStatsSamplePages{Value: uint64($3.(int64))}
    }
|   STATS_SAMPLE_PAGES equal_opt DEFAULT
    {
        $$ = &tree.TableOptionStatsSamplePages{Default: true}
    }
|   TABLESPACE equal_opt ident storage_opt
    {
        $$= tree.NewTableOptionTablespace($3, $4)
    }
|   UNION equal_opt '(' table_name_list ')'
    {
        $$= tree.NewTableOptionUnion($4)
    }
|	PROPERTIES '(' properties_list ')'
	{
		$$ = &tree.TableOptionProperties{Preperties: $3}
	}
// |   INSERT_METHOD equal_opt insert_method_options

properties_list:
	property_elem
	{
		$$ = []tree.Property{$1}
	}
|	properties_list ',' property_elem
	{
		$$ = append($1, $3)
	}

property_elem:
	STRING '=' STRING
	{
		$$ = tree.Property{Key: $1, Value: $3}
	}

storage_opt:
    {
        $$ = ""
    }
|   STORAGE DISK
    {
        $$ = " " + $1 + " " + $2
    }
|   STORAGE MEMORY
    {
        $$ = " " + $1 + " " + $2
    }

row_format_options:
    DEFAULT
    {
        $$ = tree.ROW_FORMAT_DEFAULT
    }
|   DYNAMIC
    {
        $$ = tree.ROW_FORMAT_DYNAMIC
    }
|   FIXED
    {
        $$ = tree.ROW_FORMAT_FIXED
    }
|   COMPRESSED
    {
        $$ = tree.ROW_FORMAT_COMPRESSED
    }
|   REDUNDANT
    {
        $$ = tree.ROW_FORMAT_REDUNDANT
    }
|   COMPACT
    {
        $$ = tree.ROW_FORMAT_COMPACT
    }

charset_name:
	name_string
|   BINARY

collate_name:
	name_string
|   BINARY

table_name_list:
    table_name
    {
        $$ = tree.TableNames{$1}
    }
|   table_name_list ',' table_name
    {
        $$ = append($1, $3)
    }

// Accepted patterns:
// <table>
// <schema>.<table>
table_name:
    ident
    {
        prefix := tree.ObjectNamePrefix{ExplicitSchema: false}
        $$ = tree.NewTableName(tree.Identifier($1), prefix)
    }
|   ident '.' ident
    {
        prefix := tree.ObjectNamePrefix{SchemaName: tree.Identifier($1), ExplicitSchema: true}
        $$ = tree.NewTableName(tree.Identifier($3), prefix)
    }

table_elem_list_opt:
    {
        $$ = tree.TableDefs(nil)
    }
|   table_elem_list

table_elem_list:
    table_elem
    {
        $$ = tree.TableDefs{$1}
    }
|   table_elem_list ',' table_elem
    {
        $$ = append($1, $3)
    }

table_elem:
    column_def
    {
        $$ = tree.TableDef($1)
    }
|   constaint_def
    {
    	$$ = $1
    }

constaint_def:
	constraint_keyword constraint_elem
	{
		if $1 != "" {
			switch v := $2.(type) {
            case *tree.PrimaryKeyIndex:
            	v.Name = $1
            }
		}
		$$ = $2
	}
|	constraint_elem
	{
		$$ = $1
	}

constraint_elem:
	PRIMARY KEY index_name_and_type_opt '(' index_column_list ')' index_option_list
	{
 		$$ = &tree.PrimaryKeyIndex{
			KeyParts: $5,
			Name: $3[0],
			Empty: $3[1] == "",
			IndexOption: $7,
		}
	}
|	FULLTEXT key_or_index_opt index_name '(' index_column_list ')' index_option_list
	{
		$$ = &tree.FullTextIndex{
			KeyParts: $5,
			Name: $3,
			Empty: true,
			IndexOption: $7,
		}
	}
|	key_or_index not_exists_opt index_name_and_type_opt '(' index_column_list ')' index_option_list
	{
		keyTyp := tree.INDEX_TYPE_INVALID
		if $3[1] != "" {
           	t := strings.ToLower($3[1])
            switch t {
            case "zonemap":
            	keyTyp = tree.INDEX_TYPE_ZONEMAP
            case "bsi":
            	keyTyp = tree.INDEX_TYPE_BSI
            default:
            	yylex.Error("Invail the type of index")
                return 1
            }
		}
		$$ = &tree.Index{
			IfNotExists: $2,
			KeyParts: $5,
			Name: $3[0],
			KeyType: keyTyp,
			IndexOption: $7,
		}
	}
|	UNIQUE key_or_index_opt index_name_and_type_opt '(' index_column_list ')' index_option_list
	{
		$$ = &tree.UniqueIndex{
			KeyParts: $5,
			Name: $3[0],
            Empty: $3[1] == "",
            IndexOption: $7,
		}
	}
|	FOREIGN KEY not_exists_opt index_name '(' index_column_list ')' references_def
	{
		$$ = &tree.ForeignKey{
			IfNotExists: $3,
			KeyParts: $6,
			Name: $4,
			Refer: $8,
			Empty: true,
		}
	}
|	CHECK '(' expression ')' enforce_opt
	{
		$$ = &tree.CheckIndex{
			Expr: $3,
			Enforced: $5,
		}
	}

enforce_opt:
	{
		$$ = false
	}
|	enforce

key_or_index_opt:
	{
		$$ = ""
	}
|	key_or_index
	{
		$$ = $1
	}

key_or_index:
	KEY
|	INDEX

index_name_and_type_opt:
	index_name
	{
		$$ = make([]string, 2)
		$$[0] = $1
		$$[1] = ""
	}
|	index_name USING index_type
	{
		$$ = make([]string, 2)
        $$[0] = $1
        $$[1] = $3
	}
|	ident TYPE index_type
	{
		$$ = make([]string, 2)
        $$[0] = $1
        $$[1] = $3
	}

index_type:
	BTREE
|	HASH
|	RTREE
|	ZONEMAP
|	BSI

index_name:
	{
		$$ = ""
	}
|	ident

column_def:
    column_name column_type column_attribute_list_opt
    {
        $$ = tree.NewColumnTableDef($1, $2, $3)
    }

column_name_unresolved:
    ident
    {
        $$ = tree.SetUnresolvedName($1)
    }
|   ident '.' ident
    {
        $$ = tree.SetUnresolvedName($1, $3)
    }
|   ident '.' ident '.' ident
    {
        $$ = tree.SetUnresolvedName($1, $3, $5)
    }

ident:
    ID
|   not_keyword
|   non_reserved_keyword

column_name:
    ident
    {
        $$ = tree.SetUnresolvedName($1)
    }
|   ident '.' reserved_sql_id
    {
        $$ = tree.SetUnresolvedName($1, $3)
    }
|   ident '.' reserved_table_id '.' reserved_sql_id
    {
        $$ = tree.SetUnresolvedName($1, $3, $5)
    }

column_attribute_list_opt:
    {
        $$ = nil
    }
|   column_attribute_list
    {
        $$ = $1
    }

column_attribute_list:
    column_attribute_elem
    {
        $$ = []tree.ColumnAttribute{$1}
    }
|   column_attribute_list column_attribute_elem
    {
        $$ = append($1, $2)
    }

column_attribute_elem:
    NULL
    {
        $$ = tree.NewAttributeNull(true)
    }
|   NOT NULL
    {
        $$ = tree.NewAttributeNull(false)
    }
|   DEFAULT bit_expr
    {
        $$ = tree.NewAttributeDefault($2)
    }
|   AUTO_INCREMENT
    {
        $$ = tree.NewAttributeAutoIncrement()
    }
|   keys
    {
        $$ = $1
    }
|   COMMENT_KEYWORD STRING
    {
        $$ = tree.NewAttributeComment(tree.NewNumValWithType(constant.MakeString($2), $2, false, tree.P_char))
    }
|   COLLATE collate_name
    {
        $$ = tree.NewAttributeCollate($2)
    }
|   COLUMN_FORMAT column_format
    {
        $$ = tree.NewAttributeColumnFormat($2)
    }
|   STORAGE storage_media
    {
        $$ = tree.NewAttributeStorage($2)
    }
|   AUTO_RANDOM field_length_opt
    {
        $$ = tree.NewAttributeAutoRandom(int($2))
   }
|   references_def
    {
        $$ = $1
    }
|   constraint_keyword_opt CHECK '(' expression ')'
    {
        $$ = tree.NewAttributeCheck($4, false, $1)
    }
|   constraint_keyword_opt CHECK '(' expression ')' enforce
    {
        $$ = tree.NewAttributeCheck($4, $6, $1)
    }
|   ON UPDATE name_datetime_precision datetime_precision_opt
    {
		name := tree.SetUnresolvedName(strings.ToLower($3))
        var es tree.Exprs = nil
        if $4 != nil {
            es = append(es, $4)
        }
        expr := &tree.FuncExpr{
            Func: tree.FuncName2ResolvableFunctionReference(name),
            Exprs: es,
        }
        $$ = tree.NewAttributeOnUpdate(expr)
    }

enforce:
    ENFORCED
    {
        $$ = true
    }
|   NOT ENFORCED
    {
        $$ = false
    }

constraint_keyword_opt:
    {
        $$ = ""
    }
 |	constraint_keyword
 	{
 		$$ = $1
 	}

constraint_keyword:
	CONSTRAINT
    {
        $$ = ""
    }
|   CONSTRAINT ident
    {
        $$ = $2
    }

references_def:
    REFERENCES table_name index_column_list_opt match_opt on_delete_update_opt
    {
        $$ = &tree.AttributeReference{
            TableName: $2,
            KeyParts: $3,
            Match: $4,
            OnDelete: $5.OnDelete,
            OnUpdate: $5.OnUpdate,
        }
    }

on_delete_update_opt:
	%prec LOWER_THAN_ON
    {
        $$ = &tree.ReferenceOnRecord{
            OnDelete: tree.REFERENCE_OPTION_INVALID,
            OnUpdate: tree.REFERENCE_OPTION_INVALID,
        }
    }
|   on_delete %prec LOWER_THAN_ON
    {
        $$ = &tree.ReferenceOnRecord{
            OnDelete: $1,
            OnUpdate: tree.REFERENCE_OPTION_INVALID,
        }
    }
|   on_update %prec LOWER_THAN_ON
    {
        $$ = &tree.ReferenceOnRecord{
            OnDelete: tree.REFERENCE_OPTION_INVALID,
            OnUpdate: $1,
        }
    }
|   on_delete on_update
    {
        $$ = &tree.ReferenceOnRecord{
            OnDelete: $1,
            OnUpdate: $2,
        }
    }
|   on_update on_delete
    {
        $$ = &tree.ReferenceOnRecord{
            OnDelete: $2,
            OnUpdate: $1,
        }
    }

on_delete:
    ON DELETE ref_opt
    {
        $$ = $3
    }

on_update:
    ON UPDATE ref_opt
    {
        $$ = $3
    }

ref_opt:
    RESTRICT
    {
        $$ = tree.REFERENCE_OPTION_RESTRICT
    }
|   CASCADE
    {
        $$ = tree.REFERENCE_OPTION_CASCADE
    }
|   SET NULL
    {
        $$ = tree.REFERENCE_OPTION_SET_NULL
    }
|   NO ACTION
    {
        $$ = tree.REFERENCE_OPTION_NO_ACTION
    }
|   SET DEFAULT
    {
        $$ = tree.REFERENCE_OPTION_SET_DEFAULT
    }

match_opt:
    {
        $$ = tree.MATCH_INVALID
    }
|   match

match:
    MATCH FULL
    {
        $$ = tree.MATCH_FULL
    }
|   MATCH PARTIAL
    {
        $$ = tree.MATCH_PARTIAL
    }
|   MATCH SIMPLE
    {
        $$ = tree.MATCH_SIMPLE
    }

index_column_list_opt:
    {
        $$ = nil
    }
|   '(' index_column_list ')'
    {
        $$ = $2
    }

field_length_opt:
    {
        $$ = -1
    }
|   '(' INTEGRAL ')'
    {
        $$ = $2.(int64)
    }

storage_media:
    DEFAULT
|   DISK
|   MEMORY

column_format:
    DEFAULT
|   FIXED
|   DYNAMIC

subquery:
    select_with_parens %prec SUBQUERY_AS_EXPR
    {
        $$ = &tree.Subquery{Select: $1, Exists: false}
    }

bit_expr:
    bit_expr '&' bit_expr %prec '&'
    {
        $$ = tree.NewBinaryExpr(tree.BIT_AND, $1, $3)
    }
|   bit_expr '|' bit_expr %prec '|'
    {
        $$ = tree.NewBinaryExpr(tree.BIT_OR, $1, $3)
    }
|   bit_expr '^' bit_expr %prec '^'
    {
        $$ = tree.NewBinaryExpr(tree.BIT_XOR, $1, $3)
    }
|   bit_expr '+' bit_expr %prec '+'
    {
        $$ = tree.NewBinaryExpr(tree.PLUS, $1, $3)
    }
|   bit_expr '-' bit_expr %prec '-'
    {
        $$ = tree.NewBinaryExpr(tree.MINUS, $1, $3)
    }
|   bit_expr '*' bit_expr %prec '*'
    {
        $$ = tree.NewBinaryExpr(tree.MULTI, $1, $3)
    }
|   bit_expr '/' bit_expr %prec '/'
    {
        $$ = tree.NewBinaryExpr(tree.DIV, $1, $3)
    }
|   bit_expr DIV bit_expr %prec DIV
    {
        $$ = tree.NewBinaryExpr(tree.INTEGER_DIV, $1, $3)
    }
|   bit_expr '%' bit_expr %prec '%'
    {
        $$ = tree.NewBinaryExpr(tree.MOD, $1, $3)
    }
|   bit_expr MOD bit_expr %prec MOD
    {
        $$ = tree.NewBinaryExpr(tree.MOD, $1, $3)
    }
|   bit_expr SHIFT_LEFT bit_expr %prec SHIFT_LEFT
    {
        $$ = tree.NewBinaryExpr(tree.LEFT_SHIFT, $1, $3)
    }
|   bit_expr SHIFT_RIGHT bit_expr %prec SHIFT_RIGHT
    {
        $$ = tree.NewBinaryExpr(tree.RIGHT_SHIFT, $1, $3)
    }
|   simple_expr
    {
        $$ = $1
    }

simple_expr:
    normal_ident
    {
        $$ = $1
    }
|   variable
    {
        $$ = $1
    }
|   literal
    {
        $$ = $1
    }
|   '(' expression ')'
    {
        $$ = tree.NewParenExpr($2)
    }
|   '(' expression_list ',' expression ')'
    {
        $$ = tree.NewTuple(append($2, $4))
    }
|   '+'  simple_expr %prec UNARY
    {
        $$ = tree.NewUnaryExpr(tree.UNARY_PLUS, $2)
    }
|   '-'  simple_expr %prec UNARY
    {
        $$ = tree.NewUnaryExpr(tree.UNARY_MINUS, $2)
    }
|   '~'  simple_expr
    {
        $$ = tree.NewUnaryExpr(tree.UNARY_TILDE, $2)
    }
|   '!' simple_expr %prec UNARY
    {
        $$ = tree.NewUnaryExpr(tree.UNARY_MARK, $2)
    }
|   interval_expr
    {
        $$ = $1
    }
|   subquery
    {
        $$ = $1
    }
|   EXISTS subquery
    {
        $2.Exists = true
        $$ = $2
    }
|	CASE expression_opt when_clause_list else_opt END
	{
		$$ = &tree.CaseExpr{
			Expr: $2,
			Whens: $3,
			Else: $4,
		}
	}
|   CAST '(' expression AS mo_cast_type ')'
    {
        $$ = tree.NewCastExpr($3, $5)
    }
|   CONVERT '(' expression ',' mysql_cast_type ')'
    {
        $$ = tree.NewCastExpr($3, $5)
    }
|   CONVERT '(' expression USING charset_name ')'
    {
        name := tree.SetUnresolvedName("convert")
        es := tree.NewNumValWithType(constant.MakeString($5), $5, false, tree.P_char)
        $$ = &tree.FuncExpr{
            Func: tree.FuncName2ResolvableFunctionReference(name),
            Exprs: tree.Exprs{$3, es},
        }
    }
|   function_call_generic
    {
        $$ = $1
    }
|   function_call_keyword
    {
        $$ = $1
    }
|   function_call_nonkeyword
    {
        $$ = $1
    }
|   function_call_aggregate
    {
        $$ = $1
    }
| 	function_call_json
    {
        $$ = $1
    }

else_opt:
	{
		$$ = nil
	}
|	ELSE expression
	{
		$$ = $2
	}

expression_opt:
	{
		$$ = nil
	}
|	expression
	{
		$$ = $1
	}

when_clause_list:
	when_clause
	{
		$$ = []*tree.When{$1}
	}
|	when_clause_list when_clause
	{
		$$ = append($1, $2)
	}

when_clause:
	WHEN expression THEN expression
	{
		$$ = &tree.When{
			Cond: $2,
			Val: $4,
		}
	}

mo_cast_type:
	column_type
|   SIGNED integer_opt
    {
    	name := $1
    	if $2 != "" {
    		name = $2
    	}
        locale := ""
        $$ = &tree.T{
            InternalType: tree.InternalType{
		        Family: tree.IntFamily,
                FamilyString: name,
		        Width:  64,
		        Locale: &locale,
		        Oid:    uint32(defines.MYSQL_TYPE_LONGLONG),
	        },
        }
    }
|   UNSIGNED integer_opt
    {
        locale := ""
        $$ = &tree.T{
            InternalType: tree.InternalType{
		        Family: tree.IntFamily,
                FamilyString: $2,
		        Width:  64,
		        Locale: &locale,
                Unsigned: true,
		        Oid:    uint32(defines.MYSQL_TYPE_LONGLONG),
	        },
        }
    }

mysql_cast_type:
    decimal_type
|   BINARY length_opt
    {
        locale := ""
        $$ = &tree.T{
            InternalType: tree.InternalType{
		        Family: tree.StringFamily,
                FamilyString: $1,
		        Locale: &locale,
		        Oid:    uint32(defines.MYSQL_TYPE_VARCHAR),
                DisplayWith: $2,
	        },
        }
    }
|   CHAR length_option_opt
    {
        locale := ""
        $$ = &tree.T{
            InternalType: tree.InternalType{
		        Family: tree.StringFamily,
                FamilyString: $1,
		        Locale: &locale,
		        Oid:    uint32(defines.MYSQL_TYPE_VARCHAR),
                DisplayWith: $2,
	        },
        }
    }
|   DATE
    {
        locale := ""
        $$ = &tree.T{
            InternalType: tree.InternalType{
		        Family: tree.DateFamily,
                FamilyString: $1,
		        Locale: &locale,
		        Oid:    uint32(defines.MYSQL_TYPE_DATE),
	        },
        }
    }
|   YEAR length_opt
    {
        locale := ""
        $$ = &tree.T{
            InternalType: tree.InternalType{
		        Family: tree.IntFamily,
                FamilyString: $1,
                DisplayWith: $2,
		        Width:  16,
		        Locale: &locale,
		        Oid:    uint32(defines.MYSQL_TYPE_YEAR),
	        },
        }
    }
|   DATETIME timestamp_option_opt
    {
        locale := ""
        $$ = &tree.T{
            InternalType: tree.InternalType{
		        Family:             tree.TimestampFamily,
		        Precision:          $2,
                FamilyString: $1,
                DisplayWith: $2,
		        TimePrecisionIsSet: false,
		        Locale:             &locale,
		        Oid:                uint32(defines.MYSQL_TYPE_DATETIME),
	        },
        }
    }
|   TIME length_opt
    {
        locale := ""
        $$ = &tree.T{
            InternalType: tree.InternalType{
		        Family: tree.TimeFamily,
                FamilyString: $1,
                DisplayWith: $2,
		        Precision: 0,
		        TimePrecisionIsSet: false,
		        Locale: &locale,
		        Oid: uint32(defines.MYSQL_TYPE_TIME),
	        },
        }
    }
|   SIGNED integer_opt
    {
    	name := $1
    	if $2 != "" {
    		name = $2
    	}
        locale := ""
        $$ = &tree.T{
            InternalType: tree.InternalType{
		        Family: tree.IntFamily,
                FamilyString: name,
		        Width:  64,
		        Locale: &locale,
		        Oid:    uint32(defines.MYSQL_TYPE_LONGLONG),
	        },
        }
    }
|   UNSIGNED integer_opt
    {
        locale := ""
        $$ = &tree.T{
            InternalType: tree.InternalType{
		        Family: tree.IntFamily,
                FamilyString: $2,
		        Width:  64,
		        Locale: &locale,
                Unsigned: true,
		        Oid:    uint32(defines.MYSQL_TYPE_LONGLONG),
	        },
        }
    }

integer_opt:
    {}
|	INTEGER
|	INT

function_call_aggregate:
    AVG '(' func_type_opt expression  ')'
    {
        name := tree.SetUnresolvedName(strings.ToLower($1))
        $$ = &tree.FuncExpr{
            Func: tree.FuncName2ResolvableFunctionReference(name),
            Exprs: tree.Exprs{$4},
            Type: $3,
        }
    }
|   APPROX_COUNT_DISTINCT '(' expression_list ')'
    {
        name := tree.SetUnresolvedName(strings.ToLower($1))
        $$ = &tree.FuncExpr{
            Func: tree.FuncName2ResolvableFunctionReference(name),
            Exprs: $3,
        }
    }
|   APPROX_PERCENTILE '(' expression_list ')'
    {
        name := tree.SetUnresolvedName(strings.ToLower($1))
        $$ = &tree.FuncExpr{
            Func: tree.FuncName2ResolvableFunctionReference(name),
            Exprs: $3,
        }
    }
|   BIT_AND '(' func_type_opt expression ')'
    {
        name := tree.SetUnresolvedName(strings.ToLower($1))
        $$ = &tree.FuncExpr{
            Func: tree.FuncName2ResolvableFunctionReference(name),
            Exprs: tree.Exprs{$4},
            Type: $3,
        }
    }
|   BIT_OR '(' func_type_opt expression ')'
    {
        name := tree.SetUnresolvedName(strings.ToLower($1))
        $$ = &tree.FuncExpr{
            Func: tree.FuncName2ResolvableFunctionReference(name),
            Exprs: tree.Exprs{$4},
            Type: $3,
        }
    }
|   BIT_XOR '(' func_type_opt expression ')'
    {
        name := tree.SetUnresolvedName(strings.ToLower($1))
        $$ = &tree.FuncExpr{
            Func: tree.FuncName2ResolvableFunctionReference(name),
            Exprs: tree.Exprs{$4},
            Type: $3,
        }
    }
|   COUNT '(' func_type_opt expression_list ')'
    {
        name := tree.SetUnresolvedName(strings.ToLower($1))
        $$ = &tree.FuncExpr{
            Func: tree.FuncName2ResolvableFunctionReference(name),
            Exprs: $4,
            Type: $3,
        }
    }
|   COUNT '(' '*' ')'
    {
        name := tree.SetUnresolvedName(strings.ToLower($1))
        es := tree.NewNumValWithType(constant.MakeString("*"), "*", false, tree.P_char)
        $$ = &tree.FuncExpr{
            Func: tree.FuncName2ResolvableFunctionReference(name),
            Exprs: tree.Exprs{es},
        }
    }
|   MAX '(' func_type_opt expression ')'
    {
        name := tree.SetUnresolvedName(strings.ToLower($1))
        $$ = &tree.FuncExpr{
            Func: tree.FuncName2ResolvableFunctionReference(name),
            Exprs: tree.Exprs{$4},
            Type: $3,
        }
    }
|   MIN '(' func_type_opt expression ')'
    {
        name := tree.SetUnresolvedName(strings.ToLower($1))
        $$ = &tree.FuncExpr{
            Func: tree.FuncName2ResolvableFunctionReference(name),
            Exprs: tree.Exprs{$4},
            Type: $3,
        }
    }
|   SUM '(' func_type_opt expression ')'
    {
        name := tree.SetUnresolvedName(strings.ToLower($1))
        $$ = &tree.FuncExpr{
            Func: tree.FuncName2ResolvableFunctionReference(name),
            Exprs: tree.Exprs{$4},
            Type: $3,
        }
    }
|   std_dev_pop '(' func_type_opt expression ')'
    {
        name := tree.SetUnresolvedName(strings.ToLower($1))
        $$ = &tree.FuncExpr{
            Func: tree.FuncName2ResolvableFunctionReference(name),
            Exprs: tree.Exprs{$4},
            Type: $3,
        }
    }
|   STDDEV_SAMP '(' func_type_opt expression ')'
    {
        name := tree.SetUnresolvedName(strings.ToLower($1))
        $$ = &tree.FuncExpr{
            Func: tree.FuncName2ResolvableFunctionReference(name),
            Exprs: tree.Exprs{$4},
            Type: $3,
        }
    }
|   VAR_POP '(' func_type_opt expression ')'
    {
        name := tree.SetUnresolvedName(strings.ToLower($1))
        $$ = &tree.FuncExpr{
            Func: tree.FuncName2ResolvableFunctionReference(name),
            Exprs: tree.Exprs{$4},
            Type: $3,
        }
    }
|   VAR_SAMP '(' func_type_opt expression ')'
    {
        name := tree.SetUnresolvedName(strings.ToLower($1))
        $$ = &tree.FuncExpr{
            Func: tree.FuncName2ResolvableFunctionReference(name),
            Exprs: tree.Exprs{$4},
            Type: $3,
        }
    }

std_dev_pop:
    STD
|   STDDEV
|   STDDEV_POP

function_call_generic:
    ID '(' expression_list_opt ')'
    {
        name := tree.SetUnresolvedName(strings.ToLower($1))
        $$ = &tree.FuncExpr{
            Func: tree.FuncName2ResolvableFunctionReference(name),
            Exprs: $3,
        }
    }
|   substr_option '(' expression_list_opt ')'
    {
    	name := tree.SetUnresolvedName(strings.ToLower($1))
       	$$ = &tree.FuncExpr{
           	Func: tree.FuncName2ResolvableFunctionReference(name),
            Exprs: $3,
        }
    }
|   substr_option '(' expression FROM expression ')'
    {
        name := tree.SetUnresolvedName(strings.ToLower($1))
        $$ = &tree.FuncExpr{
             Func: tree.FuncName2ResolvableFunctionReference(name),
             Exprs: tree.Exprs{$3, $5},
        }
    }
|   substr_option '(' expression FROM expression FOR expression ')'
    {
        name := tree.SetUnresolvedName(strings.ToLower($1))
        $$ = &tree.FuncExpr{
             Func: tree.FuncName2ResolvableFunctionReference(name),
             Exprs: tree.Exprs{$3, $5, $7},
        }
    }
|   EXTRACT '(' time_unit FROM expression ')'
    {
        name := tree.SetUnresolvedName(strings.ToLower($1))
        timeUinit := tree.NewNumValWithType(constant.MakeString($3), $3, false, tree.P_char)
        $$ = &tree.FuncExpr{
             Func: tree.FuncName2ResolvableFunctionReference(name),
             Exprs: tree.Exprs{timeUinit, $5},
       }
    }
|	func_not_keyword '(' expression_list_opt ')'
	{
        name := tree.SetUnresolvedName(strings.ToLower($1))
        $$ = &tree.FuncExpr{
            Func: tree.FuncName2ResolvableFunctionReference(name),
            Exprs: $3,
        }
    }
|	VARIANCE '(' func_type_opt expression ')'
	{
		name := tree.SetUnresolvedName(strings.ToLower($1))
        $$ = &tree.FuncExpr{
            Func: tree.FuncName2ResolvableFunctionReference(name),
            Exprs: tree.Exprs{$4},
            Type: $3,
        }
	}
|	GROUP_CONCAT '(' func_type_opt expression ')'
	{
		name := tree.SetUnresolvedName(strings.ToLower($1))
        $$ = &tree.FuncExpr{
            Func: tree.FuncName2ResolvableFunctionReference(name),
            Exprs: tree.Exprs{$4},
            Type: $3,
        }
	}
|	TRIM '(' expression ')'
	{
		name := tree.SetUnresolvedName(strings.ToLower($1))
        $$ = &tree.FuncExpr{
             Func: tree.FuncName2ResolvableFunctionReference(name),
             Exprs: tree.Exprs{$3},
        }
	}
|	TRIM '(' expression FROM expression ')'
	{
		name := tree.SetUnresolvedName(strings.ToLower($1))
        $$ = &tree.FuncExpr{
             Func: tree.FuncName2ResolvableFunctionReference(name),
             Exprs: tree.Exprs{$3},
        }
	}
|	TRIM '(' trim_direction FROM expression ')'
	{
		name := tree.SetUnresolvedName(strings.ToLower($1))
		arg1 := tree.NewNumValWithType(constant.MakeString($3), $3, false, tree.P_char)
        $$ = &tree.FuncExpr{
             Func: tree.FuncName2ResolvableFunctionReference(name),
             Exprs: tree.Exprs{arg1, $5},
        }
	}
|	TRIM '(' trim_direction expression FROM expression ')'
	{
		name := tree.SetUnresolvedName(strings.ToLower($1))
        arg1 := tree.NewNumValWithType(constant.MakeString($3), $3, false, tree.P_char)
        $$ = &tree.FuncExpr{
             Func: tree.FuncName2ResolvableFunctionReference(name),
             Exprs: tree.Exprs{arg1, $4, $6},
        }
	}
function_call_json:
	JSON_EXTRACT '(' STRING ',' STRING ')'
	{
		name := tree.SetUnresolvedName(strings.ToLower($1))
		a1 := tree.NewNumValWithType(constant.MakeString($3), $3, false, tree.P_char)
		a2 := tree.NewNumValWithType(constant.MakeString($5), $5, false, tree.P_char)
	$$ = &tree.FuncExpr{
	     Func: tree.FuncName2ResolvableFunctionReference(name),
	     Exprs: tree.Exprs{a1, a2},
	}
	}

trim_direction:
	BOTH
|	LEADING
|	TRAILING

substr_option:
	SUBSTRING
|	SUBSTR

time_unit:
	time_stamp_unit
	{
		$$ = $1
	}
|	SECOND_MICROSECOND
|	MINUTE_MICROSECOND
|	MINUTE_SECOND
|	HOUR_MICROSECOND
|	HOUR_SECOND
|	HOUR_MINUTE
|	DAY_MICROSECOND
|	DAY_SECOND
|	DAY_MINUTE
|	DAY_HOUR
|	YEAR_MONTH

time_stamp_unit:
	MICROSECOND
|	SECOND
|	MINUTE
|	HOUR
|	DAY
|	WEEK
|	MONTH
|	QUARTER
|	YEAR
|	SQL_TSI_SECOND
|	SQL_TSI_MINUTE
|	SQL_TSI_HOUR
|	SQL_TSI_DAY
|	SQL_TSI_WEEK
|	SQL_TSI_MONTH
|	SQL_TSI_QUARTER
|	SQL_TSI_YEAR

function_call_nonkeyword:
    CURTIME datetime_precision
    {
        name := tree.SetUnresolvedName(strings.ToLower($1))
        var es tree.Exprs = nil
        if $2 != nil {
            es = append(es, $2)
        }
        $$ = &tree.FuncExpr{
            Func: tree.FuncName2ResolvableFunctionReference(name),
            Exprs: es,
        }
    }
|   SYSDATE datetime_precision
    {
        name := tree.SetUnresolvedName(strings.ToLower($1))
        var es tree.Exprs = nil
        if $2 != nil {
            es = append(es, $2)
        }
        $$ = &tree.FuncExpr{
            Func: tree.FuncName2ResolvableFunctionReference(name),
            Exprs: es,
        }
    }

function_call_keyword:
    name_confict '(' expression_list_opt ')'
    {
        name := tree.SetUnresolvedName(strings.ToLower($1))
        $$ = &tree.FuncExpr{
            Func: tree.FuncName2ResolvableFunctionReference(name),
            Exprs: $3,
        }
    }
|   name_braces braces_opt
    {
        name := tree.SetUnresolvedName(strings.ToLower($1))
        $$ = &tree.FuncExpr{
            Func: tree.FuncName2ResolvableFunctionReference(name),
        }
    }
|	SCHEMA '('')'
	{
        name := tree.SetUnresolvedName(strings.ToLower($1))
        $$ = &tree.FuncExpr{
            Func: tree.FuncName2ResolvableFunctionReference(name),
        }
    }
|   name_datetime_precision datetime_precision_opt
    {
        name := tree.SetUnresolvedName(strings.ToLower($1))
        var es tree.Exprs = nil
        if $2 != nil {
            es = append(es, $2)
        }
        $$ = &tree.FuncExpr{
            Func: tree.FuncName2ResolvableFunctionReference(name),
            Exprs: es,
        }
    }
|   CHAR '(' expression_list ')'
    {
        name := tree.SetUnresolvedName("char")
        $$ = &tree.FuncExpr{
            Func: tree.FuncName2ResolvableFunctionReference(name),
            Exprs: $3,
        }
    }
|   CHAR '(' expression_list USING charset_name ')'
    {
        cn := tree.NewNumValWithType(constant.MakeString($5), $5, false, tree.P_char)
        es := $3
        es = append(es, cn)
        name := tree.SetUnresolvedName("char")
        $$ = &tree.FuncExpr{
            Func: tree.FuncName2ResolvableFunctionReference(name),
            Exprs: es,
        }
    }
|   DATE STRING
    {
        val := tree.NewNumValWithType(constant.MakeString($2), $2, false, tree.P_char)
        name := tree.SetUnresolvedName("date")
        $$ = &tree.FuncExpr{
            Func: tree.FuncName2ResolvableFunctionReference(name),
            Exprs: tree.Exprs{val},
        }
    }
|   TIME STRING
    {
        val := tree.NewNumValWithType(constant.MakeString($2), $2, false, tree.P_char)
        name := tree.SetUnresolvedName("time")
        $$ = &tree.FuncExpr{
            Func: tree.FuncName2ResolvableFunctionReference(name),
            Exprs: tree.Exprs{val},
        }
    }
|   INSERT '(' expression_list_opt ')'
    {
        name := tree.SetUnresolvedName("insert")
        $$ = &tree.FuncExpr{
            Func: tree.FuncName2ResolvableFunctionReference(name),
            Exprs: $3,
        }
    }
|   MOD '(' bit_expr ',' bit_expr ')'
    {
        es := tree.Exprs{$3}
        es = append(es, $5)
        name := tree.SetUnresolvedName("mod")
        $$ = &tree.FuncExpr{
            Func: tree.FuncName2ResolvableFunctionReference(name),
            Exprs: es,
        }
    }
|   PASSWORD '(' expression_list_opt ')'
    {
        name := tree.SetUnresolvedName("password")
        $$ = &tree.FuncExpr{
            Func: tree.FuncName2ResolvableFunctionReference(name),
            Exprs: $3,
        }
    }
|   BINARY simple_expr %prec UNARY
    {
        name := tree.SetUnresolvedName("binary")
        $$ = &tree.FuncExpr{
            Func: tree.FuncName2ResolvableFunctionReference(name),
            Exprs: tree.Exprs{$2},
        }
    }
|   TIMESTAMP STRING
    {
        val := tree.NewNumValWithType(constant.MakeString($2), $2, false, tree.P_char)
        name := tree.SetUnresolvedName("timestamp")
        $$ = &tree.FuncExpr{
            Func: tree.FuncName2ResolvableFunctionReference(name),
            Exprs: tree.Exprs{val},
        }
    }

datetime_precision_opt:
    {
        $$ = nil
    }
|   datetime_precision
    {
        $$ = $1
    }

datetime_precision:
   '(' ')'
    {
        $$ = nil
    }
|   '(' INTEGRAL ')'
    {
        ival, errStr := util.GetInt64($2)
        if errStr != "" {
            yylex.Error(errStr)
            return 1
        }
        str := fmt.Sprintf("%v", $2)
        $$ = tree.NewNumValWithType(constant.MakeInt64(ival), str, false, tree.P_int64)
    }

name_datetime_precision:
    CURRENT_TIME
|   CURRENT_TIMESTAMP
|   LOCALTIME
|   LOCALTIMESTAMP
|   UTC_TIME
|   UTC_TIMESTAMP

braces_opt:
    {}
|   '(' ')'
    {}

name_braces:
    CURRENT_USER
|   CURRENT_DATE
|   CURRENT_ROLE
|   UTC_DATE

name_confict:
    ASCII
|   CHARSET
|   COALESCE
|   COLLATION
|   DATE
|   DATABASE
|   DAY
|   HOUR
|   IF
|   INTERVAL
|   FORMAT
|   LEFT
|   MICROSECOND
|   MINUTE
|   MONTH
|   QUARTER
|   REPEAT
|   REPLACE
|   REVERSE
|   RIGHT
|   ROW_COUNT
|   SECOND
|   TIME
|   TIMESTAMP
|   TRUNCATE
|   USER
|   WEEK
|   YEAR
|   UUID

interval_expr:
    INTERVAL expression time_unit
    {
 		name := tree.SetUnresolvedName("interval")
		arg2 := tree.NewNumValWithType(constant.MakeString($3), $3, false, tree.P_char)
        $$ = &tree.FuncExpr{
            Func: tree.FuncName2ResolvableFunctionReference(name),
            Exprs: tree.Exprs{$2, arg2},
        }
    }

func_type_opt:
    {
        $$ = tree.FUNC_TYPE_DEFAULT
    }
|   DISTINCT
    {
        $$ = tree.FUNC_TYPE_DISTINCT
    }
|   ALL
    {
        $$ = tree.FUNC_TYPE_ALL
    }

tuple_expression:
    '(' expression_list ')'
    {
        $$ = tree.NewTuple($2)
    }

expression_list_opt:
    {
        $$ = nil
    }
|   expression_list
    {
        $$ = $1
    }

expression_list:
    expression
    {
        $$ = tree.Exprs{$1}
    }
|   expression_list ',' expression
    {
        $$ = append($1, $3)
    }

// See https://dev.mysql.com/doc/refman/8.0/en/expressions.html
expression:
    expression AND expression %prec AND
    {
        $$ = tree.NewAndExpr($1, $3)
    }
|   expression OR expression %prec OR
    {
        $$ = tree.NewOrExpr($1, $3)
    }
|	expression PIPE_CONCAT expression %prec PIPE_CONCAT
	{
		name := tree.SetUnresolvedName(strings.ToLower("concat"))
        $$ = &tree.FuncExpr{
             Func: tree.FuncName2ResolvableFunctionReference(name),
             Exprs: tree.Exprs{$1, $3},
        }
	}
|   expression XOR expression %prec XOR
    {
        $$ = tree.NewXorExpr($1, $3)
    }
|   NOT expression %prec NOT
    {
        $$ = tree.NewNotExpr($2)
    }
|   MAXVALUE
    {
    	$$ = tree.NewMaxValue()
    }
|   boolean_primary
    {
        $$ = $1
    }

boolean_primary:
    boolean_primary IS NULL %prec IS
    {
        $$ = tree.NewIsNullExpr($1)
    }
|   boolean_primary IS NOT NULL %prec IS
    {
        $$ = tree.NewIsNotNullExpr($1)
    }
|    boolean_primary IS UNKNOWN %prec IS
    {
        $$ = tree.NewIsUnknownExpr($1)
    }
|   boolean_primary IS NOT UNKNOWN %prec IS
    {
        $$ = tree.NewIsNotUnknownExpr($1)
    }
|    boolean_primary IS TRUE %prec IS
    {
        $$ = tree.NewIsTrueExpr($1)
    }
|   boolean_primary IS NOT TRUE %prec IS
    {
        $$ = tree.NewIsNotTrueExpr($1)
    }
|    boolean_primary IS FALSE %prec IS
    {
        $$ = tree.NewIsFalseExpr($1)
    }
|   boolean_primary IS NOT FALSE %prec IS
    {
        $$ = tree.NewIsNotFalseExpr($1)
    }
|   boolean_primary comparison_operator predicate %prec '='
    {
        $$ = tree.NewComparisonExpr($2, $1, $3)
    }
|   boolean_primary comparison_operator and_or_some subquery %prec '='
    {
        $$ = tree.NewSubqueryComparisonExpr($2, $3, $1, $4)
        $$ = tree.NewSubqueryComparisonExpr($2, $3, $1, $4)
    }
|   predicate

predicate:
    bit_expr IN col_tuple
    {
        $$ = tree.NewComparisonExpr(tree.IN, $1, $3)
    }
|   bit_expr NOT IN col_tuple
    {
        $$ = tree.NewComparisonExpr(tree.NOT_IN, $1, $4)
    }
|   bit_expr LIKE simple_expr like_escape_opt
    {
        $$ = tree.NewComparisonExprWithEscape(tree.LIKE, $1, $3, $4)
    }
|   bit_expr NOT LIKE simple_expr like_escape_opt
    {
        $$ = tree.NewComparisonExprWithEscape(tree.NOT_LIKE, $1, $4, $5)
    }
|   bit_expr REGEXP bit_expr
    {
        $$ = tree.NewComparisonExpr(tree.REG_MATCH, $1, $3)
    }
|   bit_expr NOT REGEXP bit_expr
    {
        $$ = tree.NewComparisonExpr(tree.NOT_REG_MATCH, $1, $4)
    }
|   bit_expr BETWEEN bit_expr AND predicate
    {
        $$ = tree.NewRangeCond(false, $1, $3, $5)
    }
|   bit_expr NOT BETWEEN bit_expr AND predicate
    {
        $$ = tree.NewRangeCond(true, $1, $4, $6)
    }
|   bit_expr

like_escape_opt:
    {
        $$ = nil
    }
|   ESCAPE simple_expr
    {
        $$ = $2
    }

col_tuple:
    tuple_expression
    {
        $$ = $1
    }
|   subquery
    {
        $$ = $1
    }
// |   LIST_ARG

and_or_some:
	ALL
	{
		$$ = tree.ALL
	}
|	ANY
	{
		$$ = tree.ANY
	}
|	SOME
	{
		$$ = tree.SOME
	}

comparison_operator:
    '='
    {
        $$ = tree.EQUAL
    }
|   '<'
    {
        $$ = tree.LESS_THAN
    }
|   '>'
    {
        $$ = tree.GREAT_THAN
    }
|   LE
    {
        $$ = tree.LESS_THAN_EQUAL
    }
|   GE
    {
        $$ = tree.GREAT_THAN_EQUAL
    }
|   NE
    {
        $$ = tree.NOT_EQUAL
    }
|   NULL_SAFE_EQUAL
	{
		$$ = tree.NULL_SAFE_EQUAL
	}

keys:
    PRIMARY KEY
    {
        $$ = tree.NewAttributePrimaryKey()
    }
|   UNIQUE KEY
    {
        $$ = tree.NewAttributeUniqueKey()
    }
|   UNIQUE
    {
        $$ = tree.NewAttributeUnique()
    }
|   KEY
    {
        $$ = tree.NewAttributeKey()
    }

literal:
    STRING
    {
        $$ = tree.NewNumValWithType(constant.MakeString($1), $1, false, tree.P_char)
    }
|   INTEGRAL
    {
    	str := fmt.Sprintf("%v", $1)
    	switch v := $1.(type) {
    	case uint64:
    		$$ = tree.NewNumValWithType(constant.MakeUint64(v), str, false, tree.P_uint64)
    	case int64:
    		$$ = tree.NewNumValWithType(constant.MakeInt64(v), str, false, tree.P_int64)
    	default:
    		yylex.Error("parse integral fail")
            return 1
    	}
    }
|   FLOAT
    {
        fval := $1.(float64)
        $$ = tree.NewNumValWithType(constant.MakeFloat64(fval), yylex.(*Lexer).scanner.LastToken, false, tree.P_float64)
    }
|   TRUE
    {
        $$ = tree.NewNumValWithType(constant.MakeBool(true), "true", false, tree.P_bool)
    }
|   FALSE
    {
        $$ = tree.NewNumValWithType(constant.MakeBool(false), "false", false, tree.P_bool)
    }
|   NULL
    {
        $$ = tree.NewNumValWithType(constant.MakeUnknown(), "null", false, tree.P_null)
    }
|   HEXNUM
	{
        switch v := $1.(type) {
        case uint64:
            $$ = tree.NewNumValWithType(constant.MakeUint64(v), yylex.(*Lexer).scanner.LastToken, false, tree.P_uint64)
        case int64:
            $$ = tree.NewNumValWithType(constant.MakeInt64(v), yylex.(*Lexer).scanner.LastToken, false, tree.P_int64)
        case string:
        	$$ = tree.NewNumValWithType(constant.MakeString(v), v, false, tree.P_hexnum)
        default:
            yylex.Error("parse integral fail")
            return 1
        }
	}
|   DECIMAL_VALUE
    {
        $$ = tree.NewNumValWithType(constant.MakeString($1), $1, false, tree.P_decimal)
    }
|   BIT_LITERAL
	{
        switch v := $1.(type) {
        case uint64:
            $$ = tree.NewNumValWithType(constant.MakeUint64(v), yylex.(*Lexer).scanner.LastToken, false, tree.P_uint64)
        case int64:
            $$ = tree.NewNumValWithType(constant.MakeInt64(v), yylex.(*Lexer).scanner.LastToken, false, tree.P_int64)
        case string:
        	$$ = tree.NewNumValWithType(constant.MakeString(v), v, false, tree.P_bit)
        default:
            yylex.Error("parse integral fail")
            return 1
        }
	}
|   VALUE_ARG
    {
        $$ = tree.NewParamExpr(yylex.(*Lexer).GetParamIndex())
    }

column_type:
    numeric_type unsigned_opt zero_fill_opt
    {
        $$ = $1
        $$.InternalType.Unsigned = $2
        $$.InternalType.Zerofill = $3
    }
|   char_type
|   time_type
|   spatial_type

numeric_type:
    int_type length_opt
    {
        $$ = $1
        $$.InternalType.DisplayWith = $2
    }
|   decimal_type
    {
        $$ = $1
    }

int_type:
    BIT
    {
        locale := ""
        $$ = &tree.T{
            InternalType: tree.InternalType{
		        Family: tree.BitFamily,
                FamilyString: $1,
		        Locale: &locale,
		        Oid:    uint32(defines.MYSQL_TYPE_BIT),
	        },
        }
    }
|   BOOL
    {
        locale := ""
        $$ = &tree.T{
            InternalType: tree.InternalType{
		        Family: tree.BoolFamily,
                FamilyString: $1,
		        Locale: &locale,
		        Oid:uint32(defines.MYSQL_TYPE_BOOL),
	        },
        }
    }
|   BOOLEAN
    {
        locale := ""
        $$ = &tree.T{
            InternalType: tree.InternalType{
		        Family: tree.BoolFamily,
                FamilyString: $1,
		        Locale: &locale,
		        Oid:uint32(defines.MYSQL_TYPE_BOOL),
	        },
        }
    }
|   INT1
    {
        locale := ""
        $$ = &tree.T{
            InternalType: tree.InternalType{
		        Family: tree.IntFamily,
                FamilyString: $1,
		        Width:  8,
		        Locale: &locale,
		        Oid:    uint32(defines.MYSQL_TYPE_TINY),
	        },
        }
    }
|   TINYINT
    {
        locale := ""
        $$ = &tree.T{
            InternalType: tree.InternalType{
		        Family: tree.IntFamily,
                FamilyString: $1,
		        Width:  8,
		        Locale: &locale,
		        Oid:    uint32(defines.MYSQL_TYPE_TINY),
	        },
        }
    }
|   INT2
    {
        locale := ""
        $$ = &tree.T{
            InternalType: tree.InternalType{
		        Family: tree.IntFamily,
                FamilyString: $1,
		        Width:  16,
		        Locale: &locale,
		        Oid:    uint32(defines.MYSQL_TYPE_SHORT),
	        },
        }
    }
|   SMALLINT
    {
        locale := ""
        $$ = &tree.T{
            InternalType: tree.InternalType{
		        Family: tree.IntFamily,
                FamilyString: $1,
		        Width:  16,
		        Locale: &locale,
		        Oid:    uint32(defines.MYSQL_TYPE_SHORT),
	        },
        }
    }
|   INT3
    {
        locale := ""
        $$ = &tree.T{
            InternalType: tree.InternalType{
		        Family: tree.IntFamily,
                FamilyString: $1,
		        Width:  24,
		        Locale: &locale,
		        Oid:    uint32(defines.MYSQL_TYPE_INT24),
	        },
        }
    }
|   MEDIUMINT
    {
        locale := ""
        $$ = &tree.T{
            InternalType: tree.InternalType{
		        Family: tree.IntFamily,
                FamilyString: $1,
		        Width:  24,
		        Locale: &locale,
		        Oid:    uint32(defines.MYSQL_TYPE_INT24),
	        },
        }
    }
|   INT4
    {
        locale := ""
        $$ = &tree.T{
            InternalType: tree.InternalType{
		        Family: tree.IntFamily,
                FamilyString: $1,
		        Width:  32,
		        Locale: &locale,
		        Oid:    uint32(defines.MYSQL_TYPE_LONG),
            },
	    }
    }
|   INT
    {
        locale := ""
        $$ = &tree.T{
            InternalType: tree.InternalType{
		        Family: tree.IntFamily,
                FamilyString: $1,
		        Width:  32,
		        Locale: &locale,
		        Oid:    uint32(defines.MYSQL_TYPE_LONG),
            },
	    }
    }
|   INTEGER
    {
        locale := ""
        $$ = &tree.T{
            InternalType: tree.InternalType{
		        Family: tree.IntFamily,
                FamilyString: $1,
		        Width:  32,
		        Locale: &locale,
		        Oid:    uint32(defines.MYSQL_TYPE_LONG),
	        },
        }
    }
|   INT8
    {
        locale := ""
        $$ = &tree.T{
            InternalType: tree.InternalType{
		        Family: tree.IntFamily,
                FamilyString: $1,
		        Width:  64,
		        Locale: &locale,
		        Oid:    uint32(defines.MYSQL_TYPE_LONGLONG),
	        },
        }
    }
|   BIGINT
    {
        locale := ""
        $$ = &tree.T{
            InternalType: tree.InternalType{
		        Family: tree.IntFamily,
                FamilyString: $1,
		        Width:  64,
		        Locale: &locale,
		        Oid:    uint32(defines.MYSQL_TYPE_LONGLONG),
	        },
        }
    }

decimal_type:
    DOUBLE float_length_opt
    {
        locale := ""
        if $2.DisplayWith > 255 {
        	yylex.Error("Display width for double out of range (max = 255)")
        	return 1
        }
        if $2.Precision != tree.NotDefineDec && $2.Precision > $2.DisplayWith {
        	yylex.Error("For float(M,D), double(M,D) or decimal(M,D), M must be >= D (column 'a'))")
                return 1
        }
        $$ = &tree.T{
            InternalType: tree.InternalType{
		Family: tree.FloatFamily,
                FamilyString: $1,
		Width:  64,
		Locale: &locale,
		Oid:    uint32(defines.MYSQL_TYPE_DOUBLE),
                DisplayWith: $2.DisplayWith,
                Precision: $2.Precision,
	    },
        }
    }
|   FLOAT_TYPE float_length_opt
    {
        locale := ""
        if $2.Precision != tree.NotDefineDec && $2.Precision > $2.DisplayWith {
		yylex.Error("For float(M,D), double(M,D) or decimal(M,D), M must be >= D (column 'a'))")
		return 1
        }
        if $2.DisplayWith > 53 {
        	yylex.Error("For float(M), M must between 0 and 53.")
                return 1
        } else if $2.DisplayWith >= 24 {
        	$$ = &tree.T{
		    InternalType: tree.InternalType{
			Family: tree.FloatFamily,
			FamilyString: $1,
			Width:  64,
			Locale: &locale,
			Oid:    uint32(defines.MYSQL_TYPE_DOUBLE),
			DisplayWith: $2.DisplayWith,
			Precision: $2.Precision,
		    },
		}
        } else {
        	$$ = &tree.T{
		    InternalType: tree.InternalType{
			Family: tree.FloatFamily,
			FamilyString: $1,
			Width:  32,
			Locale: &locale,
			Oid:    uint32(defines.MYSQL_TYPE_FLOAT),
			DisplayWith: $2.DisplayWith,
			Precision: $2.Precision,
		    },
                }
        }
    }

|   DECIMAL decimal_length_opt
    {
        locale := ""
        if $2.Precision != tree.NotDefineDec && $2.Precision > $2.DisplayWith {
		yylex.Error("For float(M,D), double(M,D) or decimal(M,D), M must be >= D (column 'a'))")
		return 1
        }
        if $2.DisplayWith > 38 || $2.DisplayWith < 0 {
        	yylex.Error("For decimal(M), M must between 0 and 38.")
                return 1
        } else if $2.DisplayWith <= 16 {
        	$$ = &tree.T{
		    InternalType: tree.InternalType{
			Family: tree.FloatFamily,
			FamilyString: $1,
			Width:  64,
			Locale: &locale,
			Oid:    uint32(defines.MYSQL_TYPE_DECIMAL),
			DisplayWith: $2.DisplayWith,
			Precision: $2.Precision,
		    },
		}
        } else {
        	$$ = &tree.T{
		    InternalType: tree.InternalType{
			Family: tree.FloatFamily,
			FamilyString: $1,
			Width:  128,
			Locale: &locale,
			Oid:    uint32(defines.MYSQL_TYPE_DECIMAL),
			DisplayWith: $2.DisplayWith,
			Precision: $2.Precision,
		    },
                }
        }
    }
// |   DECIMAL decimal_length_opt
//     {
//         $$ = tree.TYPE_DOUBLE
//         $$.InternalType.DisplayWith = $2.DisplayWith
//         $$.InternalType.Precision = $2.Precision
//     }
// |   NUMERIC decimal_length_opt
//     {
//         $$ = tree.TYPE_DOUBLE
//         $$.InternalType.DisplayWith = $2.DisplayWith
//         $$.InternalType.Precision = $2.Precision
//     }
|   REAL float_length_opt
    {
        locale := ""
        $$ = &tree.T{
            InternalType: tree.InternalType{
		        Family: tree.FloatFamily,
                FamilyString: $1,
		        Width:  64,
		        Locale: &locale,
		        Oid:    uint32(defines.MYSQL_TYPE_DOUBLE),
                DisplayWith: $2.DisplayWith,
                Precision: $2.Precision,
	        },
        }
    }

time_type:
    DATE
    {
        locale := ""
        $$ = &tree.T{
            InternalType: tree.InternalType{
		        Family: tree.DateFamily,
                FamilyString: $1,
		        Locale: &locale,
		        Oid:    uint32(defines.MYSQL_TYPE_DATE),
	        },
        }
    }
|   TIME length_opt
    {
        locale := ""
        $$ = &tree.T{
            InternalType: tree.InternalType{
		        Family: tree.TimeFamily,
                FamilyString: $1,
                DisplayWith: $2,
		        Precision: 0,
		        TimePrecisionIsSet: false,
		        Locale: &locale,
		        Oid: uint32(defines.MYSQL_TYPE_TIME),
	        },
        }
    }
|   TIMESTAMP timestamp_option_opt
    {
        locale := ""
        if $2 < 0 || $2 > 6 {
        		yylex.Error("For Timestamp(fsp), fsp must in [0, 6]")
        		return 1
                } else {
                $$ = &tree.T{
            		InternalType: tree.InternalType{
		        Family:             tree.TimestampFamily,
		        Precision:          $2,
                	FamilyString: $1,
                	DisplayWith: 26,
		        TimePrecisionIsSet: true,
		        Locale:             &locale,
		        Oid:                uint32(defines.MYSQL_TYPE_TIMESTAMP),
	        },
	    }
        }
    }
|   DATETIME timestamp_option_opt
    {
        locale := ""
        if $2 < 0 || $2 > 6 {
        		yylex.Error("For Datetime(fsp), fsp must in [0, 6]")
        		return 1
                } else {
                $$ = &tree.T{
            		InternalType: tree.InternalType{
		        Family:             tree.TimestampFamily,
		        Precision:          $2,
                	FamilyString: $1,
                	DisplayWith: 26,
		        TimePrecisionIsSet: true,
		        Locale:             &locale,
		        Oid:                uint32(defines.MYSQL_TYPE_DATETIME),
	        },
	    }
        }
    }
|   YEAR length_opt
    {
        locale := ""
        $$ = &tree.T{
            InternalType: tree.InternalType{
		        Family: tree.IntFamily,
                FamilyString: $1,
                DisplayWith: $2,
		        Width:  16,
		        Locale: &locale,
		        Oid:    uint32(defines.MYSQL_TYPE_YEAR),
	        },
        }
    }

char_type:
    CHAR length_option_opt
    {
        locale := ""
        $$ = &tree.T{
            InternalType: tree.InternalType{
		        Family: tree.StringFamily,
                FamilyString: $1,
		        Locale: &locale,
		        Oid:    uint32(defines.MYSQL_TYPE_STRING),
                DisplayWith: $2,
	        },
        }
    }
|   VARCHAR length_option_opt
    {
        locale := ""
        $$ = &tree.T{
            InternalType: tree.InternalType{
		        Family: tree.StringFamily,
		        Locale: &locale,
                FamilyString: $1,
                DisplayWith: $2,
		        Oid:    uint32(defines.MYSQL_TYPE_VARCHAR),
	        },
        }
    }
|   BINARY length_opt
    {
        locale := ""
        $$ = &tree.T{
            InternalType: tree.InternalType{
		        Family: tree.StringFamily,
                FamilyString: $1,
		        Locale: &locale,
		        Oid:    uint32(defines.MYSQL_TYPE_VARCHAR),
                DisplayWith: $2,
	        },
        }
    }
|   VARBINARY length_opt
    {
        locale := ""
        $$ = &tree.T{
            InternalType: tree.InternalType{
		        Family: tree.StringFamily,
		        Locale: &locale,
                FamilyString: $1,
                DisplayWith: $2,
		        Oid:    uint32(defines.MYSQL_TYPE_VARCHAR),
	        },
        }
    }
|   TEXT
    {
        locale := ""
        $$ = &tree.T{
            InternalType: tree.InternalType{
		        Family: tree.BlobFamily,
                FamilyString: $1,
		        Locale: &locale,
		        Oid:    uint32(defines.MYSQL_TYPE_BLOB),
            },
        }
    }
|   TINYTEXT
    {
        locale := ""
        $$ = &tree.T{
            InternalType: tree.InternalType{
		        Family: tree.BlobFamily,
                FamilyString: $1,
		        Locale: &locale,
		        Oid:    uint32(defines.MYSQL_TYPE_TINY_BLOB),
            },
        }
    }
|   MEDIUMTEXT
    {
        locale := ""
        $$ = &tree.T{
            InternalType: tree.InternalType{
		        Family: tree.BlobFamily,
                FamilyString: $1,
		        Locale: &locale,
		        Oid:    uint32(defines.MYSQL_TYPE_MEDIUM_BLOB),
	        },
        }
    }
|   LONGTEXT
    {
        locale := ""
        $$ = &tree.T{
            InternalType: tree.InternalType{
		        Family: tree.BlobFamily,
                FamilyString: $1,
		        Locale: &locale,
		        Oid:    uint32(defines.MYSQL_TYPE_LONG_BLOB),
	        },
        }
    }
|   BLOB
    {
        locale := ""
        $$ = &tree.T{
            InternalType: tree.InternalType{
		        Family: tree.BlobFamily,
                FamilyString: $1,
		        Locale: &locale,
		        Oid:    uint32(defines.MYSQL_TYPE_BLOB),
            },
        }
    }
|   TINYBLOB
    {
        locale := ""
        $$ = &tree.T{
            InternalType: tree.InternalType{
		        Family: tree.BlobFamily,
                FamilyString: $1,
		        Locale: &locale,
		        Oid:    uint32(defines.MYSQL_TYPE_TINY_BLOB),
            },
        }
    }
|   MEDIUMBLOB
    {
        locale := ""
        $$ = &tree.T{
            InternalType: tree.InternalType{
		        Family: tree.BlobFamily,
                FamilyString: $1,
		        Locale: &locale,
		        Oid:    uint32(defines.MYSQL_TYPE_MEDIUM_BLOB),
	        },
        }
    }
|   LONGBLOB
    {
        locale := ""
        $$ = &tree.T{
            InternalType: tree.InternalType{
		        Family: tree.BlobFamily,
                FamilyString: $1,
		        Locale: &locale,
		        Oid:    uint32(defines.MYSQL_TYPE_LONG_BLOB),
	        },
        }
    }
|   JSON
    {
        locale := ""
        $$ = &tree.T{
            InternalType: tree.InternalType{
		        Family: tree.JsonFamily,
                FamilyString: $1,
		        Locale: &locale,
		        Oid:uint32(defines.MYSQL_TYPE_JSON),
            },
        }
    }
|   ENUM '(' enum_values ')'
    {
        locale := ""
        $$ = &tree.T{
            InternalType: tree.InternalType{
		        Family: tree.EnumFamily,
                FamilyString: $1,
		        Locale: &locale,
		        Oid:uint32(defines.MYSQL_TYPE_ENUM),
                EnumValues: $3,
	        },
        }
    }
|   SET '(' enum_values ')'
    {
        locale := ""
        $$ = &tree.T{
            InternalType: tree.InternalType{
		        Family: tree.SetFamily,
                FamilyString: $1,
		        Locale: &locale,
		        Oid:uint32(defines.MYSQL_TYPE_SET),
                EnumValues: $3,
	        },
        }
    }
|  UUID
    {
   	locale := ""
    	$$ = &tree.T{
	     InternalType: tree.InternalType{
		Family: tree.UuidFamily,
	   	FamilyString: $1,
		Width:  128,
		Locale: &locale,
		Oid:    uint32(defines.MYSQL_TYPE_UUID),
	},
    }
}

do_stmt:
    DO expression_list
    {
        $$ = &tree.Do {
            Exprs: $2,
        }
    }

declare_stmt:
    DECLARE var_name_list column_type
    {
        $$ = &tree.Declare {
            Variables: $2,
            ColumnType: $3,
            DefaultVal: tree.NewNumValWithType(constant.MakeUnknown(), "null", false, tree.P_null),
        }
    }
    |
    DECLARE var_name_list column_type DEFAULT expression
    {
        $$ = &tree.Declare {
            Variables: $2,
            ColumnType: $3,
            DefaultVal: $5,
        }
    }

spatial_type:
    GEOMETRY
    {
        locale := ""
        $$ = &tree.T{
            InternalType: tree.InternalType{
		        Family: tree.GeometryFamily,
                FamilyString: $1,
		        Locale: &locale,
		        Oid:uint32(defines.MYSQL_TYPE_GEOMETRY),
	        },
        }
    }
// |   POINT
// |   LINESTRING
// |   POLYGON
// |   GEOMETRYCOLLECTION
// |   MULTIPOINT
// |   MULTILINESTRING
// |   MULTIPOLYGON

// TODO:
// need to encode SQL string
enum_values:
    STRING
    {
        $$ = make([]string, 0, 4)
        $$ = append($$, $1)
    }
|   enum_values ',' STRING
    {
        $$ = append($1, $3)
    }

length_opt:
    /* EMPTY */
    {
        $$ = 0
    }
|	length

timestamp_option_opt:
    /* EMPTY */
    	{
    	    $$ = 0
    	}
|	'(' INTEGRAL ')'
    {
        $$ = int32($2.(int64))
    }

length_option_opt:
	{
		$$ = int32(-1)
	}
|	'(' INTEGRAL ')'
    {
        $$ = int32($2.(int64))
    }

length:
   '(' INTEGRAL ')'
    {
        $$ = tree.GetDisplayWith(int32($2.(int64)))
    }

float_length_opt:
    /* EMPTY */
    {
        $$ = tree.LengthScaleOpt{
            DisplayWith: tree.NotDefineDisplayWidth,
            Precision: tree.NotDefineDec,
        }
    }
|   '(' INTEGRAL ')'
    {
        $$ = tree.LengthScaleOpt{
            DisplayWith: tree.GetDisplayWith(int32($2.(int64))),
            Precision: tree.NotDefineDec,
        }
    }
|   '(' INTEGRAL ',' INTEGRAL ')'
    {
        $$ = tree.LengthScaleOpt{
            DisplayWith: tree.GetDisplayWith(int32($2.(int64))),
            Precision: int32($4.(int64)),
        }
    }

decimal_length_opt:
    /* EMPTY */
    {
        $$ = tree.LengthScaleOpt{
            DisplayWith: 34,           // this is the default precision for decimal
            Precision: 0,
        }
    }
|   '(' INTEGRAL ')'
    {
        $$ = tree.LengthScaleOpt{
            DisplayWith: tree.GetDisplayWith(int32($2.(int64))),
            Precision: 0,
        }
    }
|   '(' INTEGRAL ',' INTEGRAL ')'
    {
        $$ = tree.LengthScaleOpt{
            DisplayWith: tree.GetDisplayWith(int32($2.(int64))),
            Precision: int32($4.(int64)),
        }
    }

unsigned_opt:
    /* EMPTY */
    {
        $$ = false
    }
|   UNSIGNED
    {
        $$ = true
    }
|   SIGNED
    {
        $$ = false
    }

zero_fill_opt:
    /* EMPTY */
    {}
|   ZEROFILL
    {
        $$ = true
    }

charset_keyword:
    CHARSET
|   CHARACTER SET
|   CHAR SET

equal_opt:
    {
        $$ = ""
    }
|   '='
    {
        $$ = string($1)
    }

sql_id:
    id_or_var
|   non_reserved_keyword

reserved_sql_id:
    sql_id
|   reserved_keyword

reserved_table_id:
    table_id
|   reserved_keyword

reserved_keyword:
    ADD
|   ALL
|   AND
|   AS
|   ASC
|   ASCII
|   AUTO_INCREMENT
|   BETWEEN
|   BINARY
|   BY
|   CASE
|   CHAR
|   COLLATE
|   COLLATION
|   CONVERT
|   COALESCE
|   CREATE
|   CROSS
|   CURRENT_DATE
|   CURRENT_ROLE
|   CURRENT_USER
|   CURRENT_TIME
|   CURRENT_TIMESTAMP
|   CIPHER
|   SAN
|   SSL
|   SUBJECT
|   DATABASE
|   DATABASES
|   DEFAULT
|   DELETE
|   DESC
|   DESCRIBE
|   DISTINCT
|   DISTINCTROW
|   DIV
|   DROP
|   ELSE
|   END
|   ESCAPE
|   EXISTS
|   EXPLAIN
|   FALSE
|   FOR
|   FORCE
|   FROM
|   GROUP
|   HAVING
|   HOUR
|   IDENTIFIED
|   IF
|   IGNORE
|   IN
|   INFILE
|   INDEX
|   INNER
|   INSERT
|   INTERVAL
|   INTO
|   IS
|   ISSUER
|   JOIN
|   KEY
|   LEFT
|   LIKE
|   LIMIT
|   LOCALTIME
|   LOCALTIMESTAMP
|   LOCK
|   LOAD
|   IMPORT
|   MATCH
|   MAXVALUE
|   MOD
|   MICROSECOND
|   MINUTE
|   NATURAL
|   NOT
|   NONE
|   NULL
|   ON
|   OR
|   ORDER
|   OUTER
|   REGEXP
|   RENAME
|   REPLACE
|   RIGHT
|   REQUIRE
|   REPEAT
|   ROW_COUNT
|	REFERENCES
|   RECURSIVE
|   REVERSE
|   SCHEMA
|   SCHEMAS
|   SELECT
|   SECOND
|   SEPARATOR
|   SET
|   SHOW
|   STRAIGHT_JOIN
|   TABLE
|   THEN
|   TO
|   TRUE
|   TRUNCATE
|   UNION
|   UNIQUE
|   UPDATE
|   USE
|   USING
|   UTC_DATE
|   UTC_TIME
|   UTC_TIMESTAMP
|   VALUES
|   WHEN
|   WHERE
|   WEEK
|   WITH
|   TERMINATED
|   OPTIONALLY
|   ENCLOSED
|   ESCAPED
|   STARTING
|   LINES
|   ROWS
|   INT1
|   INT2
|   INT3
|   INT4
|   INT8
|   CHECK
|	CONSTRAINT
|   PRIMARY
|   FULLTEXT
|   FOREIGN
|	ROW
|   OUTFILE
|	SQL_SMALL_RESULT
|	SQL_BIG_RESULT
|	LEADING
|	TRAILING
|   CHARACTER
|	LOW_PRIORITY
|	HIGH_PRIORITY
|	DELAYED
|   PARTITION
|	QUICK
|   EXCEPT
|   ADMIN_NAME
|   RANDOM
|   SUSPEND
|   ATTRIBUTE
|   REUSE
|   CURRENT
|   OPTIONAL
|   FAILED_LOGIN_ATTEMPTS
|   PASSWORD_LOCK_TIME
|   UNBOUNDED
|   SECONDARY
|   DECLARE

non_reserved_keyword:
    ACCOUNT
|   AGAINST
|   AVG_ROW_LENGTH
|   AUTO_RANDOM
|   ACTION
|   ALGORITHM
|   BEGIN
|   BIGINT
|   BIT
|   BLOB
|   BOOL
|   CHAIN
|   CHECKSUM
|   COMPRESSION
|   COMMENT_KEYWORD
|   COMMIT
|   COMMITTED
|   CHARSET
|   COLUMNS
|   CONNECTION
|   CONSISTENT
|   COMPRESSED
|   COMPACT
|   COLUMN_FORMAT
|   CASCADE
|   DATA
|   DATETIME
|   DECIMAL
|   DYNAMIC
|   DISK
|   DO
|   DOUBLE
|   DIRECTORY
|   DUPLICATE
|   DELAY_KEY_WRITE
|   ENUM
|   ENCRYPTION
|   ENGINE
|   EXPANSION
|   EXTENDED
|   EXPIRE
|   ERRORS
|   ENFORCED
|   FORMAT
|   FLOAT_TYPE
|   FULL
|   FIXED
|   FIELDS
|   GEOMETRY
|   GEOMETRYCOLLECTION
|   GLOBAL
|   GRANT
|   INT
|   INTEGER
|   INDEXES
|   ISOLATION
|   JSON
|   KEY_BLOCK_SIZE
|   KEYS
|   LANGUAGE
|   LESS
|   LEVEL
|   LINESTRING
|   LONGBLOB
|   LONGTEXT
|   LOCAL
|   LINEAR
|   LIST
|   MEDIUMBLOB
|   MEDIUMINT
|   MEDIUMTEXT
|   MEMORY
|   MODE
|   MULTILINESTRING
|   MULTIPOINT
|   MULTIPOLYGON
|   MAX_QUERIES_PER_HOUR
|   MAX_UPDATES_PER_HOUR
|   MAX_CONNECTIONS_PER_HOUR
|   MAX_USER_CONNECTIONS
|   MAX_ROWS
|   MIN_ROWS
|   MONTH
|   NAMES
|   NCHAR
|   NUMERIC
|   NEVER
|   NO
|   OFFSET
|   ONLY
|   OPTIMIZE
|   OPEN
|   OPTION
|   PACK_KEYS
|   PARTIAL
|   PARTITIONS
|   POINT
|   POLYGON
|   PROCEDURE
|   PROXY
|   QUERY
|	PROFILES
|   ROLE
|   RANGE
|   READ
|   REAL
|   REORGANIZE
|   REDUNDANT
|   REPAIR
|   REPEATABLE
|   RELEASE
|   REVOKE
|   REPLICATION
|   ROW_FORMAT
|   ROLLBACK
|   RESTRICT
|   SESSION
|   SERIALIZABLE
|   SHARE
|   SIGNED
|   SMALLINT
|   SNAPSHOT
|   SPATIAL
|   START
|   STATUS
|   STORAGE
|   STATS_AUTO_RECALC
|   STATS_PERSISTENT
|   STATS_SAMPLE_PAGES
|   SUBPARTITIONS
|   SUBPARTITION
|   SIMPLE
|   TEXT
|   THAN
|   TINYBLOB
|   TIME %prec LOWER_THAN_STRING
|   TINYINT
|   TINYTEXT
|   TRANSACTION
|   TRIGGER
|   UNCOMMITTED
|   UNSIGNED
|   UNUSED
|   UNLOCK
|   USER
|   VARBINARY
|   VARCHAR
|   VARIABLES
|   VIEW
|   WRITE
|   WARNINGS
|   WORK
|   X509
|   ZEROFILL
|   YEAR
|	TYPE
|   HEADER
|   MAX_FILE_SIZE
|   FORCE_QUOTE
|   QUARTER
|	UNKNOWN
|	ANY
|	SOME
|   TIMESTAMP %prec LOWER_THAN_STRING
|   DATE %prec LOWER_THAN_STRING
|   TABLES
|   EXTERNAL
|   URL
|   PASSWORD %prec LOWER_THAN_EQ
|	HASH
|	ENGINES
|	TRIGGERS

func_not_keyword:
	DATE_ADD
|	DATE_SUB
|   NOW
|	ADDDATE
|   CURDATE
|   POSITION
|   SESSION_USER
|   SUBDATE
|   SYSTEM_USER
|   TRANSLATE
|   UNNEST

not_keyword:
    ADDDATE
|   BIT_AND
|   BIT_OR
|   BIT_XOR
|   CAST
|   COUNT
|   APPROX_COUNT_DISTINCT
|   APPROX_PERCENTILE
|   CURDATE
|   CURTIME
|   DATE_ADD
|   DATE_SUB
|   EXTRACT
|   GROUP_CONCAT
|   MAX
|   MID
|   MIN
|   NOW
|   POSITION
|   SESSION_USER
|   STD
|   STDDEV
|   STDDEV_POP
|   STDDEV_SAMP
|   SUBDATE
|   SUBSTR
|   SUBSTRING
|   SUM
|   SYSDATE
|   SYSTEM_USER
|   TRANSLATE
|   TRIM
|   VARIANCE
|   VAR_POP
|   VAR_SAMP
|   AVG

//mo_keywords:
//	PROPERTIES
//  BSI
//  ZONEMAP

%%<|MERGE_RESOLUTION|>--- conflicted
+++ resolved
@@ -354,14 +354,11 @@
 %type <statement> load_data_stmt import_data_stmt
 %type <statement> analyze_stmt
 %type <statement> prepare_stmt prepareable_stmt deallocate_stmt execute_stmt
-<<<<<<< HEAD
 %type <statement> do_stmt
 %type <statement> declare_stmt
-=======
 %type <statement> values_stmt
 %type <rowsExprs> row_constructor_list
 %type <exprs>  row_constructor
->>>>>>> 228f856d
 %type <exportParm> export_data_param_opt
 %type <loadParam> load_param_opt load_param_opt_2
 %type <tailParam> tail_param_opt
@@ -592,12 +589,9 @@
 |   grant_stmt
 |   load_data_stmt
 |   import_data_stmt
-<<<<<<< HEAD
 |   do_stmt
 |   declare_stmt
-=======
 |   values_stmt
->>>>>>> 228f856d
 |   select_stmt
     {
         $$ = $1
