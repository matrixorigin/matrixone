--- conflicted
+++ resolved
@@ -203,7 +203,7 @@
 %left <str> ')'
 %nonassoc LOWER_THAN_STRING
 %nonassoc <str> ID AT_ID AT_AT_ID STRING VALUE_ARG LIST_ARG COMMENT COMMENT_KEYWORD
-%token <item> INTEGRAL HEX BIT_LITERAL FLOAT 
+%token <item> INTEGRAL HEX BIT_LITERAL FLOAT
 %token <str>  HEXNUM
 %token <str> NULL TRUE FALSE
 %nonassoc LOWER_THAN_CHARSET
@@ -367,12 +367,9 @@
 %type <statement> load_data_stmt import_data_stmt
 %type <statement> analyze_stmt
 %type <statement> prepare_stmt prepareable_stmt deallocate_stmt execute_stmt
-<<<<<<< HEAD
 %type <statement> replace_stmt
-=======
 %type <statement> do_stmt
 %type <statement> declare_stmt
->>>>>>> db9833e2
 %type <statement> values_stmt
 %type <rowsExprs> row_constructor_list
 %type <exprs>  row_constructor
@@ -516,11 +513,7 @@
 %type <item> pwd_expire clear_pwd_opt
 %type <str> name_confict distinct_keyword
 %type <insert> insert_data
-<<<<<<< HEAD
 %type <replace> replace_data
-=======
-%type <updateList> on_duplicate_key_update_opt
->>>>>>> db9833e2
 %type <rowsExprs> values_list
 %type <str> name_datetime_precision braces_opt name_braces
 %type <str> std_dev_pop extended_opt
@@ -2123,7 +2116,7 @@
 show_collation_stmt:
     SHOW COLLATION like_opt where_expression_opt
     {
-        $$ = &tree.ShowCollation{}  
+        $$ = &tree.ShowCollation{}
     }
 show_grants_stmt:
     SHOW GRANTS
@@ -6275,7 +6268,7 @@
         }
     }
 |	TIMESTAMPDIFF '(' time_stamp_unit ',' expression ',' expression ')'
-	{   
+	{
         name := tree.SetUnresolvedName(strings.ToLower($1))
         arg1 := tree.NewNumValWithType(constant.MakeString($3), $3, false, tree.P_char)
 		$$ =  &tree.FuncExpr{
