--- conflicted
+++ resolved
@@ -27,13 +27,8 @@
 		input  string
 		output string
 	}{
-<<<<<<< HEAD
 		input:  "select 2",
 		output: "select 2",
-=======
-		input:  "create table t (a int, b char, constraint sdf foreign key (a, b) references b(a asc, b desc))",
-		output: "create table t (a int, b char, constraint sdf foreign key (a, b) references b(a asc, b desc))",
->>>>>>> 8483c1b0
 	}
 )
 
