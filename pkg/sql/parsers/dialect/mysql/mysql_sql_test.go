// Copyright 2021 Matrix Origin
//
// Licensed under the Apache License, Version 2.0 (the "License");
// you may not use this file except in compliance with the License.
// You may obtain a copy of the License at
//
//      http://www.apache.org/licenses/LICENSE-2.0
//
// Unless required by applicable law or agreed to in writing, software
// distributed under the License is distributed on an "AS IS" BASIS,
// WITHOUT WARRANTIES OR CONDITIONS OF ANY KIND, either express or implied.
// See the License for the specific language governing permissions and
// limitations under the License.

package mysql

import (
	"context"
	"testing"

	"github.com/matrixorigin/matrixone/pkg/sql/parsers/dialect"
	"github.com/matrixorigin/matrixone/pkg/sql/parsers/tree"
)

var (
	debugSQL = struct {
		input  string
		output string
	}{
<<<<<<< HEAD
		input:  "modump query_result '09eqrteq' into '/Users/tmp/test' FIELDS TERMINATED BY ',' LINES TERMINATED BY '\n' header 'FALSE' MAX_FILE_SIZE 100 FORCE_QUOTE (a, b)",
		output: "modump query_result 09eqrteq into /Users/tmp/test fields terminated by , enclosed by \" lines terminated by \n header false max_file_size 102400 force_quote a, b",
=======
		input:  "select * from result_scan(query_id)",
		output: "select * from result_scan(query_id)",
>>>>>>> 6e20dbba
	}
)

// character set latin1 NOT NULL default
func TestDebug(t *testing.T) {
	if debugSQL.output == "" {
		debugSQL.output = debugSQL.input
	}
	ast, err := ParseOne(context.TODO(), debugSQL.input)
	if err != nil {
		t.Errorf("Parse(%q) err: %v", debugSQL.input, err)
		return
	}
	out := tree.String(ast, dialect.MYSQL)
	if debugSQL.output != out {
		t.Errorf("Parsing failed. \nExpected/Got:\n%s\n%s", debugSQL.output, out)
	}
}

var (
	validSQL = []struct {
		input  string
		output string
	}{{
		input:  "select * from result_scan(query_id)",
		output: "select * from result_scan(query_id)",
	}, {
		input:  "select * from meta_scan('query_id');",
		output: "select * from meta_scan(query_id)",
	}, {
		input:  "show variables like 'sql_mode'",
		output: "show variables like sql_mode",
	}, {
		input:  "show index from t1 from db",
		output: "show index from db.t1",
	}, {
		input:  "select * from (SELECT * FROM (SELECT 1, 2, 3)) AS t1",
		output: "select * from (select * from (select 1, 2, 3)) as t1",
	}, {
		input:  "SELECT count(*) AS low_stock FROM (\nSELECT s_w_id, s_i_id, s_quantity\nFROM bmsql_stock\nWHERE s_w_id = 1 AND s_quantity < 1000 AND s_i_id IN (\nSELECT ol_i_id\nFROM bmsql_district\nJOIN bmsql_order_line ON ol_w_id = d_w_id\nAND ol_d_id = d_id\nAND ol_o_id >= d_next_o_id - 20\nAND ol_o_id < d_next_o_id\nWHERE d_w_id = 1 AND d_id = 1\n)\n);",
		output: "select count(*) as low_stock from (select s_w_id, s_i_id, s_quantity from bmsql_stock where s_w_id = 1 and s_quantity < 1000 and s_i_id in (select ol_i_id from bmsql_district inner join bmsql_order_line on ol_w_id = d_w_id and ol_d_id = d_id and ol_o_id >= d_next_o_id - 20 and ol_o_id < d_next_o_id where d_w_id = 1 and d_id = 1))",
	}, {
		input:  "create account `abc@124` admin_name `abc@124` identified by '111'",
		output: "create account abc@124 admin_name 'abc@124' identified by '111'",
	}, {
		input:  "create account account ADMIN_NAME 'root' IDENTIFIED BY '123456';",
		output: "create account account admin_name 'root' identified by '123456'",
	}, {
		input: "drop table if exists history",
	}, {
		input: "create user daisy@192.168.1.10 identified by '123456'",
	}, {
		input: "create table t0 (a float(255, 3))",
	}, {
		input:  "SELECT  id,name,view_type,attribute,attribute_filed,size,created_at,updated_at  FROM view_warehouse limit 0,10",
		output: "select id, name, view_type, attribute, attribute_filed, size, created_at, updated_at from view_warehouse limit 10 offset 0",
	}, {
		input:  "select algo_alarm_record.* from algo_alarm_record inner join (SELECT id FROM algo_alarm_record use index(algo_alarm_record_algo_id_first_id_created_at_index) WHERE first_id = 0 AND created_at >= '2022-09-18 00:00:00' AND created_at <= '2022-10-18 00:00:00' and algo_id not in (9808,9809) order by id desc limit 0,10 ) e on e.id = algo_alarm_record.id order by algo_alarm_record.id desc;",
		output: "select algo_alarm_record.* from algo_alarm_record inner join (select id from algo_alarm_record use index(algo_alarm_record_algo_id_first_id_created_at_index) where first_id = 0 and created_at >= 2022-09-18 00:00:00 and created_at <= 2022-10-18 00:00:00 and algo_id not in (9808, 9809) order by id desc limit 10 offset 0) as e on e.id = algo_alarm_record.id order by algo_alarm_record.id desc",
	}, {
		input: "select a from t1 use index(b)",
	}, {
		input:  "SELECT   id,cid,status,ip,stream   FROM camera     WHERE (cid_type = ?)",
		output: "select id, cid, status, ip, stream from camera where (cid_type = ?)",
	}, {
		input:  "CREATE  \nVIEW `xab0100` AS (\n  select `a`.`SYSUSERID` AS `sysuserid`,`a`.`USERID` AS `userid`,`a`.`USERNAME` AS `usernm`,`a`.`PWDHASH` AS `userpwd`,`a`.`USERTYPE` AS `usertype`,`a`.`EMPID` AS `empid`,`a`.`EMAIL` AS `email`,`a`.`TELO` AS `telo`,`a`.`TELH` AS `telh`,`a`.`MOBIL` AS `mobil`,(case `a`.`ACTIVED` when '1' then 'N' when '2' then 'Y' else 'Y' end) AS `useyn`,`a`.`ENABLEPWD` AS `enablepwd`,`a`.`ENABLEMMSG` AS `enablemmsg`,`a`.`FEECENTER` AS `feecenter`,left(concat(ifnull(`c`.`ORGID`,''),'|'),(char_length(concat(ifnull(`c`.`ORGID`,''),'|')) - 1)) AS `orgid`,left(concat(ifnull(`c`.`ORGNAME`,''),'|'),(char_length(concat(ifnull(`c`.`ORGNAME`,''),'|')) - 1)) AS `orgname`,ifnull(`a`.`ISPLANNER`,'') AS `isplanner`,ifnull(`a`.`ISWHEMPLOYEE`,'') AS `iswhemployee`,ifnull(`a`.`ISBUYER`,'') AS `isbuyer`,ifnull(`a`.`ISQCEMPLOYEE`,'') AS `isqceemployee`,ifnull(`a`.`ISSALEEMPLOYEE`,'') AS `issaleemployee`,`a`.`SEX` AS `sex`,ifnull(`c`.`ENTID`,'3') AS `ORGANIZATION_ID`,ifnull(`a`.`NOTICEUSER`,'') AS `NOTICEUSER` \n  from ((`kaf_cpcuser` `a` left join `kaf_cpcorguser` `b` on((`a`.`SYSUSERID` = `b`.`SYSUSERID`))) left join `kaf_cpcorg` `c` on((`b`.`ORGID` = `c`.`ORGID`))) \n  order by `a`.`SYSUSERID`,`a`.`USERID`,`a`.`USERNAME`,`a`.`USERPASS`,`a`.`USERTYPE`,`a`.`EMPID`,`a`.`EMAIL`,`a`.`TELO`,`a`.`TELH`,`a`.`MOBIL`,`a`.`ACTIVED`,`a`.`ENABLEPWD`,`a`.`ENABLEMMSG`,`a`.`FEECENTER`,`a`.`ISPLANNER`,`a`.`ISWHEMPLOYEE`,`a`.`ISBUYER`,`a`.`ISQCEMPLOYEE`,`a`.`ISSALEEMPLOYEE`,`a`.`SEX`,`c`.`ENTID`) ;\n",
		output: "create view xab0100 as (select a.SYSUSERID as sysuserid, a.USERID as userid, a.USERNAME as usernm, a.PWDHASH as userpwd, a.USERTYPE as usertype, a.EMPID as empid, a.EMAIL as email, a.TELO as telo, a.TELH as telh, a.MOBIL as mobil, (case a.ACTIVED when 1 then N when 2 then Y else Y end) as useyn, a.ENABLEPWD as enablepwd, a.ENABLEMMSG as enablemmsg, a.FEECENTER as feecenter, left(concat(ifnull(c.ORGID, ), |), (char_length(concat(ifnull(c.ORGID, ), |)) - 1)) as orgid, left(concat(ifnull(c.ORGNAME, ), |), (char_length(concat(ifnull(c.ORGNAME, ), |)) - 1)) as orgname, ifnull(a.ISPLANNER, ) as isplanner, ifnull(a.ISWHEMPLOYEE, ) as iswhemployee, ifnull(a.ISBUYER, ) as isbuyer, ifnull(a.ISQCEMPLOYEE, ) as isqceemployee, ifnull(a.ISSALEEMPLOYEE, ) as issaleemployee, a.SEX as sex, ifnull(c.ENTID, 3) as ORGANIZATION_ID, ifnull(a.NOTICEUSER, ) as NOTICEUSER from kaf_cpcuser as a left join kaf_cpcorguser as b on ((a.SYSUSERID = b.SYSUSERID)) left join kaf_cpcorg as c on ((b.ORGID = c.ORGID)) order by a.SYSUSERID, a.USERID, a.USERNAME, a.USERPASS, a.USERTYPE, a.EMPID, a.EMAIL, a.TELO, a.TELH, a.MOBIL, a.ACTIVED, a.ENABLEPWD, a.ENABLEMMSG, a.FEECENTER, a.ISPLANNER, a.ISWHEMPLOYEE, a.ISBUYER, a.ISQCEMPLOYEE, a.ISSALEEMPLOYEE, a.SEX, c.ENTID)",
	}, {
		input:  "ALTER  \nVIEW `xab0100` AS (\n  select `a`.`SYSUSERID` AS `sysuserid`,`a`.`USERID` AS `userid`,`a`.`USERNAME` AS `usernm`,`a`.`PWDHASH` AS `userpwd`,`a`.`USERTYPE` AS `usertype`,`a`.`EMPID` AS `empid`,`a`.`EMAIL` AS `email`,`a`.`TELO` AS `telo`,`a`.`TELH` AS `telh`,`a`.`MOBIL` AS `mobil`,(case `a`.`ACTIVED` when '1' then 'N' when '2' then 'Y' else 'Y' end) AS `useyn`,`a`.`ENABLEPWD` AS `enablepwd`,`a`.`ENABLEMMSG` AS `enablemmsg`,`a`.`FEECENTER` AS `feecenter`,left(concat(ifnull(`c`.`ORGID`,''),'|'),(char_length(concat(ifnull(`c`.`ORGID`,''),'|')) - 1)) AS `orgid`,left(concat(ifnull(`c`.`ORGNAME`,''),'|'),(char_length(concat(ifnull(`c`.`ORGNAME`,''),'|')) - 1)) AS `orgname`,ifnull(`a`.`ISPLANNER`,'') AS `isplanner`,ifnull(`a`.`ISWHEMPLOYEE`,'') AS `iswhemployee`,ifnull(`a`.`ISBUYER`,'') AS `isbuyer`,ifnull(`a`.`ISQCEMPLOYEE`,'') AS `isqceemployee`,ifnull(`a`.`ISSALEEMPLOYEE`,'') AS `issaleemployee`,`a`.`SEX` AS `sex`,ifnull(`c`.`ENTID`,'3') AS `ORGANIZATION_ID`,ifnull(`a`.`NOTICEUSER`,'') AS `NOTICEUSER` \n  from ((`kaf_cpcuser` `a` left join `kaf_cpcorguser` `b` on((`a`.`SYSUSERID` = `b`.`SYSUSERID`))) left join `kaf_cpcorg` `c` on((`b`.`ORGID` = `c`.`ORGID`))) \n  order by `a`.`SYSUSERID`,`a`.`USERID`,`a`.`USERNAME`,`a`.`USERPASS`,`a`.`USERTYPE`,`a`.`EMPID`,`a`.`EMAIL`,`a`.`TELO`,`a`.`TELH`,`a`.`MOBIL`,`a`.`ACTIVED`,`a`.`ENABLEPWD`,`a`.`ENABLEMMSG`,`a`.`FEECENTER`,`a`.`ISPLANNER`,`a`.`ISWHEMPLOYEE`,`a`.`ISBUYER`,`a`.`ISQCEMPLOYEE`,`a`.`ISSALEEMPLOYEE`,`a`.`SEX`,`c`.`ENTID`) ;\n",
		output: "alter view xab0100 as (select a.SYSUSERID as sysuserid, a.USERID as userid, a.USERNAME as usernm, a.PWDHASH as userpwd, a.USERTYPE as usertype, a.EMPID as empid, a.EMAIL as email, a.TELO as telo, a.TELH as telh, a.MOBIL as mobil, (case a.ACTIVED when 1 then N when 2 then Y else Y end) as useyn, a.ENABLEPWD as enablepwd, a.ENABLEMMSG as enablemmsg, a.FEECENTER as feecenter, left(concat(ifnull(c.ORGID, ), |), (char_length(concat(ifnull(c.ORGID, ), |)) - 1)) as orgid, left(concat(ifnull(c.ORGNAME, ), |), (char_length(concat(ifnull(c.ORGNAME, ), |)) - 1)) as orgname, ifnull(a.ISPLANNER, ) as isplanner, ifnull(a.ISWHEMPLOYEE, ) as iswhemployee, ifnull(a.ISBUYER, ) as isbuyer, ifnull(a.ISQCEMPLOYEE, ) as isqceemployee, ifnull(a.ISSALEEMPLOYEE, ) as issaleemployee, a.SEX as sex, ifnull(c.ENTID, 3) as ORGANIZATION_ID, ifnull(a.NOTICEUSER, ) as NOTICEUSER from kaf_cpcuser as a left join kaf_cpcorguser as b on ((a.SYSUSERID = b.SYSUSERID)) left join kaf_cpcorg as c on ((b.ORGID = c.ORGID)) order by a.SYSUSERID, a.USERID, a.USERNAME, a.USERPASS, a.USERTYPE, a.EMPID, a.EMAIL, a.TELO, a.TELH, a.MOBIL, a.ACTIVED, a.ENABLEPWD, a.ENABLEMMSG, a.FEECENTER, a.ISPLANNER, a.ISWHEMPLOYEE, a.ISBUYER, a.ISQCEMPLOYEE, a.ISSALEEMPLOYEE, a.SEX, c.ENTID)",
	}, {
		input: "select time from t1 as value",
	}, {
		input: "show profiles",
	}, {
		input: "show privileges",
	}, {
		input: "show events from db1",
	}, {
		input: "show collation",
	}, {
		input: "show plugins",
	}, {
		input: "show procedure status",
	}, {
		input: "show triggers from db1 where 1",
	}, {
		input: "show engines",
	}, {
		input: "show config",
	}, {
		input: "show grants",
	}, {
		input:  "show grants for 'test'@'localhost'",
		output: "show grants for test@localhost",
	}, {
		input: "show table status from t1",
	}, {
		input: "show table status from t1",
	}, {
		input: "grant connect on account * to role_r1",
	}, {
		input: "select password from t1",
	}, {
		input:  "create table t1 (a datetime on update CURRENT_TIMESTAMP(1))",
		output: "create table t1 (a datetime(26) on update current_timestamp(1))",
	}, {
		input:  `create table table10 (a int primary key, b varchar(10)) checksum=0 COMMENT="asdf"`,
		output: "create table table10 (a int primary key, b varchar(10)) checksum = 0 comment = asdf",
	}, {
		input:  "commit work",
		output: "commit",
	}, {
		input: "select * from tables",
	}, {
		input: "update t1 set a = default",
	}, {
		input:  "truncate t1",
		output: "truncate table t1",
	}, {
		input:  "truncate table t1",
		output: "truncate table t1",
	}, {
		input:  "truncate db1.t1",
		output: "truncate table db1.t1",
	}, {
		input:  "truncate table db1.t1",
		output: "truncate table db1.t1",
	}, {
		input:  "explain select * from emp",
		output: "explain select * from emp",
	}, {
		input:  "explain verbose select * from emp",
		output: "explain (verbose) select * from emp",
	}, {
		input:  "explain analyze select * from emp",
		output: "explain (analyze) select * from emp",
	}, {
		input:  "explain analyze verbose select * from emp",
		output: "explain (analyze,verbose) select * from emp",
	}, {
		input:  "explain (analyze true,verbose false) select * from emp",
		output: "explain (analyze true,verbose false) select * from emp",
	}, {
		input:  "explain (analyze true,verbose false,format json) select * from emp",
		output: "explain (analyze true,verbose false,format json) select * from emp",
	}, {
		input:  "with t11 as (select * from t1) update t11 join t2 on t11.a = t2.b set t11.b = 1 where t2.a > 1",
		output: "with t11 as (select * from t1) update t11 inner join t2 on t11.a = t2.b set t11.b = 1 where t2.a > 1",
	}, {
		input:  "UPDATE items,(SELECT id FROM items WHERE id IN (SELECT id FROM items WHERE retail / wholesale >= 1.3 AND quantity < 100)) AS discounted SET items.retail = items.retail * 0.9 WHERE items.id = discounted.id",
		output: "update items cross join (select id from items where id in (select id from items where retail / wholesale >= 1.3 and quantity < 100)) as discounted set items.retail = items.retail * 0.9 where items.id = discounted.id",
	}, {
		input:  "with t2 as (select * from t1) DELETE FROM a1, a2 USING t1 AS a1 INNER JOIN t2 AS a2 WHERE a1.id=a2.id;",
		output: "with t2 as (select * from t1) delete from a1, a2 using t1 as a1 inner join t2 as a2 where a1.id = a2.id",
	}, {
		input:  "DELETE FROM a1, a2 USING t1 AS a1 INNER JOIN t2 AS a2 WHERE a1.id=a2.id;",
		output: "delete from a1, a2 using t1 as a1 inner join t2 as a2 where a1.id = a2.id",
	}, {
		input:  "DELETE a1, a2 FROM t1 AS a1 INNER JOIN t2 AS a2 WHERE a1.id=a2.id",
		output: "delete from a1, a2 using t1 as a1 inner join t2 as a2 where a1.id = a2.id",
	}, {
		input:  "DELETE FROM t1, t2 USING t1 INNER JOIN t2 INNER JOIN t3 WHERE t1.id=t2.id AND t2.id=t3.id",
		output: "delete from t1, t2 using t1 inner join t2 inner join t3 where t1.id = t2.id and t2.id = t3.id",
	}, {
		input:  "DELETE t1, t2 FROM t1 INNER JOIN t2 INNER JOIN t3 WHERE t1.id=t2.id AND t2.id=t3.id",
		output: "delete from t1, t2 using t1 inner join t2 inner join t3 where t1.id = t2.id and t2.id = t3.id",
	}, {
		input: "select cast(false as varchar)",
	}, {
		input:  "select cast(a as timestamp)",
		output: "select cast(a as timestamp(26))",
	}, {
		input:  "select cast(\"2022-01-30\" as varchar);",
		output: "select cast(2022-01-30 as varchar)",
	}, {
		input:  "select cast(b as timestamp) from t2",
		output: "select cast(b as timestamp(26)) from t2",
	}, {
		input:  "select cast(\"2022-01-01 01:23:34\" as varchar)",
		output: "select cast(2022-01-01 01:23:34 as varchar)",
	}, {
		input:  "select binary('Geeksforgeeks')",
		output: "select cast(Geeksforgeeks as binary)",
	}, {
		input:  "show schemas where 1",
		output: "show databases where 1",
	}, {
		input: "select role from t1",
	}, {
		input:  "select a || 'hello' || 'world' from t1;",
		output: "select concat(concat(a, hello), world) from t1",
	}, {
		input:  "select col || 'bar'",
		output: "select concat(col, bar)",
	}, {
		input:  "select 'foo' || 'bar'",
		output: "select concat(foo, bar)",
	}, {
		input:  "select 'a\\'b'",
		output: "select a'b",
	}, {
		input:  "select char_length('\\n\\t\\r\\b\\0\\_\\%\\\\');",
		output: "select char_length(\\n\\t\\r\\b\\0\\_\\%\\\\)",
	}, {
		input:  "select CAST('10 ' as unsigned);",
		output: "select cast(10  as unsigned)",
	}, {
		input:  "select CAST('10 ' as unsigned integer);",
		output: "select cast(10  as integer unsigned)",
	}, {
		input:  "SELECT ((+0) IN ((0b111111111111111111111111111111111111111111111111111),(rpad(1.0,2048,1)), (32767.1)));",
		output: "select ((+0) in ((0b111111111111111111111111111111111111111111111111111), (rpad(1.0, 2048, 1)), (32767.1)))",
	}, {
		input: "select 0b111111111111111111111111111111111111111111111111111",
	}, {
		input:  "select date,format,to_date(date, format) as to_date from t1;",
		output: "select date, format, to_date(date, format) as to_date from t1",
	}, {
		input:  "select date,format,concat_ws(',',to_date(date, format)) as con from t1;",
		output: "select date, format, concat_ws(,, to_date(date, format)) as con from t1",
	}, {
		input:  "select date,format,to_date(date, format) as to_date from t1;",
		output: "select date, format, to_date(date, format) as to_date from t1",
	}, {
		input:  "select date,format,concat_ws(\" \",to_date(date, format),'') as con from t1;",
		output: "select date, format, concat_ws( , to_date(date, format), ) as con from t1",
	}, {
		input: "select schema()",
	}, {
		input: "select last_insert_id()",
	}, {
		input:  "show char set where charset = 'utf8mb4'",
		output: "show charset where charset = utf8mb4",
	}, {
		input:  "show charset where charset = 'utf8mb4'",
		output: "show charset where charset = utf8mb4",
	}, {
		input:  "show character set where charset = 'utf8mb4'",
		output: "show charset where charset = utf8mb4",
	}, {
		input: "show config where a > 1",
	}, {
		input:  "set @@a = b",
		output: "set a = b",
	}, {
		input:  "set @a = b",
		output: "set a = b",
	}, {
		input:  "CREATE TABLE t1 (datetime datetime, timestamp timestamp, date date)",
		output: "create table t1 (datetime datetime(26), timestamp timestamp(26), date date)",
	}, {
		input:  "SET timestamp=DEFAULT;",
		output: "set timestamp = default",
	}, {
		input:  "SET timestamp=UNIX_TIMESTAMP('2011-07-31 10:00:00')",
		output: "set timestamp = unix_timestamp(2011-07-31 10:00:00)",
	}, {
		input:  "select ltrim(\"a\"),rtrim(\"a\"),trim(BOTH \"\" from \"a\"),trim(BOTH \" \" from \"a\");",
		output: "select ltrim(a), rtrim(a), trim(both, , a), trim(both,  , a)",
	}, {
		input:  "select rpad('hello', -18446744073709551616, '1');",
		output: "select rpad(hello, -18446744073709551616, 1)",
	}, {
		input:  "select rpad('hello', -18446744073709551616, '1');",
		output: "select rpad(hello, -18446744073709551616, 1)",
	}, {
		input:  "SELECT CONCAT_WS(1471290948102948112341241204312904-23412412-4141, \"a\", \"b\")",
		output: "select concat_ws(1471290948102948112341241204312904 - 23412412 - 4141, a, b)",
	}, {
		input:  "SELECT * FROM t1 WHERE a = ANY ( SELECT 1 UNION ( SELECT 1 UNION SELECT 1 ) );",
		output: "select * from t1 where a = any (select 1 union (select 1 union select 1))",
	}, {
		input:  "SELECT * FROM t1 WHERE a = ANY ( SELECT 1 except ( SELECT 1 except SELECT 1 ) );",
		output: "select * from t1 where a = any (select 1 except (select 1 except select 1))",
	}, {
		input:  "SELECT * FROM t1 WHERE a = ANY ( SELECT 1 intersect ( SELECT 1 intersect SELECT 1 ) );",
		output: "select * from t1 where a = any (select 1 intersect (select 1 intersect select 1))",
	}, {
		input:  "SELECT * FROM t1 WHERE a = ANY ( SELECT 1 minus ( SELECT 1 minus SELECT 1 ) );",
		output: "select * from t1 where a = any (select 1 minus (select 1 minus select 1))",
	}, {
		input:  "SELECT * FROM t1 WHERE (a,b) = ANY (SELECT a, max(b) FROM t1 GROUP BY a);",
		output: "select * from t1 where (a, b) = any (select a, max(b) from t1 group by a)",
	}, {
		input:  "select  (1,2) != ALL (select * from t1);",
		output: "select (1, 2) != all (select * from t1)",
	}, {
		input:  "select s1, s1 = ANY (SELECT s1 FROM t2) from t1;",
		output: "select s1, s1 = any (select s1 from t2) from t1",
	}, {
		input:  "select * from t3 where a >= some (select b from t2);",
		output: "select * from t3 where a >= some (select b from t2)",
	}, {
		input:  "select 9999999999999999999;",
		output: "select 9999999999999999999",
	}, {
		input:  "select substring('hello', -18446744073709551616, -18446744073709551616);",
		output: "select substring(hello, -18446744073709551616, -18446744073709551616)",
	}, {
		input:  "select substring('hello', -18446744073709551616, 1);",
		output: "select substring(hello, -18446744073709551616, 1)",
	}, {
		input:  "select space(18446744073709551616);",
		output: "select space(18446744073709551616)",
	}, {
		input:  "select space(-18446744073709551616);",
		output: "select space(-18446744073709551616)",
	}, {
		input:  "select ltrim(\"a\"),rtrim(\"a\"),trim(BOTH \"\" from \"a\"),trim(BOTH \" \" from \"a\");",
		output: "select ltrim(a), rtrim(a), trim(both, , a), trim(both,  , a)",
	}, {
		input:  "SELECT (rpad(1.0, 2048,1)) IS NOT FALSE;",
		output: "select (rpad(1.0, 2048, 1)) is not false",
	}, {
		input:  "SELECT 1 is unknown;",
		output: "select 1 is unknown",
	}, {
		input:  "SELECT false is not unknown;",
		output: "select false is not unknown",
	}, {
		input:  "SELECT 1 is true;",
		output: "select 1 is true",
	}, {
		input:  "SELECT false is not true;",
		output: "select false is not true",
	}, {
		input:  "SELECT 1 is false;",
		output: "select 1 is false",
	}, {
		input:  "SELECT false is not false;",
		output: "select false is not false",
	}, {
		input:  "SELECT FROM_UNIXTIME(99999999999999999999999999999999999999999999999999999999999999999);",
		output: "select from_unixtime(99999999999999999999999999999999999999999999999999999999999999999)",
	}, {
		input:  "SELECT FROM_UNIXTIME(2147483647) AS c1, FROM_UNIXTIME(2147483648) AS c2, FROM_UNIXTIME(2147483647.9999999) AS c3, FROM_UNIXTIME(32536771199) AS c4,FROM_UNIXTIME(32536771199.9999999) AS c5;",
		output: "select from_unixtime(2147483647) as c1, from_unixtime(2147483648) as c2, from_unixtime(2147483647.9999999) as c3, from_unixtime(32536771199) as c4, from_unixtime(32536771199.9999999) as c5",
	}, {
		input:  "select date_add(\"1997-12-31 23:59:59\",INTERVAL -100000 YEAR);",
		output: "select date_add(1997-12-31 23:59:59, interval(-100000, year))",
	}, {
		input:  "SELECT ADDDATE(DATE'2021-01-01', INTERVAL 1 DAY);",
		output: "select adddate(date(2021-01-01), interval(1, day))",
	}, {
		input:  "select '2007-01-01' + interval a day from t1;",
		output: "select 2007-01-01 + interval(a, day) from t1",
	}, {
		input:  "SELECT CAST(COALESCE(t0.c0, -1) AS UNSIGNED) IS TRUE FROM t0;",
		output: "select cast(coalesce(t0.c0, -1) as unsigned) is true from t0",
	}, {
		input:  "select Fld1, variance(Fld2) as q from t1 group by Fld1 having q is not null;",
		output: "select fld1, variance(fld2) as q from t1 group by fld1 having q is not null",
	}, {
		input:  "select variance(-99999999999999999.99999);",
		output: "select variance(-99999999999999999.99999)",
	}, {
		input:  "select Fld1, std(Fld2) from t1 group by Fld1 having variance(Fld2) is not null",
		output: "select fld1, std(fld2) from t1 group by fld1 having variance(fld2) is not null",
	}, {
		input:  "select a.f1 as a, a.f1 > b.f1 as gt, a.f1 < b.f1 as lt, a.f1<=>b.f1 as eq from t1 a, t1 b;",
		output: "select a.f1 as a, a.f1 > b.f1 as gt, a.f1 < b.f1 as lt, a.f1 <=> b.f1 as eq from t1 as a cross join t1 as b",
	}, {
		input:  "select var_samp(s) as '0.5', var_pop(s) as '0.25' from bug22555;",
		output: "select var_samp(s) as 0.5, var_pop(s) as 0.25 from bug22555",
	}, {
		input:  "select var_samp(s) as 'null', var_pop(s) as 'null' from bug22555;",
		output: "select var_samp(s) as null, var_pop(s) as null from bug22555",
	}, {
		input: "select cast(variance(ff) as decimal(10, 3)) from t2",
	}, {
		input:  "SELECT GROUP_CONCAT(DISTINCT 2) from t1",
		output: "select group_concat(distinct 2, ,) from t1",
	}, {
		input: "select variance(2) from t1",
	}, {
		input:  "select SQL_BIG_RESULT bit_and(col), bit_or(col) from t1 group by col;",
		output: "select sql_big_result bit_and(col), bit_or(col) from t1 group by col",
	}, {
		input: "select sql_small_result t2.id, avg(rating + 0.0e0) from t2 group by t2.id",
	}, {
		input: "select sql_small_result t2.id, avg(rating) from t2 group by t2.id",
	}, {
		input:  "select any_value(name), avg(value1), std(value1), variance(value1) from t1, t2 where t1.id = t2.id group by t1.id",
		output: "select any_value(name), avg(value1), std(value1), variance(value1) from t1 cross join t2 where t1.id = t2.id group by t1.id",
	}, {
		input: "select id, avg(value1), std(value1), variance(value1) from t1 group by id",
	}, {
		input: "select i, count(*), std(s1 / s2) from bug22555 group by i order by i",
	}, {
		input: "select i, count(*), variance(s1 / s2) from bug22555 group by i order by i",
	}, {
		input: "select i, count(*), variance(s1 / s2) from bug22555 group by i order by i",
	}, {
		input:  "select name, avg(value1), std(value1), variance(value1) from t1, t2 where t1.id = t2.id group by t1.id",
		output: "select name, avg(value1), std(value1), variance(value1) from t1 cross join t2 where t1.id = t2.id group by t1.id",
	}, {
		input:  "select sum(all a),count(all a),avg(all a),std(all a),variance(all a),bit_or(all a),bit_and(all a),min(all a),max(all a),min(all c),max(all c) from t",
		output: "select sum(all a), count(all a), avg(all a), std(all a), variance(all a), bit_or(all a), bit_and(all a), min(all a), max(all a), min(all c), max(all c) from t",
	}, {
		input:  "insert into t1 values (date_add(NULL, INTERVAL 1 DAY));",
		output: "insert into t1 values (date_add(null, interval(1, day)))",
	}, {
		input:  "replace into t1 values (date_add(NULL, INTERVAL 1 DAY));",
		output: "replace into t1 values (date_add(null, interval(1, day)))",
	}, {
		input:  "SELECT DATE_ADD('2022-02-28 23:59:59.9999', INTERVAL 1 SECOND) '1 second later';",
		output: "select date_add(2022-02-28 23:59:59.9999, interval(1, second)) as 1 second later",
	}, {
		input:  "SELECT sum(a) as 'hello' from t1;",
		output: "select sum(a) as hello from t1",
	}, {
		input:  "SELECT DATE_ADD(\"2017-06-15\", INTERVAL -10 MONTH);",
		output: "select date_add(2017-06-15, interval(-10, month))",
	}, {
		input:  "create table t1 (a varchar)",
		output: "create table t1 (a varchar)",
	}, {
		input:  "SELECT (CAST(0x7FFFFFFFFFFFFFFF AS char));",
		output: "select (cast(0x7fffffffffffffff as char))",
	}, {
		input:  "select cast(-19999999999999999999 as signed);",
		output: "select cast(-19999999999999999999 as signed)",
	}, {
		input:  "select cast(19999999999999999999 as signed);",
		output: "select cast(19999999999999999999 as signed)",
	}, {
		input:  "select date_sub(now(), interval 1 day) from t1;",
		output: "select date_sub(now(), interval(1, day)) from t1",
	}, {
		input:  "select date_sub(now(), interval '1' day) from t1;",
		output: "select date_sub(now(), interval(1, day)) from t1",
	}, {
		input:  "select date_add(now(), interval '1' day) from t1;",
		output: "select date_add(now(), interval(1, day)) from t1",
	}, {
		input:  "SELECT md.datname as `Database` FROM TT md",
		output: "select md.datname as Database from tt as md",
	}, {
		input:  "select * from t where a = `Hello`",
		output: "select * from t where a = Hello",
	}, {
		input:  "CREATE VIEW v AS SELECT * FROM t WHERE t.id = f(t.name);",
		output: "create view v as select * from t where t.id = f(t.name)",
	}, {
		input:  "ALTER VIEW v AS SELECT * FROM t WHERE t.id = f(t.name);",
		output: "alter view v as select * from t where t.id = f(t.name)",
	}, {
		input:  "CREATE VIEW v AS SELECT qty, price, qty*price AS value FROM t;",
		output: "create view v as select qty, price, qty * price as value from t",
	}, {
		input:  "ALTER VIEW v AS SELECT qty, price, qty*price AS value FROM t;",
		output: "alter view v as select qty, price, qty * price as value from t",
	}, {
		input: "create view v_today (today) as select current_day from t",
	}, {
		input: "alter view v_today (today) as select current_day from t",
	}, {
		input: "explain (analyze true,verbose false) select * from emp",
	}, {
		input: "select quarter from ontime limit 1",
	}, {
		input: "select month from ontime limit 1",
	}, {
		input: "with tw as (select * from t2), tf as (select * from t3) select * from tw where a > 1",
	}, {
		input: "with tw as (select * from t2) select * from tw where a > 1",
	}, {
		input:  "create table t (a double(13))  // comment",
		output: "create table t (a double(13))",
	}, {
		input:  "create table t (a double(13))  -- comment",
		output: "create table t (a double(13))",
	}, {
		input: "select a as promo_revenue from (select * from r) as c_orders(c_custkey, c_count)",
	}, {
		input:  "select extract(year from l_shipdate) as l_year from t",
		output: "select extract(year, l_shipdate) as l_year from t",
	}, {
		input:  "select * from R join S on R.uid = S.uid where l_shipdate <= date '1998-12-01' - interval '112' day",
		output: "select * from r inner join s on r.uid = s.uid where l_shipdate <= date(1998-12-01) - interval(112, day)",
	}, {
		input: "create table deci_table (a decimal(10, 5))",
	}, {
		input: "create table deci_table (a decimal(20, 5))",
	}, {
		input:  "create table deci_table (a decimal)",
		output: "create table deci_table (a decimal(34))",
	}, {
		input: "create table deci_table (a decimal(20))",
	}, {
		input: "select substr(name, 5) from t1",
	}, {
		input: "select substring(name, 5) from t1",
	}, {
		input: "select substr(name, 5, 3) from t1",
	}, {
		input: "select substring(name, 5, 3) from t1",
	}, {
		input:  "select * from R join S on R.uid = S.uid",
		output: "select * from r inner join s on r.uid = s.uid",
	}, {
		input:  "create table t (a int, b char, key idx1 type zonemap (a, b))",
		output: "create table t (a int, b char, index idx1 using zonemap (a, b))",
	}, {
		input: "create table t (a int, index idx1 using zonemap (a))",
	}, {
		input: "create table t (a int, index idx1 using bsi (a))",
	}, {
		input:  "set @@sql_mode ='TRADITIONAL'",
		output: "set sql_mode = TRADITIONAL",
	}, {
		input:  "set @@session.sql_mode ='TRADITIONAL'",
		output: "set sql_mode = TRADITIONAL",
	}, {
		input:  "set session sql_mode ='TRADITIONAL'",
		output: "set sql_mode = TRADITIONAL",
	}, {
		input:  "select @session.tx_isolation",
		output: "select @session.tx_isolation",
	}, {
		input:  "select @@session.tx_isolation",
		output: "select @@tx_isolation",
	}, {
		input:  "/* mysql-connector-java-8.0.27 (Revision: e920b979015ae7117d60d72bcc8f077a839cd791) */SHOW VARIABLES;",
		output: "show variables",
	}, {
		input: "create index idx1 using bsi on a (a) ",
	}, {
		input:  "INSERT INTO pet VALUES row('Sunsweet05','Dsant05','otter','f',30.11,2), row('Sunsweet06','Dsant06','otter','m',30.11,3);",
		output: "insert into pet values (Sunsweet05, Dsant05, otter, f, 30.11, 2), (Sunsweet06, Dsant06, otter, m, 30.11, 3)",
	}, {
		input:  "INSERT INTO t1 SET f1 = -1.0e+30, f2 = 'exore', f3 = 123",
		output: "insert into t1 (f1, f2, f3) values (-1.0e+30, exore, 123)",
	}, {
		input:  "INSERT INTO t1 SET f1 = -1;",
		output: "insert into t1 (f1) values (-1)",
	}, {
		input:  "INSERT INTO t1 (a,b,c) VALUES (1,2,3),(4,5,6) ON DUPLICATE KEY UPDATE c=VALUES(a)+VALUES(b), b=VALUES(a)+VALUES(c);",
		output: "insert into t1 (a, b, c) values (1, 2, 3), (4, 5, 6) on duplicate key update  (c, b) values (values(a) + values(b), values(a) + values(c))",
	}, {
		input:  "INSERT INTO t1 (a,b,c) VALUES (1,2,3),(4,5,6) ON DUPLICATE KEY UPDATE c=2, b=3;",
		output: "insert into t1 (a, b, c) values (1, 2, 3), (4, 5, 6) on duplicate key update  (c, b) values (2, 3)",
	}, {
		input:  "INSERT INTO t1 (a,b,c) VALUES (1,2,3),(4,5,6) ON DUPLICATE KEY UPDATE c=2/2, b=3;",
		output: "insert into t1 (a, b, c) values (1, 2, 3), (4, 5, 6) on duplicate key update  (c, b) values (2 / 2, 3)",
	}, {
		input:  "insert into t1 values (18446744073709551615), (0xFFFFFFFFFFFFFFFE), (18446744073709551613), (18446744073709551612)",
		output: "insert into t1 values (18446744073709551615), (0xfffffffffffffffe), (18446744073709551613), (18446744073709551612)",
	}, {
		input:  "REPLACE INTO pet VALUES row('Sunsweet05','Dsant05','otter','f',30.11,2), row('Sunsweet06','Dsant06','otter','m',30.11,3);",
		output: "replace into pet values (Sunsweet05, Dsant05, otter, f, 30.11, 2), (Sunsweet06, Dsant06, otter, m, 30.11, 3)",
	}, {
		input:  "REPLACE INTO t1 SET f1 = -1.0e+30, f2 = 'exore', f3 = 123",
		output: "replace into t1 (f1, f2, f3) values (-1.0e+30, exore, 123)",
	}, {
		input:  "REPLACE INTO t1 SET f1 = -1;",
		output: "replace into t1 (f1) values (-1)",
	}, {
		input:  "replace into t1 values (18446744073709551615), (0xFFFFFFFFFFFFFFFE), (18446744073709551613), (18446744073709551612)",
		output: "replace into t1 values (18446744073709551615), (0xfffffffffffffffe), (18446744073709551613), (18446744073709551612)",
	}, {
		input:  "create table t (a int) properties(\"host\" = \"127.0.0.1\", \"port\" = \"8239\", \"user\" = \"mysql_user\", \"password\" = \"mysql_passwd\")",
		output: "create table t (a int) properties(host = 127.0.0.1, port = 8239, user = mysql_user, password = mysql_passwd)",
	}, {
		input:  "create table t (a int) properties('a' = 'b')",
		output: "create table t (a int) properties(a = b)",
	}, {
		input: "create table t (a int, b char, check (1 + 1) enforced)",
	}, {
		input: "create table t (a int, b char, foreign key sdf (a, b) references b(a asc, b desc))",
	}, {
		input: "create table t (a int, b char, unique key idx (a, b))",
	}, {
		input: "create table t (a int, b char, index if not exists idx (a, b))",
	}, {
		input: "create table t (a int, b char, fulltext idx (a, b))",
	}, {
		input:  "create table t (a int, b char, constraint p1 primary key idx using hash (a, b))",
		output: "create table t (a int, b char, primary key p1 using none (a, b))",
	}, {
		input: "create table t (a int, b char, primary key idx (a, b))",
	}, {
		input:  "create external table t (a int) infile 'data.txt'",
		output: "create external table t (a int) infile 'data.txt'",
	}, {
		input: "create external table t (a int) infile {'filepath'='data.txt', 'compression'='none'}",
	}, {
		input: "create external table t (a int) infile {'filepath'='data.txt', 'compression'='auto'}",
	}, {
		input: "create external table t (a int) infile {'filepath'='data.txt', 'compression'='lz4'}",
	}, {
		input:  "create external table t (a int) infile 'data.txt' FIELDS TERMINATED BY '' OPTIONALLY ENCLOSED BY '' LINES TERMINATED BY ''",
		output: "create external table t (a int) infile 'data.txt' fields terminated by \t optionally enclosed by \u0000 lines",
	}, {
		input:  "SET NAMES 'utf8mb4' COLLATE 'utf8mb4_general_ci'",
		output: "set names = utf8mb4 utf8mb4_general_ci",
	}, {
		input: "insert into cms values (null, default)",
	}, {
		input: "replace into cms values (null, default)",
	}, {
		input:  "create database `show`",
		output: "create database show",
	}, {
		input: "create table table16 (1a20 int, 1e int)",
	}, {
		input: "insert into t2 values (-3, 2)",
	}, {
		input: "replace into t2 values (-3, 2)",
	}, {
		input:  "select spID,userID,score from t1 where spID>(userID-1);",
		output: "select spid, userid, score from t1 where spid > (userid - 1)",
	}, {
		input:  "CREATE TABLE t2(product VARCHAR(32),country_id INTEGER NOT NULL,year INTEGER,profit INTEGER)",
		output: "create table t2 (product varchar(32), country_id integer not null, year integer, profit integer)",
	}, {
		input: "insert into numtable values (255, 65535, 4294967295, 18446744073709551615)",
	}, {
		input: "replace into numtable values (255, 65535, 4294967295, 18446744073709551615)",
	}, {
		input: "create table numtable (a tinyint unsigned, b smallint unsigned, c int unsigned, d bigint unsigned)",
	}, {
		input:  "SELECT userID as user, MAX(score) as max FROM t1 GROUP BY userID order by user",
		output: "select userid as user, max(score) as max from t1 group by userid order by user",
	}, {
		input:  "load data infile 'test/loadfile5' ignore INTO TABLE T.A FIELDS TERMINATED BY  ',' (@,@,c,d,e,f)",
		output: "load data infile test/loadfile5 ignore into table t.a fields terminated by , (, , c, d, e, f)",
	}, {
		input:  "load data infile '/root/lineorder_flat_10.tbl' into table lineorder_flat FIELDS TERMINATED BY '' OPTIONALLY ENCLOSED BY '' LINES TERMINATED BY '';",
		output: "load data infile /root/lineorder_flat_10.tbl into table lineorder_flat fields terminated by \t optionally enclosed by \u0000 lines",
	}, {
		input:  "load data local infile 'data' replace into table db.a (a, b, @vc, @vd) set a = @vc != 0, d = @vd != 1",
		output: "load data local infile data replace into table db.a (a, b, @vc, @vd) set a = @vc != 0, d = @vd != 1",
	}, {
		input:  "load data local infile 'data' replace into table db.a lines starting by '#' terminated by '\t' ignore 2 lines",
		output: "load data local infile data replace into table db.a lines starting by # terminated by 	 ignore 2 lines",
	}, {
		input:  "load data local infile 'data' replace into table db.a lines starting by '#' terminated by '\t' ignore 2 rows",
		output: "load data local infile data replace into table db.a lines starting by # terminated by 	 ignore 2 lines",
	}, {
		input:  "load data infile 'data.txt' into table db.a fields terminated by '\t' escaped by '\t'",
		output: "load data infile data.txt into table db.a fields terminated by \t escaped by \t",
	}, {
		input:  "load data infile 'data.txt' into table db.a fields terminated by '\t' enclosed by '\t' escaped by '\t'",
		output: "load data infile data.txt into table db.a fields terminated by \t enclosed by \t escaped by \t",
	}, {
		input:  "load data infile 'data.txt' into table db.a",
		output: "load data infile data.txt into table db.a",
	}, {
		input: "load data infile {'filepath'='data.txt', 'compression'='auto'} into table db.a",
	}, {
		input: "load data infile {'filepath'='data.txt', 'compression'='none'} into table db.a",
	}, {
		input:  "create external table t (a int) infile 'data.txt'",
		output: "create external table t (a int) infile 'data.txt'",
	}, {
		input: "create external table t (a int) infile {'filepath'='data.txt', 'compression'='none'}",
	}, {
		input: "create external table t (a int) infile {'filepath'='data.txt', 'compression'='auto'}",
	}, {
		input: "create external table t (a int) infile {'filepath'='data.txt', 'compression'='lz4'}",
	}, {
		input:  "create external table t (a int) infile 'data.txt' FIELDS TERMINATED BY '' OPTIONALLY ENCLOSED BY '' LINES TERMINATED BY ''",
		output: "create external table t (a int) infile 'data.txt' fields terminated by \t optionally enclosed by \u0000 lines",
	}, {
		input:  "create external table t (a int) URL s3option{'endpoint'='s3.us-west-2.amazonaws.com', 'access_key_id'='XXX', 'secret_access_key'='XXX', 'bucket'='test', 'filepath'='*.txt', 'region'='us-west-2'}",
		output: "create external table t (a int) url s3option {'endpoint'='s3.us-west-2.amazonaws.com', 'access_key_id'='XXX', 'secret_access_key'='XXX', 'bucket'='test', 'filepath'='*.txt', 'region'='us-west-2'}",
	}, {
		input:  "load data infile 'test/loadfile5' ignore INTO TABLE T.A FIELDS TERMINATED BY  ',' (@,@,c,d,e,f)",
		output: "load data infile test/loadfile5 ignore into table t.a fields terminated by , (, , c, d, e, f)",
	}, {
		input:  "load data infile '/root/lineorder_flat_10.tbl' into table lineorder_flat FIELDS TERMINATED BY '' OPTIONALLY ENCLOSED BY '' LINES TERMINATED BY '';",
		output: "load data infile /root/lineorder_flat_10.tbl into table lineorder_flat fields terminated by \t optionally enclosed by \u0000 lines",
	}, {
		input: "load data infile {'filepath'='data.txt', 'compression'='auto'} into table db.a",
	}, {
		input: "load data infile {'filepath'='data.txt', 'compression'='none'} into table db.a",
	}, {
		input: "load data infile {'filepath'='data.txt', 'compression'='GZIP'} into table db.a",
	}, {
		input: "load data infile {'filepath'='data.txt', 'compression'='BZIP2'} into table db.a",
	}, {
		input: "load data infile {'filepath'='data.txt', 'compression'='FLATE'} into table db.a",
	}, {
		input: "load data infile {'filepath'='data.txt', 'compression'='LZW'} into table db.a",
	}, {
		input: "load data infile {'filepath'='data.txt', 'compression'='ZLIB'} into table db.a",
	}, {
		input: "load data infile {'filepath'='data.txt', 'compression'='LZ4'} into table db.a",
	}, {
		input:  "LOAD DATA URL s3option{'endpoint'='s3.us-west-2.amazonaws.com', 'access_key_id'='XXX', 'secret_access_key'='XXX', 'bucket'='test', 'filepath'='*.txt', 'region'='us-west-2'} into table db.a",
		output: "load data url s3option {'endpoint'='s3.us-west-2.amazonaws.com', 'access_key_id'='XXX', 'secret_access_key'='XXX', 'bucket'='test', 'filepath'='*.txt', 'region'='us-west-2'} into table db.a",
	},
		{
			input: `load data url s3option {'endpoint'='s3.us-west-2.amazonaws.com', 'access_key_id'='XXX', 'secret_access_key'='XXX', 'bucket'='test', 'filepath'='jsonline/jsonline_object.jl', 'region'='us-west-2', 'compression'='none', 'format'='jsonline', 'jsondata'='object'} into table t1`,
		}, {
			input: "load data infile {'filepath'='data.txt', 'compression'='GZIP'} into table db.a",
		}, {
			input: "load data infile {'filepath'='data.txt', 'compression'='BZIP2'} into table db.a",
		}, {
			input: "load data infile {'filepath'='data.txt', 'compression'='FLATE'} into table db.a",
		}, {
			input: "load data infile {'filepath'='data.txt', 'compression'='LZW'} into table db.a",
		}, {
			input: "load data infile {'filepath'='data.txt', 'compression'='ZLIB'} into table db.a",
		}, {
			input: "load data infile {'filepath'='data.txt', 'compression'='LZ4'} into table db.a",
		}, {
			input: "load data infile {'filepath'='data.txt', 'format'='jsonline', 'jsondata'='array'} into table db.a",
		},
		{
			input: "load data infile {'filepath'='data.txt', 'format'='jsonline', 'jsondata'='object'} into table db.a",
		},
		{
			input: "load data infile {'filepath'='data.txt', 'compression'='BZIP2', 'format'='jsonline', 'jsondata'='object'} into table db.a",
		},
		{
			input:  "import data infile '/root/lineorder_flat_10.tbl' into table lineorder_flat FIELDS TERMINATED BY '' OPTIONALLY ENCLOSED BY '' LINES TERMINATED BY '';",
			output: "import data infile /root/lineorder_flat_10.tbl into table lineorder_flat fields terminated by \t optionally enclosed by \u0000 lines",
		}, {
			input:  "show tables from test01 where tables_in_test01 like '%t2%'",
			output: "show tables from test01 where tables_in_test01 like %t2%",
		}, {
			input:  "select userID,MAX(score) max_score from t1 where userID <2 || userID > 3 group by userID order by max_score",
			output: "select userid, max(score) as max_score from t1 where concat(userid < 2, userid > 3) group by userid order by max_score",
		}, {
			input: "select c1, -c2 from t2 order by -c1 desc",
		}, {
			input:  "select * from t1 where spID>2 AND userID <2 || userID >=2 OR userID < 2 limit 3",
			output: "select * from t1 where concat(spid > 2 and userid < 2, userid >= 2) or userid < 2 limit 3",
		}, {
			input:  "select * from t10 where (b='ba' or b='cb') and (c='dc' or c='ed');",
			output: "select * from t10 where (b = ba or b = cb) and (c = dc or c = ed)",
		}, {
			input:  "select CAST(userID AS DOUBLE) cast_double, CAST(userID AS FLOAT(3)) cast_float , CAST(userID AS REAL) cast_real, CAST(userID AS SIGNED) cast_signed, CAST(userID AS UNSIGNED) cast_unsigned from t1 limit 2",
			output: "select cast(userid as double) as cast_double, cast(userid as float(3)) as cast_float, cast(userid as real) as cast_real, cast(userid as signed) as cast_signed, cast(userid as unsigned) as cast_unsigned from t1 limit 2",
		}, {
			input: "select distinct name as name1 from t1",
		}, {
			input:  "select userID, userID DIV 2 as user_dir, userID%2 as user_percent, userID MOD 2 as user_mod from t1",
			output: "select userid, userid div 2 as user_dir, userid % 2 as user_percent, userid % 2 as user_mod from t1",
		}, {
			input:  "select sum(score) as sum from t1 where spID=6 group by score order by sum desc",
			output: "select sum(score) as sum from t1 where spid = 6 group by score order by sum desc",
		}, {
			input:  "select userID,count(score) from t1 where userID>2 group by userID having count(score)>1",
			output: "select userid, count(score) from t1 where userid > 2 group by userid having count(score) > 1",
		}, {
			input:  "SELECT product, SUM(profit),AVG(profit) FROM t2 where product<>'TV' GROUP BY product order by product asc",
			output: "select product, sum(profit), avg(profit) from t2 where product != TV group by product order by product asc",
		}, {
			input:  "SELECT product, SUM(profit),AVG(profit) FROM t2 where product='Phone' GROUP BY product order by product asc",
			output: "select product, sum(profit), avg(profit) from t2 where product = Phone group by product order by product asc",
		}, {
			input:  "select sum(col_1d),count(col_1d),avg(col_1d),min(col_1d),max(col_1d) from tbl1 group by col_1e",
			output: "select sum(col_1d), count(col_1d), avg(col_1d), min(col_1d), max(col_1d) from tbl1 group by col_1e",
		}, {
			input:  "select u.a, (select t.a from sa.t, u) from u, (select t.a, u.a from sa.t, u where t.a = u.a) as t where (u.a, u.b, u.c) in (select t.a, u.a, t.b * u.b tubb from t)",
			output: "select u.a, (select t.a from sa.t cross join u) from u cross join (select t.a, u.a from sa.t cross join u where t.a = u.a) as t where (u.a, u.b, u.c) in (select t.a, u.a, t.b * u.b as tubb from t)",
		}, {
			input:  "select u.a, (select t.a from sa.t, u) from u",
			output: "select u.a, (select t.a from sa.t cross join u) from u",
		}, {
			input:  "select t.a, u.a, t.b * u.b from sa.t join u on t.c = u.c or t.d != u.d where t.a = u.a and t.b > u.b group by t.a, u.a, (t.a + u.b + v.b) having t.a = 11 and v.c > 1000 order by t.a desc, u.a asc, v.d asc, tubb limit 200 offset 100",
			output: "select t.a, u.a, t.b * u.b from sa.t inner join u on t.c = u.c or t.d != u.d where t.a = u.a and t.b > u.b group by t.a, u.a, (t.a + u.b + v.b) having t.a = 11 and v.c > 1000 order by t.a desc, u.a asc, v.d asc, tubb limit 200 offset 100",
		}, {
			input:  "select t.a, u.a, t.b * u.b from sa.t join u on t.c = u.c or t.d != u.d where t.a = u.a and t.b > u.b group by t.a, u.a, (t.a + u.b + v.b) having t.a = 11 and v.c > 1000",
			output: "select t.a, u.a, t.b * u.b from sa.t inner join u on t.c = u.c or t.d != u.d where t.a = u.a and t.b > u.b group by t.a, u.a, (t.a + u.b + v.b) having t.a = 11 and v.c > 1000",
		}, {
			input:  "select t.a, u.a, t.b * u.b from sa.t join u on t.c = u.c or t.d != u.d where t.a = u.a and t.b > u.b group by t.a, u.a, (t.a + u.b + v.b)",
			output: "select t.a, u.a, t.b * u.b from sa.t inner join u on t.c = u.c or t.d != u.d where t.a = u.a and t.b > u.b group by t.a, u.a, (t.a + u.b + v.b)",
		}, {
			input:  "SELECT t.a,u.a,t.b * u.b FROM sa.t join u on t.c = u.c or t.d != u.d where t.a = u.a and t.b > u.b",
			output: "select t.a, u.a, t.b * u.b from sa.t inner join u on t.c = u.c or t.d != u.d where t.a = u.a and t.b > u.b",
		}, {
			input: "select avg(u.a), count(u.b), cast(u.c as char) from u",
		}, {
			input: "select avg(u.a), count(*) from u",
		}, {
			input: "select avg(u.a), count(u.b) from u",
		}, {
			input: "select sum(col_1d) from tbl1 where col_1d < 13 group by col_1e",
		}, {
			input:  "select sum(col_1a),count(col_1b),avg(col_1c),min(col_1d),max(col_1d) from tbl1",
			output: "select sum(col_1a), count(col_1b), avg(col_1c), min(col_1d), max(col_1d) from tbl1",
		}, {
			input:  "insert into tbl1 values (0,1,5,11, \"a\")",
			output: "insert into tbl1 values (0, 1, 5, 11, a)",
		}, {
			input:  "replace into tbl1 values (0,1,5,11, \"a\")",
			output: "replace into tbl1 values (0, 1, 5, 11, a)",
		}, {
			input: "create table tbl1 (col_1a tinyint, col_1b smallint, col_1c int, col_1d bigint, col_1e char(10) not null)",
		}, {
			input: "insert into numtable values (4, 1.234567891, 1.234567891)",
		}, {
			input: "insert into numtable values (3, 1.234567, 1.234567)",
		}, {
			input: "replace into numtable values (4, 1.234567891, 1.234567891)",
		}, {
			input: "replace into numtable values (3, 1.234567, 1.234567)",
		}, {
			input: "create table numtable (id int, fl float, dl double)",
		}, {
			input: "drop table if exists numtable",
		}, {
			input:  "create table table17 (`index` int)",
			output: "create table table17 (index int)",
		}, {
			input: "create table table19$ (a int)",
		}, {
			input:  "create table `aaaaaaaaaaaaaaaaaaaaaaaaaaaaaaaaaaaaaaaaaaaaaaaaaaaaaaaaaaaaaaaaaaa` (aaaaaaaaaaaaaaaaaaaaaaaaaaaaaaaaaaaaaaaaaaaaaaaaaaaaaaaaaaaaaaaaaa int);",
			output: "create table aaaaaaaaaaaaaaaaaaaaaaaaaaaaaaaaaaaaaaaaaaaaaaaaaaaaaaaaaaaaaaaaaaa (aaaaaaaaaaaaaaaaaaaaaaaaaaaaaaaaaaaaaaaaaaaaaaaaaaaaaaaaaaaaaaaaaa int)",
		}, {
			input:  "create table table12 (`a ` int)",
			output: "create table table12 (a  int)",
		}, {
			input:  "create table `table11 ` (a int)",
			output: "create table table11  (a int)",
		}, {
			input:  "create table table10 (a int primary key, b varchar(10)) checksum=0 COMMENT=\"asdf\"",
			output: "create table table10 (a int primary key, b varchar(10)) checksum = 0 comment = asdf",
		}, {
			input:  "create temporary table table05 ( a int, b char(10));",
			output: "create temporary table table05 (a int, b char(10))",
		}, {
			input:  "create table table15 (a varchar(5) default 'abcde')",
			output: "create table table15 (a varchar(5) default abcde)",
		}, {
			input:  "create table table01 (a TINYINT primary key, b SMALLINT SIGNED, c INT UNSIGNED, d BIGINT not null , e FLOAT unique,f DOUBLE, g CHAR(10), h VARCHAR(20))",
			output: "create table table01 (a tinyint primary key, b smallint, c int unsigned, d bigint not null, e float unique, f double, g char(10), h varchar(20))",
		}, {
			input:  "create database test04 CHARACTER SET=utf8 collate=utf8_general_ci ENCRYPTION='N'",
			output: "create database test04 character set utf8 collate utf8_general_ci encryption N",
		}, {
			input:  "create database test03 DEFAULT CHARACTER SET utf8 collate utf8_general_ci ENCRYPTION 'Y'",
			output: "create database test03 default character set utf8 collate utf8_general_ci encryption Y",
		}, {
			input: "drop database if exists t01234567890123456789012345678901234567890123456789012345678901234567890123456789",
		}, {
			input: "select distinct a from t",
		}, {
			input:  "select * from t where a like 'a%'",
			output: "select * from t where a like a%",
		}, {
			input: "select sysdate(), curtime(22) from t",
		}, {
			input: "select sysdate(), curtime from t",
		}, {
			input:  "select current_time(), current_timestamp, lacalTIMe(89), utc_time() from t",
			output: "select current_time(), current_timestamp(), lacaltime(89), utc_time() from t",
		}, {
			input:  "select current_user(), current_role(), current_date, utc_date from t",
			output: "select current_user(), current_role(), current_date(), utc_date() from t",
		}, {
			input: "select ascii(a), collation(b), hour(c), microsecond(d) from t",
		}, {
			input:  "select dayofmonth('2001-11-00'), month('2005-00-00') from t",
			output: "select dayofmonth(2001-11-00), month(2005-00-00) from t",
		}, {
			input: "select sum(distinct s) from tbl where 1",
		}, {
			input:  "select u.a, interval 1 second from t",
			output: "select u.a, interval(1, second) from t",
		}, {
			input:  "select u.a, (select t.a from sa.t, u) from t where (u.a, u.b, u.c) in (select * from t)",
			output: "select u.a, (select t.a from sa.t cross join u) from t where (u.a, u.b, u.c) in (select * from t)",
		}, {
			input:  "select u.a, (select t.a from sa.t, u) from t where (u.a, u.b, u.c)",
			output: "select u.a, (select t.a from sa.t cross join u) from t where (u.a, u.b, u.c)",
		}, {
			input:  "select u.a, (select t.a from sa.t, u) from u",
			output: "select u.a, (select t.a from sa.t cross join u) from u",
		}, {
			input:  "select t.a from sa.t, u",
			output: "select t.a from sa.t cross join u",
		}, {
			input: "select t.a from sa.t",
		}, {
			input:  "create table k1 (id int not null primary key,name varchar(20)) partition by key() partitions 2",
			output: "create table k1 (id int not null primary key, name varchar(20)) partition by key algorithm = 2 partitions 2",
		}, {
			input:  "create table k1 (id int not null,name varchar(20),unique key (id))partition by key() partitions 2",
			output: "create table k1 (id int not null, name varchar(20), unique key (id)) partition by key algorithm = 2 partitions 2",
		}, {
			input:  "create table a (a int) partition by key (a, b, db.t.c) (partition xx (subpartition s1, subpartition s3 max_rows = 1000 min_rows = 100))",
			output: "create table a (a int) partition by key algorithm = 2 (a, b, db.t.c) (partition xx (subpartition s1, subpartition s3 max_rows = 1000 min_rows = 100))",
		}, {
			input:  "create table a (a int) partition by key (a, b, db.t.c) (partition xx row_format = dynamic max_rows = 1000 min_rows = 100)",
			output: "create table a (a int) partition by key algorithm = 2 (a, b, db.t.c) (partition xx row_format = dynamic max_rows = 1000 min_rows = 100)",
		}, {
			input:  "create table a (a int) engine = 'innodb' row_format = dynamic comment = 'table A' compression = 'lz4' data directory = '/data' index directory = '/index' max_rows = 1000 min_rows = 100",
			output: "create table a (a int) engine = innodb row_format = dynamic comment = table A compression = lz4 data directory = /data index directory = /index max_rows = 1000 min_rows = 100",
		}, {
			input:  "create table a (a int) partition by linear key algorithm = 3221 (a, b, db.t.c) (partition xx values less than (1, 2, 323), partition yy)",
			output: "create table a (a int) partition by linear key algorithm = 3221 (a, b, db.t.c) (partition xx values less than (1, 2, 323), partition yy)",
		}, {
			input:  "create table a (a int) partition by linear key algorithm = 3221 (a, b, db.t.c) partitions 10 subpartition by key (a, b, db.t.c) subpartitions 10",
			output: "create table a (a int) partition by linear key algorithm = 3221 (a, b, db.t.c) partitions 10 subpartition by key algorithm = 2 (a, b, db.t.c) subpartitions 10",
		}, {
			input: "create table a (a int) partition by linear key algorithm = 3221 (a, b, db.t.c) partitions 10",
		}, {
			input: "create table a (a int) partition by linear hash (1 + 1234 / 32)",
		}, {
			input: "create table a (a int) partition by linear key algorithm = 31 (a, b, db.t.c)",
		}, {
			input:  "create table a (a int) partition by linear key (a, b, db.t.c)",
			output: "create table a (a int) partition by linear key algorithm = 2 (a, b, db.t.c)",
		}, {
			input: "create table a (a int) partition by list columns (a, b, db.t.c)",
		}, {
			input: "create table a (a int) partition by list columns (a, b, db.t.c)",
		}, {
			input: "create table a (a int) partition by range columns (a, b, db.t.c)",
		}, {
			input: "create table a (a int) partition by range(1 + 21)",
		}, {
			input: "create table a (a int storage disk constraint cx check (b + c) enforced)",
		}, {
			input: "create table a (a int storage disk, b int references b(a asc, b desc) match full on delete cascade on update restrict)",
		}, {
			input: "create table a (a int storage disk, b int)",
		}, {
			input: "create table a (a int not null default 1 auto_increment unique primary key collate utf8_bin storage disk)",
		},
		{
			input:  `CREATE TABLE tp1 (col1 INT, col2 CHAR(5), col3 DATE) PARTITION BY KEY(col3) PARTITIONS 4`,
			output: `create table tp1 (col1 int, col2 char(5), col3 date) partition by key algorithm = 2 (col3) partitions 4`,
		},
		{
			input:  `CREATE TABLE tp2 (col1 INT, col2 CHAR(5), col3 DATE) PARTITION BY KEY(col3)`,
			output: `create table tp2 (col1 int, col2 char(5), col3 date) partition by key algorithm = 2 (col3)`,
		},
		{
			input:  `CREATE TABLE tp3 (col1 INT, col2 CHAR(5), col3 DATE) PARTITION BY LINEAR KEY(col3) PARTITIONS 5`,
			output: `create table tp3 (col1 int, col2 char(5), col3 date) partition by linear key algorithm = 2 (col3) partitions 5`,
		},
		{
			input:  `CREATE TABLE tp4 (col1 INT, col2 CHAR(5), col3 DATE) PARTITION BY KEY ALGORITHM = 1 (col3)`,
			output: `create table tp4 (col1 int, col2 char(5), col3 date) partition by key algorithm = 1 (col3)`,
		},
		{
			input:  `CREATE TABLE tp5 (col1 INT, col2 CHAR(5), col3 DATE) PARTITION BY LINEAR KEY ALGORITHM = 1 (col3) PARTITIONS 5;`,
			output: `create table tp5 (col1 int, col2 char(5), col3 date) partition by linear key algorithm = 1 (col3) partitions 5`,
		},
		{
			input:  `CREATE TABLE tp6 (col1 INT, col2 CHAR(5), col3 DATE) PARTITION BY KEY(col1, col2) PARTITIONS 4`,
			output: `create table tp6 (col1 int, col2 char(5), col3 date) partition by key algorithm = 2 (col1, col2) partitions 4`,
		},
		{
			input:  `CREATE TABLE tp7 (col1 INT NOT NULL, col2 DATE NOT NULL, col3 INT NOT NULL, col4 INT NOT NULL, PRIMARY KEY (col1, col2)) PARTITION BY KEY(col1) PARTITIONS 4`,
			output: `create table tp7 (col1 int not null, col2 date not null, col3 int not null, col4 int not null, primary key (col1, col2)) partition by key algorithm = 2 (col1) partitions 4`,
		},
		{
			input:  `CREATE TABLE tp9 (col1 INT, col2 CHAR(5)) PARTITION BY HASH(col1) PARTITIONS 4`,
			output: `create table tp9 (col1 int, col2 char(5)) partition by hash (col1) partitions 4`,
		},
		{
			input:  `CREATE TABLE tp10 (col1 INT, col2 CHAR(5), col3 DATETIME) PARTITION BY HASH (YEAR(col3));`,
			output: `create table tp10 (col1 int, col2 char(5), col3 datetime(26)) partition by hash (year(col3))`,
		},
		{
			input:  `CREATE TABLE tp11 (col1 INT, col2 CHAR(5), col3 DATE) PARTITION BY LINEAR HASH( YEAR(col3)) PARTITIONS 6`,
			output: `create table tp11 (col1 int, col2 char(5), col3 date) partition by linear hash (year(col3)) partitions 6`,
		},
		{
			input:  `CREATE TABLE tp12 (col1 INT NOT NULL, col2 DATE NOT NULL, col3 INT NOT NULL, col4 INT NOT NULL, PRIMARY KEY (col1, col2)) PARTITION BY HASH(col1) PARTITIONS 4`,
			output: `create table tp12 (col1 int not null, col2 date not null, col3 int not null, col4 int not null, primary key (col1, col2)) partition by hash (col1) partitions 4`,
		},
		{
			input: `CREATE TABLE tp13 (
					id INT NOT NULL,
					fname VARCHAR(30),
					lname VARCHAR(30),
					hired DATE NOT NULL DEFAULT '1970-01-01',
					separated DATE NOT NULL DEFAULT '9999-12-31',
					job_code INT,
					store_id INT
				)
				PARTITION BY RANGE ( YEAR(separated) ) (
					PARTITION p0 VALUES LESS THAN (1991),
					PARTITION p1 VALUES LESS THAN (1996),
					PARTITION p2 VALUES LESS THAN (2001),
					PARTITION p3 VALUES LESS THAN MAXVALUE
				);`,
			output: `create table tp13 (id int not null, fname varchar(30), lname varchar(30), hired date not null default 1970-01-01, separated date not null default 9999-12-31, job_code int, store_id int) partition by range(year(separated)) (partition p0 values less than (1991), partition p1 values less than (1996), partition p2 values less than (2001), partition p3 values less than (MAXVALUE))`,
		},
		{
			input: `CREATE TABLE tp14 (
					a INT NOT NULL,
					b INT NOT NULL
				)
				PARTITION BY RANGE COLUMNS(a,b) PARTITIONS 4 (
					PARTITION p0 VALUES LESS THAN (10,5),
					PARTITION p1 VALUES LESS THAN (20,10),
					PARTITION p2 VALUES LESS THAN (50,20),
					PARTITION p3 VALUES LESS THAN (65,30)
				)`,
			output: `create table tp14 (a int not null, b int not null) partition by range columns (a, b) partitions 4 (partition p0 values less than (10, 5), partition p1 values less than (20, 10), partition p2 values less than (50, 20), partition p3 values less than (65, 30))`,
		},
		{
			input: `CREATE TABLE tp15 (
					id   INT PRIMARY KEY,
					name VARCHAR(35),
					age INT unsigned
				)
				PARTITION BY LIST (id) (
					PARTITION r0 VALUES IN (1, 5, 9, 13, 17, 21),
					PARTITION r1 VALUES IN (2, 6, 10, 14, 18, 22),
					PARTITION r2 VALUES IN (3, 7, 11, 15, 19, 23),
					PARTITION r3 VALUES IN (4, 8, 12, 16, 20, 24)
				);`,
			output: `create table tp15 (id int primary key, name varchar(35), age int unsigned) partition by list(id) (partition r0 values in (1, 5, 9, 13, 17, 21), partition r1 values in (2, 6, 10, 14, 18, 22), partition r2 values in (3, 7, 11, 15, 19, 23), partition r3 values in (4, 8, 12, 16, 20, 24))`,
		},
		{
			input: `CREATE TABLE tp16 (
					a INT NULL,
					b INT NULL
				)
				PARTITION BY LIST COLUMNS(a,b) (
					PARTITION p0 VALUES IN( (0,0), (NULL,NULL) ),
					PARTITION p1 VALUES IN( (0,1), (0,2), (0,3), (1,1), (1,2) ),
					PARTITION p2 VALUES IN( (1,0), (2,0), (2,1), (3,0), (3,1) ),
					PARTITION p3 VALUES IN( (1,3), (2,2), (2,3), (3,2), (3,3) )
				)`,
			output: `create table tp16 (a int null, b int null) partition by list columns (a, b) (partition p0 values in ((0, 0), (null, null)), partition p1 values in ((0, 1), (0, 2), (0, 3), (1, 1), (1, 2)), partition p2 values in ((1, 0), (2, 0), (2, 1), (3, 0), (3, 1)), partition p3 values in ((1, 3), (2, 2), (2, 3), (3, 2), (3, 3)))`,
		},
		{
			input: `CREATE TABLE tp17 (
					id INT NOT NULL PRIMARY KEY,
					fname VARCHAR(30),
					lname VARCHAR(30)
				)
				PARTITION BY RANGE (id) (
					PARTITION p0 VALUES LESS THAN (6),
					PARTITION p1 VALUES LESS THAN (11),
					PARTITION p2 VALUES LESS THAN (16),
					PARTITION p3 VALUES LESS THAN (21)
				);`,
			output: `create table tp17 (id int not null primary key, fname varchar(30), lname varchar(30)) partition by range(id) (partition p0 values less than (6), partition p1 values less than (11), partition p2 values less than (16), partition p3 values less than (21))`,
		},
		{
			input: "grant all, all(a, b), create(a, b), select(a, b), super(a, b, c) on table db.a to u1, u2 with grant option",
		}, {
			input: "grant proxy on u1 to u2, u3, u4 with grant option",
		}, {
			input: "grant proxy on u1 to u2, u3, u4",
		},
		{
			input: "grant r1, r2, r3 to u1, u1, u3",
		}, {
			input:  "grant super(a, b, c) on procedure db.func to 'h3'",
			output: "grant super(a, b, c) on procedure db.func to h3",
		},
		{
			input:  "revoke all, all(a, b), create(a, b), select(a, b), super(a, b, c) on table db.A from u1, u2",
			output: "revoke all, all(a, b), create(a, b), select(a, b), super(a, b, c) on table db.a from u1, u2",
		}, {
			input: "revoke r1, r2, r3 from u1, u2, u3",
		}, {
			input: "revoke super(a, b, c) on procedure db.func from h3",
		}, {
			input:  "revoke all on table db.A from u1, u2",
			output: "revoke all on table db.a from u1, u2",
		}, {
			input: "revoke all on table db.a from u1",
		}, {
			input: "set default role r1, r2, r3 to u1, u2, u3",
		}, {
			input: "set default role all to u1, u2, u3",
		}, {
			input: "set default role none to u1, u2, u3",
		}, {
			input:  "set password = password('ppp')",
			output: "set password = ppp",
		}, {
			input:  "set password for u1@h1 = password('ppp')",
			output: "set password for u1@h1 = ppp",
		}, {
			input:  "set password for u1@h1 = 'ppp'",
			output: "set password for u1@h1 = ppp",
		}, {
			input:  "set @a = 0, @b = 1",
			output: "set a = 0, b = 1",
		}, {
			input:  "set a = 0, session b = 1, @@session.c = 1, global d = 1, @@global.e = 1",
			output: "set a = 0, b = 1, c = 1, global d = 1, global e = 1",
		}, {
			input:  "set @@session.a = 1",
			output: "set a = 1",
		}, {
			input:  "set @@global.a = 1",
			output: "set global a = 1",
		}, {
			input: "set global a = 1",
		}, {
			input: "set a = 1",
		}, {
			input: "rollback",
		}, {
			input:  "rollback and chain no release",
			output: "rollback",
		}, {
			input:  "commit and chain no release",
			output: "commit",
		}, {
			input: "commit",
		}, {
			input: "start transaction read only",
		}, {
			input: "start transaction read write",
		}, {
			input: "start transaction",
		}, {
			input: "use db1",
		}, {
			input: "use",
		}, {
			input: "update a as aa set a = 3, b = 4 where a != 0 order by b limit 1",
		}, {
			input: "update a as aa set a = 3, b = 4",
		}, {
			input: "explain insert into u (a, b, c, d) values (1, 2, 3, 4), (5, 6, 7, 8)",
		}, {
			input: "explain replace into u (a, b, c, d) values (1, 2, 3, 4), (5, 6, 7, 8)",
		}, {
			input: "explain delete from a where a != 0 order by b limit 1",
		}, {
			input: "explain select a from a union select b from b",
		}, {
			input: "explain select a from a intersect select b from b",
		}, {
			input: "explain select a from a except select b from b",
		}, {
			input: "explain select a from a minus select b from b",
		}, {
			input: "explain select a from a",
		}, {
			input:  "explain (format text) select a from A",
			output: "explain (format text) select a from a",
		}, {
			input:  "explain analyze select * from t",
			output: "explain (analyze) select * from t",
		}, {
			input:  "explain format = 'tree' for connection 10",
			output: "explain format = tree for connection 10",
		}, {
			input:  "explain db.a",
			output: "show columns from db.a",
		}, {
			input:  "explain a",
			output: "show columns from a",
		}, {
			input: "show index from t where true",
		}, {
			input:  "show databases like 'a%'",
			output: "show databases like a%",
		}, {
			input: "show global status where 1 + 21 > 21",
		}, {
			input: "show global variables",
		}, {
			input: "show warnings",
		}, {
			input: "show errors",
		}, {
			input: "show full processlist",
		}, {
			input: "show processlist",
		}, {
			input:  "show full tables from db1 like 'a%' where a != 0",
			output: "show full tables from db1 like a% where a != 0",
		}, {
			input:  "show open tables from db1 like 'a%' where a != 0",
			output: "show open tables from db1 like a% where a != 0",
		}, {
			input:  "show tables from db1 like 'a%' where a != 0",
			output: "show tables from db1 like a% where a != 0",
		}, {
			input:  "show databases like 'a%' where a != 0",
			output: "show databases like a% where a != 0",
		}, {
			input: "show databases",
		}, {
			input:  "show extended full columns from t from db like 'a%'",
			output: "show extended full columns from t from db like a%",
		}, {
			input: "show extended full columns from t from db where a != 0",
		}, {
			input: "show columns from t from db where a != 0",
		}, {
			input: "show columns from t from db",
		}, {
			input: "show create database if not exists db",
		}, {
			input: "show create database db",
		}, {
			input: "show create table db.t1",
		}, {
			input: "show create table t1",
		}, {
			input: "drop user if exists u1, u2, u3",
		}, {
			input: "drop user u1",
		}, {
			input: "drop role r1",
		}, {
			input: "drop role if exists r1, r2, r3",
		}, {
			input: "drop index if exists idx1 on db.t",
		}, {
			input: "drop index idx1 on db.t",
		}, {
			input: "drop table if exists t1, t2, db.t",
		}, {
			input: "drop table db.t",
		}, {
			input: "drop table if exists t",
		}, {
			input: "drop database if exists t",
		}, {
			input: "drop database t",
		}, {
			input:  "create role if not exists 'a', 'b'",
			output: "create role if not exists a, b",
		}, {
			input:  "create role if not exists 'webapp'",
			output: "create role if not exists webapp",
		}, {
			input:  "create role 'admin', 'developer'",
			output: "create role admin, developer",
		}, {
			input:  "create index idx1 on a (a) KEY_BLOCK_SIZE 10 with parser x comment 'x' invisible",
			output: "create index idx1 on a (a) KEY_BLOCK_SIZE 10 with parser x comment x invisible",
		}, {
			input:  "create index idx1 using btree on A (a) KEY_BLOCK_SIZE 10 with parser x comment 'x' invisible",
			output: "create index idx1 using btree on a (a) KEY_BLOCK_SIZE 10 with parser x comment x invisible",
		}, {
			input: "create index idx1 on a (a)",
		}, {
			input: "create unique index idx1 using btree on a (a, b(10), (a + b), (a - b)) visible",
		}, {
			input:  "create database test_db default collate 'utf8mb4_general_ci' collate utf8mb4_general_ci",
			output: "create database test_db default collate utf8mb4_general_ci collate utf8mb4_general_ci",
		}, {
			input: "create database if not exists test_db character set geostd8",
		}, {
			input: "create database test_db default collate utf8mb4_general_ci",
		}, {
			input: "create database if not exists db",
		}, {
			input: "create database db",
		}, {
			input: "delete from a as aa",
		}, {
			input: "delete from t where a > 1 order by b limit 1 offset 2",
		}, {
			input: "delete from t where a = 1",
		}, {
			input: "insert into u partition(p1, p2) (a, b, c, d) values (1, 2, 3, 4), (5, 6, 1, 0)",
		}, {
			input:  "insert into t values ('aa', 'bb', 'cc')",
			output: "insert into t values (aa, bb, cc)",
		}, {
			input:  "insert into t() values (1, 2, 3)",
			output: "insert into t values (1, 2, 3)",
		}, {
			input: "insert into t (c1, c2, c3) values (1, 2, 3)",
		}, {
			input: "insert into t (c1, c2, c3) select c1, c2, c3 from t1",
		}, {
			input: "insert into t select c1, c2, c3 from t1",
		}, {
			input: "insert into t values (1, 3, 4)",
		}, {
			input: "replace into u partition(p1, p2) (a, b, c, d) values (1, 2, 3, 4), (5, 6, 1, 0)",
		}, {
			input:  "replace into t values ('aa', 'bb', 'cc')",
			output: "replace into t values (aa, bb, cc)",
		}, {
			input:  "replace into t() values (1, 2, 3)",
			output: "replace into t values (1, 2, 3)",
		}, {
			input: "replace into t (c1, c2, c3) values (1, 2, 3)",
		}, {
			input: "replace into t (c1, c2, c3) select c1, c2, c3 from t1",
		}, {
			input: "replace into t select c1, c2, c3 from t1",
		}, {
			input: "replace into t values (1, 3, 4)",
		}, {
			input:  "create table t1 (`show` bool(0));",
			output: "create table t1 (show bool(0))",
		}, {
			input:  "create table t1 (t bool(0));",
			output: "create table t1 (t bool(0))",
		}, {
			input: "create table t1 (t char(0))",
		}, {
			input: "create table t1 (t bool(20), b int, c char(20), d varchar(20))",
		}, {
			input: "create table t (a int(20) not null)",
		}, {
			input: "create table db.t (db.t.a int(20) null)",
		}, {
			input: "create table t (a float(20, 20) not null, b int(20) null, c int(30) null)",
		}, {
			input:  "create table t1 (t time(3) null, dt datetime(6) null, ts timestamp(1) null)",
			output: "create table t1 (t time(26, 3) null, dt datetime(26, 6) null, ts timestamp(26, 1) null)",
		}, {
			input:  "create table t1 (a int default 1 + 1 - 2 * 3 / 4 div 7 ^ 8 << 9 >> 10 % 11)",
			output: "create table t1 (a int default 1 + 1 - 2 * 3 / 4 div 7 ^ 8 << 9 >> 10 % 11)",
		}, {
			input: "create table t1 (t bool default -1 + +1)",
		}, {
			input: "create table t (id int unique key)",
		}, {
			input: "select * from t",
		}, {
			input:  "select c1, c2, c3 from t1, t as t2 where t1.c1 = 1 group by c2 having c2 > 10",
			output: "select c1, c2, c3 from t1 cross join t as t2 where t1.c1 = 1 group by c2 having c2 > 10",
		}, {
			input: "select a from t order by a desc limit 1 offset 2",
		}, {
			input:  "select a from t order by a desc limit 1, 2",
			output: "select a from t order by a desc limit 2 offset 1",
		}, {
			input: "select * from t union select c from t1",
		}, {
			input: "select * from t union all select c from t1",
		}, {
			input: "select * from t union distinct select c from t1",
		}, {
			input: "select * from t except select c from t1",
		}, {
			input: "select * from t except all select c from t1",
		}, {
			input: "select * from t except distinct select c from t1",
		}, {
			input: "select * from t intersect select c from t1",
		}, {
			input: "select * from t intersect all select c from t1",
		}, {
			input: "select * from t intersect distinct select c from t1",
		}, {
			input: "select * from t minus all select c from t1",
		}, {
			input: "select * from t minus distinct select c from t1",
		}, {
			input: "select * from t minus select c from t1",
		}, {
			input: "select * from (select a from t) as t1",
		}, {
			input:  "select * from (select a from t) as t1 join t2 on 1",
			output: "select * from (select a from t) as t1 inner join t2 on 1",
		}, {
			input: "select * from (select a from t) as t1 inner join t2 using (a)",
		}, {
			input: "select * from (select a from t) as t1 cross join t2",
		}, {
			input:  "select * from t1 join t2 using (a, b, c)",
			output: "select * from t1 inner join t2 using (a, b, c)",
		}, {
			input: "select * from t1 straight_join t2 on 1 + 213",
		}, {
			input: "select * from t1 straight_join t2 on col",
		}, {
			input:  "select * from t1 right outer join t2 on 123",
			output: "select * from t1 right join t2 on 123",
		}, {
			input: "select * from t1 natural left join t2",
		}, {
			input: "select 1",
		}, {
			input: "select $ from t",
		}, {
			input:  "analyze table part (a,b )",
			output: "analyze table part(a, b)",
		}, {
			input:  "select $ from t into outfile '/Users/tmp/test'",
			output: "select $ from t into outfile /Users/tmp/test fields terminated by , enclosed by \" lines terminated by \n header true",
		}, {
			input:  "select $ from t into outfile '/Users/tmp/test' FIELDS TERMINATED BY ','",
			output: "select $ from t into outfile /Users/tmp/test fields terminated by , enclosed by \" lines terminated by \n header true",
		}, {
			input:  "select $ from t into outfile '/Users/tmp/test' FIELDS TERMINATED BY ',' LINES TERMINATED BY '\n'",
			output: "select $ from t into outfile /Users/tmp/test fields terminated by , enclosed by \" lines terminated by \n header true",
		}, {
			input:  "select $ from t into outfile '/Users/tmp/test' FIELDS TERMINATED BY ',' LINES TERMINATED BY '\n' header 'TRUE'",
			output: "select $ from t into outfile /Users/tmp/test fields terminated by , enclosed by \" lines terminated by \n header true",
		}, {
			input:  "select $ from t into outfile '/Users/tmp/test' FIELDS TERMINATED BY ',' LINES TERMINATED BY '\n' header 'FALSE'",
			output: "select $ from t into outfile /Users/tmp/test fields terminated by , enclosed by \" lines terminated by \n header false",
		}, {
			input:  "select $ from t into outfile '/Users/tmp/test' FIELDS TERMINATED BY ',' LINES TERMINATED BY '\n' header 'FALSE' MAX_FILE_SIZE 100",
			output: "select $ from t into outfile /Users/tmp/test fields terminated by , enclosed by \" lines terminated by \n header false max_file_size 102400",
		}, {
			input:  "select $ from t into outfile '/Users/tmp/test' FIELDS TERMINATED BY ',' LINES TERMINATED BY '\n' header 'FALSE' MAX_FILE_SIZE 100 FORCE_QUOTE (a, b)",
			output: "select $ from t into outfile /Users/tmp/test fields terminated by , enclosed by \" lines terminated by \n header false max_file_size 102400 force_quote a, b",
		}, {
			input: "drop prepare stmt_name1",
		}, {
			input: "deallocate prepare stmt_name1",
		}, {
			input: "execute stmt_name1",
		}, {
			input: "execute stmt_name1 using @var_name,@@sys_name",
		}, {
			input: "prepare stmt_name1 from select * from t1",
		}, {
			input:  "prepare stmt_name1 from 'select * from t1'",
			output: "prepare stmt_name1 from select * from t1",
		}, {
			input: "prepare stmt_name1 from select * from t1 where a > ? or abs(b) < ?",
		}, {
			input: "create account if not exists nihao admin_name 'admin' identified by '123' open comment 'new account'",
		}, {
			input: "create account if not exists nihao admin_name 'admin' identified by random password",
		}, {
			input: "create account if not exists nihao admin_name 'admin' identified with '123'",
		}, {
			input: "create account nihao admin_name 'admin' identified by '123' open comment 'new account'",
		}, {
			input: "create account nihao admin_name 'admin' identified by random password",
		}, {
			input: "create account nihao admin_name 'admin' identified with '123'",
		}, {
			input: "drop account if exists abc",
		}, {
			input: "alter account if exists nihao admin_name 'admin' identified by '123' open comment 'new account'",
		}, {
			input: "alter account if exists nihao admin_name 'admin' identified by random password",
		}, {
			input: "alter account if exists nihao admin_name 'admin' identified with '123'",
		}, {
			input: "alter account nihao admin_name 'admin' identified by '123' open comment 'new account'",
		}, {
			input: "alter account nihao admin_name 'admin' identified by random password",
		}, {
			input: "alter account nihao admin_name 'admin' identified with '123'",
		}, {
			input: "create user if not exists abc1 identified by '123', abc2 identified by '234', abc3 identified by '111' default role def_role " +
				"password expire " +
				"comment 'new comment'",
		}, {
			input: "create user if not exists abc1 identified by '123', abc2 identified by '234', abc3 identified by '111' default role de_role " +
				"lock " +
				"attribute 'new attribute'",
		}, {
			input: "create user if not exists abc1 identified by '123', abc2 identified by '234', abc3 identified by '111', " +
				"abc4 identified by random password, " +
				"abc5 identified with '345' " +
				"default role de_role " +
				"attribute 'new attribute'",
		}, {
			input: "create user if not exists abc1 identified by '111' " +
				"default role de_role " +
				"comment 'new comment'",
		}, {
			input: "create user if not exists abc1 identified by '111' " +
				"default role de_role",
		}, {
			input: "create user if not exists abc1 identified by '123' " +
				"default role de_role",
		}, {
			input: "create user if not exists abc1 identified by '123' " +
				"default role de_role",
		}, {
			input: "create user abc1 identified by '123' " +
				"default role de_role",
		}, {
			input: "create user abc1 identified by '111' " +
				"default role de_role",
		}, {
			input: "create user abc1 identified by 'a111'",
		}, {
			input: "drop user if exists abc1, abc2, abc3",
		}, {
			input: "drop user abc1, abc2, abc3",
		}, {
			input: "drop user abc1",
		}, {
			input: "alter user if exists abc1 identified by '123', abc2 identified by '234', abc3 identified by '123' " +
				"default role de_role " +
				"lock " +
				"comment 'new comment'",
		}, {
			input: "alter user if exists abc1 identified by '123', abc2 identified by '234', abc3 identified by '123' " +
				"default role de_role " +
				"unlock " +
				"comment 'new comment'",
		}, {
			input: "alter user if exists abc1 identified by '123', abc2 identified by '234', abc3 identified by '123' " +
				"default role de_role " +
				"password expire " +
				"attribute 'new attribute'",
		}, {
			input: "alter user if exists abc1 identified by '123', abc2 identified by '234', abc3 identified by '123' " +
				"attribute 'new attribute'",
		}, {
			input: "alter user if exists abc1 identified by '123', abc2 identified by '234', abc3 identified by '123'",
		}, {
			input: "alter user if exists abc1 identified by '123', abc2 identified with '234', abc3 identified with 'SSL'",
		}, {
			input: "alter user if exists abc1 identified by '123'",
		}, {
			input: "alter user if exists abc1 identified by '123'",
		}, {
			input: "alter user abc1 identified by '123'",
		}, {
			input: "create role if not exists role1, role2, role2",
		}, {
			input: "create role role1",
		}, {
			input: "drop role if exists role1, role2, role2",
		}, {
			input: "drop role if exists role1",
		}, {
			input: "drop role role1",
		}, {
			input: "grant all, all(a, b), create(a, b), select(a, b), super(a, b, c) on table db.a to u1, u2 with grant option",
		}, {
			input: "grant all, all(a, b) on table *.* to u1, u2 with grant option",
		}, {
			input: "grant all, all(a, b) on table db.a to u1, u2 with grant option",
		}, {
			input: "grant all, all(a, b) on table db.* to u1, u2 with grant option",
		}, {
			input: "grant all, all(a, b) on database * to u1, u2 with grant option",
		}, {
			input: "grant all, all(a, b) on table *.* to u1, u2 with grant option",
		}, {
			input: "grant all, all(a, b) on table db1.* to u1, u2 with grant option",
		}, {
			input: "grant all, all(a, b) on table db1.tb1 to u1, u2 with grant option",
		}, {
			input: "grant all, all(a, b) on table tb1 to u1, u2 with grant option",
		}, {
			input: "grant r1, r2 to u1, u2, r3 with grant option",
		}, {
			input: "grant r1, r2 to u1, u2, r3",
		}, {
			input: "grant r1, r2 to u1@h1, u2@h2, r3",
		}, {
			input:  "revoke if exists all, all(a, b), create(a, b), select(a, b), super(a, b, c) on table db.A from u1, u2",
			output: "revoke if exists all, all(a, b), create(a, b), select(a, b), super(a, b, c) on table db.a from u1, u2",
		}, {
			input: "revoke if exists r1, r2, r3 from u1, u2, u3",
		}, {
			input: "revoke if exists super(a, b, c) on procedure db.func from h3",
		}, {
			input:  "revoke if exists all on table db.A from u1, u2",
			output: "revoke if exists all on table db.a from u1, u2",
		}, {
			input: "revoke if exists all on table db.a from u1",
		}, {
			input: "use db1",
		}, {
			input: "set role r1",
		}, {
			input: "set secondary role all",
		}, {
			input: "set secondary role none",
		}, {
			input:  `select json_extract('{"a":1,"b":2}', '$.b')`,
			output: `select json_extract({"a":1,"b":2}, $.b)`,
		}, {
			input:  `select json_extract(a, '$.b') from t`,
			output: `select json_extract(a, $.b) from t`,
		}, {
			input: `create table t1 (a int, b uuid)`,
		}, {
			input: `create table t2 (a uuid primary key, b varchar(10))`,
		}, {
			input: `create table t3 (a int, b uuid, primary key idx (a, b))`,
		}, {
			input:  `DO SLEEP(5)`,
			output: `do sleep(5)`,
		}, {
			input:  `DECLARE a, b INT`,
			output: `declare a b int default null`,
		}, {
			input:  `DECLARE a, b INT DEFAULT 1`,
			output: `declare a b int default 1`,
		}, {
			input: "grant truncate on table *.* to r1",
		}, {
			input: "grant reference on table *.* to r1",
		},
		{
			input:  `VALUES ROW(1,-2,3), ROW(5,7,9), ROW(4,6,8)`,
			output: `values row(1, -2, 3), row(5, 7, 9), row(4, 6, 8)`,
		}, {
			input:  `VALUES ROW(5,7,9), ROW(1,2,3), ROW(9,10,11) ORDER BY column_1`,
			output: `values row(5, 7, 9), row(1, 2, 3), row(9, 10, 11) order by column_1`,
		},
		{
			input:  `VALUES ROW(5,7,9), ROW(1,2,3), ROW(9,10,11) ORDER BY column_1 LIMIT 2`,
			output: `values row(5, 7, 9), row(1, 2, 3), row(9, 10, 11) order by column_1 limit 2`,
		},
		{
			input:  `select * from unnest("a") as f`,
			output: `select * from unnest(a) as f`,
		},
		{
			input:  `select * from unnest("a", "b") as f`,
			output: `select * from unnest(a, b) as f`,
		},
		{
			input:  `select * from unnest("a", "b", true) as f`,
			output: `select * from unnest(a, b, true) as f`,
		},
		{
			input:  `select * from unnest("a")`,
			output: `select * from unnest(a)`,
		},
		{
			input:  `select * from unnest("a", "b")`,
			output: `select * from unnest(a, b)`,
		},
		{
			input:  `select * from unnest("a", "b", true)`,
			output: `select * from unnest(a, b, true)`,
		},
		{
			input:  `select * from unnest(t.a)`,
			output: `select * from unnest(t.a)`,
		},
		{
			input:  `select * from unnest(t.a, "$.b")`,
			output: `select * from unnest(t.a, $.b)`,
		},
		{
			input:  `select * from unnest(t.a, "$.b", true)`,
			output: `select * from unnest(t.a, $.b, true)`,
		},
		{
			input:  `select * from unnest(t.a) as f`,
			output: `select * from unnest(t.a) as f`,
		},
		{
			input:  `select * from unnest(t.a, "$.b") as f`,
			output: `select * from unnest(t.a, $.b) as f`,
		},
		{
			input:  `select * from unnest(t.a, "$.b", true) as f`,
			output: `select * from unnest(t.a, $.b, true) as f`,
		},
		{
			input:  `select * from generate_series('1', '10', '1')`,
			output: `select * from generate_series(1, 10, 1)`,
		},
		{
			input:  `select * from generate_series('1', '10', '1') g`,
			output: `select * from generate_series(1, 10, 1) as g`,
		},
		{
			input:  `select * from generate_series(1, 10, 1)`,
			output: `select * from generate_series(1, 10, 1)`,
		},
		{
			input:  `select * from generate_series(1, 10, 1) as g`,
			output: `select * from generate_series(1, 10, 1) as g`,
		},
		{
			input:  `create table t1 (a int low_cardinality, b int not null low_cardinality)`,
			output: `create table t1 (a int low_cardinality, b int not null low_cardinality)`,
		},
		{
			input:  `modump database t into 'a.sql'`,
			output: `modump database t into a.sql`,
		},
		{
			input:  `modump database t into 'a.sql' max_file_size 1`,
			output: `modump database t into a.sql max_file_size 1`,
		},
		{
			input:  `modump database t tables t1 into 'a.sql'`,
			output: `modump database t tables t1 into a.sql`,
		},
		{
			input:  `modump database t tables t1 into 'a.sql' max_file_size 1`,
			output: `modump database t tables t1 into a.sql max_file_size 1`,
		},
		{
			input:  `modump database t tables t1,t2 into 'a.sql'`,
			output: `modump database t tables t1, t2 into a.sql`,
		},
		{
			input:  `modump database t tables t1,t2 into 'a.sql' max_file_size 1`,
			output: `modump database t tables t1, t2 into a.sql max_file_size 1`,
		},
		{
			input:  `select mo_show_visible_bin('a',0) as m`,
			output: `select mo_show_visible_bin(a, 0) as m`,
		},
		//https://dev.mysql.com/doc/refman/8.0/en/window-functions-usage.html
		{
			input: `select avg(a) over () from t1`,
		},
		{
			input: `select avg(a) over (partition by col1, col2) from t1`,
		},
		{
			input: `select avg(a) over (partition by col1, col2 order by col3 desc) from t1`,
		},
		//https://dev.mysql.com/doc/refman/8.0/en/window-functions-frames.html
		{
			input: `select count(a) over (partition by col1, col2 order by col3 desc rows 1 preceding) from t1`,
		},
		{
			input: `select sum(a) over (partition by col1, col2 order by col3 desc rows between 1 preceding and 20 following) from t1`,
		},
		{
			input: `select count(a) over (partition by col1, col2 order by col3 desc range unbounded preceding) from t1`,
		},
		{
			input: "alter account if exists abc",
		},
		{
			input: "alter account if exists abc admin_name 'root' identified by '111' open comment 'str'",
		},
		{
			input: "alter account if exists abc open comment 'str'",
		},
		{
			input: "alter account if exists abc comment 'str'",
		},
		{
			input: "alter account if exists abc open",
		},
		{
			input: "alter account if exists abc admin_name 'root' identified by '111' open",
		},
		{
			input: "alter account if exists abc admin_name 'root' identified by '111' comment 'str'",
		},
		{
			input: `create cluster table a (a int)`,
		},
		{
			input: `insert into a accounts(acc1, acc2) values (1, 2), (1, 2)`,
		},
		{
			input: `insert into a accounts(acc1, acc2) select a, b from a`,
		},
		{
			input: `insert into a (a, b) accounts(acc1, acc2) values (1, 2), (1, 2)`,
		},
		{
			input:  `insert into a () accounts(acc1, acc2) values (1, 2), (1, 2)`,
			output: `insert into a accounts(acc1, acc2) values (1, 2), (1, 2)`,
		},
		{
			input: `insert into a (a, b) accounts(acc1, acc2) select a, b from a`,
		},
		{
			input:  `insert into a accounts(acc1, acc2) set a = b, b = b + 1`,
			output: `insert into a (a, b) accounts(acc1, acc2) values (b, b + 1)`,
		},
		{
			input:  "load data infile 'test/loadfile5' ignore INTO TABLE T.A accounts (a1, a2) FIELDS TERMINATED BY  ',' (@,@,c,d,e,f)",
			output: "load data infile test/loadfile5 ignore into table t.a accounts(a1, a2) fields terminated by , (, , c, d, e, f)",
		},
		{
			input:  "load data infile 'data.txt' into table db.a accounts(a1, a2) fields terminated by '\t' escaped by '\t'",
			output: "load data infile data.txt into table db.a accounts(a1, a2) fields terminated by \t escaped by \t",
		},
		{
			input:  `create function helloworld () returns int language sql as 'select id from test_table limit 1'`,
			output: `create function helloworld () returns int language sql as 'select id from test_table limit 1'`,
		},
		{
			input:  `create function twosum (x int, y int) returns int language sql as 'select $1 + $2'`,
			output: `create function twosum (x int, y int) returns int language sql as 'select $1 + $2'`,
		},
		{
			input:  `create function charat (x int) returns char language sql as 'select $1'`,
			output: `create function charat (x int) returns char language sql as 'select $1'`,
		},
		{
			input:  `create function charat (x int default 15) returns char language sql as 'select $1'`,
			output: `create function charat (x int default 15) returns char language sql as 'select $1'`,
		},
		{
			input:  `drop function helloworld ()`,
			output: `drop function helloworld ()`,
		},
		{
			input:  `drop function charat (int)`,
			output: `drop function charat (int)`,
		},
		{
			input:  `drop function twosum (int, int)`,
			output: `drop function twosum (int, int)`,
		},
		{
			input:  `create extension python as strutil file 'stringutils.whl'`,
			output: `create extension python as strutil file stringutils.whl`,
		},
		{
			input:  `load strutil`,
			output: `load strutil`,
		},
		{
			input: `select * from (values row(1, 2), row(3, 3)) as a`,
		},
		{
			input: `select t1.* from (values row(1, 1), row(3, 3)) as a(c1, c2) inner join t1 on a.c1 = t1.b`,
		},
		{
			input:  "modump query_result '0adaxg' into '/Users/tmp/test'",
			output: "modump query_result 0adaxg into /Users/tmp/test fields terminated by , enclosed by \" lines terminated by \n header true",
		},
		{
			input:  `modump query_result "queryId" into '/Users/tmp/test' FIELDS TERMINATED BY ','`,
			output: "modump query_result queryId into /Users/tmp/test fields terminated by , enclosed by \" lines terminated by \n header true",
		},
		{
			input:  "modump query_result 'abcx' into '/Users/tmp/test' FIELDS TERMINATED BY ',' LINES TERMINATED BY '\n'",
			output: "modump query_result abcx into /Users/tmp/test fields terminated by , enclosed by \" lines terminated by \n header true",
		},
		{
			input:  "modump query_result '098e32' into '/Users/tmp/test' FIELDS TERMINATED BY ',' LINES TERMINATED BY '\n' header 'TRUE'",
			output: "modump query_result 098e32 into /Users/tmp/test fields terminated by , enclosed by \" lines terminated by \n header true",
		},
		{
			input:  "modump query_result '09eqr' into '/Users/tmp/test' FIELDS TERMINATED BY ',' LINES TERMINATED BY '\n' header 'FALSE'",
			output: "modump query_result 09eqr into /Users/tmp/test fields terminated by , enclosed by \" lines terminated by \n header false",
		},
		{
			input:  "modump query_result 'd097i7' into '/Users/tmp/test' FIELDS TERMINATED BY ',' LINES TERMINATED BY '\n' header 'FALSE' MAX_FILE_SIZE 100",
			output: "modump query_result d097i7 into /Users/tmp/test fields terminated by , enclosed by \" lines terminated by \n header false max_file_size 102400",
		},
		{
			input:  "modump query_result '09eqrteq' into '/Users/tmp/test' FIELDS TERMINATED BY ',' LINES TERMINATED BY '\n' header 'FALSE' MAX_FILE_SIZE 100 FORCE_QUOTE (a, b)",
			output: "modump query_result 09eqrteq into /Users/tmp/test fields terminated by , enclosed by \" lines terminated by \n header false max_file_size 102400 force_quote a, b",
		},
	}
)

func TestValid(t *testing.T) {
	ctx := context.TODO()
	for _, tcase := range validSQL {
		if tcase.output == "" {
			tcase.output = tcase.input
		}
		ast, err := ParseOne(ctx, tcase.input)
		if err != nil {
			t.Errorf("Parse(%q) err: %v", tcase.input, err)
			continue
		}
		out := tree.String(ast, dialect.MYSQL)
		if tcase.output != out {
			t.Errorf("Parsing failed. \nExpected/Got:\n%s\n%s", tcase.output, out)
		}
	}
}

var (
	multiSQL = []struct {
		input  string
		output string
	}{{
		input:  "use db1; select * from t;",
		output: "use db1; select * from t",
	}, {
		input: "use db1; select * from t",
	}, {
		input: "use db1; select * from t; use db2; select * from t2",
	}}
)

func TestMulti(t *testing.T) {
	ctx := context.TODO()
	for _, tcase := range multiSQL {
		if tcase.output == "" {
			tcase.output = tcase.input
		}
		asts, err := Parse(ctx, tcase.input)
		if err != nil {
			t.Errorf("Parse(%q) err: %v", tcase.input, err)
			continue
		}
		var res string
		prefix := ""
		for _, ast := range asts {
			res += prefix
			out := tree.String(ast, dialect.MYSQL)
			res += out
			prefix = "; "
		}
		if tcase.output != res {
			t.Errorf("Parsing failed. \nExpected/Got:\n%s\n%s", tcase.output, res)
		}
	}
}<|MERGE_RESOLUTION|>--- conflicted
+++ resolved
@@ -27,13 +27,8 @@
 		input  string
 		output string
 	}{
-<<<<<<< HEAD
 		input:  "modump query_result '09eqrteq' into '/Users/tmp/test' FIELDS TERMINATED BY ',' LINES TERMINATED BY '\n' header 'FALSE' MAX_FILE_SIZE 100 FORCE_QUOTE (a, b)",
 		output: "modump query_result 09eqrteq into /Users/tmp/test fields terminated by , enclosed by \" lines terminated by \n header false max_file_size 102400 force_quote a, b",
-=======
-		input:  "select * from result_scan(query_id)",
-		output: "select * from result_scan(query_id)",
->>>>>>> 6e20dbba
 	}
 )
 
