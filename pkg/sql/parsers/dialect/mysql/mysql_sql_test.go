// Copyright 2021 Matrix Origin
//
// Licensed under the Apache License, Version 2.0 (the "License");
// you may not use this file except in compliance with the License.
// You may obtain a copy of the License at
//
//      http://www.apache.org/licenses/LICENSE-2.0
//
// Unless required by applicable law or agreed to in writing, software
// distributed under the License is distributed on an "AS IS" BASIS,
// WITHOUT WARRANTIES OR CONDITIONS OF ANY KIND, either express or implied.
// See the License for the specific language governing permissions and
// limitations under the License.

package mysql

import (
	"context"
	"testing"

	"github.com/matrixorigin/matrixone/pkg/sql/parsers/dialect"
	"github.com/matrixorigin/matrixone/pkg/sql/parsers/tree"
)

var (
	debugSQL = struct {
		input  string
		output string
	}{
		//input:  "upgrade account all with retry 10",
		//output: "upgrade account all with retry 10",
		//input:  "upgrade account all",
		//output: "upgrade account all",
		//input:  "upgrade account 'acc1' with retry 5",
		//output: "upgrade account acc1 with retry 5",
		//input:  "upgrade account 'acc1'",
		//output: "upgrade account acc1",
		input:  "show upgrade",
		output: "show upgrade",
	}
)

func TestDebug(t *testing.T) {
	if debugSQL.output == "" {
		debugSQL.output = debugSQL.input
	}
	ast, err := ParseOne(context.TODO(), debugSQL.input, 1)
	if err != nil {
		t.Errorf("Parse(%q) err: %v", debugSQL.input, err)
		return
	}
	out := tree.String(ast, dialect.MYSQL)
	if debugSQL.output != out {
		t.Errorf("Parsing failed. \nExpected/Got:\n%s\n%s", debugSQL.output, out)
	}
}

var (
	orginSQL = struct {
		input  string
		output string
	}{
		input:  "select A from t1",
		output: "select A from t1",
	}
)

// character set latin1 NOT NULL default
func TestOriginSQL(t *testing.T) {
	if orginSQL.output == "" {
		orginSQL.output = orginSQL.input
	}
	ast, err := ParseOne(context.TODO(), orginSQL.input, 0)
	if err != nil {
		t.Errorf("Parse(%q) err: %v", orginSQL.input, err)
		return
	}
	out := tree.String(ast, dialect.MYSQL)
	if orginSQL.output != out {
		t.Errorf("Parsing failed. \nExpected/Got:\n%s\n%s", orginSQL.output, out)
	}
}

var (
	validSQL = []struct {
		input  string
		output string
	}{{
		input:  "create account 0b6d35cc_11ab_4da5_a5c5_c4c09917c11 admin_name='admin' identified by '123456';",
		output: "create account 0b6d35cc_11ab_4da5_a5c5_c4c09917c11 admin_name 'admin' identified by '******'",
	}, {
		input:  "select enable from t1;",
		output: "select enable from t1",
	}, {
		input:  "select _wstart(ts), _wend(ts), max(temperature), min(temperature) from sensor_data where ts > \"2023-08-01 00:00:00.000\" and ts < \"2023-08-01 00:50:00.000\" interval(ts, 10, minute) sliding(5, minute) fill(prev);",
		output: "select _wstart(ts), _wend(ts), max(temperature), min(temperature) from sensor_data where ts > 2023-08-01 00:00:00.000 and ts < 2023-08-01 00:50:00.000 interval(ts, 10, minute) sliding(5, minute) fill(prev)",
	}, {
		input:  "select cluster_centers(a) from t1;",
		output: "select cluster_centers(a, 1,vector_l2_ops,random,false) from t1",
	}, {
		input:  "select cluster_centers(a kmeans '5') from t1;",
		output: "select cluster_centers(a, 5) from t1",
	}, {
		input:  "select cluster_centers(a kmeans '5,vector_l2_ops') from t1;",
		output: "select cluster_centers(a, 5,vector_l2_ops) from t1",
	}, {
		input:  "select cluster_centers(a kmeans '5,vector_cosine_ops') from t1;",
		output: "select cluster_centers(a, 5,vector_cosine_ops) from t1",
	}, {
		input:  "select cluster_centers(a kmeans '5,vector_cosine_ops,kmeansplusplus') from t1;",
		output: "select cluster_centers(a, 5,vector_cosine_ops,kmeansplusplus) from t1",
	}, {
		input:  "select cluster_centers(a kmeans '5,vector_cosine_ops,random') from t1;",
		output: "select cluster_centers(a, 5,vector_cosine_ops,random) from t1",
	}, {
		input:  "select cluster_centers(a kmeans '5,vector_cosine_ops,random,true') from t1;",
		output: "select cluster_centers(a, 5,vector_cosine_ops,random,true) from t1",
	}, {
		input:  "alter table t1 alter reindex idx1 IVFFLAT lists = 5",
		output: "alter table t1 alter reindex idx1 ivfflat lists = 5",
	}, {
		input:  "create connector for s with (\"type\"='kafka', \"topic\"= 'user', \"partition\" = '1', \"value\"= 'json', \"bootstrap.servers\" = '127.0.0.1:62610');",
		output: "create connector for s with (type = kafka, topic = user, partition = 1, value = json, bootstrap.servers = 127.0.0.1:62610)",
	}, {
		input:  "select _wstart(ts), _wend(ts), max(temperature), min(temperature) from sensor_data where ts > \"2023-08-01 00:00:00.000\" and ts < \"2023-08-01 00:50:00.000\" interval(ts, 10, minute) sliding(5, minute) fill(prev);",
		output: "select _wstart(ts), _wend(ts), max(temperature), min(temperature) from sensor_data where ts > 2023-08-01 00:00:00.000 and ts < 2023-08-01 00:50:00.000 interval(ts, 10, minute) sliding(5, minute) fill(prev)",
	}, {
		input:  "create connector for s with (\"type\"='kafkamo', \"topic\"= 'user', \"partion\" = '1', \"value\"= 'json', \"bootstrap.servers\" = '127.0.0.1:62610');",
		output: "create connector for s with (type = kafkamo, topic = user, partion = 1, value = json, bootstrap.servers = 127.0.0.1:62610)",
	}, {
		input:  "create source s(a varchar, b varchar) with (\"type\"='kafka', \"topic\"= 'user', \"partion\" = '1', \"value\"= 'json', \"bootstrap.servers\" = '127.0.0.1:62610');",
		output: "create source s (a varchar, b varchar) with (type = kafka, topic = user, partion = 1, value = json, bootstrap.servers = 127.0.0.1:62610)",
	}, {
		input:  "drop source if exists s",
		output: "drop table if exists s",
	}, {
		input:  "CREATE source pageviews (\n    page_id BIGINT KEY\n  ) WITH (\n    KAFKA_TOPIC = 'keyed-pageviews-topic',\n    VALUE_FORMAT = 'JSON_SR',\n    VALUE_SCHEMA_ID = 2\n  );",
		output: "create source pageviews (page_id bigint key) with (kafka_topic = keyed-pageviews-topic, value_format = JSON_SR, value_schema_id = 2)",
	}, {
		input:  "CREATE source pageviews (\n    viewtime BIGINT,\n    user_id VARCHAR\n  ) WITH (\n    KAFKA_TOPIC = 'keyless-pageviews-topic',\n    KEY_FORMAT = 'AVRO',\n    KEY_SCHEMA_ID = 1,\n    VALUE_FORMAT = 'JSON_SR'\n  );",
		output: "create source pageviews (viewtime bigint, user_id varchar) with (kafka_topic = keyless-pageviews-topic, key_format = AVRO, key_schema_id = 1, value_format = JSON_SR)",
	}, {
		input:  "CREATE source pageviews (page_id BIGINT, viewtime BIGINT, user_id VARCHAR) WITH (\n    KAFKA_TOPIC = 'keyless-pageviews-topic',\n    VALUE_FORMAT = 'JSON'\n  )",
		output: "create source pageviews (page_id bigint, viewtime bigint, user_id varchar) with (kafka_topic = keyless-pageviews-topic, value_format = JSON)",
	}, {
		input:  "select row_number() over (partition by col1, col2 order by col3 desc range unbounded preceding) from t1",
		output: "select row_number() over (partition by col1, col2 order by col3 desc range unbounded preceding) from t1",
	}, {
		input:  "select dense_rank() over (partition by col1, col2 order by col3 desc range unbounded preceding) from t1",
		output: "select dense_rank() over (partition by col1, col2 order by col3 desc range unbounded preceding) from t1",
	}, {
		input:  "select day_key,day_date,day,month,quarter,year,week,day_of_week from bi_date where 1=2;",
		output: "select day_key, day_date, day, month, quarter, year, week, day_of_week from bi_date where 1 = 2",
	}, {
		input:  "select sum(a) over(partition by a range between interval 1 day preceding and interval 2 day following) from t1",
		output: "select sum(a) over (partition by a range between interval(1, day) preceding and interval(2, day) following) from t1",
	}, {
		input:  "select rank() over(partition by a range between 1 preceding and current row) from t1",
		output: "select rank() over (partition by a range between 1 preceding and current row) from t1",
	}, {
		input:  "select rank() over(partition by a) from t1",
		output: "select rank() over (partition by a) from t1",
	}, {
		input:  "select rank() over(partition by a order by b desc) from t1",
		output: "select rank() over (partition by a order by b desc) from t1",
	}, {
		input:  "load data url s3option {\"bucket\"='dan-test1', \"filepath\"='ex_table_dan_gzip.gz',\"role_arn\"='arn:aws:iam::468413122987:role/dev-cross-s3', \"external_id\"='5404f91c_4e59_4898_85b3', \"compression\"='auto'} into table hx3.t2 fields terminated by ',' enclosed by '\\\"' lines terminated by '\\n';\n",
		output: "load data url s3option {'bucket'='dan-test1', 'filepath'='ex_table_dan_gzip.gz', 'role_arn'='arn:aws:iam::468413122987:role/dev-cross-s3', 'external_id'='5404f91c_4e59_4898_85b3', 'compression'='auto'} into table hx3.t2 fields terminated by , enclosed by \" lines terminated by \n",
	}, {
		input:  "load data url stageoption my_stage into table hx3.t2 fields terminated by ',' enclosed by '' lines terminated by '\\n';\n",
		output: "load data url from stage my_stage into table hx3.t2 fields terminated by , lines terminated by \n",
	}, {
		input:  "SHOW CREATE TABLE information_schema.PROCESSLIST;",
		output: "show create table information_schema.processlist",
	}, {
		input:  "create table t1 (a int comment '\"123123\\'')",
		output: "create table t1 (a int comment \"123123'')",
	}, {
		input:  "select * from t1 where a not ilike '%a'",
		output: "select * from t1 where a not ilike %a",
	}, {
		input:  "select * from t1 where a ilike '%a'",
		output: "select * from t1 where a ilike %a",
	}, {
		input:  "select * from result_scan(query_id)",
		output: "select * from result_scan(query_id)",
	}, {
		input:  "select * from meta_scan('query_id');",
		output: "select * from meta_scan(query_id)",
	}, {
		input:  "show variables like 'sql_mode'",
		output: "show variables like sql_mode",
	}, {
		input:  "show index from t1 from db",
		output: "show index from t1 from db",
	}, {
		input:  "create table t2(a int, b datalink);",
		output: "create table t2 (a int, b datalink)",
	}, {
		input:  "select * from (SELECT * FROM (SELECT 1, 2, 3)) AS t1",
		output: "select * from (select * from (select 1, 2, 3)) as t1",
	}, {
		input:  "SELECT count(*) AS low_stock FROM (\nSELECT s_w_id, s_i_id, s_quantity\nFROM bmsql_stock\nWHERE s_w_id = 1 AND s_quantity < 1000 AND s_i_id IN (\nSELECT ol_i_id\nFROM bmsql_district\nJOIN bmsql_order_line ON ol_w_id = d_w_id\nAND ol_d_id = d_id\nAND ol_o_id >= d_next_o_id - 20\nAND ol_o_id < d_next_o_id\nWHERE d_w_id = 1 AND d_id = 1\n)\n);",
		output: "select count(*) as low_stock from (select s_w_id, s_i_id, s_quantity from bmsql_stock where s_w_id = 1 and s_quantity < 1000 and s_i_id in (select ol_i_id from bmsql_district inner join bmsql_order_line on ol_w_id = d_w_id and ol_d_id = d_id and ol_o_id >= d_next_o_id - 20 and ol_o_id < d_next_o_id where d_w_id = 1 and d_id = 1))",
	}, {
		input:  "create account `abc@124` admin_name `abc@124` identified by '111'",
		output: "create account abc@124 admin_name 'abc@124' identified by '******'",
	}, {
		input:  "create account account ADMIN_NAME 'root' IDENTIFIED BY '123456';",
		output: "create account account admin_name 'root' identified by '******'",
	}, {
		input: "drop table if exists history",
	}, {
		input:  "create user daisy@192.168.1.10 identified by '123456'",
		output: "create user daisy@192.168.1.10 identified by '******'",
	}, {
		input: "create table t0 (a float(255, 3))",
	}, {
		input:  "SELECT  id,name,view_type,attribute,attribute_filed,size,created_at,updated_at  FROM view_warehouse limit 0,10",
		output: "select id, name, view_type, attribute, attribute_filed, size, created_at, updated_at from view_warehouse limit 10 offset 0",
	}, {
		input:  "select algo_alarm_record.* from algo_alarm_record inner join (SELECT id FROM algo_alarm_record use index(algo_alarm_record_algo_id_first_id_created_at_index) WHERE first_id = 0 AND created_at >= '2022-09-18 00:00:00' AND created_at <= '2022-10-18 00:00:00' and algo_id not in (9808,9809) order by id desc limit 0,10 ) e on e.id = algo_alarm_record.id order by algo_alarm_record.id desc;",
		output: "select algo_alarm_record.* from algo_alarm_record inner join (select id from algo_alarm_record use index(algo_alarm_record_algo_id_first_id_created_at_index) where first_id = 0 and created_at >= 2022-09-18 00:00:00 and created_at <= 2022-10-18 00:00:00 and algo_id not in (9808, 9809) order by id desc limit 10 offset 0) as e on e.id = algo_alarm_record.id order by algo_alarm_record.id desc",
	}, {
		input:  "SELECT * FROM kv WHERE k = 1 FOR UPDATE",
		output: "select * from kv where k = 1 for update",
	}, {
		input: "select a from t1 use index(b)",
	}, {
		input:  "SELECT   id,cid,status,ip,streams   FROM camera     WHERE (cid_type = ?)",
		output: "select id, cid, status, ip, streams from camera where (cid_type = ?)",
	}, {
		input:  "CREATE  \nVIEW `xab0100` AS (\n  select `a`.`SYSUSERID` AS `sysuserid`,`a`.`USERID` AS `userid`,`a`.`USERNAME` AS `usernm`,`a`.`PWDHASH` AS `userpwd`,`a`.`USERTYPE` AS `usertype`,`a`.`EMPID` AS `empid`,`a`.`EMAIL` AS `email`,`a`.`TELO` AS `telo`,`a`.`TELH` AS `telh`,`a`.`MOBIL` AS `mobil`,(case `a`.`ACTIVED` when '1' then 'N' when '2' then 'Y' else 'Y' end) AS `useyn`,`a`.`ENABLEPWD` AS `enablepwd`,`a`.`ENABLEMMSG` AS `enablemmsg`,`a`.`FEECENTER` AS `feecenter`,left(concat(ifnull(`c`.`ORGID`,''),'|'),(char_length(concat(ifnull(`c`.`ORGID`,''),'|')) - 1)) AS `orgid`,left(concat(ifnull(`c`.`ORGNAME`,''),'|'),(char_length(concat(ifnull(`c`.`ORGNAME`,''),'|')) - 1)) AS `orgname`,ifnull(`a`.`ISPLANNER`,'') AS `isplanner`,ifnull(`a`.`ISWHEMPLOYEE`,'') AS `iswhemployee`,ifnull(`a`.`ISBUYER`,'') AS `isbuyer`,ifnull(`a`.`ISQCEMPLOYEE`,'') AS `isqceemployee`,ifnull(`a`.`ISSALEEMPLOYEE`,'') AS `issaleemployee`,`a`.`SEX` AS `sex`,ifnull(`c`.`ENTID`,'3') AS `ORGANIZATION_ID`,ifnull(`a`.`NOTICEUSER`,'') AS `NOTICEUSER` \n  from ((`kaf_cpcuser` `a` left join `kaf_cpcorguser` `b` on((`a`.`SYSUSERID` = `b`.`SYSUSERID`))) left join `kaf_cpcorg` `c` on((`b`.`ORGID` = `c`.`ORGID`))) \n  order by `a`.`SYSUSERID`,`a`.`USERID`,`a`.`USERNAME`,`a`.`USERPASS`,`a`.`USERTYPE`,`a`.`EMPID`,`a`.`EMAIL`,`a`.`TELO`,`a`.`TELH`,`a`.`MOBIL`,`a`.`ACTIVED`,`a`.`ENABLEPWD`,`a`.`ENABLEMMSG`,`a`.`FEECENTER`,`a`.`ISPLANNER`,`a`.`ISWHEMPLOYEE`,`a`.`ISBUYER`,`a`.`ISQCEMPLOYEE`,`a`.`ISSALEEMPLOYEE`,`a`.`SEX`,`c`.`ENTID`) ;\n",
		output: "create view xab0100 as (select a.SYSUSERID as sysuserid, a.USERID as userid, a.USERNAME as usernm, a.PWDHASH as userpwd, a.USERTYPE as usertype, a.EMPID as empid, a.EMAIL as email, a.TELO as telo, a.TELH as telh, a.MOBIL as mobil, (case a.ACTIVED when 1 then N when 2 then Y else Y end) as useyn, a.ENABLEPWD as enablepwd, a.ENABLEMMSG as enablemmsg, a.FEECENTER as feecenter, left(concat(ifnull(c.ORGID, ), |), (char_length(concat(ifnull(c.ORGID, ), |)) - 1)) as orgid, left(concat(ifnull(c.ORGNAME, ), |), (char_length(concat(ifnull(c.ORGNAME, ), |)) - 1)) as orgname, ifnull(a.ISPLANNER, ) as isplanner, ifnull(a.ISWHEMPLOYEE, ) as iswhemployee, ifnull(a.ISBUYER, ) as isbuyer, ifnull(a.ISQCEMPLOYEE, ) as isqceemployee, ifnull(a.ISSALEEMPLOYEE, ) as issaleemployee, a.SEX as sex, ifnull(c.ENTID, 3) as ORGANIZATION_ID, ifnull(a.NOTICEUSER, ) as NOTICEUSER from kaf_cpcuser as a left join kaf_cpcorguser as b on ((a.SYSUSERID = b.SYSUSERID)) left join kaf_cpcorg as c on ((b.ORGID = c.ORGID)) order by a.SYSUSERID, a.USERID, a.USERNAME, a.USERPASS, a.USERTYPE, a.EMPID, a.EMAIL, a.TELO, a.TELH, a.MOBIL, a.ACTIVED, a.ENABLEPWD, a.ENABLEMMSG, a.FEECENTER, a.ISPLANNER, a.ISWHEMPLOYEE, a.ISBUYER, a.ISQCEMPLOYEE, a.ISSALEEMPLOYEE, a.SEX, c.ENTID)",
	}, {
		input:  "ALTER  \nVIEW `xab0100` AS (\n  select `a`.`SYSUSERID` AS `sysuserid`,`a`.`USERID` AS `userid`,`a`.`USERNAME` AS `usernm`,`a`.`PWDHASH` AS `userpwd`,`a`.`USERTYPE` AS `usertype`,`a`.`EMPID` AS `empid`,`a`.`EMAIL` AS `email`,`a`.`TELO` AS `telo`,`a`.`TELH` AS `telh`,`a`.`MOBIL` AS `mobil`,(case `a`.`ACTIVED` when '1' then 'N' when '2' then 'Y' else 'Y' end) AS `useyn`,`a`.`ENABLEPWD` AS `enablepwd`,`a`.`ENABLEMMSG` AS `enablemmsg`,`a`.`FEECENTER` AS `feecenter`,left(concat(ifnull(`c`.`ORGID`,''),'|'),(char_length(concat(ifnull(`c`.`ORGID`,''),'|')) - 1)) AS `orgid`,left(concat(ifnull(`c`.`ORGNAME`,''),'|'),(char_length(concat(ifnull(`c`.`ORGNAME`,''),'|')) - 1)) AS `orgname`,ifnull(`a`.`ISPLANNER`,'') AS `isplanner`,ifnull(`a`.`ISWHEMPLOYEE`,'') AS `iswhemployee`,ifnull(`a`.`ISBUYER`,'') AS `isbuyer`,ifnull(`a`.`ISQCEMPLOYEE`,'') AS `isqceemployee`,ifnull(`a`.`ISSALEEMPLOYEE`,'') AS `issaleemployee`,`a`.`SEX` AS `sex`,ifnull(`c`.`ENTID`,'3') AS `ORGANIZATION_ID`,ifnull(`a`.`NOTICEUSER`,'') AS `NOTICEUSER` \n  from ((`kaf_cpcuser` `a` left join `kaf_cpcorguser` `b` on((`a`.`SYSUSERID` = `b`.`SYSUSERID`))) left join `kaf_cpcorg` `c` on((`b`.`ORGID` = `c`.`ORGID`))) \n  order by `a`.`SYSUSERID`,`a`.`USERID`,`a`.`USERNAME`,`a`.`USERPASS`,`a`.`USERTYPE`,`a`.`EMPID`,`a`.`EMAIL`,`a`.`TELO`,`a`.`TELH`,`a`.`MOBIL`,`a`.`ACTIVED`,`a`.`ENABLEPWD`,`a`.`ENABLEMMSG`,`a`.`FEECENTER`,`a`.`ISPLANNER`,`a`.`ISWHEMPLOYEE`,`a`.`ISBUYER`,`a`.`ISQCEMPLOYEE`,`a`.`ISSALEEMPLOYEE`,`a`.`SEX`,`c`.`ENTID`) ;\n",
		output: "alter view xab0100 as (select a.SYSUSERID as sysuserid, a.USERID as userid, a.USERNAME as usernm, a.PWDHASH as userpwd, a.USERTYPE as usertype, a.EMPID as empid, a.EMAIL as email, a.TELO as telo, a.TELH as telh, a.MOBIL as mobil, (case a.ACTIVED when 1 then N when 2 then Y else Y end) as useyn, a.ENABLEPWD as enablepwd, a.ENABLEMMSG as enablemmsg, a.FEECENTER as feecenter, left(concat(ifnull(c.ORGID, ), |), (char_length(concat(ifnull(c.ORGID, ), |)) - 1)) as orgid, left(concat(ifnull(c.ORGNAME, ), |), (char_length(concat(ifnull(c.ORGNAME, ), |)) - 1)) as orgname, ifnull(a.ISPLANNER, ) as isplanner, ifnull(a.ISWHEMPLOYEE, ) as iswhemployee, ifnull(a.ISBUYER, ) as isbuyer, ifnull(a.ISQCEMPLOYEE, ) as isqceemployee, ifnull(a.ISSALEEMPLOYEE, ) as issaleemployee, a.SEX as sex, ifnull(c.ENTID, 3) as ORGANIZATION_ID, ifnull(a.NOTICEUSER, ) as NOTICEUSER from kaf_cpcuser as a left join kaf_cpcorguser as b on ((a.SYSUSERID = b.SYSUSERID)) left join kaf_cpcorg as c on ((b.ORGID = c.ORGID)) order by a.SYSUSERID, a.USERID, a.USERNAME, a.USERPASS, a.USERTYPE, a.EMPID, a.EMAIL, a.TELO, a.TELH, a.MOBIL, a.ACTIVED, a.ENABLEPWD, a.ENABLEMMSG, a.FEECENTER, a.ISPLANNER, a.ISWHEMPLOYEE, a.ISBUYER, a.ISQCEMPLOYEE, a.ISSALEEMPLOYEE, a.SEX, c.ENTID)",
	}, {
		input: "select time from t1 as value",
	}, {
		input:  "alter database test set mysql_compatibility_mode = '{transaction_isolation: REPEATABLE-READ, lower_case_table_names: 0}'",
		output: "alter database configuration for test as {transaction_isolation: REPEATABLE-READ, lower_case_table_names: 0} ",
	}, {
		input: "show profiles",
	}, {
		input:  "CREATE TABLE new_t1 LIKE t1",
		output: "create table new_t1 like t1",
	}, {
		input:  "CREATE TABLE new_t1 LIKE test.t1",
		output: "create table new_t1 like test.t1",
	}, {
		input: "show privileges",
	}, {
		input: "show events from db1",
	}, {
		input: "show collation",
	}, {
		input: "show plugins",
	}, {
		input: "show procedure status",
	}, {
		input: "show triggers from db1 where 1",
	}, {
		input: "show engines",
	}, {
		input: "show config",
	}, {
		input: "show grants",
	}, {
		input:  "show grants for 'test'@'localhost'",
		output: "show grants for test@localhost",
	}, {
		input: "show table status from t1",
	}, {
		input: "show table status from t1",
	}, {
		input: "grant connect on account * to role_r1",
	}, {
		input: "select password from t1",
	}, {
		input:  "create table t1 (a datetime on update CURRENT_TIMESTAMP(1))",
		output: "create table t1 (a datetime on update CURRENT_TIMESTAMP(1))",
	}, {
		input:  `create table table10 (a int primary key, b varchar(10)) checksum=0 COMMENT="asdf"`,
		output: "create table table10 (a int primary key, b varchar(10)) checksum = 0 comment = 'asdf'",
	}, {
		input:  "commit work",
		output: "commit",
	}, {
		input: "select * from tables",
	}, {
		input: "update t1 set a = default",
	}, {
		input:  "truncate t1",
		output: "truncate table t1",
	}, {
		input:  "truncate table t1",
		output: "truncate table t1",
	}, {
		input:  "truncate db1.t1",
		output: "truncate table db1.t1",
	}, {
		input:  "truncate table db1.t1",
		output: "truncate table db1.t1",
	},
		{
			input:  "upgrade account all with retry 10",
			output: "upgrade account all with retry 10",
		}, {
			input:  "upgrade account all",
			output: "upgrade account all",
		}, {
			input:  "upgrade account 'acc1' with retry 5",
			output: "upgrade account acc1 with retry 5",
		}, {
			input:  "upgrade account 'acc1'",
			output: "upgrade account acc1",
		}, {
			input:  "explain select * from emp",
			output: "explain select * from emp",
		}, {
			input:  "explain verbose select * from emp",
			output: "explain (verbose) select * from emp",
		}, {
			input:  "explain analyze select * from emp",
			output: "explain (analyze) select * from emp",
		}, {
			input:  "explain analyze verbose select * from emp",
			output: "explain (analyze,verbose) select * from emp",
		}, {
			input:  "explain (analyze true,verbose false) select * from emp",
			output: "explain (analyze true,verbose false) select * from emp",
		}, {
			input:  "explain (analyze true,verbose false,format json) select * from emp",
			output: "explain (analyze true,verbose false,format json) select * from emp",
		}, {
			input:  "with t11 as (select * from t1) update t11 join t2 on t11.a = t2.b set t11.b = 1 where t2.a > 1",
			output: "with t11 as (select * from t1) update t11 inner join t2 on t11.a = t2.b set t11.b = 1 where t2.a > 1",
		}, {
			input:  "UPDATE items,(SELECT id FROM items WHERE id IN (SELECT id FROM items WHERE retail / wholesale >= 1.3 AND quantity < 100)) AS discounted SET items.retail = items.retail * 0.9 WHERE items.id = discounted.id",
			output: "update items cross join (select id from items where id in (select id from items where retail / wholesale >= 1.3 and quantity < 100)) as discounted set items.retail = items.retail * 0.9 where items.id = discounted.id",
		}, {
			input:  "with t2 as (select * from t1) DELETE FROM a1, a2 USING t1 AS a1 INNER JOIN t2 AS a2 WHERE a1.id=a2.id;",
			output: "with t2 as (select * from t1) delete from a1, a2 using t1 as a1 inner join t2 as a2 where a1.id = a2.id",
		}, {
			input:  "DELETE FROM a1, a2 USING t1 AS a1 INNER JOIN t2 AS a2 WHERE a1.id=a2.id;",
			output: "delete from a1, a2 using t1 as a1 inner join t2 as a2 where a1.id = a2.id",
		}, {
			input:  "DELETE a1, a2 FROM t1 AS a1 INNER JOIN t2 AS a2 WHERE a1.id=a2.id",
			output: "delete from a1, a2 using t1 as a1 inner join t2 as a2 where a1.id = a2.id",
		}, {
			input:  "DELETE FROM t1, t2 USING t1 INNER JOIN t2 INNER JOIN t3 WHERE t1.id=t2.id AND t2.id=t3.id",
			output: "delete from t1, t2 using t1 inner join t2 inner join t3 where t1.id = t2.id and t2.id = t3.id",
		}, {
			input:  "DELETE t1, t2 FROM t1 INNER JOIN t2 INNER JOIN t3 WHERE t1.id=t2.id AND t2.id=t3.id",
			output: "delete from t1, t2 using t1 inner join t2 inner join t3 where t1.id = t2.id and t2.id = t3.id",
		}, {
			input: "select cast(false as varchar)",
		}, {
			input: "select cast(a as timestamp)",
		}, {
			input:  "select cast(\"2022-01-30\" as varchar);",
			output: "select cast(2022-01-30 as varchar)",
		}, {
			input: "select cast(b as timestamp) from t2",
		}, {
			input:  "select cast(\"2022-01-01 01:23:34\" as varchar)",
			output: "select cast(2022-01-01 01:23:34 as varchar)",
		}, {
			input:  "select serial_extract(col, 1 as varchar(3)) from t1",
			output: "select serial_extract(col, 1 as varchar(3)) from t1",
		}, {
			input:  "select binary('Geeksforgeeks')",
			output: "select binary(Geeksforgeeks)",
		}, {
			input:  "show schemas where 1",
			output: "show databases where 1",
		}, {
			input: "select role from t1",
		}, {
			input:  "select a || 'hello' || 'world' from t1;",
			output: "select concat(concat(a, hello), world) from t1",
		}, {
			input:  "select col || 'bar'",
			output: "select concat(col, bar)",
		}, {
			input:  "select 'foo' || 'bar'",
			output: "select concat(foo, bar)",
		}, {
			input:  "select 'a\\'b'",
			output: "select a'b",
		}, {
			input:  "select char_length('\\n\\t\\r\\b\\0\\_\\%\\\\');",
			output: "select char_length(\\n\\t\\r\\b\\0\\_\\%\\\\)",
		}, {
			input:  "select CAST('10 ' as unsigned);",
			output: "select cast(10  as unsigned)",
		}, {
			input:  "select CAST('10 ' as unsigned integer);",
			output: "select cast(10  as integer unsigned)",
		}, {
			input:  "SELECT ((+0) IN ((0b111111111111111111111111111111111111111111111111111),(rpad(1.0,2048,1)), (32767.1)));",
			output: "select ((+0) in ((0b111111111111111111111111111111111111111111111111111), (rpad(1.0, 2048, 1)), (32767.1)))",
		}, {
			input: "select 0b111111111111111111111111111111111111111111111111111",
		}, {
			input:  "select date,format,to_date(date, format) as to_date from t1;",
			output: "select date, format, to_date(date, format) as to_date from t1",
		}, {
			input:  "select date,format,concat_ws(',',to_date(date, format)) as con from t1;",
			output: "select date, format, concat_ws(,, to_date(date, format)) as con from t1",
		}, {
			input:  "select date,format,to_date(date, format) as to_date from t1;",
			output: "select date, format, to_date(date, format) as to_date from t1",
		}, {
			input:  "select date,format,concat_ws(\" \",to_date(date, format),'') as con from t1;",
			output: "select date, format, concat_ws( , to_date(date, format), ) as con from t1",
		}, {
			input: "select schema()",
		}, {
			input: "select last_insert_id()",
		}, {
			input:  "show char set where charset = 'utf8mb4'",
			output: "show charset where charset = utf8mb4",
		}, {
			input:  "show charset where charset = 'utf8mb4'",
			output: "show charset where charset = utf8mb4",
		}, {
			input:  "show character set where charset = 'utf8mb4'",
			output: "show charset where charset = utf8mb4",
		}, {
			input: "show config where a > 1",
		}, {
			input:  "set @@a = b",
			output: "set a = b",
		}, {
			input:  "set @a = b",
			output: "set a = b",
		}, {
			input:  "CREATE TABLE t1 (datetime datetime, timestamp timestamp, date date)",
			output: "create table t1 (datetime datetime, timestamp timestamp, date date)",
		}, {
			input:  "SET timestamp=DEFAULT;",
			output: "set timestamp = default",
		}, {
			input:  "SET timestamp=UNIX_TIMESTAMP('2011-07-31 10:00:00')",
			output: "set timestamp = UNIX_TIMESTAMP(2011-07-31 10:00:00)",
		}, {
			input:  "select ltrim(\"a\"),rtrim(\"a\"),trim(BOTH \"\" from \"a\"),trim(BOTH \" \" from \"a\");",
			output: "select ltrim(a), rtrim(a), trim(both  from a), trim(both   from a)",
		}, {
			input:  "select rpad('hello', -18446744073709551616, '1');",
			output: "select rpad(hello, -18446744073709551616, 1)",
		}, {
			input:  "select rpad('hello', -18446744073709551616, '1');",
			output: "select rpad(hello, -18446744073709551616, 1)",
		}, {
			input:  "SELECT CONCAT_WS(1471290948102948112341241204312904-23412412-4141, \"a\", \"b\")",
			output: "select CONCAT_WS(1471290948102948112341241204312904 - 23412412 - 4141, a, b)",
		}, {
			input:  "SELECT * FROM t1 WHERE a = ANY ( SELECT 1 UNION ( SELECT 1 UNION SELECT 1 ) );",
			output: "select * from t1 where a = any (select 1 union (select 1 union select 1))",
		}, {
			input:  "SELECT * FROM t1 WHERE a = ANY ( SELECT 1 except ( SELECT 1 except SELECT 1 ) );",
			output: "select * from t1 where a = any (select 1 except (select 1 except select 1))",
		}, {
			input:  "SELECT * FROM t1 WHERE a = ANY ( SELECT 1 intersect ( SELECT 1 intersect SELECT 1 ) );",
			output: "select * from t1 where a = any (select 1 intersect (select 1 intersect select 1))",
		}, {
			input:  "SELECT * FROM t1 WHERE a = ANY ( SELECT 1 minus ( SELECT 1 minus SELECT 1 ) );",
			output: "select * from t1 where a = any (select 1 minus (select 1 minus select 1))",
		}, {
			input:  "SELECT * FROM t1 WHERE (a,b) = ANY (SELECT a, max(b) FROM t1 GROUP BY a);",
			output: "select * from t1 where (a, b) = any (select a, max(b) from t1 group by a)",
		}, {
			input:  "select  (1,2) != ALL (select * from t1);",
			output: "select (1, 2) != all (select * from t1)",
		}, {
			input:  "select s1, s1 = ANY (SELECT s1 FROM t2) from t1;",
			output: "select s1, s1 = any (select s1 from t2) from t1",
		}, {
			input:  "select * from t3 where a >= some (select b from t2);",
			output: "select * from t3 where a >= some (select b from t2)",
		}, {
			input:  "select 9999999999999999999;",
			output: "select 9999999999999999999",
		}, {
			input:  "select substring('hello', -18446744073709551616, -18446744073709551616);",
			output: "select substring(hello, -18446744073709551616, -18446744073709551616)",
		}, {
			input:  "select substring('hello', -18446744073709551616, 1);",
			output: "select substring(hello, -18446744073709551616, 1)",
		}, {
			input:  "select space(18446744073709551616);",
			output: "select space(18446744073709551616)",
		}, {
			input:  "select space(-18446744073709551616);",
			output: "select space(-18446744073709551616)",
		}, {
			input:  "select ltrim(\"a\"),rtrim(\"a\"),trim(BOTH \"\" from \"a\"),trim(BOTH \" \" from \"a\");",
			output: "select ltrim(a), rtrim(a), trim(both  from a), trim(both   from a)",
		}, {
			input:  "SELECT (rpad(1.0, 2048,1)) IS NOT FALSE;",
			output: "select (rpad(1.0, 2048, 1)) is not false",
		}, {
			input:  "SELECT 1 is unknown;",
			output: "select 1 is unknown",
		}, {
			input:  "SELECT false is not unknown;",
			output: "select false is not unknown",
		}, {
			input:  "SELECT 1 is true;",
			output: "select 1 is true",
		}, {
			input:  "SELECT false is not true;",
			output: "select false is not true",
		}, {
			input:  "SELECT 1 is false;",
			output: "select 1 is false",
		}, {
			input:  "SELECT false is not false;",
			output: "select false is not false",
		}, {
			input:  "SELECT FROM_UNIXTIME(99999999999999999999999999999999999999999999999999999999999999999);",
			output: "select FROM_UNIXTIME(99999999999999999999999999999999999999999999999999999999999999999)",
		}, {
			input:  "SELECT FROM_UNIXTIME(2147483647) AS c1, FROM_UNIXTIME(2147483648) AS c2, FROM_UNIXTIME(2147483647.9999999) AS c3, FROM_UNIXTIME(32536771199) AS c4,FROM_UNIXTIME(32536771199.9999999) AS c5;",
			output: "select FROM_UNIXTIME(2147483647) as c1, FROM_UNIXTIME(2147483648) as c2, FROM_UNIXTIME(2147483647.9999999) as c3, FROM_UNIXTIME(32536771199) as c4, FROM_UNIXTIME(32536771199.9999999) as c5",
		}, {
			input:  "select date_add(\"1997-12-31 23:59:59\",INTERVAL -100000 YEAR);",
			output: "select date_add(1997-12-31 23:59:59, INTERVAL(-100000, year))",
		}, {
			input:  "SELECT ADDDATE(DATE'2021-01-01', INTERVAL 1 DAY);",
			output: "select ADDDATE(DATE(2021-01-01), INTERVAL(1, day))",
		}, {
			input:  "select '2007-01-01' + interval a day from t1;",
			output: "select 2007-01-01 + interval(a, day) from t1",
		}, {
			input:  "SELECT CAST(COALESCE(t0.c0, -1) AS UNSIGNED) IS TRUE FROM t0;",
			output: "select cast(COALESCE(t0.c0, -1) as unsigned) is true from t0",
		}, {
			input:  "select Fld1, variance(Fld2) as q from t1 group by Fld1 having q is not null;",
			output: "select Fld1, variance(Fld2) as q from t1 group by Fld1 having q is not null",
		}, {
			input:  "select variance(-99999999999999999.99999);",
			output: "select variance(-99999999999999999.99999)",
		}, {
			input:  "select Fld1, std(Fld2) from t1 group by Fld1 having variance(Fld2) is not null",
			output: "select Fld1, std(Fld2) from t1 group by Fld1 having variance(Fld2) is not null",
		}, {
			input:  "select a.f1 as a, a.f1 > b.f1 as gt, a.f1 < b.f1 as lt, a.f1<=>b.f1 as eq from t1 a, t1 b;",
			output: "select a.f1 as a, a.f1 > b.f1 as gt, a.f1 < b.f1 as lt, a.f1 <=> b.f1 as eq from t1 as a cross join t1 as b",
		}, {
			input:  "select var_samp(s) as '0.5', var_pop(s) as '0.25' from bug22555;",
			output: "select var_samp(s) as 0.5, var_pop(s) as 0.25 from bug22555",
		}, {
			input:  "select var_samp(s) as 'null', var_pop(s) as 'null' from bug22555;",
			output: "select var_samp(s) as null, var_pop(s) as null from bug22555",
		}, {
			input: "select cast(variance(ff) as decimal(10, 3)) from t2",
		}, {
			input:  "SELECT GROUP_CONCAT(DISTINCT 2) from t1",
			output: "select GROUP_CONCAT(distinct 2, ,) from t1",
		}, {
			input:  "SELECT GROUP_CONCAT(DISTINCT a order by a) from t1",
			output: "select GROUP_CONCAT(distinct a, ,order by a) from t1",
		}, {
			input: "select variance(2) from t1",
		}, {
			input:  "select SQL_BIG_RESULT bit_and(col), bit_or(col) from t1 group by col;",
			output: "select sql_big_result bit_and(col), bit_or(col) from t1 group by col",
		}, {
			input: "select sql_small_result t2.id, avg(rating + 0.0e0) from t2 group by t2.id",
		}, {
			input: "select sql_small_result t2.id, avg(rating) from t2 group by t2.id",
		}, {
			input:  "select any_value(name), avg(value1), std(value1), variance(value1) from t1, t2 where t1.id = t2.id group by t1.id",
			output: "select any_value(name), avg(value1), std(value1), variance(value1) from t1 cross join t2 where t1.id = t2.id group by t1.id",
		}, {
			input: "select id, avg(value1), std(value1), variance(value1) from t1 group by id",
		}, {
			input: "select i, count(*), std(s1 / s2) from bug22555 group by i order by i",
		}, {
			input: "select i, count(*), variance(s1 / s2) from bug22555 group by i order by i",
		}, {
			input: "select i, count(*), variance(s1 / s2) from bug22555 group by i order by i",
		}, {
			input:  "select name, avg(value1), std(value1), variance(value1) from t1, t2 where t1.id = t2.id group by t1.id",
			output: "select name, avg(value1), std(value1), variance(value1) from t1 cross join t2 where t1.id = t2.id group by t1.id",
		}, {
			input:  "select sum(all a),count(all a),avg(all a),std(all a),variance(all a),bit_or(all a),bit_and(all a),min(all a),max(all a),min(all c),max(all c) from t",
			output: "select sum(all a), count(all a), avg(all a), std(all a), variance(all a), bit_or(all a), bit_and(all a), min(all a), max(all a), min(all c), max(all c) from t",
		}, {
			input:  "insert into t1 values (date_add(NULL, INTERVAL 1 DAY));",
			output: "insert into t1 values (date_add(null, INTERVAL(1, day)))",
		}, {
			input:  "replace into t1 values (date_add(NULL, INTERVAL 1 DAY));",
			output: "replace into t1 values (date_add(null, INTERVAL(1, day)))",
		}, {
			input:  "SELECT DATE_ADD('2022-02-28 23:59:59.9999', INTERVAL 1 SECOND) '1 second later';",
			output: "select DATE_ADD(2022-02-28 23:59:59.9999, INTERVAL(1, second)) as 1 second later",
		}, {
			input:  "SELECT sum(a) as 'hello' from t1;",
			output: "select sum(a) as hello from t1",
		}, {
			input:  "select stream from t1;",
			output: "select stream from t1",
		}, {
			input:  "SELECT DATE_ADD(\"2017-06-15\", INTERVAL -10 MONTH);",
			output: "select DATE_ADD(2017-06-15, INTERVAL(-10, month))",
		}, {
			input:  "create table t1 (a varchar)",
			output: "create table t1 (a varchar)",
		}, {
			input:  "SELECT (CAST(0x7FFFFFFFFFFFFFFF AS char));",
			output: "select (cast(0x7fffffffffffffff as varchar))",
		}, {
			input:  "select cast(-19999999999999999999 as signed);",
			output: "select cast(-19999999999999999999 as signed)",
		}, {
			input:  "select cast(19999999999999999999 as signed);",
			output: "select cast(19999999999999999999 as signed)",
		}, {
			input:  "select date_sub(now(), interval 1 day) from t1;",
			output: "select date_sub(now(), interval(1, day)) from t1",
		}, {
			input:  "select date_sub(now(), interval '1' day) from t1;",
			output: "select date_sub(now(), interval(1, day)) from t1",
		}, {
			input:  "select date_add(now(), interval '1' day) from t1;",
			output: "select date_add(now(), interval(1, day)) from t1",
		}, {
			input:  "SELECT md.datname as `Database` FROM TT md",
			output: "select md.datname as Database from tt as md",
		}, {
			input:  "select * from t where a = `Hello`",
			output: "select * from t where a = Hello",
		}, {
			input:  "CREATE VIEW v AS SELECT * FROM t WHERE t.id = f(t.name);",
			output: "create view v as select * from t where t.id = f(t.name)",
		}, {
			input:  "ALTER VIEW v AS SELECT * FROM t WHERE t.id = f(t.name);",
			output: "alter view v as select * from t where t.id = f(t.name)",
		}, {
			input:  "CREATE VIEW v AS SELECT qty, price, qty*price AS value FROM t;",
			output: "create view v as select qty, price, qty * price as value from t",
		}, {
			input:  "ALTER VIEW v AS SELECT qty, price, qty*price AS value FROM t;",
			output: "alter view v as select qty, price, qty * price as value from t",
		}, {
			input: "create view v_today (today) as select current_day from t",
		}, {
			input: "alter view v_today (today) as select current_day from t",
		}, {
			input: "explain (analyze true,verbose false) select * from emp",
		}, {
			input: "select quarter from ontime limit 1",
		}, {
			input: "select month from ontime limit 1",
		}, {
			input: "with tw as (select * from t2), tf as (select * from t3) select * from tw where a > 1",
		}, {
			input: "with tw as (select * from t2) select * from tw where a > 1",
		}, {
			input:  "create table t (a double(13))  // comment",
			output: "create table t (a double(13))",
		}, {
			input:  "create table t (a double(13))  -- comment",
			output: "create table t (a double(13))",
		}, {
			input: "select a as promo_revenue from (select * from r) as c_orders(c_custkey, c_count)",
		}, {
			input:  "select extract(year from l_shipdate) as l_year from t",
			output: "select extract(year, l_shipdate) as l_year from t",
		}, {
			input:  "select * from R join S on R.uid = S.uid where l_shipdate <= date '1998-12-01' - interval '112' day",
			output: "select * from r inner join s on R.uid = S.uid where l_shipdate <= date(1998-12-01) - interval(112, day)",
		}, {
			input: "create table deci_table (a decimal(10, 5))",
		}, {
			input: "create table deci_table (a decimal(20, 5))",
		}, {
			input:  "create table deci_table (a decimal)",
			output: "create table deci_table (a decimal(38))",
		}, {
			input: "create table deci_table (a decimal(20))",
		}, {
			input: "select substr(name, 5) from t1",
		}, {
			input: "select substring(name, 5) from t1",
		}, {
			input: "select substr(name, 5, 3) from t1",
		}, {
			input: "select substring(name, 5, 3) from t1",
		}, {
			input:  "select * from R join S on R.uid = S.uid",
			output: "select * from r inner join s on R.uid = S.uid",
		}, {
			input:  "create table t (a int, b char, key idx1 type zonemap (a, b))",
			output: "create table t (a int, b char, index idx1 using zonemap (a, b))",
		}, {
			input: "create table t (a int, index idx1 using zonemap (a))",
		}, {
			input: "create table t (a int, index idx1 using bsi (a))",
		}, {
			input:  "set @@sql_mode ='TRADITIONAL'",
			output: "set sql_mode = TRADITIONAL",
		}, {
			input:  "set @@session.sql_mode ='TRADITIONAL'",
			output: "set sql_mode = TRADITIONAL",
		}, {
			input:  "set session sql_mode ='TRADITIONAL'",
			output: "set sql_mode = TRADITIONAL",
		}, {
			input:  "select @session.tx_isolation",
			output: "select @session.tx_isolation",
		}, {
			input:  "select @@session.tx_isolation",
			output: "select @@tx_isolation",
		}, {
			input:  "/* mysql-connector-java-8.0.27 (Revision: e920b979015ae7117d60d72bcc8f077a839cd791) */SHOW VARIABLES;",
			output: "show variables",
		}, {
			input: "create index idx1 using bsi on a (a)",
		}, {
			input:  "INSERT INTO pet VALUES row('Sunsweet05','Dsant05','otter','f',30.11,2), row('Sunsweet06','Dsant06','otter','m',30.11,3);",
			output: "insert into pet values (Sunsweet05, Dsant05, otter, f, 30.11, 2), (Sunsweet06, Dsant06, otter, m, 30.11, 3)",
		}, {
			input:  "INSERT INTO t1 SET f1 = -1.0e+30, f2 = 'exore', f3 = 123",
			output: "insert into t1 (f1, f2, f3) values (-1.0e+30, exore, 123)",
		}, {
			input:  "INSERT INTO t1 SET f1 = -1;",
			output: "insert into t1 (f1) values (-1)",
		}, {
			input:  "INSERT INTO t1 (a,b,c) VALUES (1,2,3),(4,5,6) ON DUPLICATE KEY UPDATE c=VALUES(a)+VALUES(b), b=VALUES(a)+VALUES(c);",
			output: "insert into t1 (a, b, c) values (1, 2, 3), (4, 5, 6) on duplicate key update c = VALUES(a) + VALUES(b), b = VALUES(a) + VALUES(c)",
		}, {
			input:  "INSERT INTO t1 (a,b,c) VALUES (1,2,3),(4,5,6) ON DUPLICATE KEY UPDATE c=2, b=3;",
			output: "insert into t1 (a, b, c) values (1, 2, 3), (4, 5, 6) on duplicate key update c = 2, b = 3",
		}, {
			input:  "INSERT INTO t1 (a,b,c) VALUES (1,2,3),(4,5,6) ON DUPLICATE KEY UPDATE c=2/2, b=3;",
			output: "insert into t1 (a, b, c) values (1, 2, 3), (4, 5, 6) on duplicate key update c = 2 / 2, b = 3",
		}, {
			input:  "insert into t1 values (18446744073709551615), (0xFFFFFFFFFFFFFFFE), (18446744073709551613), (18446744073709551612)",
			output: "insert into t1 values (18446744073709551615), (0xfffffffffffffffe), (18446744073709551613), (18446744073709551612)",
		}, {
			input:  "REPLACE INTO pet VALUES row('Sunsweet05','Dsant05','otter','f',30.11,2), row('Sunsweet06','Dsant06','otter','m',30.11,3);",
			output: "replace into pet values (Sunsweet05, Dsant05, otter, f, 30.11, 2), (Sunsweet06, Dsant06, otter, m, 30.11, 3)",
		}, {
			input:  "REPLACE INTO t1 SET f1 = -1.0e+30, f2 = 'exore', f3 = 123",
			output: "replace into t1 (f1, f2, f3) values (-1.0e+30, exore, 123)",
		}, {
			input:  "REPLACE INTO t1 SET f1 = -1;",
			output: "replace into t1 (f1) values (-1)",
		}, {
			input:  "replace into t1 values (18446744073709551615), (0xFFFFFFFFFFFFFFFE), (18446744073709551613), (18446744073709551612)",
			output: "replace into t1 values (18446744073709551615), (0xfffffffffffffffe), (18446744073709551613), (18446744073709551612)",
		}, {
			input:  "create table t (a int) properties(\"host\" = \"127.0.0.1\", \"port\" = \"8239\", \"user\" = \"mysql_user\", \"password\" = \"mysql_passwd\")",
			output: "create table t (a int) properties(host = 127.0.0.1, port = 8239, user = mysql_user, password = mysql_passwd)",
		}, {
			input:  "create table t (a int) properties('a' = 'b')",
			output: "create table t (a int) properties(a = b)",
		}, {
			input: "create table t (a int, b char, check (1 + 1) enforced)",
		}, {
			input: "create table t (a int, b char, foreign key sdf (a, b) references b(a asc, b desc))",
		}, {
			input:  "create table t (a int, b char, constraint sdf foreign key (a, b) references b(a asc, b desc))",
			output: "create table t (a int, b char, constraint sdf foreign key (a, b) references b(a asc, b desc))",
		}, {
			input:  "create table t (a int, b char, constraint sdf foreign key dddd (a, b) references b(a asc, b desc))",
			output: "create table t (a int, b char, constraint sdf foreign key dddd (a, b) references b(a asc, b desc))",
		}, {
			input: "create table t (a int, b char, unique key idx (a, b))",
		}, {
			input: "create table t (a int, b char, index if not exists idx (a, b))",
		}, {
			input: "create table t (a int, b char, fulltext idx (a, b))",
		}, {
			input:  "create table t (a int, b char, constraint p1 primary key idx using hash (a, b))",
			output: "create table t (a int, b char, constraint p1 primary key idx using none (a, b))",
		}, {
			input: "create table t (a int, b char, primary key idx (a, b))",
		}, {
			input:  "create dynamic table t as select a from t1",
			output: "create dynamic table t as select a from t1",
		}, {
			input:  "create dynamic table t as select a from t1 with (\"type\"='kafka')",
			output: "create dynamic table t as select a from t1 with (type = kafka)",
		}, {
			input:  "create external table t (a int) infile 'data.txt'",
			output: "create external table t (a int) infile 'data.txt'",
		}, {
			input: "create external table t (a int) infile {'filepath'='data.txt', 'compression'='none'}",
		}, {
			input: "create external table t (a int) infile {'filepath'='data.txt', 'compression'='auto'}",
		}, {
			input: "create external table t (a int) infile {'filepath'='data.txt', 'compression'='lz4'}",
		}, {
			input:  "create external table t (a int) infile 'data.txt' FIELDS TERMINATED BY '' OPTIONALLY ENCLOSED BY '' LINES TERMINATED BY ''",
			output: "create external table t (a int) infile 'data.txt' fields terminated by '' optionally enclosed by '' lines terminated by ''",
		}, {
			input:  "SET NAMES 'utf8mb4' COLLATE 'utf8mb4_general_ci'",
			output: "set names = utf8mb4 utf8mb4_general_ci",
		}, {
			input: "insert into cms values (null, default)",
		}, {
			input: "replace into cms values (null, default)",
		}, {
			input:  "create database `show`",
			output: "create database show",
		}, {
			input: "create table table16 (1a20 int, 1e int)",
		}, {
			input: "insert into t2 values (-3, 2)",
		}, {
			input: "replace into t2 values (-3, 2)",
		}, {
			input:  "select spID,userID,score from t1 where spID>(userID-1);",
			output: "select spID, userID, score from t1 where spID > (userID - 1)",
		}, {
			input:  "CREATE TABLE t2(product VARCHAR(32),country_id INTEGER NOT NULL,year INTEGER,profit INTEGER)",
			output: "create table t2 (product varchar(32), country_id integer not null, year integer, profit integer)",
		}, {
			input: "insert into numtable values (255, 65535, 4294967295, 18446744073709551615)",
		}, {
			input: "replace into numtable values (255, 65535, 4294967295, 18446744073709551615)",
		}, {
			input: "create table numtable (a tinyint unsigned, b smallint unsigned, c int unsigned, d bigint unsigned)",
		}, {
			input:  "SELECT userID as user, MAX(score) as max FROM t1 GROUP BY userID order by user",
			output: "select userID as user, MAX(score) as max from t1 group by userID order by user",
		}, {
			input:  "load data infile 'test/loadfile5' ignore INTO TABLE T.A FIELDS TERMINATED BY  ',' (@,@,c,d,e,f)",
			output: "load data infile test/loadfile5 ignore into table t.a fields terminated by , (, , c, d, e, f)",
		}, {
			input:  "load data infile '/root/lineorder_flat_10.tbl' into table lineorder_flat FIELDS TERMINATED BY '' OPTIONALLY ENCLOSED BY '' LINES TERMINATED BY '';",
			output: "load data infile /root/lineorder_flat_10.tbl into table lineorder_flat fields terminated by '' optionally enclosed by '' lines terminated by ''",
		}, {
			input:  "load data local infile 'data' replace into table db.a (a, b, @vc, @vd) set a = @vc != 0, d = @vd != 1",
			output: "load data local infile data replace into table db.a (a, b, @vc, @vd) set a = @vc != 0, d = @vd != 1",
		}, {
			input:  "load data local infile 'data' replace into table db.a lines starting by '#' terminated by '\t' ignore 2 lines",
			output: "load data local infile data replace into table db.a lines starting by # terminated by 	 ignore 2 lines",
		}, {
			input:  "load data local infile 'data' replace into table db.a lines starting by '#' terminated by '\t' ignore 2 rows",
			output: "load data local infile data replace into table db.a lines starting by # terminated by 	 ignore 2 lines",
		}, {
			input:  "load data local infile 'data' replace into table db.a lines terminated by '\t' starting by '#' ignore 2 lines",
			output: "load data local infile data replace into table db.a lines starting by # terminated by 	 ignore 2 lines",
		}, {
			input:  "load data local infile 'data' replace into table db.a lines terminated by '\t' starting by '#' ignore 2 rows",
			output: "load data local infile data replace into table db.a lines starting by # terminated by 	 ignore 2 lines",
		}, {
			input:  "load data infile 'data.txt' into table db.a fields terminated by '\t' escaped by '\t'",
			output: "load data infile data.txt into table db.a fields terminated by \t escaped by \t",
		}, {
			input:  "load data infile 'data.txt' into table db.a fields terminated by '\t' enclosed by '\t' escaped by '\t'",
			output: "load data infile data.txt into table db.a fields terminated by \t enclosed by \t escaped by \t",
		}, {
			input:  "load data infile 'data.txt' into table db.a",
			output: "load data infile data.txt into table db.a",
		}, {
			input: "load data infile {'filepath'='data.txt', 'compression'='auto'} into table db.a",
		}, {
			input: "load data infile {'filepath'='data.txt', 'compression'='none'} into table db.a",
		}, {
			input:  "create external table t (a int) infile 'data.txt'",
			output: "create external table t (a int) infile 'data.txt'",
		}, {
			input: "create external table t (a int) infile {'filepath'='data.txt', 'compression'='none'}",
		}, {
			input: "create external table t (a int) infile {'filepath'='data.txt', 'compression'='auto'}",
		}, {
			input: "create external table t (a int) infile {'filepath'='data.txt', 'compression'='lz4'}",
		}, {
			input:  "create external table t (a int) infile 'data.txt' FIELDS TERMINATED BY '' OPTIONALLY ENCLOSED BY '' LINES TERMINATED BY ''",
			output: "create external table t (a int) infile 'data.txt' fields terminated by '' optionally enclosed by '' lines terminated by ''",
		}, {
			input:  "create external table t (a int) URL s3option{'endpoint'='s3.us-west-2.amazonaws.com', 'access_key_id'='XXX', 'secret_access_key'='XXX', 'bucket'='test', 'filepath'='*.txt', 'region'='us-west-2'}",
			output: "create external table t (a int) url s3option {'endpoint'='s3.us-west-2.amazonaws.com', 'access_key_id'='******', 'secret_access_key'='******', 'bucket'='test', 'filepath'='*.txt', 'region'='us-west-2'}",
		}, {
			input:  "load data infile 'test/loadfile5' ignore INTO TABLE T.A FIELDS TERMINATED BY  ',' (@,@,c,d,e,f)",
			output: "load data infile test/loadfile5 ignore into table t.a fields terminated by , (, , c, d, e, f)",
		}, {
			input:  "load data infile '/root/lineorder_flat_10.tbl' into table lineorder_flat FIELDS TERMINATED BY '' OPTIONALLY ENCLOSED BY '' LINES TERMINATED BY '';",
			output: "load data infile /root/lineorder_flat_10.tbl into table lineorder_flat fields terminated by '' optionally enclosed by '' lines terminated by ''",
		}, {
			input:  "load data infile '/root/lineorder_flat_10.tbl' into table lineorder_flat FIELDS TERMINATED BY '' OPTIONALLY ENCLOSED BY '' LINES TERMINATED BY '' parallel 'true';",
			output: "load data infile /root/lineorder_flat_10.tbl into table lineorder_flat fields terminated by '' optionally enclosed by '' lines terminated by '' parallel true ",
		}, {
			input:  "load data infile '/root/lineorder_flat_10.tbl' into table lineorder_flat FIELDS TERMINATED BY '' OPTIONALLY ENCLOSED BY '' LINES TERMINATED BY '' parallel 'true' strict 'true';",
			output: "load data infile /root/lineorder_flat_10.tbl into table lineorder_flat fields terminated by '' optionally enclosed by '' lines terminated by '' parallel true strict true ",
		}, {
			input: "load data infile {'filepath'='data.txt', 'compression'='auto'} into table db.a",
		}, {
			input: "load data infile {'filepath'='data.txt', 'compression'='none'} into table db.a",
		}, {
			input: "load data infile {'filepath'='data.txt', 'compression'='GZIP'} into table db.a",
		}, {
			input: "load data infile {'filepath'='data.txt', 'compression'='BZIP2'} into table db.a",
		}, {
			input: "load data infile {'filepath'='data.txt', 'compression'='FLATE'} into table db.a",
		}, {
			input: "load data infile {'filepath'='data.txt', 'compression'='LZW'} into table db.a",
		}, {
			input: "load data infile {'filepath'='data.txt', 'compression'='ZLIB'} into table db.a",
		}, {
			input: "load data infile {'filepath'='data.txt', 'compression'='LZ4'} into table db.a",
		}, {
			input:  "LOAD DATA URL s3option{'endpoint'='s3.us-west-2.amazonaws.com', 'access_key_id'='XXX', 'secret_access_key'='XXX', 'bucket'='test', 'filepath'='*.txt', 'region'='us-west-2'} into table db.a",
			output: "load data url s3option {'endpoint'='s3.us-west-2.amazonaws.com', 'access_key_id'='******', 'secret_access_key'='******', 'bucket'='test', 'filepath'='*.txt', 'region'='us-west-2'} into table db.a",
		},
		{
			input: `load data url s3option {'endpoint'='s3.us-west-2.amazonaws.com', 'access_key_id'='******', 'secret_access_key'='******', 'bucket'='test', 'filepath'='jsonline/jsonline_object.jl', 'region'='us-west-2', 'compression'='none', 'format'='jsonline', 'jsondata'='object'} into table t1`,
		}, {
			input: "load data infile {'filepath'='data.txt', 'compression'='GZIP'} into table db.a",
		}, {
			input: "load data infile {'filepath'='data.txt', 'compression'='BZIP2'} into table db.a",
		}, {
			input: "load data infile {'filepath'='data.txt', 'compression'='FLATE'} into table db.a",
		}, {
			input: "load data infile {'filepath'='data.txt', 'compression'='LZW'} into table db.a",
		}, {
			input: "load data infile {'filepath'='data.txt', 'compression'='ZLIB'} into table db.a",
		}, {
			input: "load data infile {'filepath'='data.txt', 'compression'='LZ4'} into table db.a",
		}, {
			input: "load data infile {'filepath'='data.txt', 'format'='jsonline', 'jsondata'='array'} into table db.a",
		},
		{
			input: "load data infile {'filepath'='data.txt', 'format'='jsonline', 'jsondata'='object'} into table db.a",
		},
		{
			input: "load data infile {'filepath'='data.txt', 'compression'='BZIP2', 'format'='jsonline', 'jsondata'='object'} into table db.a",
		},
		{
			input: "load data inline format='jsonline', data='[1,2,3,4]', jsontype='array' into table t1",
		},
		{
			input:  "show tables from test01 where tables_in_test01 like '%t2%'",
			output: "show tables from test01 where tables_in_test01 like %t2%",
		}, {
			input:  "select userID,MAX(score) max_score from t1 where userID <2 || userID > 3 group by userID order by max_score",
			output: "select userID, MAX(score) as max_score from t1 where concat(userID < 2, userID > 3) group by userID order by max_score",
		}, {
			input: "select c1, -c2 from t2 order by -c1 desc",
		}, {
			input:  "select * from t1 where spID>2 AND userID <2 || userID >=2 OR userID < 2 limit 3",
			output: "select * from t1 where concat(spID > 2 and userID < 2, userID >= 2) or userID < 2 limit 3",
		}, {
			input:  "select * from t10 where (b='ba' or b='cb') and (c='dc' or c='ed');",
			output: "select * from t10 where (b = ba or b = cb) and (c = dc or c = ed)",
		}, {
			input:  "select CAST(userID AS DOUBLE) cast_double, CAST(userID AS FLOAT(3)) cast_float , CAST(userID AS REAL) cast_real, CAST(userID AS SIGNED) cast_signed, CAST(userID AS UNSIGNED) cast_unsigned from t1 limit 2",
			output: "select cast(userID as double) as cast_double, cast(userID as float(3)) as cast_float, cast(userID as real) as cast_real, cast(userID as signed) as cast_signed, cast(userID as unsigned) as cast_unsigned from t1 limit 2",
		}, {
			input: "select distinct name as name1 from t1",
		}, {
			input:  "select userID, userID DIV 2 as user_dir, userID%2 as user_percent, userID MOD 2 as user_mod from t1",
			output: "select userID, userID div 2 as user_dir, userID % 2 as user_percent, userID % 2 as user_mod from t1",
		}, {
			input:  "select sum(score) as sum from t1 where spID=6 group by score order by sum desc",
			output: "select sum(score) as sum from t1 where spID = 6 group by score order by sum desc",
		}, {
			input:  "select userID,count(score) from t1 where userID>2 group by userID having count(score)>1",
			output: "select userID, count(score) from t1 where userID > 2 group by userID having count(score) > 1",
		}, {
			input:  "SELECT product, SUM(profit),AVG(profit) FROM t2 where product<>'TV' GROUP BY product order by product asc",
			output: "select product, SUM(profit), AVG(profit) from t2 where product != TV group by product order by product asc",
		}, {
			input:  "SELECT product, SUM(profit),AVG(profit) FROM t2 where product='Phone' GROUP BY product order by product asc",
			output: "select product, SUM(profit), AVG(profit) from t2 where product = Phone group by product order by product asc",
		}, {
			input:  "select sum(col_1d),count(col_1d),avg(col_1d),min(col_1d),max(col_1d) from tbl1 group by col_1e",
			output: "select sum(col_1d), count(col_1d), avg(col_1d), min(col_1d), max(col_1d) from tbl1 group by col_1e",
		}, {
			input:  "select u.a, (select t.a from sa.t, u) from u, (select t.a, u.a from sa.t, u where t.a = u.a) as t where (u.a, u.b, u.c) in (select t.a, u.a, t.b * u.b tubb from t)",
			output: "select u.a, (select t.a from sa.t cross join u) from u cross join (select t.a, u.a from sa.t cross join u where t.a = u.a) as t where (u.a, u.b, u.c) in (select t.a, u.a, t.b * u.b as tubb from t)",
		}, {
			input:  "select u.a, (select t.a from sa.t, u) from u",
			output: "select u.a, (select t.a from sa.t cross join u) from u",
		}, {
			input:  "select t.a, u.a, t.b * u.b from sa.t join u on t.c = u.c or t.d != u.d where t.a = u.a and t.b > u.b group by t.a, u.a, (t.a + u.b + v.b) having t.a = 11 and v.c > 1000 order by t.a desc, u.a asc, v.d asc, tubb limit 200 offset 100",
			output: "select t.a, u.a, t.b * u.b from sa.t inner join u on t.c = u.c or t.d != u.d where t.a = u.a and t.b > u.b group by t.a, u.a, (t.a + u.b + v.b) having t.a = 11 and v.c > 1000 order by t.a desc, u.a asc, v.d asc, tubb limit 200 offset 100",
		}, {
			input:  "select t.a, u.a, t.b * u.b from sa.t join u on t.c = u.c or t.d != u.d where t.a = u.a and t.b > u.b group by t.a, u.a, (t.a + u.b + v.b) having t.a = 11 and v.c > 1000",
			output: "select t.a, u.a, t.b * u.b from sa.t inner join u on t.c = u.c or t.d != u.d where t.a = u.a and t.b > u.b group by t.a, u.a, (t.a + u.b + v.b) having t.a = 11 and v.c > 1000",
		}, {
			input:  "select t.a, u.a, t.b * u.b from sa.t join u on t.c = u.c or t.d != u.d where t.a = u.a and t.b > u.b group by t.a, u.a, (t.a + u.b + v.b)",
			output: "select t.a, u.a, t.b * u.b from sa.t inner join u on t.c = u.c or t.d != u.d where t.a = u.a and t.b > u.b group by t.a, u.a, (t.a + u.b + v.b)",
		}, {
			input:  "SELECT t.a,u.a,t.b * u.b FROM sa.t join u on t.c = u.c or t.d != u.d where t.a = u.a and t.b > u.b",
			output: "select t.a, u.a, t.b * u.b from sa.t inner join u on t.c = u.c or t.d != u.d where t.a = u.a and t.b > u.b",
		}, {
			input: "select avg(u.a), count(u.b), cast(u.c as varchar) from u",
		}, {
			input: "select avg(u.a), count(*) from u",
		}, {
			input: "select approx_count(*) from u",
		}, {
			input: "select avg(u.a), count(u.b) from u",
		}, {
			input: "select sum(col_1d) from tbl1 where col_1d < 13 group by col_1e",
		}, {
			input:  "select sum(col_1a),count(col_1b),avg(col_1c),min(col_1d),max(col_1d) from tbl1",
			output: "select sum(col_1a), count(col_1b), avg(col_1c), min(col_1d), max(col_1d) from tbl1",
		}, {
			input:  "insert into tbl1 values (0,1,5,11, \"a\")",
			output: "insert into tbl1 values (0, 1, 5, 11, a)",
		}, {
			input:  "replace into tbl1 values (0,1,5,11, \"a\")",
			output: "replace into tbl1 values (0, 1, 5, 11, a)",
		}, {
			input: "create table tbl1 (col_1a tinyint, col_1b smallint, col_1c int, col_1d bigint, col_1e char(10) not null)",
		}, {
			input: "insert into numtable values (4, 1.234567891, 1.234567891)",
		}, {
			input: "insert into numtable values (3, 1.234567, 1.234567)",
		}, {
			input: "replace into numtable values (4, 1.234567891, 1.234567891)",
		}, {
			input: "replace into numtable values (3, 1.234567, 1.234567)",
		}, {
			input: "create table numtable (id int, fl float, dl double)",
		}, {
			input: "drop table if exists numtable",
		}, {
			input:  "create table table17 (`index` int)",
			output: "create table table17 (index int)",
		}, {
			input: "create table table19$ (a int)",
		}, {
			input:  "create table `aaaaaaaaaaaaaaaaaaaaaaaaaaaaaaaaaaaaaaaaaaaaaaaaaaaaaaaaaaaaaaaaaaa` (aaaaaaaaaaaaaaaaaaaaaaaaaaaaaaaaaaaaaaaaaaaaaaaaaaaaaaaaaaaaaaaaaa int);",
			output: "create table aaaaaaaaaaaaaaaaaaaaaaaaaaaaaaaaaaaaaaaaaaaaaaaaaaaaaaaaaaaaaaaaaaa (aaaaaaaaaaaaaaaaaaaaaaaaaaaaaaaaaaaaaaaaaaaaaaaaaaaaaaaaaaaaaaaaaa int)",
		}, {
			input:  "create table table12 (`a ` int)",
			output: "create table table12 (a  int)",
		}, {
			input:  "create table `table11 ` (a int)",
			output: "create table table11  (a int)",
		}, {
			input:  "create table table10 (a int primary key, b varchar(10)) checksum=0 COMMENT=\"asdf\"",
			output: "create table table10 (a int primary key, b varchar(10)) checksum = 0 comment = 'asdf'",
		}, {
			input:  "create temporary table table05 ( a int, b char(10));",
			output: "create temporary table table05 (a int, b char(10))",
		}, {
			input:  "create table table15 (a varchar(5) default 'abcde')",
			output: "create table table15 (a varchar(5) default abcde)",
		}, {
			input:  "create table table01 (a TINYINT primary key, b SMALLINT SIGNED, c INT UNSIGNED, d BIGINT not null , e FLOAT unique,f DOUBLE, g CHAR(10), h VARCHAR(20))",
			output: "create table table01 (a tinyint primary key, b smallint, c int unsigned, d bigint not null, e float unique, f double, g char(10), h varchar(20))",
		}, {
			input:  "create database test04 CHARACTER SET=utf8 collate=utf8_general_ci ENCRYPTION='N'",
			output: "create database test04 character set utf8 collate utf8_general_ci encryption N",
		}, {
			input:  "create database test03 DEFAULT CHARACTER SET utf8 collate utf8_general_ci ENCRYPTION 'Y'",
			output: "create database test03 default character set utf8 collate utf8_general_ci encryption Y",
		}, {
			input: "drop database if exists t01234567890123456789012345678901234567890123456789012345678901234567890123456789",
		}, {
			input: "select distinct a from t",
		}, {
			input:  "select * from t where a like 'a%'",
			output: "select * from t where a like a%",
		}, {
			input: "select sysdate(), curtime(22) from t",
		}, {
			input: "select sysdate(), curtime from t",
		}, {
			input:  "select current_time(), current_timestamp, lacalTIMe(89), utc_time() from t",
			output: "select current_time(), current_timestamp(), lacalTIMe(89), utc_time() from t",
		}, {
			input:  "select current_user(), current_role(), current_date, utc_date from t",
			output: "select current_user(), current_role(), current_date(), utc_date() from t",
		}, {
			input: "select ascii(a), collation(b), hour(c), microsecond(d) from t",
		}, {
			input:  "select dayofmonth('2001-11-00'), month('2005-00-00') from t",
			output: "select dayofmonth(2001-11-00), month(2005-00-00) from t",
		}, {
			input: "select sum(distinct s) from tbl where 1",
		}, {
			input:  "select u.a, interval 1 second from t",
			output: "select u.a, interval(1, second) from t",
		}, {
			input:  "select u.a, (select t.a from sa.t, u) from t where (u.a, u.b, u.c) in (select * from t)",
			output: "select u.a, (select t.a from sa.t cross join u) from t where (u.a, u.b, u.c) in (select * from t)",
		}, {
			input:  "select u.a, (select t.a from sa.t, u) from t where (u.a, u.b, u.c)",
			output: "select u.a, (select t.a from sa.t cross join u) from t where (u.a, u.b, u.c)",
		}, {
			input:  "select u.a, (select t.a from sa.t, u) from u",
			output: "select u.a, (select t.a from sa.t cross join u) from u",
		}, {
			input:  "select t.a from sa.t, u",
			output: "select t.a from sa.t cross join u",
		}, {
			input: "select t.a from sa.t",
		}, {
			input:  "create table k1 (id int not null primary key,name varchar(20)) partition by key() partitions 2",
			output: "create table k1 (id int not null primary key, name varchar(20)) partition by key algorithm = 2 partitions 2",
		}, {
			input:  "create table k1 (id int not null,name varchar(20),unique key (id))partition by key() partitions 2",
			output: "create table k1 (id int not null, name varchar(20), unique key (id)) partition by key algorithm = 2 partitions 2",
		}, {
			input:  "create table a (a int) partition by key (a, b, db.t.c) (partition xx (subpartition s1, subpartition s3 max_rows = 1000 min_rows = 100))",
			output: "create table a (a int) partition by key algorithm = 2 (a, b, db.t.c) (partition xx (subpartition s1, subpartition s3 max_rows = 1000 min_rows = 100))",
		}, {
			input:  "create table a (a int) partition by key (a, b, db.t.c) (partition xx row_format = dynamic max_rows = 1000 min_rows = 100)",
			output: "create table a (a int) partition by key algorithm = 2 (a, b, db.t.c) (partition xx row_format = dynamic max_rows = 1000 min_rows = 100)",
		}, {
			input:  "create table a (a int) engine = 'innodb' row_format = dynamic comment = 'table A' compression = 'lz4' data directory = '/data' index directory = '/index' max_rows = 1000 min_rows = 100",
			output: "create table a (a int) engine = innodb row_format = dynamic comment = 'table A' compression = lz4 data directory = /data index directory = /index max_rows = 1000 min_rows = 100",
		}, {
			input:  "create table a (a int) partition by linear key algorithm = 3221 (a, b, db.t.c) (partition xx values less than (1, 2, 323), partition yy)",
			output: "create table a (a int) partition by linear key algorithm = 3221 (a, b, db.t.c) (partition xx values less than (1, 2, 323), partition yy)",
		}, {
			input:  "create table a (a int) partition by linear key algorithm = 3221 (a, b, db.t.c) partitions 10 subpartition by key (a, b, db.t.c) subpartitions 10",
			output: "create table a (a int) partition by linear key algorithm = 3221 (a, b, db.t.c) partitions 10 subpartition by key algorithm = 2 (a, b, db.t.c) subpartitions 10",
		}, {
			input: "create table a (a int) partition by linear key algorithm = 3221 (a, b, db.t.c) partitions 10",
		}, {
			input: "create table a (a int) partition by linear hash (1 + 1234 / 32)",
		}, {
			input: "create table a (a int) partition by linear key algorithm = 31 (a, b, db.t.c)",
		}, {
			input:  "create table a (a int) partition by linear key (a, b, db.t.c)",
			output: "create table a (a int) partition by linear key algorithm = 2 (a, b, db.t.c)",
		}, {
			input: "create table a (a int) partition by list columns (a, b, db.t.c)",
		}, {
			input: "create table a (a int) partition by list columns (a, b, db.t.c)",
		}, {
			input: "create table a (a int) partition by range columns (a, b, db.t.c)",
		}, {
			input: "create table a (a int) partition by range(1 + 21)",
		}, {
			input: "create table a (a int storage disk constraint cx check (b + c) enforced)",
		}, {
			input: "create table a (a int storage disk, b int references b(a asc, b desc) match full on delete cascade on update restrict)",
		}, {
			input: "create table a (a int storage disk, b int)",
		}, {
			input: "create table a (a int not null default 1 auto_increment unique primary key collate utf8_bin storage disk)",
		},
		{
			input:  `CREATE TABLE tp1 (col1 INT, col2 CHAR(5), col3 DATE) PARTITION BY KEY(col3) PARTITIONS 4`,
			output: `create table tp1 (col1 int, col2 char(5), col3 date) partition by key algorithm = 2 (col3) partitions 4`,
		},
		{
			input:  `CREATE TABLE tp2 (col1 INT, col2 CHAR(5), col3 DATE) PARTITION BY KEY(col3)`,
			output: `create table tp2 (col1 int, col2 char(5), col3 date) partition by key algorithm = 2 (col3)`,
		},
		{
			input:  `CREATE TABLE tp3 (col1 INT, col2 CHAR(5), col3 DATE) PARTITION BY LINEAR KEY(col3) PARTITIONS 5`,
			output: `create table tp3 (col1 int, col2 char(5), col3 date) partition by linear key algorithm = 2 (col3) partitions 5`,
		},
		{
			input:  `CREATE TABLE tp4 (col1 INT, col2 CHAR(5), col3 DATE) PARTITION BY KEY ALGORITHM = 1 (col3)`,
			output: `create table tp4 (col1 int, col2 char(5), col3 date) partition by key algorithm = 1 (col3)`,
		},
		{
			input:  `CREATE TABLE tp5 (col1 INT, col2 CHAR(5), col3 DATE) PARTITION BY LINEAR KEY ALGORITHM = 1 (col3) PARTITIONS 5;`,
			output: `create table tp5 (col1 int, col2 char(5), col3 date) partition by linear key algorithm = 1 (col3) partitions 5`,
		},
		{
			input:  `CREATE TABLE tp6 (col1 INT, col2 CHAR(5), col3 DATE) PARTITION BY KEY(col1, col2) PARTITIONS 4`,
			output: `create table tp6 (col1 int, col2 char(5), col3 date) partition by key algorithm = 2 (col1, col2) partitions 4`,
		},
		{
			input:  `CREATE TABLE tp7 (col1 INT NOT NULL, col2 DATE NOT NULL, col3 INT NOT NULL, col4 INT NOT NULL, PRIMARY KEY (col1, col2)) PARTITION BY KEY(col1) PARTITIONS 4`,
			output: `create table tp7 (col1 int not null, col2 date not null, col3 int not null, col4 int not null, primary key (col1, col2)) partition by key algorithm = 2 (col1) partitions 4`,
		},
		{
			input:  `CREATE TABLE tp9 (col1 INT, col2 CHAR(5)) PARTITION BY HASH(col1) PARTITIONS 4`,
			output: `create table tp9 (col1 int, col2 char(5)) partition by hash (col1) partitions 4`,
		},
		{
			input:  `CREATE TABLE tp10 (col1 INT, col2 CHAR(5), col3 DATETIME) PARTITION BY HASH (YEAR(col3));`,
			output: `create table tp10 (col1 int, col2 char(5), col3 datetime) partition by hash (YEAR(col3))`,
		},
		{
			input:  `CREATE TABLE tp11 (col1 INT, col2 CHAR(5), col3 DATE) PARTITION BY LINEAR HASH( YEAR(col3)) PARTITIONS 6`,
			output: `create table tp11 (col1 int, col2 char(5), col3 date) partition by linear hash (YEAR(col3)) partitions 6`,
		},
		{
			input:  `CREATE TABLE tp12 (col1 INT NOT NULL, col2 DATE NOT NULL, col3 INT NOT NULL, col4 INT NOT NULL, PRIMARY KEY (col1, col2)) PARTITION BY HASH(col1) PARTITIONS 4`,
			output: `create table tp12 (col1 int not null, col2 date not null, col3 int not null, col4 int not null, primary key (col1, col2)) partition by hash (col1) partitions 4`,
		},
		{
			input: `CREATE TABLE tp13 (
					id INT NOT NULL,
					fname VARCHAR(30),
					lname VARCHAR(30),
					hired DATE NOT NULL DEFAULT '1970-01-01',
					separated DATE NOT NULL DEFAULT '9999-12-31',
					job_code INT,
					store_id INT
				)
				PARTITION BY RANGE ( YEAR(separated) ) (
					PARTITION p0 VALUES LESS THAN (1991),
					PARTITION p1 VALUES LESS THAN (1996),
					PARTITION p2 VALUES LESS THAN (2001),
					PARTITION p3 VALUES LESS THAN MAXVALUE
				);`,
			output: `create table tp13 (id int not null, fname varchar(30), lname varchar(30), hired date not null default 1970-01-01, separated date not null default 9999-12-31, job_code int, store_id int) partition by range(YEAR(separated)) (partition p0 values less than (1991), partition p1 values less than (1996), partition p2 values less than (2001), partition p3 values less than (MAXVALUE))`,
		},
		{
			input: `CREATE TABLE tp14 (
					a INT NOT NULL,
					b INT NOT NULL
				)
				PARTITION BY RANGE COLUMNS(a,b) PARTITIONS 4 (
					PARTITION p0 VALUES LESS THAN (10,5),
					PARTITION p1 VALUES LESS THAN (20,10),
					PARTITION p2 VALUES LESS THAN (50,20),
					PARTITION p3 VALUES LESS THAN (65,30)
				)`,
			output: `create table tp14 (a int not null, b int not null) partition by range columns (a, b) partitions 4 (partition p0 values less than (10, 5), partition p1 values less than (20, 10), partition p2 values less than (50, 20), partition p3 values less than (65, 30))`,
		},
		{
			input: `CREATE TABLE tp15 (
					id   INT PRIMARY KEY,
					name VARCHAR(35),
					age INT unsigned
				)
				PARTITION BY LIST (id) (
					PARTITION r0 VALUES IN (1, 5, 9, 13, 17, 21),
					PARTITION r1 VALUES IN (2, 6, 10, 14, 18, 22),
					PARTITION r2 VALUES IN (3, 7, 11, 15, 19, 23),
					PARTITION r3 VALUES IN (4, 8, 12, 16, 20, 24)
				);`,
			output: `create table tp15 (id int primary key, name varchar(35), age int unsigned) partition by list(id) (partition r0 values in (1, 5, 9, 13, 17, 21), partition r1 values in (2, 6, 10, 14, 18, 22), partition r2 values in (3, 7, 11, 15, 19, 23), partition r3 values in (4, 8, 12, 16, 20, 24))`,
		},
		{
			input: `CREATE TABLE tp16 (
					a INT NULL,
					b INT NULL
				)
				PARTITION BY LIST COLUMNS(a,b) (
					PARTITION p0 VALUES IN( (0,0), (NULL,NULL) ),
					PARTITION p1 VALUES IN( (0,1), (0,2), (0,3), (1,1), (1,2) ),
					PARTITION p2 VALUES IN( (1,0), (2,0), (2,1), (3,0), (3,1) ),
					PARTITION p3 VALUES IN( (1,3), (2,2), (2,3), (3,2), (3,3) )
				)`,
			output: `create table tp16 (a int null, b int null) partition by list columns (a, b) (partition p0 values in ((0, 0), (null, null)), partition p1 values in ((0, 1), (0, 2), (0, 3), (1, 1), (1, 2)), partition p2 values in ((1, 0), (2, 0), (2, 1), (3, 0), (3, 1)), partition p3 values in ((1, 3), (2, 2), (2, 3), (3, 2), (3, 3)))`,
		},
		{
			input: `CREATE TABLE tp17 (
					id INT NOT NULL PRIMARY KEY,
					fname VARCHAR(30),
					lname VARCHAR(30)
				)
				PARTITION BY RANGE (id) (
					PARTITION p0 VALUES LESS THAN (6),
					PARTITION p1 VALUES LESS THAN (11),
					PARTITION p2 VALUES LESS THAN (16),
					PARTITION p3 VALUES LESS THAN (21)
				);`,
			output: `create table tp17 (id int not null primary key, fname varchar(30), lname varchar(30)) partition by range(id) (partition p0 values less than (6), partition p1 values less than (11), partition p2 values less than (16), partition p3 values less than (21))`,
		},
		{
			input: "grant all, all(a, b), create(a, b), select(a, b), super(a, b, c) on table db.a to u1, u2 with grant option",
		}, {
			input: "grant proxy on u1 to u2, u3, u4 with grant option",
		}, {
			input: "grant proxy on u1 to u2, u3, u4",
		},
		{
			input: "grant r1, r2, r3 to u1, u1, u3",
		}, {
			input:  "grant super(a, b, c) on procedure db.func to 'h3'",
			output: "grant super(a, b, c) on procedure db.func to h3",
		},
		{
			input:  "revoke all, all(a, b), create(a, b), select(a, b), super(a, b, c) on table db.A from u1, u2",
			output: "revoke all, all(a, b), create(a, b), select(a, b), super(a, b, c) on table db.a from u1, u2",
		}, {
			input: "revoke r1, r2, r3 from u1, u2, u3",
		}, {
			input: "revoke super(a, b, c) on procedure db.func from h3",
		}, {
			input:  "revoke all on table db.A from u1, u2",
			output: "revoke all on table db.a from u1, u2",
		}, {
			input: "revoke all on table db.a from u1",
		}, {
			input: "set default role r1, r2, r3 to u1, u2, u3",
		}, {
			input: "set default role all to u1, u2, u3",
		}, {
			input: "set default role none to u1, u2, u3",
		}, {
			input:  "set password = password('ppp')",
			output: "set password = ppp",
		}, {
			input:  "set password for u1@h1 = password('ppp')",
			output: "set password for u1@h1 = ppp",
		}, {
			input:  "set password for u1@h1 = 'ppp'",
			output: "set password for u1@h1 = ppp",
		}, {
			input:  "set @a = 0, @b = 1",
			output: "set a = 0, b = 1",
		}, {
			input:  "set a = 0, session b = 1, @@session.c = 1, global d = 1, @@global.e = 1",
			output: "set a = 0, b = 1, c = 1, global d = 1, global e = 1",
		}, {
			input:  "set @@session.a = 1",
			output: "set a = 1",
		}, {
			input:  "set @@global.a = 1",
			output: "set global a = 1",
		}, {
			input: "set global a = 1",
		}, {
			input:  "set persist a = 1",
			output: "set global a = 1",
		}, {
			input:  "alter account config set MYSQL_COMPATIBILITY_MODE a = 1",
			output: "set global a = 1",
		}, {
			input: "set a = 1",
		}, {
			input: "rollback",
		}, {
			input:  "rollback and chain no release",
			output: "rollback",
		}, {
			input:  "commit and chain no release",
			output: "commit",
		}, {
			input: "commit",
		}, {
			input: "start transaction read only",
		}, {
			input: "start transaction read write",
		}, {
			input: "start transaction",
		}, {
			input: "use db1",
		}, {
			input: "use",
		}, {
			input: "update a as aa set a = 3, b = 4 where a != 0 order by b limit 1",
		}, {
			input: "update a as aa set a = 3, b = 4",
		}, {
			input: "explain insert into u (a, b, c, d) values (1, 2, 3, 4), (5, 6, 7, 8)",
		}, {
			input: "explain replace into u (a, b, c, d) values (1, 2, 3, 4), (5, 6, 7, 8)",
		}, {
			input: "explain delete from a where a != 0 order by b limit 1",
		}, {
			input: "explain select a from a union select b from b",
		}, {
			input: "explain select a from a intersect select b from b",
		}, {
			input: "explain select a from a except select b from b",
		}, {
			input: "explain select a from a minus select b from b",
		}, {
			input: "explain select a from a",
		}, {
			input:  "explain (format text) select a from A",
			output: "explain (format text) select a from a",
		}, {
			input:  "explain analyze select * from t",
			output: "explain (analyze) select * from t",
		}, {
			input:  "explain format = 'tree' for connection 10",
			output: "explain format = tree for connection 10",
		}, {
			input:  "explain db.a",
			output: "show columns from db.a",
		}, {
			input:  "explain a",
			output: "show columns from a",
		}, {
			input: "show index from t where true",
		}, {
			input:  "show databases like 'a%'",
			output: "show databases like a%",
		}, {
			input: "show global status where 1 + 21 > 21",
		}, {
			input: "show global variables",
		}, {
			input: "show warnings",
		}, {
			input: "show errors",
		}, {
			input: "show full processlist",
		}, {
			input: "show processlist",
		}, {
			input:  "show full tables from db1 like 'a%' where a != 0",
			output: "show full tables from db1 like a% where a != 0",
		}, {
			input:  "show open tables from db1 like 'a%' where a != 0",
			output: "show open tables from db1 like a% where a != 0",
		}, {
			input:  "show tables from db1 like 'a%' where a != 0",
			output: "show tables from db1 like a% where a != 0",
		}, {
			input:  "show databases like 'a%' where a != 0",
			output: "show databases like a% where a != 0",
		}, {
			input: "show databases",
		}, {
			input:  "show extended full columns from t from db like 'a%'",
			output: "show extended full columns from t from db like a%",
		}, {
			input: "show extended full columns from t from db where a != 0",
		}, {
			input: "show columns from t from db where a != 0",
		}, {
			input: "show columns from t from db",
		}, {
			input: "show create database if not exists db",
		}, {
			input: "show create database db",
		}, {
			input: "show create table db.t1",
		}, {
			input: "show create table t1",
		}, {
			input: "drop user if exists u1, u2, u3",
		}, {
			input: "drop user u1",
		}, {
			input: "drop role r1",
		}, {
			input: "drop role if exists r1, r2, r3",
		}, {
			input: "drop index if exists idx1 on db.t",
		}, {
			input: "drop index idx1 on db.t",
		}, {
			input: "drop table if exists t1, t2, db.t",
		}, {
			input: "drop table db.t",
		}, {
			input: "drop table if exists t",
		}, {
			input: "drop database if exists t",
		}, {
			input: "drop database t",
		}, {
			input:  "create role if not exists 'a', 'b'",
			output: "create role if not exists a, b",
		}, {
			input:  "create role if not exists 'webapp'",
			output: "create role if not exists webapp",
		}, {
			input:  "create role 'admin', 'developer'",
			output: "create role admin, developer",
		}, {
			input:  "create index idx1 on a (a) KEY_BLOCK_SIZE 10 with parser x comment 'x' invisible",
			output: "create index idx1 on a (a) KEY_BLOCK_SIZE 10 with parser x comment x invisible",
		}, {
			input:  "create index idx1 using btree on A (a) KEY_BLOCK_SIZE 10 with parser x comment 'x' invisible",
			output: "create index idx1 using btree on a (a) KEY_BLOCK_SIZE 10 with parser x comment x invisible",
		}, {
			input:  "create index idx using ivfflat on A (a) LISTS 10",
			output: "create index idx using ivfflat on a (a) LISTS 10 ",
		}, {
			input:  "create index idx using ivfflat on A (a) LISTS 10 op_type 'vector_l2_ops'",
			output: "create index idx using ivfflat on a (a) LISTS 10 OP_TYPE vector_l2_ops ",
		}, {
			input: "create index idx1 on a (a)",
		}, {
			input:  "create index idx using master on A (a,b,c)",
			output: "create index idx using master on a (a, b, c)",
		}, {
			input: "create unique index idx1 using btree on a (a, b(10), (a + b), (a - b)) visible",
		}, {
			input:  "create database test_db default collate 'utf8mb4_general_ci' collate utf8mb4_general_ci",
			output: "create database test_db default collate utf8mb4_general_ci collate utf8mb4_general_ci",
		}, {
			input: "create database if not exists test_db character set geostd8",
		}, {
			input: "create database test_db default collate utf8mb4_general_ci",
		}, {
			input: "create database if not exists db",
		}, {
			input: "create database db",
		}, {
			input: "delete from a as aa",
		}, {
			input: "delete from t where a > 1 order by b limit 1 offset 2",
		}, {
			input: "delete from t where a = 1",
		}, {
			input: "insert into u partition(p1, p2) (a, b, c, d) values (1, 2, 3, 4), (5, 6, 1, 0)",
		}, {
			input:  "insert into t values ('aa', 'bb', 'cc')",
			output: "insert into t values (aa, bb, cc)",
		}, {
			input:  "insert into t() values (1, 2, 3)",
			output: "insert into t values (1, 2, 3)",
		}, {
			input: "insert into t (c1, c2, c3) values (1, 2, 3)",
		}, {
			input: "insert into t (c1, c2, c3) select c1, c2, c3 from t1",
		}, {
			input: "insert into t select c1, c2, c3 from t1",
		}, {
			input: "insert into t values (1, 3, 4)",
		}, {
			input: "replace into u partition(p1, p2) (a, b, c, d) values (1, 2, 3, 4), (5, 6, 1, 0)",
		}, {
			input:  "replace into t values ('aa', 'bb', 'cc')",
			output: "replace into t values (aa, bb, cc)",
		}, {
			input:  "replace into t() values (1, 2, 3)",
			output: "replace into t values (1, 2, 3)",
		}, {
			input: "replace into t (c1, c2, c3) values (1, 2, 3)",
		}, {
			input: "replace into t (c1, c2, c3) select c1, c2, c3 from t1",
		}, {
			input: "replace into t select c1, c2, c3 from t1",
		}, {
			input: "replace into t values (1, 3, 4)",
		}, {
			input:  "create table t1 (`show` bool(0));",
			output: "create table t1 (show bool(0))",
		}, {
			input:  "create table t1 (t bool(0));",
			output: "create table t1 (t bool(0))",
		}, {
			input: "create table t1 (t char(0))",
		}, {
			input: "create table t1 (t bool(20), b int, c char(20), d varchar(20))",
		}, {
			input: "create table t (a int(20) not null)",
		}, {
			input: "create table db.t (db.t.a int(20) null)",
		}, {
			input: "create table t (a float(20, 20) not null, b int(20) null, c int(30) null)",
		}, {
			input:  "create table t1 (t time(3) null, dt datetime(6) null, ts timestamp(1) null)",
			output: "create table t1 (t time(3, 3) null, dt datetime(6, 6) null, ts timestamp(1, 1) null)",
		}, {
			input:  "create table t1 (a int default 1 + 1 - 2 * 3 / 4 div 7 ^ 8 << 9 >> 10 % 11)",
			output: "create table t1 (a int default 1 + 1 - 2 * 3 / 4 div 7 ^ 8 << 9 >> 10 % 11)",
		}, {
			input: "create table t1 (t bool default -1 + +1)",
		}, {
			input: "create table t (id int unique key)",
		}, {
			input: "select * from t",
		}, {
			input:  "select c1, c2, c3 from t1, t as t2 where t1.c1 = 1 group by c2 having c2 > 10",
			output: "select c1, c2, c3 from t1 cross join t as t2 where t1.c1 = 1 group by c2 having c2 > 10",
		}, {
			input: "select a from t order by a desc limit 1 offset 2",
		}, {
			input:  "select a from t order by a desc limit 1, 2",
			output: "select a from t order by a desc limit 2 offset 1",
		}, {
			input: "select * from t union select c from t1",
		}, {
			input: "select * from t union all select c from t1",
		}, {
			input: "select * from t union distinct select c from t1",
		}, {
			input: "select * from t except select c from t1",
		}, {
			input: "select * from t except all select c from t1",
		}, {
			input: "select * from t except distinct select c from t1",
		}, {
			input: "select * from t intersect select c from t1",
		}, {
			input: "select * from t intersect all select c from t1",
		}, {
			input: "select * from t intersect distinct select c from t1",
		}, {
			input: "select * from t minus all select c from t1",
		}, {
			input: "select * from t minus distinct select c from t1",
		}, {
			input: "select * from t minus select c from t1",
		}, {
			input: "select * from (select a from t) as t1",
		}, {
			input:  "select * from (select a from t) as t1 join t2 on 1",
			output: "select * from (select a from t) as t1 inner join t2 on 1",
		}, {
			input: "select * from (select a from t) as t1 inner join t2 using (a)",
		}, {
			input: "select * from (select a from t) as t1 cross join t2",
		}, {
			input:  "select * from t1 join t2 using (a, b, c)",
			output: "select * from t1 inner join t2 using (a, b, c)",
		}, {
			input: "select * from t1 straight_join t2 on 1 + 213",
		}, {
			input: "select * from t1 straight_join t2 on col",
		}, {
			input:  "select * from t1 right outer join t2 on 123",
			output: "select * from t1 right join t2 on 123",
		}, {
			input: "select * from t1 natural left join t2",
		}, {
			input: "select 1",
		}, {
			input: "select $ from t",
		}, {
			input:  "analyze table part (a,b )",
			output: "analyze table part(a, b)",
		}, {
			input:  "select $ from t into outfile '/Users/tmp/test'",
			output: "select $ from t into outfile /Users/tmp/test fields terminated by , enclosed by \" lines terminated by \n header true",
		}, {
			input:  "select $ from t into outfile '/Users/tmp/test' FIELDS TERMINATED BY ','",
			output: "select $ from t into outfile /Users/tmp/test fields terminated by , enclosed by \" lines terminated by \n header true",
		}, {
			input:  "select $ from t into outfile '/Users/tmp/test' FIELDS TERMINATED BY ',' LINES TERMINATED BY '\n'",
			output: "select $ from t into outfile /Users/tmp/test fields terminated by , enclosed by \" lines terminated by \n header true",
		}, {
			input:  "select $ from t into outfile '/Users/tmp/test' FIELDS TERMINATED BY ',' LINES TERMINATED BY '\n' header 'TRUE'",
			output: "select $ from t into outfile /Users/tmp/test fields terminated by , enclosed by \" lines terminated by \n header true",
		}, {
			input:  "select $ from t into outfile '/Users/tmp/test' FIELDS TERMINATED BY ',' LINES TERMINATED BY '\n' header 'FALSE'",
			output: "select $ from t into outfile /Users/tmp/test fields terminated by , enclosed by \" lines terminated by \n header false",
		}, {
			input:  "select $ from t into outfile '/Users/tmp/test' FIELDS TERMINATED BY ',' LINES TERMINATED BY '\n' header 'FALSE' MAX_FILE_SIZE 100",
			output: "select $ from t into outfile /Users/tmp/test fields terminated by , enclosed by \" lines terminated by \n header false max_file_size 102400",
		}, {
			input:  "select $ from t into outfile '/Users/tmp/test' FIELDS TERMINATED BY ',' LINES TERMINATED BY '\n' header 'FALSE' MAX_FILE_SIZE 100 FORCE_QUOTE (a, b)",
			output: "select $ from t into outfile /Users/tmp/test fields terminated by , enclosed by \" lines terminated by \n header false max_file_size 102400 force_quote a, b",
		}, {
			input: "drop prepare stmt_name1",
		}, {
			input: "deallocate prepare stmt_name1",
		}, {
			input: "execute stmt_name1",
		}, {
			input: "execute stmt_name1 using @var_name,@@sys_name",
		}, {
			input: "prepare stmt_name1 from select * from t1",
		}, {
			input:  "prepare stmt_name1 from 'select * from t1'",
			output: "prepare stmt_name1 from select * from t1",
		}, {
			input: "prepare stmt_name1 from select * from t1 where a > ? or abs(b) < ?",
		}, {
			input:  "create account if not exists nihao admin_name 'admin' identified by '123' open comment 'new account'",
			output: "create account if not exists nihao admin_name 'admin' identified by '******' open comment 'new account'",
		}, {
			input: "create account if not exists nihao admin_name 'admin' identified by random password",
		}, {
			input:  "create account if not exists nihao admin_name 'admin' identified with '123'",
			output: "create account if not exists nihao admin_name 'admin' identified with '******'",
		}, {
			input:  "create account nihao admin_name 'admin' identified by '123' open comment 'new account'",
			output: "create account nihao admin_name 'admin' identified by '******' open comment 'new account'",
		}, {
			input: "create account nihao admin_name 'admin' identified by random password",
		}, {
			input:  "create account nihao admin_name 'admin' identified with '123'",
			output: "create account nihao admin_name 'admin' identified with '******'",
		}, {
			input:  "create account ? admin_name 'admin' identified with '123'",
			output: "create account ? admin_name 'admin' identified with '******'",
		}, {
			input: "create account nihao admin_name ? identified by ?",
		}, {
			input: "drop account if exists abc",
		}, {
			input: "drop account ?",
		}, {
			input:  "alter account if exists nihao admin_name 'admin' identified by '123' open comment 'new account'",
			output: "alter account if exists nihao admin_name 'admin' identified by '******' open comment 'new account'",
		}, {
			input: "alter account if exists nihao admin_name 'admin' identified by random password",
		}, {
			input:  "alter account if exists nihao admin_name 'admin' identified with '123'",
			output: "alter account if exists nihao admin_name 'admin' identified with '******'",
		}, {
			input:  "alter account nihao admin_name 'admin' identified by '123' open comment 'new account'",
			output: "alter account nihao admin_name 'admin' identified by '******' open comment 'new account'",
		}, {
			input: "alter account nihao admin_name 'admin' identified by random password",
		}, {
			input:  "alter account nihao admin_name 'admin' identified with '123'",
			output: "alter account nihao admin_name 'admin' identified with '******'",
		}, {
			input: "alter account ? admin_name ? identified with ?",
		}, {
			input: "create user if not exists abc1 identified by '123', abc2 identified by '234', abc3 identified by '111' default role def_role " +
				"password expire " +
				"comment 'new comment'",
			output: "create user if not exists abc1 identified by '******', abc2 identified by '******', abc3 identified by '******' default role def_role " +
				"password expire " +
				"comment 'new comment'",
		}, {
			input: "create user if not exists abc1 identified by '123', abc2 identified by '234', abc3 identified by '111' default role de_role " +
				"lock " +
				"attribute 'new attribute'",
			output: "create user if not exists abc1 identified by '******', abc2 identified by '******', abc3 identified by '******' default role de_role " +
				"lock " +
				"attribute 'new attribute'",
		}, {
			input: "create user if not exists abc1 identified by '123', abc2 identified by '234', abc3 identified by '111', " +
				"abc4 identified by random password, " +
				"abc5 identified with '345' " +
				"default role de_role " +
				"attribute 'new attribute'",
			output: "create user if not exists abc1 identified by '******', abc2 identified by '******', abc3 identified by '******', " +
				"abc4 identified by random password, " +
				"abc5 identified with '******' " +
				"default role de_role " +
				"attribute 'new attribute'",
		}, {
			input: "create user if not exists abc1 identified by '111' " +
				"default role de_role " +
				"comment 'new comment'",
			output: "create user if not exists abc1 identified by '******' " +
				"default role de_role " +
				"comment 'new comment'",
		}, {
			input: "create user if not exists abc1 identified by '111' " +
				"default role de_role",
			output: "create user if not exists abc1 identified by '******' " +
				"default role de_role",
		}, {
			input: "create user if not exists abc1 identified by '123' " +
				"default role de_role",
			output: "create user if not exists abc1 identified by '******' " +
				"default role de_role",
		}, {
			input: "create user if not exists abc1 identified by '123' " +
				"default role de_role",
			output: "create user if not exists abc1 identified by '******' " +
				"default role de_role",
		}, {
			input: "create user abc1 identified by '123' " +
				"default role de_role",
			output: "create user abc1 identified by '******' " +
				"default role de_role",
		}, {
			input: "create user abc1 identified by '111' " +
				"default role de_role",
			output: "create user abc1 identified by '******' " +
				"default role de_role",
		}, {
			input:  "create user abc1 identified by 'a111'",
			output: "create user abc1 identified by '******'",
		}, {
			input: "drop user if exists abc1, abc2, abc3",
		}, {
			input: "drop user abc1, abc2, abc3",
		}, {
			input: "drop user abc1",
		}, {
			input: "alter user if exists abc1 identified by '123', abc2 identified by '234', abc3 identified by '123' " +
				"default role de_role " +
				"lock " +
				"comment 'new comment'",
			output: "alter user if exists abc1 identified by '******', abc2 identified by '******', abc3 identified by '******' " +
				"default role de_role " +
				"lock " +
				"comment 'new comment'",
		}, {
			input: "alter user if exists abc1 identified by '123', abc2 identified by '234', abc3 identified by '123' " +
				"default role de_role " +
				"unlock " +
				"comment 'new comment'",
			output: "alter user if exists abc1 identified by '******', abc2 identified by '******', abc3 identified by '******' " +
				"default role de_role " +
				"unlock " +
				"comment 'new comment'",
		}, {
			input: "alter user if exists abc1 identified by '123', abc2 identified by '234', abc3 identified by '123' " +
				"default role de_role " +
				"password expire " +
				"attribute 'new attribute'",
			output: "alter user if exists abc1 identified by '******', abc2 identified by '******', abc3 identified by '******' " +
				"default role de_role " +
				"password expire " +
				"attribute 'new attribute'",
		}, {
			input: "alter user if exists abc1 identified by '123', abc2 identified by '234', abc3 identified by '123' " +
				"attribute 'new attribute'",
			output: "alter user if exists abc1 identified by '******', abc2 identified by '******', abc3 identified by '******' " +
				"attribute 'new attribute'",
		}, {
			input:  "alter user if exists abc1 identified by '123', abc2 identified by '234', abc3 identified by '123'",
			output: "alter user if exists abc1 identified by '******', abc2 identified by '******', abc3 identified by '******'",
		}, {
			input:  "alter user if exists abc1 identified by '123', abc2 identified with '234', abc3 identified with 'SSL'",
			output: "alter user if exists abc1 identified by '******', abc2 identified with '******', abc3 identified with '******'",
		}, {
			input:  "alter user if exists abc1 identified by '123'",
			output: "alter user if exists abc1 identified by '******'",
		}, {
			input:  "alter user if exists abc1 identified by '123'",
			output: "alter user if exists abc1 identified by '******'",
		}, {
			input:  "alter user abc1 identified by '123'",
			output: "alter user abc1 identified by '******'",
		}, {
			input: "create role if not exists role1, role2, role2",
		}, {
			input: "create role role1",
		}, {
			input: "drop role if exists role1, role2, role2",
		}, {
			input: "drop role if exists role1",
		}, {
			input: "drop role role1",
		}, {
			input: "grant all, all(a, b), create(a, b), select(a, b), super(a, b, c) on table db.a to u1, u2 with grant option",
		}, {
			input: "grant all, all(a, b) on table *.* to u1, u2 with grant option",
		}, {
			input: "grant all, all(a, b) on table db.a to u1, u2 with grant option",
		}, {
			input: "grant all, all(a, b) on table db.* to u1, u2 with grant option",
		}, {
			input: "grant all, all(a, b) on database * to u1, u2 with grant option",
		}, {
			input: "grant all, all(a, b) on table *.* to u1, u2 with grant option",
		}, {
			input: "grant all, all(a, b) on table db1.* to u1, u2 with grant option",
		}, {
			input: "grant all, all(a, b) on table db1.tb1 to u1, u2 with grant option",
		}, {
			input: "grant all, all(a, b) on table tb1 to u1, u2 with grant option",
		}, {
			input: "grant r1, r2 to u1, u2, r3 with grant option",
		}, {
			input: "grant r1, r2 to u1, u2, r3",
		}, {
			input: "grant r1, r2 to u1@h1, u2@h2, r3",
		}, {
			input:  "revoke if exists all, all(a, b), create(a, b), select(a, b), super(a, b, c) on table db.A from u1, u2",
			output: "revoke if exists all, all(a, b), create(a, b), select(a, b), super(a, b, c) on table db.a from u1, u2",
		}, {
			input: "revoke if exists r1, r2, r3 from u1, u2, u3",
		}, {
			input: "revoke if exists super(a, b, c) on procedure db.func from h3",
		}, {
			input:  "revoke if exists all on table db.A from u1, u2",
			output: "revoke if exists all on table db.a from u1, u2",
		}, {
			input: "revoke if exists all on table db.a from u1",
		}, {
			input: "use db1",
		}, {
			input: "set role r1",
		}, {
			input: "set secondary role all",
		}, {
			input: "set secondary role none",
		}, {
			input:  `select json_extract('{"a":1,"b":2}', '$.b')`,
			output: `select json_extract({"a":1,"b":2}, $.b)`,
		}, {
			input:  `select json_extract(a, '$.b') from t`,
			output: `select json_extract(a, $.b) from t`,
		}, {
			input: `create table t1 (a int, b uuid)`,
		}, {
			input: `create table t2 (a uuid primary key, b varchar(10))`,
		}, {
			input: `create table t3 (a int, b uuid, primary key idx (a, b))`,
		}, {
			input:  `DO SLEEP(5)`,
			output: `do SLEEP(5)`,
		}, {
			input:  `DECLARE a, b INT`,
			output: `declare a b int default null`,
		}, {
			input:  `DECLARE a, b INT DEFAULT 1`,
			output: `declare a b int default 1`,
		}, {
			input: "grant truncate on table *.* to r1",
		}, {
			input: "grant reference on table *.* to r1",
		},
		{
			input:  `VALUES ROW(1,-2,3), ROW(5,7,9), ROW(4,6,8)`,
			output: `values row(1, -2, 3), row(5, 7, 9), row(4, 6, 8)`,
		}, {
			input:  `VALUES ROW(5,7,9), ROW(1,2,3), ROW(9,10,11) ORDER BY column_1`,
			output: `values row(5, 7, 9), row(1, 2, 3), row(9, 10, 11) order by column_1`,
		},
		{
			input:  `VALUES ROW(5,7,9), ROW(1,2,3), ROW(9,10,11) ORDER BY column_1 LIMIT 2`,
			output: `values row(5, 7, 9), row(1, 2, 3), row(9, 10, 11) order by column_1 limit 2`,
		},
		{
			input:  `select * from unnest("a") as f`,
			output: `select * from unnest(a) as f`,
		},
		{
			input:  `select * from unnest("a", "b") as f`,
			output: `select * from unnest(a, b) as f`,
		},
		{
			input:  `select * from unnest("a", "b", true) as f`,
			output: `select * from unnest(a, b, true) as f`,
		},
		{
			input:  `select * from unnest("a")`,
			output: `select * from unnest(a)`,
		},
		{
			input:  `select * from unnest("a", "b")`,
			output: `select * from unnest(a, b)`,
		},
		{
			input:  `select * from unnest("a", "b", true)`,
			output: `select * from unnest(a, b, true)`,
		},
		{
			input:  `select * from unnest(t.a)`,
			output: `select * from unnest(t.a)`,
		},
		{
			input:  `select * from unnest(t.a, "$.b")`,
			output: `select * from unnest(t.a, $.b)`,
		},
		{
			input:  `select * from unnest(t.a, "$.b", true)`,
			output: `select * from unnest(t.a, $.b, true)`,
		},
		{
			input:  `select * from unnest(t.a) as f`,
			output: `select * from unnest(t.a) as f`,
		},
		{
			input:  `select * from unnest(t.a, "$.b") as f`,
			output: `select * from unnest(t.a, $.b) as f`,
		},
		{
			input:  `select * from unnest(t.a, "$.b", true) as f`,
			output: `select * from unnest(t.a, $.b, true) as f`,
		},
		{
			input:  `select * from generate_series('1', '10', '1')`,
			output: `select * from generate_series(1, 10, 1)`,
		},
		{
			input:  `select * from generate_series('1', '10', '1') g`,
			output: `select * from generate_series(1, 10, 1) as g`,
		},
		{
			input:  `select * from generate_series(1, 10, 1)`,
			output: `select * from generate_series(1, 10, 1)`,
		},
		{
			input:  `select * from generate_series(1, 10, 1) as g`,
			output: `select * from generate_series(1, 10, 1) as g`,
		},
		{
			input:  `create table t1 (a int low_cardinality, b int not null low_cardinality)`,
			output: `create table t1 (a int low_cardinality, b int not null low_cardinality)`,
		},
		{
			input:  `select mo_show_visible_bin('a',0) as m`,
			output: `select mo_show_visible_bin(a, 0) as m`,
		},
		//https://dev.mysql.com/doc/refman/8.0/en/window-functions-usage.html
		{
			input:  `select avg(a) over () from t1`,
			output: "select avg(a) over () from t1",
		},
		{
			input:  `select avg(a) over (partition by col1, col2) from t1`,
			output: "select avg(a) over (partition by col1, col2) from t1",
		},
		{
			input:  `select avg(a) over (partition by col1, col2 order by col3 desc) from t1`,
			output: "select avg(a) over (partition by col1, col2 order by col3 desc) from t1",
		},
		//https://dev.mysql.com/doc/refman/8.0/en/window-functions-frames.html
		{
			input:  `select count(a) over (partition by col1, col2 order by col3 desc rows 1 preceding) from t1`,
			output: "select count(a) over (partition by col1, col2 order by col3 desc rows 1 preceding) from t1",
		},
		{
			input: `select sum(a) over (partition by col1, col2 order by col3 desc rows between 1 preceding and 20 following) from t1`,
		},
		{
			input:  `select count(a) over (partition by col1, col2 order by col3 desc range unbounded preceding) from t1`,
			output: "select count(a) over (partition by col1, col2 order by col3 desc range unbounded preceding) from t1",
		},
		{
			input: "alter account if exists abc",
		},
		{
			input:  "alter account if exists abc admin_name 'root' identified by '111' open comment 'str'",
			output: "alter account if exists abc admin_name 'root' identified by '******' open comment 'str'",
		},
		{
			input: "alter account if exists abc open comment 'str'",
		},
		{
			input: "alter account if exists abc comment 'str'",
		},
		{
			input: "alter account if exists abc open",
		},
		{
			input:  "alter account if exists abc restricted",
			output: "alter account if exists abc restricted",
		},
		{
			input:  "alter account if exists abc admin_name 'root' identified by '111' open",
			output: "alter account if exists abc admin_name 'root' identified by '******' open",
		},
		{
			input:  "alter account if exists abc admin_name 'root' identified by '111' comment 'str'",
			output: "alter account if exists abc admin_name 'root' identified by '******' comment 'str'",
		},
		{
			input: `create cluster table a (a int)`,
		},
		{
			input: `insert into a values (1, 2), (1, 2)`,
		},
		{
			input: `insert into a select a, b from a`,
		},
		{
			input: `insert into a (a, b) values (1, 2), (1, 2)`,
		},
		{
			input:  `insert into a () values (1, 2), (1, 2)`,
			output: `insert into a values (1, 2), (1, 2)`,
		},
		{
			input: `insert into a (a, b) select a, b from a`,
		},
		{
			input:  `insert into a set a = b, b = b + 1`,
			output: `insert into a (a, b) values (b, b + 1)`,
		},
		{
			input:  "load data infile 'test/loadfile5' ignore INTO TABLE T.A FIELDS TERMINATED BY  ',' (@,@,c,d,e,f)",
			output: "load data infile test/loadfile5 ignore into table t.a fields terminated by , (, , c, d, e, f)",
		},
		{
			input:  "load data infile 'data.txt' into table db.a fields terminated by '\t' escaped by '\t'",
			output: "load data infile data.txt into table db.a fields terminated by \t escaped by \t",
		},
		{
			input:  `create function helloworld () returns int language sql as 'select id from test_table limit 1'`,
			output: `create function helloworld () returns int language sql as 'select id from test_table limit 1'`,
		},
		{
			input:  `create function twosum (x int, y int) returns int language sql as 'select $1 + $2'`,
			output: `create function twosum (x int, y int) returns int language sql as 'select $1 + $2'`,
		},
		{
			input:  `create function charat (x int) returns char language sql as 'select $1'`,
			output: `create function charat (x int) returns char language sql as 'select $1'`,
		},
		{
			input:  `create function charat (x int default 15) returns char language sql as 'select $1'`,
			output: `create function charat (x int default 15) returns char language sql as 'select $1'`,
		},
		{
			input:  `create function t.increment (x float) returns float language sql as 'select $1 + 1'`,
			output: `create function t.increment (x float) returns float language sql as 'select $1 + 1'`,
		},
		{
			input:  `drop function helloworld ()`,
			output: `drop function helloworld ()`,
		},
		{
			input:  `drop function charat (int)`,
			output: `drop function charat (int)`,
		},
		{
			input:  `drop function twosum (int, int)`,
			output: `drop function twosum (int, int)`,
		},
		{
			input:  `drop function t.increment (float)`,
			output: `drop function t.increment (float)`,
		},
		{
			input:  `create extension python as strutil file 'stringutils.whl'`,
			output: `create extension python as strutil file stringutils.whl`,
		},
		{
			input:  `load strutil`,
			output: `load strutil`,
		},
		{
			input: `select * from (values row(1, 2), row(3, 3)) as a`,
		},
		{
			input: `select t1.* from (values row(1, 1), row(3, 3)) as a(c1, c2) inner join t1 on a.c1 = t1.b`,
		},
		{
			input:  "modump query_result '0adaxg' into '/Users/tmp/test'",
			output: "modump query_result 0adaxg into /Users/tmp/test fields terminated by , enclosed by \" lines terminated by \n header true",
		},
		{
			input:  `modump query_result "queryId" into '/Users/tmp/test' FIELDS TERMINATED BY ','`,
			output: "modump query_result queryId into /Users/tmp/test fields terminated by , enclosed by \" lines terminated by \n header true",
		},
		{
			input:  "modump query_result 'abcx' into '/Users/tmp/test' FIELDS TERMINATED BY ',' LINES TERMINATED BY '\n'",
			output: "modump query_result abcx into /Users/tmp/test fields terminated by , enclosed by \" lines terminated by \n header true",
		},
		{
			input:  "modump query_result '098e32' into '/Users/tmp/test' FIELDS TERMINATED BY ',' LINES TERMINATED BY '\n' header 'TRUE'",
			output: "modump query_result 098e32 into /Users/tmp/test fields terminated by , enclosed by \" lines terminated by \n header true",
		},
		{
			input:  "modump query_result '09eqr' into '/Users/tmp/test' FIELDS TERMINATED BY ',' LINES TERMINATED BY '\n' header 'FALSE'",
			output: "modump query_result 09eqr into /Users/tmp/test fields terminated by , enclosed by \" lines terminated by \n header false",
		},
		{
			input:  "modump query_result 'd097i7' into '/Users/tmp/test' FIELDS TERMINATED BY ',' LINES TERMINATED BY '\n' header 'FALSE' MAX_FILE_SIZE 100",
			output: "modump query_result d097i7 into /Users/tmp/test fields terminated by , enclosed by \" lines terminated by \n header false max_file_size 102400",
		},
		{
			input:  "modump query_result '09eqrteq' into '/Users/tmp/test' FIELDS TERMINATED BY ',' LINES TERMINATED BY '\n' header 'FALSE' MAX_FILE_SIZE 100 FORCE_QUOTE (a, b)",
			output: "modump query_result 09eqrteq into /Users/tmp/test fields terminated by , enclosed by \" lines terminated by \n header false max_file_size 102400 force_quote a, b",
		},
		{
			input: "show accounts",
		},
		{
			input:  "show accounts like '%dafgda_'",
			output: "show accounts like %dafgda_",
		},
		{
			input:  "create table test (`col` varchar(255) DEFAULT b'0')",
			output: "create table test (col varchar(255) default 0b0)",
		},
		{
			input:  "select trim(a)",
			output: "select trim(a)",
		},
		{
			input: "select trim(a from a)",
		},
		{
			input: "select trim(leading a from b)",
		},
		{
			input: "select trim(trailing b from a)",
		},
		{
			input: "select trim(both a from b) from t",
		},
		{
			input:  "LOCK TABLES t READ",
			output: "Lock Tables t READ",
		},
		{
			input:  "LOCK TABLES t READ LOCAL",
			output: "Lock Tables t READ LOCAL",
		},
		{
			input:  "LOCK TABLES t WRITE",
			output: "Lock Tables t WRITE",
		},
		{
			input:  "LOCK TABLES t LOW_PRIORITY WRITE",
			output: "Lock Tables t LOW_PRIORITY WRITE",
		},
		{
			input:  "LOCK TABLES t LOW_PRIORITY WRITE, t1 READ, t2 WRITE",
			output: "Lock Tables t LOW_PRIORITY WRITE, t1 READ, t2 WRITE",
		},
		{
			input:  "UNLOCK TABLES",
			output: "UnLock Tables",
		},
		{
			input:  "create sequence s as smallint unsigned increment by 1 minvalue -100 maxvalue 100 start with -90 cycle",
			output: "create sequence s as smallint unsigned increment by 1 minvalue -100 maxvalue 100 start with -90 cycle",
		},
		{
			input:  "ALTER SEQUENCE my_sequence START WITH 100;",
			output: "alter sequence my_sequence start with 100 ",
		},
		{
			input:  "ALTER SEQUENCE my_sequence INCREMENT BY 5;",
			output: "alter sequence my_sequence increment by 5 ",
		},
		{
			input:  "ALTER SEQUENCE my_sequence MINVALUE 1 MAXVALUE 1000;",
			output: "alter sequence my_sequence minvalue 1 maxvalue 1000 ",
		},
		{
			input:  "ALTER SEQUENCE my_sequence CYCLE;",
			output: "alter sequence my_sequence cycle",
		},
		{
			input:  "alter table t1 modify column b int",
			output: "alter table t1 modify column b int",
		},
		{
			input:  "alter table t1 modify column b VARCHAR(20) first",
			output: "alter table t1 modify column b varchar(20) first",
		},
		{
			input:  "alter table t1 modify column b VARCHAR(20) after a",
			output: "alter table t1 modify column b varchar(20) after a",
		},
		{
			input:  "alter table t1 modify b VARCHAR(20) after a",
			output: "alter table t1 modify column b varchar(20) after a",
		},
		{
			input:  "alter table t1 change column a b int",
			output: "alter table t1 change column a b int",
		},
		{
			input:  "alter table t1 change column a b int first",
			output: "alter table t1 change column a b int first",
		},
		{
			input:  "alter table t1 change a x varchar(20) after b",
			output: "alter table t1 change column a x varchar(20) after b",
		},
		{
			input:  "alter table t1 change column a x varchar(20) after b",
			output: "alter table t1 change column a x varchar(20) after b",
		},
		{
			input:  "alter table emp rename column deptno to deptid",
			output: "alter table emp rename column deptno to deptid",
		},
		{
			input:  "alter table t1 alter a set default 100",
			output: "alter table t1 alter column a set default 100",
		},
		{
			input:  "alter table t1 alter column a drop default",
			output: "alter table t1 alter column a drop default",
		},
		{
			input:  "alter table t1 alter column b set visible",
			output: "alter table t1 alter column b set visible",
		},
		{
			input:  "alter table t1 order by a ASC, b DESC",
			output: "alter table t1 order by a asc, b desc",
		},
		{
			input:  "alter table t1 order by a, b DESC",
			output: "alter table t1 order by a, b desc",
		},
		{
			input: "alter table tbl1 drop column col1",
		},
		{
			input: "alter table tbl1 drop column col1, drop column col2",
		},
		{
			input: "alter table tbl1 drop index idx_name",
		},
		{
			input:  "alter table tbl1 drop index idx_name, drop key idx_name, drop column col1, drop primary key, comment = 'aa'",
			output: "alter table tbl1 drop index idx_name, drop key idx_name, drop column col1, drop primary key, comment = 'aa'",
		},
		{
			input: "alter table tbl1 drop key idx_name",
		},
		{
			input: "alter table tbl1 drop primary key",
		},
		{
			input: "alter table tbl1 drop foreign key fk_name",
		},
		{
			input: "alter table tbl1 add foreign key sdf (a, b) references b(a asc, b desc)",
		},
		{
			input:  "alter table tbl1 checksum = 0, COMMENT = 'asdf'",
			output: "alter table tbl1 checksum = 0, comment = 'asdf'",
		},
		{
			input:  "alter table t1 alter index c visible",
			output: "alter table t1 alter index c visible",
		},
		{
			input:  "alter table t1 alter index c invisible",
			output: "alter table t1 alter index c invisible",
		},
		{
			input:  "alter table t1 add constraint uk_6dotkott2kjsp8vw4d0m25fb7 unique key (col3)",
			output: "alter table t1 add constraint uk_6dotkott2kjsp8vw4d0m25fb7 unique key (col3)",
		},
		{
			input:  "alter table t1 add constraint unique key (col3, col4)",
			output: "alter table t1 add unique key (col3, col4)",
		},
		{
			input:  "alter table t1 add constraint unique key zxxxxxx (col3, col4)",
			output: "alter table t1 add unique key zxxxxxx (col3, col4)",
		},
		{
			input:  "alter table t1 add constraint uk_6dotkott2kjsp8vw4d0m25fb7 unique key zxxxxx (col3)",
			output: "alter table t1 add constraint uk_6dotkott2kjsp8vw4d0m25fb7 unique key zxxxxx (col3)",
		},
		{
			input:  "alter table t1 add constraint uk_6dotkott2kjsp8vw4d0m25fb7 unique key (col3)",
			output: "alter table t1 add constraint uk_6dotkott2kjsp8vw4d0m25fb7 unique key (col3)",
		},
		{
			input:  "alter table t1 add constraint fk_6dotkott2kjsp8vw4d0m25fb7 foreign key fk1 (col4) references dept(deptno)",
			output: "alter table t1 add constraint fk_6dotkott2kjsp8vw4d0m25fb7 foreign key fk1 (col4) references dept(deptno)",
		},
		{
			input:  "alter table t1 add constraint fk_6dotkott2kjsp8vw4d0m25fb7 foreign key (col4) references dept(deptno)",
			output: "alter table t1 add constraint fk_6dotkott2kjsp8vw4d0m25fb7 foreign key (col4) references dept(deptno)",
		},
		{
			input:  "alter table t1 add constraint foreign key fk1 (col4) references dept(deptno)",
			output: "alter table t1 add foreign key fk1 (col4) references dept(deptno)",
		},
		{
			input:  "alter table t1 add constraint foreign key (col4) references dept(deptno)",
			output: "alter table t1 add foreign key (col4) references dept(deptno)",
		},
		{
			input:  "alter table t1 add constraint pk primary key pk1 (col1, col4)",
			output: "alter table t1 add constraint pk primary key pk1 (col1, col4)",
		},
		{
			input:  "alter table t1 add constraint pk primary key (col4)",
			output: "alter table t1 add constraint pk primary key (col4)",
		},
		{
			input:  "alter table t1 add constraint pk primary key (col1, col4)",
			output: "alter table t1 add constraint pk primary key (col1, col4)",
		},
		{
			input:  "alter table t1 add primary key (col1, col4)",
			output: "alter table t1 add primary key (col1, col4)",
		},
		{
			input:  "alter table t1 add primary key pk1 (col1, col4)",
			output: "alter table t1 add primary key pk1 (col1, col4)",
		},
		{
			input:  "alter table t1 comment 'abc'",
			output: "alter table t1 comment = 'abc'",
		},
		{
			input: "alter table t1 rename to t2",
		},
		{
			input: "alter table t1 add column a int, add column b int",
		},
		{
			input: "alter table t1 drop column a, drop column b",
		},
		{
			input:  "ALTER TABLE employees ADD PARTITION (PARTITION p05 VALUES LESS THAN (500001))",
			output: "alter table employees add partition (partition p05 values less than (500001))",
		},
		{
			input:  "alter table t add partition (partition p4 values in (7), partition p5 values in (8, 9))",
			output: "alter table t add partition (partition p4 values in (7), partition p5 values in (8, 9))",
		},
		{
			input:  "ALTER TABLE t1 DROP PARTITION p1",
			output: "alter table t1 drop partition p1",
		},
		{
			input:  "ALTER TABLE t1 DROP PARTITION p0, p1",
			output: "alter table t1 drop partition p0, p1",
		},
		{
			input:  "ALTER TABLE t1 TRUNCATE PARTITION p0",
			output: "alter table t1 truncate partition p0",
		},
		{
			input:  "ALTER TABLE t1 TRUNCATE PARTITION p0, p3",
			output: "alter table t1 truncate partition p0, p3",
		},
		{
			input:  "ALTER TABLE t1 TRUNCATE PARTITION ALL",
			output: "alter table t1 truncate partition all",
		},
		{
			input:  "ALTER TABLE titles partition by range(to_days(from_date)) (partition p01 values less than (to_days('1985-12-31')), partition p02 values less than (to_days('1986-12-31')), partition p03 values less than (to_days('1987-12-31')))",
			output: "alter table titles partition by range(to_days(from_date)) (partition p01 values less than (to_days(1985-12-31)), partition p02 values less than (to_days(1986-12-31)), partition p03 values less than (to_days(1987-12-31)))",
		},
		{
			input:  "create table pt2 (id int, date_column date) partition by range(year(date_column)) (partition p1 values less than (2010) comment 'p1 comment', partition p2 values less than maxvalue comment 'p3 comment')",
			output: "create table pt2 (id int, date_column date) partition by range(year(date_column)) (partition p1 values less than (2010) comment = 'p1 comment', partition p2 values less than (MAXVALUE) comment = 'p3 comment')",
		},
		{
			input: "create publication pub1 database db1",
		},
		{
			input: "create publication pub1 database db1 account acc0",
		},
		{
			input: "create publication pub1 database db1 account acc0, acc1",
		},
		{
			input: "create publication pub1 database db1 account acc0, acc1, acc2 comment 'test'",
		},
		{
			input: "create publication pub1 database db1 comment 'test'",
		},
		{
			input: "create publication pub1 table t1",
		},
		{
			input: "create publication pub1 table t1 account acc0",
		},
		{
			input: "create publication pub1 table t1 account acc0, acc1",
		},
		{
			input: "create publication pub1 table t1 account acc0, acc1, acc2 comment 'test'",
		},
		{
			input: "create publication pub1 table t1 comment 'test'",
		},
		{
			input:  "CREATE STAGE my_ext_stage URL='s3://load/files/'",
			output: "create stage my_ext_stage url='s3://load/files/'",
		},
		{
			input:  "CREATE STAGE my_ext_stage1 URL='s3://load/files/' CREDENTIALS={'AWS_KEY_ID'='1a2b3c' ,'AWS_SECRET_KEY'='4x5y6z'};",
			output: "create stage my_ext_stage1 url='s3://load/files/' crentiasl={'AWS_KEY_ID'='1a2b3c','AWS_SECRET_KEY'='4x5y6z'}",
		},
		{
			input:  "CREATE STAGE my_ext_stage1 URL='s3://load/files/' CREDENTIALS={'AWS_KEY_ID'='1a2b3c', 'AWS_SECRET_KEY'='4x5y6z'} ENABLE = TRUE;",
			output: "create stage my_ext_stage1 url='s3://load/files/' crentiasl={'AWS_KEY_ID'='1a2b3c','AWS_SECRET_KEY'='4x5y6z'} enabled",
		},
		{
			input:  "DROP STAGE my_ext_stage1",
			output: "drop stage my_ext_stage1",
		},
		{
			input:  "DROP STAGE if exists my_ext_stage1",
			output: "drop stage if not exists my_ext_stage1",
		},
		{
			input:  "ALTER STAGE my_ext_stage SET URL='s3://loading/files/new/'",
			output: "alter stage my_ext_stage set  url='s3://loading/files/new/'",
		},
		{
			input:  "ALTER STAGE my_ext_stage SET CREDENTIALS={'AWS_KEY_ID'='1a2b3c' ,'AWS_SECRET_KEY'='4x5y6z'};",
			output: "alter stage my_ext_stage set  crentiasl={'AWS_KEY_ID'='1a2b3c','AWS_SECRET_KEY'='4x5y6z'}",
		},
		{
			input:  "SHOW STAGES LIKE 'my_stage'",
			output: "show stages like my_stage",
		},
		{
			input: "create database db1 from acc0 publication pub1",
		},
		{
			input: "create table t1 from acc0 publication pub1",
		},
		{
			input: "create temporary table t1 from acc0 publication pub1",
		},
		{
			input: "create table if not exists t1 from acc0 publication pub1",
		},
		{
			input: "create temporary table if not exists t1 from acc0 publication pub1",
		},
		{
			input: "drop publication pub1",
		},
		{
			input: "drop publication if exists pub1",
		},
		{
			input: "alter publication pub1 account all",
		},
		{
			input: "alter publication pub1 account acc0",
		},
		{
			input: "alter publication pub1 account acc0, acc1",
		},
		{
			input: "alter publication pub1 account add acc0",
		},
		{
			input: "restore cluster from snapshot snapshot_01",
		},
		{
			input: "restore account account_01 from snapshot snapshot_01",
		},
		{
			input: "restore account account_01 database db1 from snapshot snapshot_01",
		},
		{
			input: "restore account account_01 database db1 table t1 from snapshot snapshot_01",
		},
		{
			input:  "restore account account_01 from snapshot snapshot_01 to account account_02",
			output: "restore account account_01 from snapshot snapshot_01 to account account_02",
		},
		{
			input: `create cdc 'test_create_task' 'mysql://dump:111@127.0.0.1:6001' 'mysql' 'mysql://root:123456@127.0.0.1:3306' 'a,b' { "StartTS"='',"EndTS"='',"NoFull"='false',"FullConcurrency"='16',"IncrementalConcurrency"='16',"ConfigFile"='',"FullTaskRetry"='',"IncrementalTaskRetry"='',"FullDDLRetry"='0',"FullDMLRetry"='0',"IncrementalDDLRetry"='0',"IncrementalDMLRetry"='0',};`,
		},
		{
			input: `show cdc 'mysql://dump:111@127.0.0.1:6001' all;`,
		},
		{
			input: `show cdc 'mysql://dump:111@127.0.0.1:6001' task 't1';`,
		},
		{
			input: `drop cdc 'mysql://dump:111@127.0.0.1:6001' all;`,
		},
		{
			input: `drop cdc 'mysql://dump:111@127.0.0.1:6001' task 't1';`,
		},
		{
			input: `pause cdc 'mysql://dump:111@127.0.0.1:6001' all;`,
		},
		{
			input: `pause cdc 'mysql://dump:111@127.0.0.1:6001' task 't1';`,
		},
		{
			input: `resume cdc 'mysql://dump:111@127.0.0.1:6001' task 't1';`,
		},
		{
			input: `resume cdc 'mysql://dump:111@127.0.0.1:6001' task 't1' 'restart';`,
		},
		{
			input: "alter publication pub1 account add acc0, acc1",
		},
		{
			input: "alter publication pub1 account drop acc0",
		},
		{
			input: "alter publication if exists pub1 account drop acc0, acc1",
		},
		{
			input: "alter publication pub1 account drop acc1 comment 'test'",
		},
		{
			input: "alter publication if exists pub1 account acc1 comment 'test'",
		},
		{
			input: "show create publication pub1",
		},
		{
			input: "show publications",
		},
		{
			input: "show subscriptions",
		},
		{
			input: "show subscriptions all",
		},
		{
			input:  "show subscriptions all like '%pub'",
			output: "show subscriptions all like %pub",
		},
		{
			input:  "insert into tbl values ($$this is a dollar-quoted string$$)",
			output: "insert into tbl values (this is a dollar-quoted string)",
		},
		{
			input:  "select $tag$this is a dollar-quoted string$tag$",
			output: "select this is a dollar-quoted string",
		},
		{
			input:  "select $1 + $q$\\n\\t\\r\\b\\0\\_\\%\\\\$q$",
			output: "select $1 + \\n\\t\\r\\b\\0\\_\\%\\\\",
		},
		{
			input:  "show table_size from test",
			output: "show table size from test",
		},
		{
			input:  "show table_size from mo_role from mo_catalog",
			output: "show table size from mo_role from mo_catalog",
		},
		{
			input:  "show roles",
			output: "show roles",
		},
		{
			input:  "show roles like '%dafgda_'",
			output: "show roles like %dafgda_",
		},
		{
			input:  "create procedure test1 (in param1 int) 'test test'",
			output: "create procedure test1 (in param1 int) 'test test'",
		},
		{
			input:  "create procedure test2 (param1 int, inout param2 char(5)) 'test test'",
			output: "create procedure test2 (in param1 int, inout param2 char(5)) 'test test'",
		},
		{
			input:  "drop procedure test1",
			output: "drop procedure test1",
		},
		{
			input:  "call test1()",
			output: "call test1()",
		},
		{
			input:  "call test1(@session, @increment)",
			output: "call test1(@session, @increment)",
		},
		{
			input:  "select cast(123 as binary)",
			output: "select cast(123 as binary)",
		},
		{
			input:  "select BINARY 124",
			output: "select BINARY(124)",
		},
		{
			input:  "set transaction isolation level read committed;",
			output: "set transaction isolation level read committed",
		},
		{
			input:  "set global transaction isolation level read committed , read write , isolation level read committed , read only;",
			output: "set global transaction isolation level read committed , read write , isolation level read committed , read only",
		},
		{
			input:  "set session transaction isolation level read committed , read write , isolation level read committed , read only;",
			output: "set transaction isolation level read committed , read write , isolation level read committed , read only",
		},
		{
			input:  "set session transaction isolation level read committed , isolation level read uncommitted , isolation level repeatable read , isolation level serializable;",
			output: "set transaction isolation level read committed , isolation level read uncommitted , isolation level repeatable read , isolation level serializable",
		},
		{
			input:  "create table t1(a int) STORAGE DISK;",
			output: "create table t1 (a int) tablespace =  STORAGE DISK",
		}, {
			input:  "create table t1 (a int) STORAGE DISK;",
			output: "create table t1 (a int) tablespace =  STORAGE DISK",
		}, {
			input: "create table t1 (a numeric(10, 2))",
		}, {
			input: "create table t1 (a mediumint)",
		}, {
			input:  "drop schema if exists ssb",
			output: "drop database if exists ssb",
		}, {
			input:  "drop table if exists ssb RESTRICT",
			output: "drop table if exists ssb",
		}, {
			input:  "drop table if exists ssb CASCADE",
			output: "drop table if exists ssb",
		}, {
			input: "create table t1 (a int) AUTOEXTEND_SIZE = 10",
		}, {
			input:  "create table t1 (a int) ENGINE_ATTRIBUTE = 'abc'",
			output: "create table t1 (a int) ENGINE_ATTRIBUTE = abc",
		}, {
			input: "create table t1 (a int) INSERT_METHOD = NO",
		}, {
			input: "create table t1 (a int) INSERT_METHOD = FIRST",
		}, {
			input: "create table t1 (a int) INSERT_METHOD = LAST",
		}, {
			input: "create table t1 (a int) START TRANSACTION",
		}, {
			input:  "create table t1 (a int) SECONDARY_ENGINE_ATTRIBUTE = 'abc'",
			output: "create table t1 (a int) SECONDARY_ENGINE_ATTRIBUTE = abc",
		}, {
			input:  "create table /*! if not exists */ t1 (a int)",
			output: "create table if not exists t1 (a int)",
		}, {
			input:  "create table /*!50100 if not exists */ t1 (a int)",
			output: "create table if not exists t1 (a int)",
		}, {
			input:  "create table /*!50100 if not exists */ t1 (a int) /*!AUTOEXTEND_SIZE = 10*/",
			output: "create table if not exists t1 (a int) AUTOEXTEND_SIZE = 10",
		}, {
			input:  "/*!40101 SET @OLD_CHARACTER_SET_CLIENT=@@CHARACTER_SET_CLIENT */",
			output: "set OLD_CHARACTER_SET_CLIENT = @@CHARACTER_SET_CLIENT",
		}, {
			input:  "SET @@GLOBAL.GTID_PURGED=/*!80000 '+'*/ '65c4c218-d343-11eb-8106-525400f4f901:1-769275'",
			output: "set global GTID_PURGED = 65c4c218-d343-11eb-8106-525400f4f901:1-769275",
		}, {
			input:  " /*!40103 SET TIME_ZONE='+00:00' */",
			output: "set time_zone = +00:00",
		}, {
			input:  "/*!40101 SET @OLD_CHARACTER_SET_CLIENT=@@CHARACTER_SET_CLIENT */",
			output: "set OLD_CHARACTER_SET_CLIENT = @@CHARACTER_SET_CLIENT",
		}, {
			input:  "/*!40103 SET @OLD_TIME_ZONE=@@TIME_ZONE */",
			output: "set OLD_TIME_ZONE = @@TIME_ZONE",
		}, {
			input:  "/*!40101 SET @OLD_SQL_MODE=@@SQL_MODE, SQL_MODE='NO_AUTO_VALUE_ON_ZERO' */",
			output: "set OLD_SQL_MODE = @@SQL_MODE, sql_mode = NO_AUTO_VALUE_ON_ZERO",
		}, {
			input:  "/*!40111 SET @OLD_SQL_NOTES=@@SQL_NOTES, SQL_NOTES=0 */;",
			output: "set OLD_SQL_NOTES = @@SQL_NOTES, sql_notes = 0",
		}, {
			input:  "SELECT /*+ RESOURCE_GROUP(resouce_group_name) */ * from table_name;",
			output: "select * from table_name",
		}, {
			input:  "SELECT /*+ qb_name(viewSub, v@sel_1 . @sel_2) use_index(e3@viewSub, idx) hash_agg(viewSub) */ * FROM v;",
			output: "select * from v",
		}, {
			input:  "SELECT * FROM t1 dt WHERE EXISTS( WITH RECURSIVE qn AS (SELECT a AS b UNION ALL SELECT b+1 FROM qn WHERE b=0 or b = 1) SELECT * FROM qn dtqn1 where exists (select /*+ NO_DECORRELATE() */ b from qn where dtqn1.b+1))",
			output: "select * from t1 as dt where exists (with recursive qn as (select a as b union all select b + 1 from qn where b = 0 or b = 1) select * from qn as dtqn1 where exists (select b from qn where dtqn1.b + 1))",
		}, {
			input:  "select /*+use_index(tmp1, code)*/ * from tmp1 where code > 1",
			output: "select * from tmp1 where code > 1",
		}, {
			input:  "explain analyze select /*+ HASH_JOIN(t1, t2) */ t1.k from t t1, t t2 where t1.v = t2.v+1",
			output: "explain (analyze) select t1.k from t as t1 cross join t as t2 where t1.v = t2.v + 1",
		}, {
			input:  "prepare stmt from 'select /*+ inl_join(t2) */ * from t t1 join t t2 on t1.a = t2.a and t1.c = t2.c where t2.a = 1 or t2.b = 1;';",
			output: "prepare stmt from select /*+ inl_join(t2) */ * from t t1 join t t2 on t1.a = t2.a and t1.c = t2.c where t2.a = 1 or t2.b = 1;",
		}, {
			input:  "CREATE DATABASE /*!32312 IF NOT EXISTS*/ `ucl360_demo_v3` /*!40100 DEFAULT CHARACTER SET utf8mb4 COLLATE utf8mb4_0900_ai_ci */ /*!80016 DEFAULT ENCRYPTION='N' */;",
			output: "create database if not exists ucl360_demo_v3 default character set utf8mb4 collate utf8mb4_0900_ai_ci encryption N",
		}, {
			input:  "alter table t1 algorithm = DEFAULT",
			output: "alter table t1 alter algorithm not enforce",
		}, {
			input:  "alter table t1 algorithm = INSTANT",
			output: "alter table t1 alter algorithm not enforce",
		}, {
			input:  "alter table t1 algorithm = INPLACE",
			output: "alter table t1 alter algorithm not enforce",
		}, {
			input:  "alter table t1 algorithm = COPY",
			output: "alter table t1 alter algorithm not enforce",
		}, {
			input:  "alter table t1 default CHARACTER SET = a COLLATE = b",
			output: "alter table t1 charset = a",
		}, {
			input:  "alter table t1 CONVERT TO CHARACTER SET a COLLATE b",
			output: "alter table t1 charset = a",
		}, {
			input:  "alter table t1 DISABLE KEYS",
			output: "alter table t1 charset = DISABLE",
		}, {
			input:  "alter table t1 ENABLE KEYS",
			output: "alter table t1 charset = ENABLE",
		}, {
			input:  "alter table t1 DISCARD TABLESPACE",
			output: "alter table t1 charset = DISCARD",
		}, {
			input:  "alter table t1 IMPORT TABLESPACE",
			output: "alter table t1 charset = IMPORT",
		}, {
			input:  "alter table t1 FORCE",
			output: "alter table t1 charset = FORCE",
		}, {
			input:  "alter table t1 LOCK = DEFAULT",
			output: "alter table t1 charset = LOCK",
		}, {
			input:  "alter table t1 LOCK = NONE",
			output: "alter table t1 charset = LOCK",
		}, {
			input:  "alter table t1 LOCK = SHARED",
			output: "alter table t1 charset = LOCK",
		}, {
			input:  "alter table t1 LOCK = EXCLUSIVE",
			output: "alter table t1 charset = LOCK",
		}, {
			input:  "alter table t1 WITHOUT VALIDATION",
			output: "alter table t1 charset = WITHOUT",
		}, {
			input:  "alter table t1 WITH VALIDATION",
			output: "alter table t1 charset = WITH",
		}, {
			input:  "alter table t1 alter CHECK a ENFORCED",
			output: "alter table t1 alter CHECK enforce",
		}, {
			input:  "alter table t1 alter CONSTRAINT a NOT ENFORCED",
			output: "alter table t1 alter CONSTRAINT not enforce",
		}, {
			input:  "create SQL SECURITY DEFINER VIEW t2 as select * from t1",
			output: "create view t2 as select * from t1",
		}, {
			input:  "create SQL SECURITY INVOKER VIEW t2 as select * from t1",
			output: "create view t2 as select * from t1",
		}, {
			input:  "create VIEW t2 as select * from t1 WITH CASCADED CHECK OPTION",
			output: "create view t2 as select * from t1",
		}, {
			input:  "create VIEW t2 as select * from t1 WITH LOCAL CHECK OPTION",
			output: "create view t2 as select * from t1",
		}, {
			input:  "insert into t1 values(_binary 0x123)",
			output: "insert into t1 values (123)",
		}, {
			input:  "backup '123' filesystem '/home/abc' parallelism '1'",
			output: "backup 123 filesystem /home/abc parallelism 1",
		}, {
			input:  "backup '125' filesystem '/tmp/backup' parallelism '1';",
			output: "backup 125 filesystem /tmp/backup parallelism 1",
		}, {
			input:  "backup '123' s3option {\"bucket\"='dan-test1', \"filepath\"='ex_table_dan_gzip.gz',\"role_arn\"='arn:aws:iam::468413122987:role/dev-cross-s3', \"external_id\"='5404f91c_4e59_4898_85b3', \"compression\"='auto'}",
			output: "backup 123 s3option {'bucket'='dan-test1', 'filepath'='ex_table_dan_gzip.gz', 'role_arn'='arn:aws:iam::468413122987:role/dev-cross-s3', 'external_id'='5404f91c_4e59_4898_85b3', 'compression'='auto'}",
		}, {
			input:  "backup '123' s3option{'endpoint'='s3.us-west-2.amazonaws.com', 'access_key_id'='XXX', 'secret_access_key'='XXX', 'bucket'='test', 'filepath'='*.txt', 'region'='us-west-2'}",
			output: "backup 123 s3option {'endpoint'='s3.us-west-2.amazonaws.com', 'access_key_id'='******', 'secret_access_key'='******', 'bucket'='test', 'filepath'='*.txt', 'region'='us-west-2'}",
		}, {
			input:  "backup '123' s3option{'endpoint'='s3.us-west-2.amazonaws.com', 'access_key_id'='XXX', 'secret_access_key'='XXX', 'bucket'='test', 'filepath'='*.txt', 'region'='us-west-2'}",
			output: "backup 123 s3option {'endpoint'='s3.us-west-2.amazonaws.com', 'access_key_id'='******', 'secret_access_key'='******', 'bucket'='test', 'filepath'='*.txt', 'region'='us-west-2'}",
		}, {
			input:  `backup '123' s3option {'endpoint'='s3.us-west-2.amazonaws.com', 'access_key_id'='******', 'secret_access_key'='******', 'bucket'='test', 'filepath'='jsonline/jsonline_object.jl', 'region'='us-west-2', 'compression'='none', 'format'='jsonline', 'jsondata'='object'}`,
			output: `backup 123 s3option {'endpoint'='s3.us-west-2.amazonaws.com', 'access_key_id'='******', 'secret_access_key'='******', 'bucket'='test', 'filepath'='jsonline/jsonline_object.jl', 'region'='us-west-2', 'compression'='none', 'format'='jsonline', 'jsondata'='object'}`,
		},
		{
			input:  "backup '123' filesystem '/home/abc' parallelism '1' type 'incremental' timestamp 'xxxxx-xxxxx'",
			output: "backup 123 filesystem /home/abc parallelism 1 backuptype incremental backupts xxxxx-xxxxx",
		}, {
			input:  "backup '125' filesystem '/tmp/backup' parallelism '1' type 'incremental' timestamp 'xxxxx-xxxxx';",
			output: "backup 125 filesystem /tmp/backup parallelism 1 backuptype incremental backupts xxxxx-xxxxx",
		}, {
			input:  "backup '123' s3option {\"bucket\"='dan-test1', \"filepath\"='ex_table_dan_gzip.gz',\"role_arn\"='arn:aws:iam::468413122987:role/dev-cross-s3', \"external_id\"='5404f91c_4e59_4898_85b3', \"compression\"='auto'} type 'incremental' timestamp 'xxxxx-xxxxx'",
			output: "backup 123 s3option {'bucket'='dan-test1', 'filepath'='ex_table_dan_gzip.gz', 'role_arn'='arn:aws:iam::468413122987:role/dev-cross-s3', 'external_id'='5404f91c_4e59_4898_85b3', 'compression'='auto'} backuptype incremental backupts xxxxx-xxxxx",
		}, {
			input:  "backup '123' s3option{'endpoint'='s3.us-west-2.amazonaws.com', 'access_key_id'='XXX', 'secret_access_key'='XXX', 'bucket'='test', 'filepath'='*.txt', 'region'='us-west-2'} type 'incremental' timestamp 'xxxxx-xxxxx'",
			output: "backup 123 s3option {'endpoint'='s3.us-west-2.amazonaws.com', 'access_key_id'='******', 'secret_access_key'='******', 'bucket'='test', 'filepath'='*.txt', 'region'='us-west-2'} backuptype incremental backupts xxxxx-xxxxx",
		}, {
			input:  "backup '123' s3option{'endpoint'='s3.us-west-2.amazonaws.com', 'access_key_id'='XXX', 'secret_access_key'='XXX', 'bucket'='test', 'filepath'='*.txt', 'region'='us-west-2'} type 'incremental' timestamp 'xxxxx-xxxxx'",
			output: "backup 123 s3option {'endpoint'='s3.us-west-2.amazonaws.com', 'access_key_id'='******', 'secret_access_key'='******', 'bucket'='test', 'filepath'='*.txt', 'region'='us-west-2'} backuptype incremental backupts xxxxx-xxxxx",
		}, {
			input:  `backup '123' s3option {'endpoint'='s3.us-west-2.amazonaws.com', 'access_key_id'='******', 'secret_access_key'='******', 'bucket'='test', 'filepath'='jsonline/jsonline_object.jl', 'region'='us-west-2', 'compression'='none', 'format'='jsonline', 'jsondata'='object'} type 'incremental' timestamp 'xxxxx-xxxxx'`,
			output: `backup 123 s3option {'endpoint'='s3.us-west-2.amazonaws.com', 'access_key_id'='******', 'secret_access_key'='******', 'bucket'='test', 'filepath'='jsonline/jsonline_object.jl', 'region'='us-west-2', 'compression'='none', 'format'='jsonline', 'jsondata'='object'} backuptype incremental backupts xxxxx-xxxxx`,
		}, {
			input:  "/*!50001 CREATE ALGORITHM=UNDEFINED *//*!50013 DEFINER=`root`@`%` SQL SECURITY DEFINER *//*!50001 VIEW `pga0010` AS select distinct `a`.`FACDIV` AS `FACDIV`,`a`.`BLDCD` AS `BLDCD`,`a`.`PRDCD` AS `PRDCD`,`a`.`PRDNAM` AS `PRDNAM`,`a`.`PRDLNG` AS `PRDLNG`,`a`.`PRDWID` AS `PRDWID`,`a`.`PRDGAG` AS `PRDGAG`,`a`.`AREA` AS `AREA`,`a`.`GLZTYP` AS `GLZTYP`,`a`.`TECTYP` AS `TECTYP`,`a`.`PRDCATE` AS `PRDCATE`,`a`.`PRCCD` AS `PRCCD`,`a`.`PRCDSC` AS `PRCDSC`,`a`.`GLSSTR` AS `GLSSTR`,`a`.`REMARK` AS `REMARK`,`a`.`USEYN` AS `USEYN`,`a`.`ISMES` AS `ISMES` from (select 'N' AS `ISMES`,`skim`.`bga0010`.`USEYN` AS `USEYN`,`skim`.`bga0010`.`FACDIV` AS `FACDIV`,`skim`.`bga0010`.`BLDCDFATHER` AS `BLDCD`,substring_index(`skim`.`bga0010`.`PRDCD`,'-',1) AS `PRDCD`,`skim`.`bga0010`.`PRDNAM` AS `PRDNAM`,`skim`.`bga0010`.`PRDLNG` AS `PRDLNG`,`skim`.`bga0010`.`PRDWID` AS `PRDWID`,`skim`.`bga0010`.`PRDGAG` AS `PRDGAG`,`skim`.`bga0010`.`AREA` AS `AREA`,`skim`.`bga0010`.`GLZTYP` AS `GLZTYP`,`skim`.`bga0010`.`TECTYP` AS `TECTYP`,`skim`.`bga0010`.`PRDCATE` AS `PRDCATE`,`skim`.`bga0010`.`MATCST` AS `MATCST`,`skim`.`bga0010`.`PRCCD` AS `PRCCD`,`skim`.`bga0010`.`PRCDSC` AS `PRCDSC`,`skim`.`bga0010`.`GLSSTR` AS `GLSSTR`,`skim`.`bga0010`.`REMARK` AS `REMARK` from `skim`.`bga0010` where ((`skim`.`bga0010`.`ISMES` = 'Y') and (`skim`.`bga0010`.`USEYN` = 'Y') and (not(substring_index(`skim`.`bga0010`.`PRDCD`,'-',1) in (select `skim`.`bga0010`.`PRDCD` from `skim`.`bga0010` where ((`skim`.`bga0010`.`ISMES` = 'N') and (`skim`.`bga0010`.`USEYN` = 'Y')))))) union all select `skim`.`bga0010`.`ISMES` AS `ISMES`,`skim`.`bga0010`.`USEYN` AS `USEYN`,`skim`.`bga0010`.`FACDIV` AS `FACDIV`,`skim`.`bga0010`.`BLDCD` AS `BLDCD`,`skim`.`bga0010`.`PRDCD` AS `PRDCD`,`skim`.`bga0010`.`PRDNAM` AS `PRDNAM`,`skim`.`bga0010`.`PRDLNG` AS `PRDLNG`,`skim`.`bga0010`.`PRDWID` AS `PRDWID`,`skim`.`bga0010`.`PRDGAG` AS `PRDGAG`,`skim`.`bga0010`.`AREA` AS `AREA`,`skim`.`bga0010`.`GLZTYP` AS `GLZTYP`,`skim`.`bga0010`.`TECTYP` AS `TECTYP`,`skim`.`bga0010`.`PRDCATE` AS `PRDCATE`,`skim`.`bga0010`.`MATCST` AS `MATCST`,`skim`.`bga0010`.`PRCCD` AS `PRCCD`,`skim`.`bga0010`.`PRCDSC` AS `PRCDSC`,`skim`.`bga0010`.`GLSSTR` AS `GLSSTR`,`skim`.`bga0010`.`REMARK` AS `REMARK` from `skim`.`bga0010` where ((`skim`.`bga0010`.`ISMES` = 'N') and (`skim`.`bga0010`.`USEYN` = 'Y'))) `a` order by `a`.`BLDCD` */;",
			output: "create view pga0010 as select distinct a.FACDIV as FACDIV, a.BLDCD as BLDCD, a.PRDCD as PRDCD, a.PRDNAM as PRDNAM, a.PRDLNG as PRDLNG, a.PRDWID as PRDWID, a.PRDGAG as PRDGAG, a.AREA as AREA, a.GLZTYP as GLZTYP, a.TECTYP as TECTYP, a.PRDCATE as PRDCATE, a.PRCCD as PRCCD, a.PRCDSC as PRCDSC, a.GLSSTR as GLSSTR, a.REMARK as REMARK, a.USEYN as USEYN, a.ISMES as ISMES from (select N as ISMES, skim.bga0010.USEYN as USEYN, skim.bga0010.FACDIV as FACDIV, skim.bga0010.BLDCDFATHER as BLDCD, substring_index(skim.bga0010.PRDCD, -, 1) as PRDCD, skim.bga0010.PRDNAM as PRDNAM, skim.bga0010.PRDLNG as PRDLNG, skim.bga0010.PRDWID as PRDWID, skim.bga0010.PRDGAG as PRDGAG, skim.bga0010.AREA as AREA, skim.bga0010.GLZTYP as GLZTYP, skim.bga0010.TECTYP as TECTYP, skim.bga0010.PRDCATE as PRDCATE, skim.bga0010.MATCST as MATCST, skim.bga0010.PRCCD as PRCCD, skim.bga0010.PRCDSC as PRCDSC, skim.bga0010.GLSSTR as GLSSTR, skim.bga0010.REMARK as REMARK from skim.bga0010 where ((skim.bga0010.ISMES = Y) and (skim.bga0010.USEYN = Y) and (not (substring_index(skim.bga0010.PRDCD, -, 1) in (select skim.bga0010.PRDCD from skim.bga0010 where ((skim.bga0010.ISMES = N) and (skim.bga0010.USEYN = Y)))))) union all select skim.bga0010.ISMES as ISMES, skim.bga0010.USEYN as USEYN, skim.bga0010.FACDIV as FACDIV, skim.bga0010.BLDCD as BLDCD, skim.bga0010.PRDCD as PRDCD, skim.bga0010.PRDNAM as PRDNAM, skim.bga0010.PRDLNG as PRDLNG, skim.bga0010.PRDWID as PRDWID, skim.bga0010.PRDGAG as PRDGAG, skim.bga0010.AREA as AREA, skim.bga0010.GLZTYP as GLZTYP, skim.bga0010.TECTYP as TECTYP, skim.bga0010.PRDCATE as PRDCATE, skim.bga0010.MATCST as MATCST, skim.bga0010.PRCCD as PRCCD, skim.bga0010.PRCDSC as PRCDSC, skim.bga0010.GLSSTR as GLSSTR, skim.bga0010.REMARK as REMARK from skim.bga0010 where ((skim.bga0010.ISMES = N) and (skim.bga0010.USEYN = Y))) as a order by a.BLDCD",
		}, {
			input:  "/*!50001 CREATE ALGORITHM=UNDEFINED *//*!50013 DEFINER=`root`@`%` SQL SECURITY DEFINER *//*!50001 VIEW `sale_employee` AS select `ct`.`ENTID` AS `ORGANIZATION_ID`,`cu`.`SYSUSERID` AS `SALE_EMPLOYEE_ID`,`cu`.`SYSUSERID` AS `EMPLOYEE_ID`,`cu`.`ACTIVED` AS `ISUSEABLE`,`cu`.`CREATOR` AS `CREATED_BY`,`cu`.`CREATETIME` AS `CREATION_DATE`,`cu`.`UPDATOR` AS `LAST_UPDATED_BY`,`cu`.`UPDATETIME` AS `LAST_UPDATE_DATE`,'' AS `ATTRIBUTE11`,'' AS `ATTRIBUTE21`,'' AS `ATTRIBUTE31`,0 AS `ATTRIBUTE41`,0 AS `ATTRIBUTE51`,0 AS `AREA_ID` from (`kaf_cpcuser` `cu` join `kaf_cpcent` `ct`) where (`cu`.`ISSALEEMPLOYEE` = 2) */;",
			output: "create view sale_employee as select ct.ENTID as ORGANIZATION_ID, cu.SYSUSERID as SALE_EMPLOYEE_ID, cu.SYSUSERID as EMPLOYEE_ID, cu.ACTIVED as ISUSEABLE, cu.CREATOR as CREATED_BY, cu.CREATETIME as CREATION_DATE, cu.UPDATOR as LAST_UPDATED_BY, cu.UPDATETIME as LAST_UPDATE_DATE,  as ATTRIBUTE11,  as ATTRIBUTE21,  as ATTRIBUTE31, 0 as ATTRIBUTE41, 0 as ATTRIBUTE51, 0 as AREA_ID from kaf_cpcuser as cu inner join kaf_cpcent as ct where (cu.ISSALEEMPLOYEE = 2)",
		}, {
			input:  "/*!50001 CREATE ALGORITHM=UNDEFINED *//*!50013 DEFINER=`root`@`%` SQL SECURITY DEFINER *//*!50001 VIEW `xab0100` AS (select `a`.`SYSUSERID` AS `sysuserid`,`a`.`USERID` AS `userid`,`a`.`USERNAME` AS `usernm`,`a`.`PWDHASH` AS `userpwd`,`a`.`USERTYPE` AS `usertype`,`a`.`EMPID` AS `empid`,`a`.`EMAIL` AS `email`,`a`.`TELO` AS `telo`,`a`.`TELH` AS `telh`,`a`.`MOBIL` AS `mobil`,(case `a`.`ACTIVED` when '1' then 'N' when '2' then 'Y' else 'Y' end) AS `useyn`,`a`.`ENABLEPWD` AS `enablepwd`,`a`.`ENABLEMMSG` AS `enablemmsg`,`a`.`FEECENTER` AS `feecenter`,left(concat(ifnull(`c`.`ORGID`,''),'|'),(char_length(concat(ifnull(`c`.`ORGID`,''),'|')) - 1)) AS `orgid`,left(concat(ifnull(`c`.`ORGNAME`,''),'|'),(char_length(concat(ifnull(`c`.`ORGNAME`,''),'|')) - 1)) AS `orgname`,ifnull(`a`.`ISPLANNER`,'') AS `isplanner`,ifnull(`a`.`ISWHEMPLOYEE`,'') AS `iswhemployee`,ifnull(`a`.`ISBUYER`,'') AS `isbuyer`,ifnull(`a`.`ISQCEMPLOYEE`,'') AS `isqceemployee`,ifnull(`a`.`ISSALEEMPLOYEE`,'') AS `issaleemployee`,`a`.`SEX` AS `sex`,ifnull(`c`.`ENTID`,'3') AS `ORGANIZATION_ID`,ifnull(`a`.`NOTICEUSER`,'') AS `NOTICEUSER` from ((`kaf_cpcuser` `a` left join `kaf_cpcorguser` `b` on((`a`.`SYSUSERID` = `b`.`SYSUSERID`))) left join `kaf_cpcorg` `c` on((`b`.`ORGID` = `c`.`ORGID`))) order by `a`.`SYSUSERID`,`a`.`USERID`,`a`.`USERNAME`,`a`.`USERPASS`,`a`.`USERTYPE`,`a`.`EMPID`,`a`.`EMAIL`,`a`.`TELO`,`a`.`TELH`,`a`.`MOBIL`,`a`.`ACTIVED`,`a`.`ENABLEPWD`,`a`.`ENABLEMMSG`,`a`.`FEECENTER`,`a`.`ISPLANNER`,`a`.`ISWHEMPLOYEE`,`a`.`ISBUYER`,`a`.`ISQCEMPLOYEE`,`a`.`ISSALEEMPLOYEE`,`a`.`SEX`,`c`.`ENTID`) */;",
			output: "create view xab0100 as (select a.SYSUSERID as sysuserid, a.USERID as userid, a.USERNAME as usernm, a.PWDHASH as userpwd, a.USERTYPE as usertype, a.EMPID as empid, a.EMAIL as email, a.TELO as telo, a.TELH as telh, a.MOBIL as mobil, (case a.ACTIVED when 1 then N when 2 then Y else Y end) as useyn, a.ENABLEPWD as enablepwd, a.ENABLEMMSG as enablemmsg, a.FEECENTER as feecenter, left(concat(ifnull(c.ORGID, ), |), (char_length(concat(ifnull(c.ORGID, ), |)) - 1)) as orgid, left(concat(ifnull(c.ORGNAME, ), |), (char_length(concat(ifnull(c.ORGNAME, ), |)) - 1)) as orgname, ifnull(a.ISPLANNER, ) as isplanner, ifnull(a.ISWHEMPLOYEE, ) as iswhemployee, ifnull(a.ISBUYER, ) as isbuyer, ifnull(a.ISQCEMPLOYEE, ) as isqceemployee, ifnull(a.ISSALEEMPLOYEE, ) as issaleemployee, a.SEX as sex, ifnull(c.ENTID, 3) as ORGANIZATION_ID, ifnull(a.NOTICEUSER, ) as NOTICEUSER from kaf_cpcuser as a left join kaf_cpcorguser as b on ((a.SYSUSERID = b.SYSUSERID)) left join kaf_cpcorg as c on ((b.ORGID = c.ORGID)) order by a.SYSUSERID, a.USERID, a.USERNAME, a.USERPASS, a.USERTYPE, a.EMPID, a.EMAIL, a.TELO, a.TELH, a.MOBIL, a.ACTIVED, a.ENABLEPWD, a.ENABLEMMSG, a.FEECENTER, a.ISPLANNER, a.ISWHEMPLOYEE, a.ISBUYER, a.ISQCEMPLOYEE, a.ISSALEEMPLOYEE, a.SEX, c.ENTID)",
		},
		{
			input:  "CREATE TABLE `ecbase_push_log` (`id` bigint NOT NULL AUTO_INCREMENT COMMENT '主键',`create_time` datetime NOT NULL DEFAULT CURRENT_TIMESTAMP COMMENT '创建时间') ENGINE=InnoDB AUTO_INCREMENT=654 DEFAULT CHARSET=utf8mb4 COLLATE=utf8mb4_general_ci COMMENT='推送记录表'/*!50500 PARTITION BY RANGE  COLUMNS(create_time)(PARTITION p20240115 VALUES LESS THAN ('2024-01-15 00:00:00') ENGINE = InnoDB,PARTITION p20240116 VALUES LESS THAN ('2024-01-16 00:00:00') ENGINE = InnoDB,PARTITION p20240117 VALUES LESS THAN ('2024-01-17 00:00:00') ENGINE = InnoDB,PARTITION p20240118 VALUES LESS THAN ('2024-01-18 00:00:00') ENGINE = InnoDB,PARTITION p20240119 VALUES LESS THAN ('2024-01-19 00:00:00') ENGINE = InnoDB,PARTITION p20240120 VALUES LESS THAN ('2024-01-20 00:00:00') ENGINE = InnoDB,PARTITION p20240121 VALUES LESS THAN ('2024-01-21 00:00:00') ENGINE = InnoDB,PARTITION p20240122 VALUES LESS THAN ('2024-01-22 00:00:00') ENGINE = InnoDB,PARTITION p20240123 VALUES LESS THAN ('2024-01-23 00:00:00') ENGINE = InnoDB,PARTITION p20240124 VALUES LESS THAN ('2024-01-24 00:00:00') ENGINE = InnoDB,PARTITION p20240125 VALUES LESS THAN ('2024-01-25 00:00:00') ENGINE = InnoDB) */;",
			output: "create table ecbase_push_log (id bigint not null auto_increment comment 主键, create_time datetime not null default CURRENT_TIMESTAMP() comment 创建时间) engine = innodb auto_increment = 654 charset = utf8mb4 Collate = utf8mb4_general_ci comment = '推送记录表' partition by range columns (create_time) (partition p20240115 values less than (2024-01-15 00:00:00) engine = innodb, partition p20240116 values less than (2024-01-16 00:00:00) engine = innodb, partition p20240117 values less than (2024-01-17 00:00:00) engine = innodb, partition p20240118 values less than (2024-01-18 00:00:00) engine = innodb, partition p20240119 values less than (2024-01-19 00:00:00) engine = innodb, partition p20240120 values less than (2024-01-20 00:00:00) engine = innodb, partition p20240121 values less than (2024-01-21 00:00:00) engine = innodb, partition p20240122 values less than (2024-01-22 00:00:00) engine = innodb, partition p20240123 values less than (2024-01-23 00:00:00) engine = innodb, partition p20240124 values less than (2024-01-24 00:00:00) engine = innodb, partition p20240125 values less than (2024-01-25 00:00:00) engine = innodb)",
		},
		{
			input:  "show connectors",
			output: "show connectors",
		},
		{
			input:  "show index from t1 from db",
			output: "show index from t1 from db",
		},
		{
			input:  "show index from t1",
			output: "show index from t1",
		},
		{
			input:  "show index from db.t1",
			output: "show index from db.t1",
		},
		{
			input:  "show index from db.t1 from db",
			output: "show index from db.t1 from db",
		},
		{
			input:  "create table t1(a vecf32(3), b vecf64(3), c int)",
			output: "create table t1 (a vecf32(3), b vecf64(3), c int)",
		},
		{
			input:  "alter table tbl1 drop constraint fk_name",
			output: "alter table tbl1 drop foreign key fk_name",
		},
		{
			input:  "explain force execute st using @a",
			output: "explain execute st using @a",
		},
		{
			input:  "explain analyze force execute st using @a",
			output: "explain (analyze) execute st using @a",
		},
		{
			input:  "explain verbose force execute st using @a",
			output: "explain (verbose) execute st using @a",
		},
		{
			input:  "explain analyze verbose force execute st using @a",
			output: "explain (analyze,verbose) execute st using @a",
		},
		{
			input:  "explain force execute st",
			output: "explain execute st",
		},
		{
			input:  "explain analyze force execute st",
			output: "explain (analyze) execute st",
		},
		{
			input:  "explain verbose force execute st",
			output: "explain (verbose) execute st",
		},
		{
			input:  "explain analyze verbose force execute st",
			output: "explain (analyze,verbose) execute st",
		},
		{
			input:  "explain analyze verbose force execute st",
			output: "explain (analyze,verbose) execute st",
		},
		{
			input:  "create pitr `pitr1` for cluster range 1 'd'",
			output: "create pitr pitr1 for cluster range 1  d",
		},
		{
			input:  "create pitr `pitr2` for account acc01 range 1 'd'",
			output: "create pitr pitr2 for account acc01 range 1  d",
		},
		{
			input:  "create pitr `pitr3` range 1 'h'",
			output: "create pitr pitr3 for self account range 1  h",
		},
		{
			input:  "create pitr `pitr4` for database db01 range 1 'h'",
			output: "create pitr pitr4 for database db01 range 1  h",
		},
		{
			input:  "create pitr `pitr5` for database db01 table t01 range 1 'h'",
			output: "create pitr pitr5 for database db01 table t01 range 1  h",
		},
		{
			input: "show pitr",
		},
		{
			input:  "drop pitr `pitr1`",
			output: "drop pitr pitr1",
		},
		{
			input:  "drop pitr if exists `pitr2`",
			output: "drop pitr if exists pitr2",
		},
		{
			input:  "alter pitr `pitr3` range 2 'h'",
			output: "alter pitr pitr3 range 2  h",
		},
		{
			input:  "alter pitr if exists `pitr01` range 2 'h'",
			output: "alter pitr if exists pitr01 range 2  h",
		},
		{
			input:  "restore from pitr pitr01 '2021-01-01 00:00:00'",
			output: "restore self account from pitr pitr01 timestamp = 2021-01-01 00:00:00",
		},
		{
			input:  "restore database db01 from pitr pitr01 '2021-01-01 00:00:00'",
			output: "restore database db01 from pitr pitr01 timestamp = 2021-01-01 00:00:00",
		},
		{
			input:  "restore database db01 table t01 from pitr pitr01 '2021-01-01 00:00:00'",
			output: "restore database db01 table t01 from pitr pitr01 timestamp = 2021-01-01 00:00:00",
		},
<<<<<<< HEAD
		{
			input:  "restore account acc01 from pitr pitr01 '2021-01-01 00:00:00'",
			output: "restore account acc01 from pitr pitr01 timestamp = 2021-01-01 00:00:00",
		},
		{
			input:  "restore account acc01 from pitr pitr01 '2021-01-01 00:00:00' acc02",
			output: "restore account acc01 from pitr pitr01 timestamp = 2021-01-01 00:00:00 from account acc02",
		},
=======
>>>>>>> cc327fc4
	}
)

func TestValid(t *testing.T) {
	ctx := context.TODO()
	for _, tcase := range validSQL {
		if tcase.output == "" {
			tcase.output = tcase.input
		}
		ast, err := ParseOne(ctx, tcase.input, 1)
		if err != nil {
			t.Errorf("Parse(%q) err: %v", tcase.input, err)
			continue
		}
		out := tree.String(ast, dialect.MYSQL)
		if tcase.output != out {
			t.Errorf("Parsing failed. \nExpected/Got:\n%s\n%s", tcase.output, out)
		}
		ast.StmtKind()
	}
}

var (
	validStrSQL = []struct {
		input  string
		output string
	}{
		{
			input:  "create table pt1 (id int, category varchar(50)) partition by list columns(category) (partition p1 values in ('A', 'B') comment 'Category A and B', partition p2 values in ('C', 'D') comment 'Category C and D')",
			output: "create table pt1 (id int, category varchar(50)) partition by list columns (category) (partition p1 values in ('A', 'B') comment = 'Category A and B', partition p2 values in ('C', 'D') comment = 'Category C and D')",
		},
		{
			input:  "create table titles (emp_no int not null, title varchar(50) not null, from_date date not null, to_date date, primary key (emp_no, title, from_date)) partition by range(to_days(from_date)) (partition p01 values less than (to_days('1985-12-31')), partition p02 values less than (to_days('1986-12-31')))",
			output: "create table titles (emp_no int not null, title varchar(50) not null, from_date date not null, to_date date, primary key (emp_no, title, from_date)) partition by range(to_days(from_date)) (partition p01 values less than (to_days('1985-12-31')), partition p02 values less than (to_days('1986-12-31')))",
		},
		{
			input:  "create table pt2 (id int, date_column date, value int) partition by range(year(date_column)) (partition p1 values less than (2010) comment 'Before 2010', partition p2 values less than (2020) comment '2010 - 2019', partition p3 values less than (MAXVALUE) comment '2020 and Beyond')",
			output: "create table pt2 (id int, date_column date, value int) partition by range(year(date_column)) (partition p1 values less than (2010) comment = 'Before 2010', partition p2 values less than (2020) comment = '2010 - 2019', partition p3 values less than (MAXVALUE) comment = '2020 and Beyond')",
		},
	}
)

// Test whether strings in SQL can be restored in string format
func TestSQLStringFmt(t *testing.T) {
	ctx := context.TODO()
	for _, tcase := range validStrSQL {
		if tcase.output == "" {
			tcase.output = tcase.input
		}
		ast, err := ParseOne(ctx, tcase.input, 1)
		if err != nil {
			t.Errorf("Parse(%q) err: %v", tcase.input, err)
			continue
		}
		out := tree.StringWithOpts(ast, dialect.MYSQL, tree.WithSingleQuoteString())
		if tcase.output != out {
			t.Errorf("Parsing failed. \nExpected/Got:\n%s\n%s", tcase.output, out)
		}
	}
}

var (
	multiSQL = []struct {
		input  string
		output string
	}{{
		input:  "use db1; select * from t;",
		output: "use db1; select * from t",
	}, {
		input: "use db1; select * from t",
	}, {
		input: "use db1; select * from t; use db2; select * from t2",
	}, {
		input: `BEGIN
					DECLARE x,y VARCHAR(10);
					DECLARE z INT;
					DECLARE fl FLOAT DEFAULT 1.0;
				END`,
		output: `begin declare x y varchar(10) default null; declare z int default null; declare fl float default 1.0; end`,
	}, {
		input: `BEGIN
					CASE v
						WHEN 2 THEN SELECT v;
						WHEN 3 THEN SELECT 0;
					ELSE
						BEGIN
							CASE v
								WHEN 4 THEN SELECT v;
								WHEN 5 THEN SELECT 0;
							ELSE
								BEGIN
								END
							END CASE;
						END
					END CASE; 
				END`,
		output: "begin case v when 2 then select v; when 3 then select 0; else begin case v when 4 then select v; when 5 then select 0; else begin end; end case; end; end case; end",
	}, {
		input: `BEGIN
					IF n > m THEN SET s = '>';
					ELSEIF n = m THEN SET s = '=';
					ELSE SET s = '<';
					END IF;
				END`,
		output: "begin if n > m then set s = >; elseif n = m then set s = =; else set s = <; end if; end",
	}, {
		input: `BEGIN					
					IF n = m THEN SET s = 'equals';
					ELSE
						IF n > m THEN SET s = 'greater';
						ELSE SET s = 'less';
						END IF;
						SET s = CONCAT('is ', s, ' than');
					END IF;
					SET s = CONCAT(n, ' ', s, ' ', m, '.');
				END`,
		output: "begin if n = m then set s = equals; else if n > m then set s = greater; else set s = less; end if; set s = CONCAT(is , s,  than); end if; set s = CONCAT(n,  , s,  , m, .); end",
	}, {
		input: `BEGIN					
					label1: LOOP
						SET p1 = p1 + 1;
						IF p1 < 10 THEN
							ITERATE label1;
						END IF;
						LEAVE label1;
					END LOOP label1;
					SET @x = p1;
				END`,
		output: "begin label1: loop set p1 = p1 + 1; if p1 < 10 then iterate label1; end if; leave label1; end loop label1; set x = p1; end",
	}, {
		input: `BEGIN
					SET @x = 0;
					REPEAT
						SET @x = @x + 1;
					UNTIL @x > p1 END REPEAT;
				END`,
		output: "begin set x = 0; repeat set x = @x + 1; until @x > p1 end repeat; end",
	}, {
		input: `BEGIN
					DECLARE v1 INT DEFAULT 5;
					WHILE v1 > 0 DO
						SET v1 = v1 - 1;
					END WHILE;
				END`,
		output: "begin declare v1 int default 5; while v1 > 0 do set v1 = v1 - 1; end while; end",
	}}
)

func TestMulti(t *testing.T) {
	ctx := context.TODO()
	for _, tcase := range multiSQL {
		if tcase.output == "" {
			tcase.output = tcase.input
		}
		asts, err := Parse(ctx, tcase.input, 1)
		if err != nil {
			t.Errorf("Parse(%q) err: %v", tcase.input, err)
			continue
		}
		var res string
		prefix := ""
		for _, ast := range asts {
			res += prefix
			out := tree.String(ast, dialect.MYSQL)
			res += out
			prefix = "; "
		}
		if tcase.output != res {
			t.Errorf("Parsing failed. \nExpected/Got:\n%s\n%s", tcase.output, res)
		}
	}
}

// Fault tolerant use cases
var (
	invalidSQL = []struct {
		input string
	}{
		{
			input: "alter table t1 add constraint index (col3, col4)",
		},
		{
			input: "alter table t1 add constraint uk_6dotkott2kjsp8vw4d0m25fb7 index (col3)",
		},
		{
			input: "alter table t1 add constraint uk_6dotkott2kjsp8vw4d0m25fb7 index zxxx (col3)",
		},
		{
			input: "create table t (a int, b char, constraint sdf index (a, b) )",
		},
		{
			input: "create table t (a int, b char, constraint sdf index idx(a, b) )",
		},
		{
			input: "create table t (a int, b char, constraint index idx(a, b) )",
		},
		{
			input: "ALTER TABLE t1 TRUNCATE PARTITION ALL, p0",
		},
		{
			input: "ALTER TABLE pt5 add column a INT NOT NULL, ADD PARTITION (PARTITION p4 VALUES LESS THAN (2022))",
		},
		{
			input: "ALTER TABLE pt5 ADD PARTITION (PARTITION p4 VALUES LESS THAN (2022)),add column a INT NOT NULL",
		},
		{
			input: "ALTER TABLE t1 ADD PARTITION (PARTITION p5 VALUES IN (15, 17)",
		},
	}
)

func TestFaultTolerance(t *testing.T) {
	ctx := context.TODO()
	for _, tcase := range invalidSQL {
		_, err := ParseOne(ctx, tcase.input, 1)
		if err == nil {
			t.Errorf("Fault tolerant ases (%q) should parse errors", tcase.input)
			continue
		}
	}
}<|MERGE_RESOLUTION|>--- conflicted
+++ resolved
@@ -2965,7 +2965,6 @@
 			input:  "restore database db01 table t01 from pitr pitr01 '2021-01-01 00:00:00'",
 			output: "restore database db01 table t01 from pitr pitr01 timestamp = 2021-01-01 00:00:00",
 		},
-<<<<<<< HEAD
 		{
 			input:  "restore account acc01 from pitr pitr01 '2021-01-01 00:00:00'",
 			output: "restore account acc01 from pitr pitr01 timestamp = 2021-01-01 00:00:00",
@@ -2974,8 +2973,18 @@
 			input:  "restore account acc01 from pitr pitr01 '2021-01-01 00:00:00' acc02",
 			output: "restore account acc01 from pitr pitr01 timestamp = 2021-01-01 00:00:00 from account acc02",
 		},
-=======
->>>>>>> cc327fc4
+		{
+			input:  "restore from pitr pitr01 '2021-01-01 00:00:00'",
+			output: "restore self account from pitr pitr01 timestamp = 2021-01-01 00:00:00",
+		},
+		{
+			input:  "restore database db01 from pitr pitr01 '2021-01-01 00:00:00'",
+			output: "restore database db01 from pitr pitr01 timestamp = 2021-01-01 00:00:00",
+		},
+		{
+			input:  "restore database db01 table t01 from pitr pitr01 '2021-01-01 00:00:00'",
+			output: "restore database db01 table t01 from pitr pitr01 timestamp = 2021-01-01 00:00:00",
+		},
 	}
 )
 
