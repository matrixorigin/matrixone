--- conflicted
+++ resolved
@@ -27,7 +27,6 @@
 		input  string
 		output string
 	}{
-<<<<<<< HEAD
 		//input:  "select (col + col) / 2",
 		//output: "select (col + col) / 2",
 		//----------------------------------------------------------------------------------------------
@@ -43,12 +42,10 @@
 		//output: "alter table t1 truncate partition p0",
 		//input:  "ALTER TABLE t1 TRUNCATE PARTITION p0, p3",
 		//output: "alter table t1 truncate partition p0, p3",
-		input:  "ALTER TABLE t1 TRUNCATE PARTITION ALL",
-		output: "alter table t1 truncate partition all",
-=======
+		//input:  "ALTER TABLE t1 TRUNCATE PARTITION ALL",
+		//output: "alter table t1 truncate partition all",
 		input:  "create account 0b6d35cc_11ab_4da5_a5c5_c4c09917c11 admin_name='admin' identified by '123456';",
 		output: "create account 0b6d35cc_11ab_4da5_a5c5_c4c09917c11 admin_name 'admin' identified by '******'",
->>>>>>> cd6dae94
 	}
 )
 
