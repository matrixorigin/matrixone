--- conflicted
+++ resolved
@@ -1877,16 +1877,15 @@
 			output: "modump query_result 09eqrteq into /Users/tmp/test fields terminated by , enclosed by \" lines terminated by \n header false max_file_size 102400 force_quote a, b",
 		},
 		{
-<<<<<<< HEAD
 			input: "show accounts",
 		},
 		{
 			input:  "show accounts like '%dafgda_'",
 			output: "show accounts like %dafgda_",
-=======
+		},
+		{
 			input:  "create table test (`col` varchar(255) DEFAULT b'0')",
 			output: "create table test (col varchar(255) default 0)",
->>>>>>> 920553da
 		},
 	}
 )
