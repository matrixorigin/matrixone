--- conflicted
+++ resolved
@@ -26,13 +26,8 @@
 		input  string
 		output string
 	}{
-<<<<<<< HEAD
-		input:  "truncate db1.t1",
-		output: "truncate table db1.t1",
-=======
 		input:  "SELECT   id,cid,status,ip,stream   FROM camera     WHERE (cid_type = ?)",
 		output: "select id, cid, status, ip, stream from camera where (cid_type = ?)",
->>>>>>> d63fef2a
 	}
 )
 
