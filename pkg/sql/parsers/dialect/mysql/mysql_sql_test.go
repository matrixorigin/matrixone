// Copyright 2021 Matrix Origin
//
// Licensed under the Apache License, Version 2.0 (the "License");
// you may not use this file except in compliance with the License.
// You may obtain a copy of the License at
//
//      http://www.apache.org/licenses/LICENSE-2.0
//
// Unless required by applicable law or agreed to in writing, software
// distributed under the License is distributed on an "AS IS" BASIS,
// WITHOUT WARRANTIES OR CONDITIONS OF ANY KIND, either express or implied.
// See the License for the specific language governing permissions and
// limitations under the License.

package mysql

import (
	"context"
	"testing"

	"github.com/matrixorigin/matrixone/pkg/sql/parsers/dialect"
	"github.com/matrixorigin/matrixone/pkg/sql/parsers/tree"
)

var (
	debugSQL = struct {
		input  string
		output string
	}{
		//input:  "upgrade account all with retry 10",
		//output: "upgrade account all with retry 10",
		//input:  "upgrade account all",
		//output: "upgrade account all",
		//input:  "upgrade account 'acc1' with retry 5",
		//output: "upgrade account acc1 with retry 5",
		//input:  "upgrade account 'acc1'",
		//output: "upgrade account acc1",
		input:  "use ",
		output: "use",
	}
)

func TestDebug(t *testing.T) {
	if debugSQL.output == "" {
		debugSQL.output = debugSQL.input
	}
	ast, err := ParseOne(context.TODO(), debugSQL.input, 1)
	if err != nil {
		t.Errorf("Parse(%q) err: %v", debugSQL.input, err)
		return
	}
	out := tree.String(ast, dialect.MYSQL)
	if debugSQL.output != out {
		t.Errorf("Parsing failed. \nExpected/Got:\n%s\n%s", debugSQL.output, out)
	}
}

var (
	orginSQL = struct {
		input  string
		output string
	}{
		input:  "select A from t1",
		output: "select A from t1",
	}
)

// character set latin1 NOT NULL default
func TestOriginSQL(t *testing.T) {
	if orginSQL.output == "" {
		orginSQL.output = orginSQL.input
	}
	ast, err := ParseOne(context.TODO(), orginSQL.input, 0)
	if err != nil {
		t.Errorf("Parse(%q) err: %v", orginSQL.input, err)
		return
	}
	out := tree.String(ast, dialect.MYSQL)
	if orginSQL.output != out {
		t.Errorf("Parsing failed. \nExpected/Got:\n%s\n%s", orginSQL.output, out)
	}
}

var (
	validSQL = []struct {
		input  string
		output string
	}{{
		input:  "select period from t1",
		output: "select period from t1",
	}, {
		input:  "create account 0b6d35cc_11ab_4da5_a5c5_c4c09917c11 admin_name='admin' identified by '123456';",
		output: "create account 0b6d35cc_11ab_4da5_a5c5_c4c09917c11 admin_name 'admin' identified by '******'",
	}, {
		input:  "select enable from t1;",
		output: "select enable from t1",
	}, {
		input:  "select _wstart(ts), _wend(ts), max(temperature), min(temperature) from sensor_data where ts > \"2023-08-01 00:00:00.000\" and ts < \"2023-08-01 00:50:00.000\" interval(ts, 10, minute) sliding(5, minute) fill(prev);",
		output: "select _wstart(ts), _wend(ts), max(temperature), min(temperature) from sensor_data where ts > 2023-08-01 00:00:00.000 and ts < 2023-08-01 00:50:00.000 interval(ts, 10, minute) sliding(5, minute) fill(prev)",
	}, {
		input:  "select cluster_centers(a) from t1;",
		output: "select cluster_centers(a, 1,vector_l2_ops,random,false) from t1",
	}, {
		input:  "select cluster_centers(a kmeans '5') from t1;",
		output: "select cluster_centers(a, 5) from t1",
	}, {
		input:  "select cluster_centers(a kmeans '5,vector_l2_ops') from t1;",
		output: "select cluster_centers(a, 5,vector_l2_ops) from t1",
	}, {
		input:  "select cluster_centers(a kmeans '5,vector_cosine_ops') from t1;",
		output: "select cluster_centers(a, 5,vector_cosine_ops) from t1",
	}, {
		input:  "select cluster_centers(a kmeans '5,vector_cosine_ops,kmeansplusplus') from t1;",
		output: "select cluster_centers(a, 5,vector_cosine_ops,kmeansplusplus) from t1",
	}, {
		input:  "select cluster_centers(a kmeans '5,vector_cosine_ops,random') from t1;",
		output: "select cluster_centers(a, 5,vector_cosine_ops,random) from t1",
	}, {
		input:  "select cluster_centers(a kmeans '5,vector_cosine_ops,random,true') from t1;",
		output: "select cluster_centers(a, 5,vector_cosine_ops,random,true) from t1",
	}, {
		input:  "alter table t1 alter reindex idx1 IVFFLAT lists = 5",
		output: "alter table t1 alter reindex idx1 ivfflat lists = 5",
	}, {
		input:  "create connector for s with (\"type\"='kafka', \"topic\"= 'user', \"partition\" = '1', \"value\"= 'json', \"bootstrap.servers\" = '127.0.0.1:62610');",
		output: "create connector for s with (type = kafka, topic = user, partition = 1, value = json, bootstrap.servers = 127.0.0.1:62610)",
	}, {
		input:  "select _wstart(ts), _wend(ts), max(temperature), min(temperature) from sensor_data where ts > \"2023-08-01 00:00:00.000\" and ts < \"2023-08-01 00:50:00.000\" interval(ts, 10, minute) sliding(5, minute) fill(prev);",
		output: "select _wstart(ts), _wend(ts), max(temperature), min(temperature) from sensor_data where ts > 2023-08-01 00:00:00.000 and ts < 2023-08-01 00:50:00.000 interval(ts, 10, minute) sliding(5, minute) fill(prev)",
	}, {
		input:  "create connector for s with (\"type\"='kafkamo', \"topic\"= 'user', \"partion\" = '1', \"value\"= 'json', \"bootstrap.servers\" = '127.0.0.1:62610');",
		output: "create connector for s with (type = kafkamo, topic = user, partion = 1, value = json, bootstrap.servers = 127.0.0.1:62610)",
	}, {
		input:  "create source s(a varchar, b varchar) with (\"type\"='kafka', \"topic\"= 'user', \"partion\" = '1', \"value\"= 'json', \"bootstrap.servers\" = '127.0.0.1:62610');",
		output: "create source s (a varchar, b varchar) with (type = kafka, topic = user, partion = 1, value = json, bootstrap.servers = 127.0.0.1:62610)",
	}, {
		input:  "drop source if exists s",
		output: "drop table if exists s",
	}, {
		input:  "CREATE source pageviews (\n    page_id BIGINT KEY\n  ) WITH (\n    KAFKA_TOPIC = 'keyed-pageviews-topic',\n    VALUE_FORMAT = 'JSON_SR',\n    VALUE_SCHEMA_ID = 2\n  );",
		output: "create source pageviews (page_id bigint key) with (kafka_topic = keyed-pageviews-topic, value_format = JSON_SR, value_schema_id = 2)",
	}, {
		input:  "CREATE source pageviews (\n    viewtime BIGINT,\n    user_id VARCHAR\n  ) WITH (\n    KAFKA_TOPIC = 'keyless-pageviews-topic',\n    KEY_FORMAT = 'AVRO',\n    KEY_SCHEMA_ID = 1,\n    VALUE_FORMAT = 'JSON_SR'\n  );",
		output: "create source pageviews (viewtime bigint, user_id varchar) with (kafka_topic = keyless-pageviews-topic, key_format = AVRO, key_schema_id = 1, value_format = JSON_SR)",
	}, {
		input:  "CREATE source pageviews (page_id BIGINT, viewtime BIGINT, user_id VARCHAR) WITH (\n    KAFKA_TOPIC = 'keyless-pageviews-topic',\n    VALUE_FORMAT = 'JSON'\n  )",
		output: "create source pageviews (page_id bigint, viewtime bigint, user_id varchar) with (kafka_topic = keyless-pageviews-topic, value_format = JSON)",
	}, {
		input:  "select row_number() over (partition by col1, col2 order by col3 desc range unbounded preceding) from t1",
		output: "select row_number() over (partition by col1, col2 order by col3 desc range unbounded preceding) from t1",
	}, {
		input:  "select dense_rank() over (partition by col1, col2 order by col3 desc range unbounded preceding) from t1",
		output: "select dense_rank() over (partition by col1, col2 order by col3 desc range unbounded preceding) from t1",
	}, {
		input:  "select day_key,day_date,day,month,quarter,year,week,day_of_week from bi_date where 1=2;",
		output: "select day_key, day_date, day, month, quarter, year, week, day_of_week from bi_date where 1 = 2",
	}, {
		input:  "select sum(a) over(partition by a range between interval 1 day preceding and interval 2 day following) from t1",
		output: "select sum(a) over (partition by a range between interval(1, day) preceding and interval(2, day) following) from t1",
	}, {
		input:  "select rank() over(partition by a range between 1 preceding and current row) from t1",
		output: "select rank() over (partition by a range between 1 preceding and current row) from t1",
	}, {
		input:  "select rank() over(partition by a) from t1",
		output: "select rank() over (partition by a) from t1",
	}, {
		input:  "select rank() over(partition by a order by b desc) from t1",
		output: "select rank() over (partition by a order by b desc) from t1",
	}, {
		input:  "load data url s3option {\"bucket\"='dan-test1', \"filepath\"='ex_table_dan_gzip.gz',\"role_arn\"='arn:aws:iam::468413122987:role/dev-cross-s3', \"external_id\"='5404f91c_4e59_4898_85b3', \"compression\"='auto'} into table hx3.t2 fields terminated by ',' enclosed by '\\\"' lines terminated by '\\n';\n",
		output: "load data url s3option {'bucket'='dan-test1', 'filepath'='ex_table_dan_gzip.gz', 'role_arn'='arn:aws:iam::468413122987:role/dev-cross-s3', 'external_id'='5404f91c_4e59_4898_85b3', 'compression'='auto'} into table hx3.t2 fields terminated by , enclosed by \" lines terminated by \n",
	}, {
		input:  "load data url stageoption my_stage into table hx3.t2 fields terminated by ',' enclosed by '' lines terminated by '\\n';\n",
		output: "load data url from stage my_stage into table hx3.t2 fields terminated by , lines terminated by \n",
	}, {
		input:  "SHOW CREATE TABLE information_schema.PROCESSLIST;",
		output: "show create table information_schema.processlist",
	}, {
		input:  "create table t1 (a int comment '\"123123\\'')",
		output: "create table t1 (a int comment \"123123'')",
	}, {
		input:  "select * from t1 where a not ilike '%a'",
		output: "select * from t1 where a not ilike %a",
	}, {
		input:  "select * from t1 where a ilike '%a'",
		output: "select * from t1 where a ilike %a",
	}, {
		input:  "select * from result_scan(query_id)",
		output: "select * from result_scan(query_id)",
	}, {
		input:  "select * from meta_scan('query_id');",
		output: "select * from meta_scan(query_id)",
	}, {
		input:  "show variables like 'sql_mode'",
		output: "show variables like sql_mode",
	}, {
		input:  "show index from t1 from db",
		output: "show index from t1 from db",
	}, {
		input:  "create table t2(a int, b datalink);",
		output: "create table t2 (a int, b datalink)",
	}, {
		input:  "select * from (SELECT * FROM (SELECT 1, 2, 3)) AS t1",
		output: "select * from (select * from (select 1, 2, 3)) as t1",
	}, {
		input:  "SELECT count(*) AS low_stock FROM (\nSELECT s_w_id, s_i_id, s_quantity\nFROM bmsql_stock\nWHERE s_w_id = 1 AND s_quantity < 1000 AND s_i_id IN (\nSELECT ol_i_id\nFROM bmsql_district\nJOIN bmsql_order_line ON ol_w_id = d_w_id\nAND ol_d_id = d_id\nAND ol_o_id >= d_next_o_id - 20\nAND ol_o_id < d_next_o_id\nWHERE d_w_id = 1 AND d_id = 1\n)\n);",
		output: "select count(*) as low_stock from (select s_w_id, s_i_id, s_quantity from bmsql_stock where s_w_id = 1 and s_quantity < 1000 and s_i_id in (select ol_i_id from bmsql_district inner join bmsql_order_line on ol_w_id = d_w_id and ol_d_id = d_id and ol_o_id >= d_next_o_id - 20 and ol_o_id < d_next_o_id where d_w_id = 1 and d_id = 1))",
	}, {
		input:  "create account `abc@124` admin_name `abc@124` identified by '111'",
		output: "create account abc@124 admin_name 'abc@124' identified by '******'",
	}, {
		input:  "create account account ADMIN_NAME 'root' IDENTIFIED BY '123456';",
		output: "create account account admin_name 'root' identified by '******'",
	}, {
		input: "drop table if exists history",
	}, {
		input:  "create user daisy@192.168.1.10 identified by '123456'",
		output: "create user daisy@192.168.1.10 identified by '******'",
	}, {
		input: "create table t0 (a float(255, 3))",
	}, {
		input:  "SELECT  id,name,view_type,attribute,attribute_filed,size,created_at,updated_at  FROM view_warehouse limit 0,10",
		output: "select id, name, view_type, attribute, attribute_filed, size, created_at, updated_at from view_warehouse limit 10 offset 0",
	}, {
		input:  "select algo_alarm_record.* from algo_alarm_record inner join (SELECT id FROM algo_alarm_record use index(algo_alarm_record_algo_id_first_id_created_at_index) WHERE first_id = 0 AND created_at >= '2022-09-18 00:00:00' AND created_at <= '2022-10-18 00:00:00' and algo_id not in (9808,9809) order by id desc limit 0,10 ) e on e.id = algo_alarm_record.id order by algo_alarm_record.id desc;",
		output: "select algo_alarm_record.* from algo_alarm_record inner join (select id from algo_alarm_record use index(algo_alarm_record_algo_id_first_id_created_at_index) where first_id = 0 and created_at >= 2022-09-18 00:00:00 and created_at <= 2022-10-18 00:00:00 and algo_id not in (9808, 9809) order by id desc limit 10 offset 0) as e on e.id = algo_alarm_record.id order by algo_alarm_record.id desc",
	}, {
		input:  "SELECT * FROM kv WHERE k = 1 FOR UPDATE",
		output: "select * from kv where k = 1 for update",
	}, {
		input: "select a from t1 use index(b)",
	}, {
		input:  "SELECT   id,cid,status,ip,streams   FROM camera     WHERE (cid_type = ?)",
		output: "select id, cid, status, ip, streams from camera where (cid_type = ?)",
	}, {
		input:  "CREATE  \nVIEW `xab0100` AS (\n  select `a`.`SYSUSERID` AS `sysuserid`,`a`.`USERID` AS `userid`,`a`.`USERNAME` AS `usernm`,`a`.`PWDHASH` AS `userpwd`,`a`.`USERTYPE` AS `usertype`,`a`.`EMPID` AS `empid`,`a`.`EMAIL` AS `email`,`a`.`TELO` AS `telo`,`a`.`TELH` AS `telh`,`a`.`MOBIL` AS `mobil`,(case `a`.`ACTIVED` when '1' then 'N' when '2' then 'Y' else 'Y' end) AS `useyn`,`a`.`ENABLEPWD` AS `enablepwd`,`a`.`ENABLEMMSG` AS `enablemmsg`,`a`.`FEECENTER` AS `feecenter`,left(concat(ifnull(`c`.`ORGID`,''),'|'),(char_length(concat(ifnull(`c`.`ORGID`,''),'|')) - 1)) AS `orgid`,left(concat(ifnull(`c`.`ORGNAME`,''),'|'),(char_length(concat(ifnull(`c`.`ORGNAME`,''),'|')) - 1)) AS `orgname`,ifnull(`a`.`ISPLANNER`,'') AS `isplanner`,ifnull(`a`.`ISWHEMPLOYEE`,'') AS `iswhemployee`,ifnull(`a`.`ISBUYER`,'') AS `isbuyer`,ifnull(`a`.`ISQCEMPLOYEE`,'') AS `isqceemployee`,ifnull(`a`.`ISSALEEMPLOYEE`,'') AS `issaleemployee`,`a`.`SEX` AS `sex`,ifnull(`c`.`ENTID`,'3') AS `ORGANIZATION_ID`,ifnull(`a`.`NOTICEUSER`,'') AS `NOTICEUSER` \n  from ((`kaf_cpcuser` `a` left join `kaf_cpcorguser` `b` on((`a`.`SYSUSERID` = `b`.`SYSUSERID`))) left join `kaf_cpcorg` `c` on((`b`.`ORGID` = `c`.`ORGID`))) \n  order by `a`.`SYSUSERID`,`a`.`USERID`,`a`.`USERNAME`,`a`.`USERPASS`,`a`.`USERTYPE`,`a`.`EMPID`,`a`.`EMAIL`,`a`.`TELO`,`a`.`TELH`,`a`.`MOBIL`,`a`.`ACTIVED`,`a`.`ENABLEPWD`,`a`.`ENABLEMMSG`,`a`.`FEECENTER`,`a`.`ISPLANNER`,`a`.`ISWHEMPLOYEE`,`a`.`ISBUYER`,`a`.`ISQCEMPLOYEE`,`a`.`ISSALEEMPLOYEE`,`a`.`SEX`,`c`.`ENTID`) ;\n",
		output: "create view xab0100 as (select a.SYSUSERID as sysuserid, a.USERID as userid, a.USERNAME as usernm, a.PWDHASH as userpwd, a.USERTYPE as usertype, a.EMPID as empid, a.EMAIL as email, a.TELO as telo, a.TELH as telh, a.MOBIL as mobil, (case a.ACTIVED when 1 then N when 2 then Y else Y end) as useyn, a.ENABLEPWD as enablepwd, a.ENABLEMMSG as enablemmsg, a.FEECENTER as feecenter, left(concat(ifnull(c.ORGID, ), |), (char_length(concat(ifnull(c.ORGID, ), |)) - 1)) as orgid, left(concat(ifnull(c.ORGNAME, ), |), (char_length(concat(ifnull(c.ORGNAME, ), |)) - 1)) as orgname, ifnull(a.ISPLANNER, ) as isplanner, ifnull(a.ISWHEMPLOYEE, ) as iswhemployee, ifnull(a.ISBUYER, ) as isbuyer, ifnull(a.ISQCEMPLOYEE, ) as isqceemployee, ifnull(a.ISSALEEMPLOYEE, ) as issaleemployee, a.SEX as sex, ifnull(c.ENTID, 3) as ORGANIZATION_ID, ifnull(a.NOTICEUSER, ) as NOTICEUSER from kaf_cpcuser as a left join kaf_cpcorguser as b on ((a.SYSUSERID = b.SYSUSERID)) left join kaf_cpcorg as c on ((b.ORGID = c.ORGID)) order by a.SYSUSERID, a.USERID, a.USERNAME, a.USERPASS, a.USERTYPE, a.EMPID, a.EMAIL, a.TELO, a.TELH, a.MOBIL, a.ACTIVED, a.ENABLEPWD, a.ENABLEMMSG, a.FEECENTER, a.ISPLANNER, a.ISWHEMPLOYEE, a.ISBUYER, a.ISQCEMPLOYEE, a.ISSALEEMPLOYEE, a.SEX, c.ENTID)",
	}, {
		input:  "ALTER  \nVIEW `xab0100` AS (\n  select `a`.`SYSUSERID` AS `sysuserid`,`a`.`USERID` AS `userid`,`a`.`USERNAME` AS `usernm`,`a`.`PWDHASH` AS `userpwd`,`a`.`USERTYPE` AS `usertype`,`a`.`EMPID` AS `empid`,`a`.`EMAIL` AS `email`,`a`.`TELO` AS `telo`,`a`.`TELH` AS `telh`,`a`.`MOBIL` AS `mobil`,(case `a`.`ACTIVED` when '1' then 'N' when '2' then 'Y' else 'Y' end) AS `useyn`,`a`.`ENABLEPWD` AS `enablepwd`,`a`.`ENABLEMMSG` AS `enablemmsg`,`a`.`FEECENTER` AS `feecenter`,left(concat(ifnull(`c`.`ORGID`,''),'|'),(char_length(concat(ifnull(`c`.`ORGID`,''),'|')) - 1)) AS `orgid`,left(concat(ifnull(`c`.`ORGNAME`,''),'|'),(char_length(concat(ifnull(`c`.`ORGNAME`,''),'|')) - 1)) AS `orgname`,ifnull(`a`.`ISPLANNER`,'') AS `isplanner`,ifnull(`a`.`ISWHEMPLOYEE`,'') AS `iswhemployee`,ifnull(`a`.`ISBUYER`,'') AS `isbuyer`,ifnull(`a`.`ISQCEMPLOYEE`,'') AS `isqceemployee`,ifnull(`a`.`ISSALEEMPLOYEE`,'') AS `issaleemployee`,`a`.`SEX` AS `sex`,ifnull(`c`.`ENTID`,'3') AS `ORGANIZATION_ID`,ifnull(`a`.`NOTICEUSER`,'') AS `NOTICEUSER` \n  from ((`kaf_cpcuser` `a` left join `kaf_cpcorguser` `b` on((`a`.`SYSUSERID` = `b`.`SYSUSERID`))) left join `kaf_cpcorg` `c` on((`b`.`ORGID` = `c`.`ORGID`))) \n  order by `a`.`SYSUSERID`,`a`.`USERID`,`a`.`USERNAME`,`a`.`USERPASS`,`a`.`USERTYPE`,`a`.`EMPID`,`a`.`EMAIL`,`a`.`TELO`,`a`.`TELH`,`a`.`MOBIL`,`a`.`ACTIVED`,`a`.`ENABLEPWD`,`a`.`ENABLEMMSG`,`a`.`FEECENTER`,`a`.`ISPLANNER`,`a`.`ISWHEMPLOYEE`,`a`.`ISBUYER`,`a`.`ISQCEMPLOYEE`,`a`.`ISSALEEMPLOYEE`,`a`.`SEX`,`c`.`ENTID`) ;\n",
		output: "alter view xab0100 as (select a.SYSUSERID as sysuserid, a.USERID as userid, a.USERNAME as usernm, a.PWDHASH as userpwd, a.USERTYPE as usertype, a.EMPID as empid, a.EMAIL as email, a.TELO as telo, a.TELH as telh, a.MOBIL as mobil, (case a.ACTIVED when 1 then N when 2 then Y else Y end) as useyn, a.ENABLEPWD as enablepwd, a.ENABLEMMSG as enablemmsg, a.FEECENTER as feecenter, left(concat(ifnull(c.ORGID, ), |), (char_length(concat(ifnull(c.ORGID, ), |)) - 1)) as orgid, left(concat(ifnull(c.ORGNAME, ), |), (char_length(concat(ifnull(c.ORGNAME, ), |)) - 1)) as orgname, ifnull(a.ISPLANNER, ) as isplanner, ifnull(a.ISWHEMPLOYEE, ) as iswhemployee, ifnull(a.ISBUYER, ) as isbuyer, ifnull(a.ISQCEMPLOYEE, ) as isqceemployee, ifnull(a.ISSALEEMPLOYEE, ) as issaleemployee, a.SEX as sex, ifnull(c.ENTID, 3) as ORGANIZATION_ID, ifnull(a.NOTICEUSER, ) as NOTICEUSER from kaf_cpcuser as a left join kaf_cpcorguser as b on ((a.SYSUSERID = b.SYSUSERID)) left join kaf_cpcorg as c on ((b.ORGID = c.ORGID)) order by a.SYSUSERID, a.USERID, a.USERNAME, a.USERPASS, a.USERTYPE, a.EMPID, a.EMAIL, a.TELO, a.TELH, a.MOBIL, a.ACTIVED, a.ENABLEPWD, a.ENABLEMMSG, a.FEECENTER, a.ISPLANNER, a.ISWHEMPLOYEE, a.ISBUYER, a.ISQCEMPLOYEE, a.ISSALEEMPLOYEE, a.SEX, c.ENTID)",
	}, {
		input: "select time from t1 as value",
	}, {
		input:  "alter database test set mysql_compatibility_mode = '{transaction_isolation: REPEATABLE-READ, lower_case_table_names: 0}'",
		output: "alter database configuration for test as {transaction_isolation: REPEATABLE-READ, lower_case_table_names: 0} ",
	}, {
		input: "show profiles",
	}, {
		input:  "CREATE TABLE new_t1 LIKE t1",
		output: "create table new_t1 like t1",
	}, {
		input:  "CREATE TABLE new_t1 LIKE test.t1",
		output: "create table new_t1 like test.t1",
	}, {
		input: "show privileges",
	}, {
		input: "show events from db1",
	}, {
		input: "show collation",
	}, {
		input: "show plugins",
	}, {
		input: "show procedure status",
	}, {
		input: "show triggers from db1 where 1",
	}, {
		input: "show engines",
	}, {
		input: "show config",
	}, {
		input: "show grants",
	}, {
		input:  "show grants for 'test'@'localhost'",
		output: "show grants for test@localhost",
	}, {
		input: "show table status from t1",
	}, {
		input: "show table status from t1",
	}, {
		input: "grant connect on account * to role_r1",
	}, {
		input: "select password from t1",
	}, {
		input:  "create table t1 (a datetime on update CURRENT_TIMESTAMP(1))",
		output: "create table t1 (a datetime on update CURRENT_TIMESTAMP(1))",
	}, {
		input:  `create table table10 (a int primary key, b varchar(10)) checksum=0 COMMENT="asdf"`,
		output: "create table table10 (a int primary key, b varchar(10)) checksum = 0 comment = 'asdf'",
	}, {
		input:  "commit work",
		output: "commit",
	}, {
		input: "select * from tables",
	}, {
		input: "update t1 set a = default",
	}, {
		input:  "truncate t1",
		output: "truncate table t1",
	}, {
		input:  "truncate table t1",
		output: "truncate table t1",
	}, {
		input:  "truncate db1.t1",
		output: "truncate table db1.t1",
	}, {
		input:  "truncate table db1.t1",
		output: "truncate table db1.t1",
	},
		{
			input:  "upgrade account all with retry 10",
			output: "upgrade account all with retry 10",
		}, {
			input:  "upgrade account all",
			output: "upgrade account all",
		}, {
			input:  "upgrade account 'acc1' with retry 5",
			output: "upgrade account acc1 with retry 5",
		}, {
			input:  "upgrade account 'acc1'",
			output: "upgrade account acc1",
		}, {
			input:  "explain select * from emp",
			output: "explain select * from emp",
		}, {
			input:  "explain verbose select * from emp",
			output: "explain (verbose) select * from emp",
		}, {
			input:  "explain analyze select * from emp",
			output: "explain (analyze) select * from emp",
		}, {
			input:  "explain analyze verbose select * from emp",
			output: "explain (analyze,verbose) select * from emp",
		}, {
			input:  "explain (analyze true,verbose false) select * from emp",
			output: "explain (analyze true,verbose false) select * from emp",
		}, {
			input:  "explain (analyze true,verbose false,format json) select * from emp",
			output: "explain (analyze true,verbose false,format json) select * from emp",
		}, {
			input:  "explain phyplan select * from emp where sal > 3000",
			output: "explain (phyplan) select * from emp where sal > 3000",
		}, {
			input:  "explain phyplan verbose select * from emp",
			output: "explain (phyplan,verbose) select * from emp",
		}, {
			input:  "explain phyplan analyze select * from emp",
			output: "explain (phyplan,analyze) select * from emp",
		}, {
			input:  "explain (phyplan true,verbose false) select * from emp",
			output: "explain (phyplan true,verbose false) select * from emp",
		}, {
			input:  "explain (phyplan true,verbose false,format json) select * from emp",
			output: "explain (phyplan true,verbose false,format json) select * from emp",
		}, {
			input:  "explain (phyplan true,analyze true,verbose true) select * from emp",
			output: "explain (phyplan true,analyze true,verbose true) select * from emp",
		}, {
			input:  "with t11 as (select * from t1) update t11 join t2 on t11.a = t2.b set t11.b = 1 where t2.a > 1",
			output: "with t11 as (select * from t1) update t11 inner join t2 on t11.a = t2.b set t11.b = 1 where t2.a > 1",
		}, {
			input:  "UPDATE items,(SELECT id FROM items WHERE id IN (SELECT id FROM items WHERE retail / wholesale >= 1.3 AND quantity < 100)) AS discounted SET items.retail = items.retail * 0.9 WHERE items.id = discounted.id",
			output: "update items cross join (select id from items where id in (select id from items where retail / wholesale >= 1.3 and quantity < 100)) as discounted set items.retail = items.retail * 0.9 where items.id = discounted.id",
		}, {
			input:  "with t2 as (select * from t1) DELETE FROM a1, a2 USING t1 AS a1 INNER JOIN t2 AS a2 WHERE a1.id=a2.id;",
			output: "with t2 as (select * from t1) delete from a1, a2 using t1 as a1 inner join t2 as a2 where a1.id = a2.id",
		}, {
			input:  "DELETE FROM a1, a2 USING t1 AS a1 INNER JOIN t2 AS a2 WHERE a1.id=a2.id;",
			output: "delete from a1, a2 using t1 as a1 inner join t2 as a2 where a1.id = a2.id",
		}, {
			input:  "DELETE a1, a2 FROM t1 AS a1 INNER JOIN t2 AS a2 WHERE a1.id=a2.id",
			output: "delete from a1, a2 using t1 as a1 inner join t2 as a2 where a1.id = a2.id",
		}, {
			input:  "DELETE FROM t1, t2 USING t1 INNER JOIN t2 INNER JOIN t3 WHERE t1.id=t2.id AND t2.id=t3.id",
			output: "delete from t1, t2 using t1 inner join t2 inner join t3 where t1.id = t2.id and t2.id = t3.id",
		}, {
			input:  "DELETE t1, t2 FROM t1 INNER JOIN t2 INNER JOIN t3 WHERE t1.id=t2.id AND t2.id=t3.id",
			output: "delete from t1, t2 using t1 inner join t2 inner join t3 where t1.id = t2.id and t2.id = t3.id",
		}, {
			input: "select cast(false as varchar)",
		}, {
			input: "select cast(a as timestamp)",
		}, {
			input:  "select cast(\"2022-01-30\" as varchar);",
			output: "select cast(2022-01-30 as varchar)",
		}, {
			input: "select cast(b as timestamp) from t2",
		}, {
			input:  "select cast(\"2022-01-01 01:23:34\" as varchar)",
			output: "select cast(2022-01-01 01:23:34 as varchar)",
		}, {
			input:  "select serial_extract(col, 1 as varchar(3)) from t1",
			output: "select serial_extract(col, 1 as varchar(3)) from t1",
		}, {
			input:  "select binary('Geeksforgeeks')",
			output: "select binary(Geeksforgeeks)",
		}, {
			input:  "show schemas where 1",
			output: "show databases where 1",
		}, {
			input: "select role from t1",
		}, {
			input:  "select a || 'hello' || 'world' from t1;",
			output: "select concat(concat(a, hello), world) from t1",
		}, {
			input:  "select col || 'bar'",
			output: "select concat(col, bar)",
		}, {
			input:  "select 'foo' || 'bar'",
			output: "select concat(foo, bar)",
		}, {
			input:  "select 'a\\'b'",
			output: "select a'b",
		}, {
			input:  "select char_length('\\n\\t\\r\\b\\0\\_\\%\\\\');",
			output: "select char_length(\\n\\t\\r\\b\\0\\_\\%\\\\)",
		}, {
			input:  "select CAST('10 ' as unsigned);",
			output: "select cast(10  as unsigned)",
		}, {
			input:  "select CAST('10 ' as unsigned integer);",
			output: "select cast(10  as integer unsigned)",
		}, {
			input:  "SELECT ((+0) IN ((0b111111111111111111111111111111111111111111111111111),(rpad(1.0,2048,1)), (32767.1)));",
			output: "select ((+0) in ((0b111111111111111111111111111111111111111111111111111), (rpad(1.0, 2048, 1)), (32767.1)))",
		}, {
			input: "select 0b111111111111111111111111111111111111111111111111111",
		}, {
			input:  "select date,format,to_date(date, format) as to_date from t1;",
			output: "select date, format, to_date(date, format) as to_date from t1",
		}, {
			input:  "select date,format,concat_ws(',',to_date(date, format)) as con from t1;",
			output: "select date, format, concat_ws(,, to_date(date, format)) as con from t1",
		}, {
			input:  "select date,format,to_date(date, format) as to_date from t1;",
			output: "select date, format, to_date(date, format) as to_date from t1",
		}, {
			input:  "select date,format,concat_ws(\" \",to_date(date, format),'') as con from t1;",
			output: "select date, format, concat_ws( , to_date(date, format), ) as con from t1",
		}, {
			input: "select schema()",
		}, {
			input: "select last_insert_id()",
		}, {
			input:  "show char set where charset = 'utf8mb4'",
			output: "show charset where charset = utf8mb4",
		}, {
			input:  "show charset where charset = 'utf8mb4'",
			output: "show charset where charset = utf8mb4",
		}, {
			input:  "show character set where charset = 'utf8mb4'",
			output: "show charset where charset = utf8mb4",
		}, {
			input: "show config where a > 1",
		}, {
			input:  "set @@a = b",
			output: "set a = b",
		}, {
			input:  "set @a = b",
			output: "set a = b",
		}, {
			input:  "CREATE TABLE t1 (datetime datetime, timestamp timestamp, date date)",
			output: "create table t1 (datetime datetime, timestamp timestamp, date date)",
		}, {
			input:  "SET timestamp=DEFAULT;",
			output: "set timestamp = default",
		}, {
			input:  "SET timestamp=UNIX_TIMESTAMP('2011-07-31 10:00:00')",
			output: "set timestamp = UNIX_TIMESTAMP(2011-07-31 10:00:00)",
		}, {
			input:  "select ltrim(\"a\"),rtrim(\"a\"),trim(BOTH \"\" from \"a\"),trim(BOTH \" \" from \"a\");",
			output: "select ltrim(a), rtrim(a), trim(both  from a), trim(both   from a)",
		}, {
			input:  "select rpad('hello', -18446744073709551616, '1');",
			output: "select rpad(hello, -18446744073709551616, 1)",
		}, {
			input:  "select rpad('hello', -18446744073709551616, '1');",
			output: "select rpad(hello, -18446744073709551616, 1)",
		}, {
			input:  "SELECT CONCAT_WS(1471290948102948112341241204312904-23412412-4141, \"a\", \"b\")",
			output: "select CONCAT_WS(1471290948102948112341241204312904 - 23412412 - 4141, a, b)",
		}, {
			input:  "SELECT * FROM t1 WHERE a = ANY ( SELECT 1 UNION ( SELECT 1 UNION SELECT 1 ) );",
			output: "select * from t1 where a = any (select 1 union (select 1 union select 1))",
		}, {
			input:  "SELECT * FROM t1 WHERE a = ANY ( SELECT 1 except ( SELECT 1 except SELECT 1 ) );",
			output: "select * from t1 where a = any (select 1 except (select 1 except select 1))",
		}, {
			input:  "SELECT * FROM t1 WHERE a = ANY ( SELECT 1 intersect ( SELECT 1 intersect SELECT 1 ) );",
			output: "select * from t1 where a = any (select 1 intersect (select 1 intersect select 1))",
		}, {
			input:  "SELECT * FROM t1 WHERE a = ANY ( SELECT 1 minus ( SELECT 1 minus SELECT 1 ) );",
			output: "select * from t1 where a = any (select 1 minus (select 1 minus select 1))",
		}, {
			input:  "SELECT * FROM t1 WHERE (a,b) = ANY (SELECT a, max(b) FROM t1 GROUP BY a);",
			output: "select * from t1 where (a, b) = any (select a, max(b) from t1 group by a)",
		}, {
			input:  "select  (1,2) != ALL (select * from t1);",
			output: "select (1, 2) != all (select * from t1)",
		}, {
			input:  "select s1, s1 = ANY (SELECT s1 FROM t2) from t1;",
			output: "select s1, s1 = any (select s1 from t2) from t1",
		}, {
			input:  "select * from t3 where a >= some (select b from t2);",
			output: "select * from t3 where a >= some (select b from t2)",
		}, {
			input:  "select 9999999999999999999;",
			output: "select 9999999999999999999",
		}, {
			input:  "select substring('hello', -18446744073709551616, -18446744073709551616);",
			output: "select substring(hello, -18446744073709551616, -18446744073709551616)",
		}, {
			input:  "select substring('hello', -18446744073709551616, 1);",
			output: "select substring(hello, -18446744073709551616, 1)",
		}, {
			input:  "select space(18446744073709551616);",
			output: "select space(18446744073709551616)",
		}, {
			input:  "select space(-18446744073709551616);",
			output: "select space(-18446744073709551616)",
		}, {
			input:  "select ltrim(\"a\"),rtrim(\"a\"),trim(BOTH \"\" from \"a\"),trim(BOTH \" \" from \"a\");",
			output: "select ltrim(a), rtrim(a), trim(both  from a), trim(both   from a)",
		}, {
			input:  "SELECT (rpad(1.0, 2048,1)) IS NOT FALSE;",
			output: "select (rpad(1.0, 2048, 1)) is not false",
		}, {
			input:  "SELECT 1 is unknown;",
			output: "select 1 is unknown",
		}, {
			input:  "SELECT false is not unknown;",
			output: "select false is not unknown",
		}, {
			input:  "SELECT 1 is true;",
			output: "select 1 is true",
		}, {
			input:  "SELECT false is not true;",
			output: "select false is not true",
		}, {
			input:  "SELECT 1 is false;",
			output: "select 1 is false",
		}, {
			input:  "SELECT false is not false;",
			output: "select false is not false",
		}, {
			input:  "SELECT FROM_UNIXTIME(99999999999999999999999999999999999999999999999999999999999999999);",
			output: "select FROM_UNIXTIME(99999999999999999999999999999999999999999999999999999999999999999)",
		}, {
			input:  "SELECT FROM_UNIXTIME(2147483647) AS c1, FROM_UNIXTIME(2147483648) AS c2, FROM_UNIXTIME(2147483647.9999999) AS c3, FROM_UNIXTIME(32536771199) AS c4,FROM_UNIXTIME(32536771199.9999999) AS c5;",
			output: "select FROM_UNIXTIME(2147483647) as c1, FROM_UNIXTIME(2147483648) as c2, FROM_UNIXTIME(2147483647.9999999) as c3, FROM_UNIXTIME(32536771199) as c4, FROM_UNIXTIME(32536771199.9999999) as c5",
		}, {
			input:  "select date_add(\"1997-12-31 23:59:59\",INTERVAL -100000 YEAR);",
			output: "select date_add(1997-12-31 23:59:59, INTERVAL(-100000, year))",
		}, {
			input:  "SELECT ADDDATE(DATE'2021-01-01', INTERVAL 1 DAY);",
			output: "select ADDDATE(DATE(2021-01-01), INTERVAL(1, day))",
		}, {
			input:  "select '2007-01-01' + interval a day from t1;",
			output: "select 2007-01-01 + interval(a, day) from t1",
		}, {
			input:  "SELECT CAST(COALESCE(t0.c0, -1) AS UNSIGNED) IS TRUE FROM t0;",
			output: "select cast(COALESCE(t0.c0, -1) as unsigned) is true from t0",
		}, {
			input:  "select Fld1, variance(Fld2) as q from t1 group by Fld1 having q is not null;",
			output: "select Fld1, variance(Fld2) as q from t1 group by Fld1 having q is not null",
		}, {
			input:  "select variance(-99999999999999999.99999);",
			output: "select variance(-99999999999999999.99999)",
		}, {
			input:  "select Fld1, std(Fld2) from t1 group by Fld1 having variance(Fld2) is not null",
			output: "select Fld1, std(Fld2) from t1 group by Fld1 having variance(Fld2) is not null",
		}, {
			input:  "select Fld1, std(Fld2) from t1 group by Fld1 with rollup having variance(Fld2) is not null",
			output: "select Fld1, std(Fld2) from t1 group by Fld1 with rollup having variance(Fld2) is not null",
		}, {
			input:  "select a.f1 as a, a.f1 > b.f1 as gt, a.f1 < b.f1 as lt, a.f1<=>b.f1 as eq from t1 a, t1 b;",
			output: "select a.f1 as a, a.f1 > b.f1 as gt, a.f1 < b.f1 as lt, a.f1 <=> b.f1 as eq from t1 as a cross join t1 as b",
		}, {
			input:  "select var_samp(s) as '0.5', var_pop(s) as '0.25' from bug22555;",
			output: "select var_samp(s) as 0.5, var_pop(s) as 0.25 from bug22555",
		}, {
			input:  "select var_samp(s) as 'null', var_pop(s) as 'null' from bug22555;",
			output: "select var_samp(s) as null, var_pop(s) as null from bug22555",
		}, {
			input: "select cast(variance(ff) as decimal(10, 3)) from t2",
		}, {
			input:  "SELECT GROUP_CONCAT(DISTINCT 2) from t1",
			output: "select GROUP_CONCAT(distinct 2, ,) from t1",
		}, {
			input:  "SELECT GROUP_CONCAT(DISTINCT a order by a) from t1",
			output: "select GROUP_CONCAT(distinct a, ,order by a) from t1",
		}, {
			input: "select variance(2) from t1",
		}, {
			input:  "select SQL_BIG_RESULT bit_and(col), bit_or(col) from t1 group by col;",
			output: "select sql_big_result bit_and(col), bit_or(col) from t1 group by col",
		}, {
			input: "select sql_small_result t2.id, avg(rating + 0.0e0) from t2 group by t2.id",
		}, {
			input: "select sql_small_result t2.id, avg(rating) from t2 group by t2.id",
		}, {
			input:  "select any_value(name), avg(value1), std(value1), variance(value1) from t1, t2 where t1.id = t2.id group by t1.id",
			output: "select any_value(name), avg(value1), std(value1), variance(value1) from t1 cross join t2 where t1.id = t2.id group by t1.id",
		}, {
			input: "select id, avg(value1), std(value1), variance(value1) from t1 group by id",
		}, {
			input: "select i, count(*), std(s1 / s2) from bug22555 group by i order by i",
		}, {
			input: "select i, count(*), variance(s1 / s2) from bug22555 group by i order by i",
		}, {
			input: "select i, count(*), variance(s1 / s2) from bug22555 group by i order by i",
		}, {
			input:  "select name, avg(value1), std(value1), variance(value1) from t1, t2 where t1.id = t2.id group by t1.id",
			output: "select name, avg(value1), std(value1), variance(value1) from t1 cross join t2 where t1.id = t2.id group by t1.id",
		}, {
			input:  "select sum(all a),count(all a),avg(all a),std(all a),variance(all a),bit_or(all a),bit_and(all a),min(all a),max(all a),min(all c),max(all c) from t",
			output: "select sum(all a), count(all a), avg(all a), std(all a), variance(all a), bit_or(all a), bit_and(all a), min(all a), max(all a), min(all c), max(all c) from t",
		}, {
			input:  "insert into t1 values (date_add(NULL, INTERVAL 1 DAY));",
			output: "insert into t1 values (date_add(null, INTERVAL(1, day)))",
		}, {
			input:  "replace into t1 values (date_add(NULL, INTERVAL 1 DAY));",
			output: "replace into t1 values (date_add(null, INTERVAL(1, day)))",
		}, {
			input:  "SELECT DATE_ADD('2022-02-28 23:59:59.9999', INTERVAL 1 SECOND) '1 second later';",
			output: "select DATE_ADD(2022-02-28 23:59:59.9999, INTERVAL(1, second)) as 1 second later",
		}, {
			input:  "SELECT sum(a) as 'hello' from t1;",
			output: "select sum(a) as hello from t1",
		}, {
			input:  "select stream from t1;",
			output: "select stream from t1",
		}, {
			input:  "SELECT DATE_ADD(\"2017-06-15\", INTERVAL -10 MONTH);",
			output: "select DATE_ADD(2017-06-15, INTERVAL(-10, month))",
		}, {
			input:  "create table t1 (a varchar)",
			output: "create table t1 (a varchar)",
		}, {
			input:  "SELECT (CAST(0x7FFFFFFFFFFFFFFF AS char));",
			output: "select (cast(0x7fffffffffffffff as varchar))",
		}, {
			input:  "select cast(-19999999999999999999 as signed);",
			output: "select cast(-19999999999999999999 as signed)",
		}, {
			input:  "select cast(19999999999999999999 as signed);",
			output: "select cast(19999999999999999999 as signed)",
		}, {
			input:  "select date_sub(now(), interval 1 day) from t1;",
			output: "select date_sub(now(), interval(1, day)) from t1",
		}, {
			input:  "select date_sub(now(), interval '1' day) from t1;",
			output: "select date_sub(now(), interval(1, day)) from t1",
		}, {
			input:  "select date_add(now(), interval '1' day) from t1;",
			output: "select date_add(now(), interval(1, day)) from t1",
		}, {
			input:  "SELECT md.datname as `Database` FROM TT md",
			output: "select md.datname as Database from tt as md",
		}, {
			input:  "select * from t where a = `Hello`",
			output: "select * from t where a = Hello",
		}, {
			input:  "CREATE VIEW v AS SELECT * FROM t WHERE t.id = f(t.name);",
			output: "create view v as select * from t where t.id = f(t.name)",
		}, {
			input:  "ALTER VIEW v AS SELECT * FROM t WHERE t.id = f(t.name);",
			output: "alter view v as select * from t where t.id = f(t.name)",
		}, {
			input:  "CREATE VIEW v AS SELECT qty, price, qty*price AS value FROM t;",
			output: "create view v as select qty, price, qty * price as value from t",
		}, {
			input:  "ALTER VIEW v AS SELECT qty, price, qty*price AS value FROM t;",
			output: "alter view v as select qty, price, qty * price as value from t",
		}, {
			input: "create view v_today (today) as select current_day from t",
		}, {
			input: "alter view v_today (today) as select current_day from t",
		}, {
			input: "explain (analyze true,verbose false) select * from emp",
		}, {
			input: "select quarter from ontime limit 1",
		}, {
			input: "select month from ontime limit 1",
		}, {
			input: "with tw as (select * from t2), tf as (select * from t3) select * from tw where a > 1",
		}, {
			input: "with tw as (select * from t2) select * from tw where a > 1",
		}, {
			input:  "create table t (a double(13))  // comment",
			output: "create table t (a double(13))",
		}, {
			input:  "create table t (a double(13))  -- comment",
			output: "create table t (a double(13))",
		}, {
			input: "select a as promo_revenue from (select * from r) as c_orders(c_custkey, c_count)",
		}, {
			input:  "select extract(year from l_shipdate) as l_year from t",
			output: "select extract(year, l_shipdate) as l_year from t",
		}, {
			input:  "select * from R join S on R.uid = S.uid where l_shipdate <= date '1998-12-01' - interval '112' day",
			output: "select * from r inner join s on R.uid = S.uid where l_shipdate <= date(1998-12-01) - interval(112, day)",
		}, {
			input: "create table deci_table (a decimal(10, 5))",
		}, {
			input: "create table deci_table (a decimal(20, 5))",
		}, {
			input:  "create table deci_table (a decimal)",
			output: "create table deci_table (a decimal(38))",
		}, {
			input: "create table deci_table (a decimal(20))",
		}, {
			input: "select substr(name, 5) from t1",
		}, {
			input: "select substring(name, 5) from t1",
		}, {
			input: "select substr(name, 5, 3) from t1",
		}, {
			input: "select substring(name, 5, 3) from t1",
		}, {
			input:  "select * from R join S on R.uid = S.uid",
			output: "select * from r inner join s on R.uid = S.uid",
		}, {
			input:  "create table t (a int, b char, key idx1 type zonemap (a, b))",
			output: "create table t (a int, b char, index idx1 using zonemap (a, b))",
		}, {
			input: "create table t (a int, index idx1 using zonemap (a))",
		}, {
			input: "create table t (a int, index idx1 using bsi (a))",
		}, {
			input:  "set @@sql_mode ='TRADITIONAL'",
			output: "set sql_mode = TRADITIONAL",
		}, {
			input:  "set @@session.sql_mode ='TRADITIONAL'",
			output: "set sql_mode = TRADITIONAL",
		}, {
			input:  "set session sql_mode ='TRADITIONAL'",
			output: "set sql_mode = TRADITIONAL",
		}, {
			input:  "select @session.tx_isolation",
			output: "select @session.tx_isolation",
		}, {
			input:  "select @@session.tx_isolation",
			output: "select @@tx_isolation",
		}, {
			input: "select @@tx_isolation",
		}, {
			input:  "select @@SESSION.tx_isolation",
			output: "select @@tx_isolation",
		}, {
			input:  "select @@global.tx_isolation",
			output: "select @@tx_isolation",
		}, {
			input:  "select @@GLOBAL.tx_isolation",
			output: "select @@tx_isolation",
		}, {
			input:  "/* mysql-connector-java-8.0.27 (Revision: e920b979015ae7117d60d72bcc8f077a839cd791) */SHOW VARIABLES;",
			output: "show variables",
		}, {
			input: "create index idx1 using bsi on a (a)",
		}, {
			input:  "INSERT INTO pet VALUES row('Sunsweet05','Dsant05','otter','f',30.11,2), row('Sunsweet06','Dsant06','otter','m',30.11,3);",
			output: "insert into pet values (Sunsweet05, Dsant05, otter, f, 30.11, 2), (Sunsweet06, Dsant06, otter, m, 30.11, 3)",
		}, {
			input:  "INSERT INTO t1 SET f1 = -1.0e+30, f2 = 'exore', f3 = 123",
			output: "insert into t1 (f1, f2, f3) values (-1.0e+30, exore, 123)",
		}, {
			input:  "INSERT INTO t1 SET f1 = -1;",
			output: "insert into t1 (f1) values (-1)",
		}, {
			input:  "INSERT INTO t1 (a,b,c) VALUES (1,2,3),(4,5,6) ON DUPLICATE KEY UPDATE c=VALUES(a)+VALUES(b), b=VALUES(a)+VALUES(c);",
			output: "insert into t1 (a, b, c) values (1, 2, 3), (4, 5, 6) on duplicate key update c = VALUES(a) + VALUES(b), b = VALUES(a) + VALUES(c)",
		}, {
			input:  "INSERT INTO t1 (a,b,c) VALUES (1,2,3),(4,5,6) ON DUPLICATE KEY UPDATE c=2, b=3;",
			output: "insert into t1 (a, b, c) values (1, 2, 3), (4, 5, 6) on duplicate key update c = 2, b = 3",
		}, {
			input:  "INSERT INTO t1 (a,b,c) VALUES (1,2,3),(4,5,6) ON DUPLICATE KEY UPDATE c=2/2, b=3;",
			output: "insert into t1 (a, b, c) values (1, 2, 3), (4, 5, 6) on duplicate key update c = 2 / 2, b = 3",
		}, {
			input:  "insert into t1 values (18446744073709551615), (0xFFFFFFFFFFFFFFFE), (18446744073709551613), (18446744073709551612)",
			output: "insert into t1 values (18446744073709551615), (0xfffffffffffffffe), (18446744073709551613), (18446744073709551612)",
		}, {
			input:  "REPLACE INTO pet VALUES row('Sunsweet05','Dsant05','otter','f',30.11,2), row('Sunsweet06','Dsant06','otter','m',30.11,3);",
			output: "replace into pet values (Sunsweet05, Dsant05, otter, f, 30.11, 2), (Sunsweet06, Dsant06, otter, m, 30.11, 3)",
		}, {
			input:  "REPLACE INTO t1 SET f1 = -1.0e+30, f2 = 'exore', f3 = 123",
			output: "replace into t1 (f1, f2, f3) values (-1.0e+30, exore, 123)",
		}, {
			input:  "REPLACE INTO t1 SET f1 = -1;",
			output: "replace into t1 (f1) values (-1)",
		}, {
			input:  "replace into t1 values (18446744073709551615), (0xFFFFFFFFFFFFFFFE), (18446744073709551613), (18446744073709551612)",
			output: "replace into t1 values (18446744073709551615), (0xfffffffffffffffe), (18446744073709551613), (18446744073709551612)",
		}, {
			input:  "create table t (a int) properties(\"host\" = \"127.0.0.1\", \"port\" = \"8239\", \"user\" = \"mysql_user\", \"password\" = \"mysql_passwd\")",
			output: "create table t (a int) properties(host = 127.0.0.1, port = 8239, user = mysql_user, password = mysql_passwd)",
		}, {
			input:  "create table t (a int) properties('a' = 'b')",
			output: "create table t (a int) properties(a = b)",
		}, {
			input: "create table t (a int, b char, check (1 + 1) enforced)",
		}, {
			input: "create table t (a int, b char, foreign key sdf (a, b) references b(a asc, b desc))",
		}, {
			input:  "create table t (a int, b char, constraint sdf foreign key (a, b) references b(a asc, b desc))",
			output: "create table t (a int, b char, constraint sdf foreign key (a, b) references b(a asc, b desc))",
		}, {
			input:  "create table t (a int, b char, constraint sdf foreign key dddd (a, b) references b(a asc, b desc))",
			output: "create table t (a int, b char, constraint sdf foreign key dddd (a, b) references b(a asc, b desc))",
		}, {
			input: "create table t (a int, b char, unique key idx (a, b))",
		}, {
			input: "create table t (a int, b char, index if not exists idx (a, b))",
		}, {
			input: "create table t (a int, b char, fulltext idx (a, b))",
		}, {
			input:  "create table t (a int, b char, constraint p1 primary key idx using hash (a, b))",
			output: "create table t (a int, b char, constraint p1 primary key idx using none (a, b))",
		}, {
			input: "create table t (a int, b char, primary key idx (a, b))",
		}, {
			input:  "create dynamic table t as select a from t1",
			output: "create dynamic table t as select a from t1",
		}, {
			input:  "create dynamic table t as select a from t1 with (\"type\"='kafka')",
			output: "create dynamic table t as select a from t1 with (type = kafka)",
		}, {
			input:  "create external table t (a int) infile 'data.txt'",
			output: "create external table t (a int) infile 'data.txt'",
		}, {
			input: "create external table t (a int) infile {'filepath'='data.txt', 'compression'='none'}",
		}, {
			input: "create external table t (a int) infile {'filepath'='data.txt', 'compression'='auto'}",
		}, {
			input: "create external table t (a int) infile {'filepath'='data.txt', 'compression'='lz4'}",
		}, {
			input:  "create external table t (a int) infile 'data.txt' FIELDS TERMINATED BY '' OPTIONALLY ENCLOSED BY '' LINES TERMINATED BY ''",
			output: "create external table t (a int) infile 'data.txt' fields terminated by '' optionally enclosed by '' lines terminated by ''",
		}, {
			input:  "SET NAMES 'utf8mb4' COLLATE 'utf8mb4_general_ci'",
			output: "set names = utf8mb4 utf8mb4_general_ci",
		}, {
			input: "insert into cms values (null, default)",
		}, {
			input: "replace into cms values (null, default)",
		}, {
			input:  "create database `show`",
			output: "create database show",
		}, {
			input: "create table table16 (1a20 int, 1e int)",
		}, {
			input: "insert into t2 values (-3, 2)",
		}, {
			input: "replace into t2 values (-3, 2)",
		}, {
			input:  "select spID,userID,score from t1 where spID>(userID-1);",
			output: "select spID, userID, score from t1 where spID > (userID - 1)",
		}, {
			input:  "CREATE TABLE t2(product VARCHAR(32),country_id INTEGER NOT NULL,year INTEGER,profit INTEGER)",
			output: "create table t2 (product varchar(32), country_id integer not null, year integer, profit integer)",
		}, {
			input: "insert into numtable values (255, 65535, 4294967295, 18446744073709551615)",
		}, {
			input: "replace into numtable values (255, 65535, 4294967295, 18446744073709551615)",
		}, {
			input: "create table numtable (a tinyint unsigned, b smallint unsigned, c int unsigned, d bigint unsigned)",
		}, {
			input:  "SELECT userID as user, MAX(score) as max FROM t1 GROUP BY userID order by user",
			output: "select userID as user, MAX(score) as max from t1 group by userID order by user",
		}, {
			input:  "load data infile 'test/loadfile5' ignore INTO TABLE T.A FIELDS TERMINATED BY  ',' (@,@,c,d,e,f)",
			output: "load data infile test/loadfile5 ignore into table t.a fields terminated by , (, , c, d, e, f)",
		}, {
			input:  "load data infile '/root/lineorder_flat_10.tbl' into table lineorder_flat FIELDS TERMINATED BY '' OPTIONALLY ENCLOSED BY '' LINES TERMINATED BY '';",
			output: "load data infile /root/lineorder_flat_10.tbl into table lineorder_flat fields terminated by '' optionally enclosed by '' lines terminated by ''",
		}, {
			input:  "load data local infile 'data' replace into table db.a (a, b, @vc, @vd) set a = @vc != 0, d = @vd != 1",
			output: "load data local infile data replace into table db.a (a, b, @vc, @vd) set a = @vc != 0, d = @vd != 1",
		}, {
			input:  "load data local infile 'data' replace into table db.a lines starting by '#' terminated by '\t' ignore 2 lines",
			output: "load data local infile data replace into table db.a lines starting by # terminated by 	 ignore 2 lines",
		}, {
			input:  "load data local infile 'data' replace into table db.a lines starting by '#' terminated by '\t' ignore 2 rows",
			output: "load data local infile data replace into table db.a lines starting by # terminated by 	 ignore 2 lines",
		}, {
			input:  "load data local infile 'data' replace into table db.a lines terminated by '\t' starting by '#' ignore 2 lines",
			output: "load data local infile data replace into table db.a lines starting by # terminated by 	 ignore 2 lines",
		}, {
			input:  "load data local infile 'data' replace into table db.a lines terminated by '\t' starting by '#' ignore 2 rows",
			output: "load data local infile data replace into table db.a lines starting by # terminated by 	 ignore 2 lines",
		}, {
			input:  "load data infile 'data.txt' into table db.a fields terminated by '\t' escaped by '\t'",
			output: "load data infile data.txt into table db.a fields terminated by \t escaped by \t",
		}, {
			input:  "load data infile 'data.txt' into table db.a fields terminated by '\t' enclosed by '\t' escaped by '\t'",
			output: "load data infile data.txt into table db.a fields terminated by \t enclosed by \t escaped by \t",
		}, {
			input:  "load data infile 'data.txt' into table db.a",
			output: "load data infile data.txt into table db.a",
		}, {
			input: "load data infile {'filepath'='data.txt', 'compression'='auto'} into table db.a",
		}, {
			input: "load data infile {'filepath'='data.txt', 'compression'='none'} into table db.a",
		}, {
			input:  "create external table t (a int) infile 'data.txt'",
			output: "create external table t (a int) infile 'data.txt'",
		}, {
			input: "create external table t (a int) infile {'filepath'='data.txt', 'compression'='none'}",
		}, {
			input: "create external table t (a int) infile {'filepath'='data.txt', 'compression'='auto'}",
		}, {
			input: "create external table t (a int) infile {'filepath'='data.txt', 'compression'='lz4'}",
		}, {
			input:  "create external table t (a int) infile 'data.txt' FIELDS TERMINATED BY '' OPTIONALLY ENCLOSED BY '' LINES TERMINATED BY ''",
			output: "create external table t (a int) infile 'data.txt' fields terminated by '' optionally enclosed by '' lines terminated by ''",
		}, {
			input:  "create external table t (a int) URL s3option{'endpoint'='s3.us-west-2.amazonaws.com', 'access_key_id'='XXX', 'secret_access_key'='XXX', 'bucket'='test', 'filepath'='*.txt', 'region'='us-west-2'}",
			output: "create external table t (a int) url s3option {'endpoint'='s3.us-west-2.amazonaws.com', 'access_key_id'='******', 'secret_access_key'='******', 'bucket'='test', 'filepath'='*.txt', 'region'='us-west-2'}",
		}, {
			input:  "load data infile 'test/loadfile5' ignore INTO TABLE T.A FIELDS TERMINATED BY  ',' (@,@,c,d,e,f)",
			output: "load data infile test/loadfile5 ignore into table t.a fields terminated by , (, , c, d, e, f)",
		}, {
			input:  "load data infile '/root/lineorder_flat_10.tbl' into table lineorder_flat FIELDS TERMINATED BY '' OPTIONALLY ENCLOSED BY '' LINES TERMINATED BY '';",
			output: "load data infile /root/lineorder_flat_10.tbl into table lineorder_flat fields terminated by '' optionally enclosed by '' lines terminated by ''",
		}, {
			input:  "load data infile '/root/lineorder_flat_10.tbl' into table lineorder_flat FIELDS TERMINATED BY '' OPTIONALLY ENCLOSED BY '' LINES TERMINATED BY '' parallel 'true';",
			output: "load data infile /root/lineorder_flat_10.tbl into table lineorder_flat fields terminated by '' optionally enclosed by '' lines terminated by '' parallel true strict true ",
		}, {
			input:  "load data infile '/root/lineorder_flat_10.tbl' into table lineorder_flat FIELDS TERMINATED BY '' OPTIONALLY ENCLOSED BY '' LINES TERMINATED BY '' parallel 'true' strict 'true';",
			output: "load data infile /root/lineorder_flat_10.tbl into table lineorder_flat fields terminated by '' optionally enclosed by '' lines terminated by '' parallel true strict true ",
		}, {
			input: "load data infile {'filepath'='data.txt', 'compression'='auto'} into table db.a",
		}, {
			input: "load data infile {'filepath'='data.txt', 'compression'='none'} into table db.a",
		}, {
			input: "load data infile {'filepath'='data.txt', 'compression'='GZIP'} into table db.a",
		}, {
			input: "load data infile {'filepath'='data.txt', 'compression'='BZIP2'} into table db.a",
		}, {
			input: "load data infile {'filepath'='data.txt', 'compression'='FLATE'} into table db.a",
		}, {
			input: "load data infile {'filepath'='data.txt', 'compression'='LZW'} into table db.a",
		}, {
			input: "load data infile {'filepath'='data.txt', 'compression'='ZLIB'} into table db.a",
		}, {
			input: "load data infile {'filepath'='data.txt', 'compression'='LZ4'} into table db.a",
		}, {
			input:  "LOAD DATA URL s3option{'endpoint'='s3.us-west-2.amazonaws.com', 'access_key_id'='XXX', 'secret_access_key'='XXX', 'bucket'='test', 'filepath'='*.txt', 'region'='us-west-2'} into table db.a",
			output: "load data url s3option {'endpoint'='s3.us-west-2.amazonaws.com', 'access_key_id'='******', 'secret_access_key'='******', 'bucket'='test', 'filepath'='*.txt', 'region'='us-west-2'} into table db.a",
		},
		{
			input: `load data url s3option {'endpoint'='s3.us-west-2.amazonaws.com', 'access_key_id'='******', 'secret_access_key'='******', 'bucket'='test', 'filepath'='jsonline/jsonline_object.jl', 'region'='us-west-2', 'compression'='none', 'format'='jsonline', 'jsondata'='object'} into table t1`,
		}, {
			input: "load data infile {'filepath'='data.txt', 'compression'='GZIP'} into table db.a",
		}, {
			input: "load data infile {'filepath'='data.txt', 'compression'='BZIP2'} into table db.a",
		}, {
			input: "load data infile {'filepath'='data.txt', 'compression'='FLATE'} into table db.a",
		}, {
			input: "load data infile {'filepath'='data.txt', 'compression'='LZW'} into table db.a",
		}, {
			input: "load data infile {'filepath'='data.txt', 'compression'='ZLIB'} into table db.a",
		}, {
			input: "load data infile {'filepath'='data.txt', 'compression'='LZ4'} into table db.a",
		}, {
			input: "load data infile {'filepath'='data.txt', 'format'='jsonline', 'jsondata'='array'} into table db.a",
		},
		{
			input: "load data infile {'filepath'='data.txt', 'format'='jsonline', 'jsondata'='object'} into table db.a",
		},
		{
			input: "load data infile {'filepath'='data.txt', 'compression'='BZIP2', 'format'='jsonline', 'jsondata'='object'} into table db.a",
		},
		{
			input: "load data inline format='jsonline', data='[1,2,3,4]', jsontype='array' into table t1",
		},
		{
			input:  "show tables from test01 where tables_in_test01 like '%t2%'",
			output: "show tables from test01 where tables_in_test01 like %t2%",
		}, {
			input:  "select userID,MAX(score) max_score from t1 where userID <2 || userID > 3 group by userID order by max_score",
			output: "select userID, MAX(score) as max_score from t1 where concat(userID < 2, userID > 3) group by userID order by max_score",
		}, {
			input: "select c1, -c2 from t2 order by -c1 desc",
		}, {
			input:  "select * from t1 where spID>2 AND userID <2 || userID >=2 OR userID < 2 limit 3",
			output: "select * from t1 where concat(spID > 2 and userID < 2, userID >= 2) or userID < 2 limit 3",
		}, {
			input:  "select * from t10 where (b='ba' or b='cb') and (c='dc' or c='ed');",
			output: "select * from t10 where (b = ba or b = cb) and (c = dc or c = ed)",
		}, {
			input:  "select CAST(userID AS DOUBLE) cast_double, CAST(userID AS FLOAT(3)) cast_float , CAST(userID AS REAL) cast_real, CAST(userID AS SIGNED) cast_signed, CAST(userID AS UNSIGNED) cast_unsigned from t1 limit 2",
			output: "select cast(userID as double) as cast_double, cast(userID as float(3)) as cast_float, cast(userID as real) as cast_real, cast(userID as signed) as cast_signed, cast(userID as unsigned) as cast_unsigned from t1 limit 2",
		}, {
			input: "select distinct name as name1 from t1",
		}, {
			input:  "select userID, userID DIV 2 as user_dir, userID%2 as user_percent, userID MOD 2 as user_mod from t1",
			output: "select userID, userID div 2 as user_dir, userID % 2 as user_percent, userID % 2 as user_mod from t1",
		}, {
			input:  "select sum(score) as sum from t1 where spID=6 group by score order by sum desc",
			output: "select sum(score) as sum from t1 where spID = 6 group by score order by sum desc",
		}, {
			input:  "select userID,count(score) from t1 where userID>2 group by userID having count(score)>1",
			output: "select userID, count(score) from t1 where userID > 2 group by userID having count(score) > 1",
		}, {
			input:  "SELECT product, SUM(profit),AVG(profit) FROM t2 where product<>'TV' GROUP BY product order by product asc",
			output: "select product, SUM(profit), AVG(profit) from t2 where product != TV group by product order by product asc",
		}, {
			input:  "SELECT product, SUM(profit),AVG(profit) FROM t2 where product='Phone' GROUP BY product order by product asc",
			output: "select product, SUM(profit), AVG(profit) from t2 where product = Phone group by product order by product asc",
		}, {
			input:  "select sum(col_1d),count(col_1d),avg(col_1d),min(col_1d),max(col_1d) from tbl1 group by col_1e",
			output: "select sum(col_1d), count(col_1d), avg(col_1d), min(col_1d), max(col_1d) from tbl1 group by col_1e",
		}, {
			input:  "select u.a, (select t.a from sa.t, u) from u, (select t.a, u.a from sa.t, u where t.a = u.a) as t where (u.a, u.b, u.c) in (select t.a, u.a, t.b * u.b tubb from t)",
			output: "select u.a, (select t.a from sa.t cross join u) from u cross join (select t.a, u.a from sa.t cross join u where t.a = u.a) as t where (u.a, u.b, u.c) in (select t.a, u.a, t.b * u.b as tubb from t)",
		}, {
			input:  "select u.a, (select t.a from sa.t, u) from u",
			output: "select u.a, (select t.a from sa.t cross join u) from u",
		}, {
			input:  "select t.a, u.a, t.b * u.b from sa.t join u on t.c = u.c or t.d != u.d where t.a = u.a and t.b > u.b group by t.a, u.a, (t.a + u.b + v.b) having t.a = 11 and v.c > 1000 order by t.a desc, u.a asc, v.d asc, tubb limit 200 offset 100",
			output: "select t.a, u.a, t.b * u.b from sa.t inner join u on t.c = u.c or t.d != u.d where t.a = u.a and t.b > u.b group by t.a, u.a, (t.a + u.b + v.b) having t.a = 11 and v.c > 1000 order by t.a desc, u.a asc, v.d asc, tubb limit 200 offset 100",
		}, {
			input:  "select t.a, u.a, t.b * u.b from sa.t join u on t.c = u.c or t.d != u.d where t.a = u.a and t.b > u.b group by t.a, u.a, (t.a + u.b + v.b) having t.a = 11 and v.c > 1000",
			output: "select t.a, u.a, t.b * u.b from sa.t inner join u on t.c = u.c or t.d != u.d where t.a = u.a and t.b > u.b group by t.a, u.a, (t.a + u.b + v.b) having t.a = 11 and v.c > 1000",
		}, {
			input:  "select t.a, u.a, t.b * u.b from sa.t join u on t.c = u.c or t.d != u.d where t.a = u.a and t.b > u.b group by t.a, u.a, (t.a + u.b + v.b)",
			output: "select t.a, u.a, t.b * u.b from sa.t inner join u on t.c = u.c or t.d != u.d where t.a = u.a and t.b > u.b group by t.a, u.a, (t.a + u.b + v.b)",
		}, {
			input:  "SELECT t.a,u.a,t.b * u.b FROM sa.t join u on t.c = u.c or t.d != u.d where t.a = u.a and t.b > u.b",
			output: "select t.a, u.a, t.b * u.b from sa.t inner join u on t.c = u.c or t.d != u.d where t.a = u.a and t.b > u.b",
		}, {
			input: "select avg(u.a), count(u.b), cast(u.c as varchar) from u",
		}, {
			input: "select avg(u.a), count(*) from u",
		}, {
			input: "select approx_count(*) from u",
		}, {
			input: "select avg(u.a), count(u.b) from u",
		}, {
			input: "select sum(col_1d) from tbl1 where col_1d < 13 group by col_1e",
		}, {
			input:  "select sum(col_1a),count(col_1b),avg(col_1c),min(col_1d),max(col_1d) from tbl1",
			output: "select sum(col_1a), count(col_1b), avg(col_1c), min(col_1d), max(col_1d) from tbl1",
		}, {
			input:  "insert into tbl1 values (0,1,5,11, \"a\")",
			output: "insert into tbl1 values (0, 1, 5, 11, a)",
		}, {
			input:  "replace into tbl1 values (0,1,5,11, \"a\")",
			output: "replace into tbl1 values (0, 1, 5, 11, a)",
		}, {
			input: "create table tbl1 (col_1a tinyint, col_1b smallint, col_1c int, col_1d bigint, col_1e char(10) not null)",
		}, {
			input: "insert into numtable values (4, 1.234567891, 1.234567891)",
		}, {
			input: "insert into numtable values (3, 1.234567, 1.234567)",
		}, {
			input: "replace into numtable values (4, 1.234567891, 1.234567891)",
		}, {
			input: "replace into numtable values (3, 1.234567, 1.234567)",
		}, {
			input: "create table numtable (id int, fl float, dl double)",
		}, {
			input: "drop table if exists numtable",
		}, {
			input:  "create table table17 (`index` int)",
			output: "create table table17 (index int)",
		}, {
			input: "create table table19$ (a int)",
		}, {
			input:  "create table `aaaaaaaaaaaaaaaaaaaaaaaaaaaaaaaaaaaaaaaaaaaaaaaaaaaaaaaaaaaaaaaaaaa` (aaaaaaaaaaaaaaaaaaaaaaaaaaaaaaaaaaaaaaaaaaaaaaaaaaaaaaaaaaaaaaaaaa int);",
			output: "create table aaaaaaaaaaaaaaaaaaaaaaaaaaaaaaaaaaaaaaaaaaaaaaaaaaaaaaaaaaaaaaaaaaa (aaaaaaaaaaaaaaaaaaaaaaaaaaaaaaaaaaaaaaaaaaaaaaaaaaaaaaaaaaaaaaaaaa int)",
		}, {
			input:  "create table table12 (`a ` int)",
			output: "create table table12 (a  int)",
		}, {
			input:  "create table `table11 ` (a int)",
			output: "create table table11  (a int)",
		}, {
			input:  "create table table10 (a int primary key, b varchar(10)) checksum=0 COMMENT=\"asdf\"",
			output: "create table table10 (a int primary key, b varchar(10)) checksum = 0 comment = 'asdf'",
		}, {
			input:  "create temporary table table05 ( a int, b char(10));",
			output: "create temporary table table05 (a int, b char(10))",
		}, {
			input:  "create table table15 (a varchar(5) default 'abcde')",
			output: "create table table15 (a varchar(5) default abcde)",
		}, {
			input:  "create table table01 (a TINYINT primary key, b SMALLINT SIGNED, c INT UNSIGNED, d BIGINT not null , e FLOAT unique,f DOUBLE, g CHAR(10), h VARCHAR(20))",
			output: "create table table01 (a tinyint primary key, b smallint, c int unsigned, d bigint not null, e float unique, f double, g char(10), h varchar(20))",
		}, {
			input:  "create database test04 CHARACTER SET=utf8 collate=utf8_general_ci ENCRYPTION='N'",
			output: "create database test04 character set utf8 collate utf8_general_ci encryption N",
		}, {
			input:  "create database test03 DEFAULT CHARACTER SET utf8 collate utf8_general_ci ENCRYPTION 'Y'",
			output: "create database test03 default character set utf8 collate utf8_general_ci encryption Y",
		}, {
			input: "drop database if exists t01234567890123456789012345678901234567890123456789012345678901234567890123456789",
		}, {
			input: "select distinct a from t",
		}, {
			input:  "select * from t where a like 'a%'",
			output: "select * from t where a like a%",
		}, {
			input: "select sysdate(), curtime(22) from t",
		}, {
			input: "select sysdate(), curtime from t",
		}, {
			input:  "select current_time(), current_timestamp, lacalTIMe(89), utc_time() from t",
			output: "select current_time(), current_timestamp(), lacalTIMe(89), utc_time() from t",
		}, {
			input:  "select current_user(), current_role(), current_date, utc_date from t",
			output: "select current_user(), current_role(), current_date(), utc_date() from t",
		}, {
			input: "select ascii(a), collation(b), hour(c), microsecond(d) from t",
		}, {
			input:  "select dayofmonth('2001-11-00'), month('2005-00-00') from t",
			output: "select dayofmonth(2001-11-00), month(2005-00-00) from t",
		}, {
			input: "select sum(distinct s) from tbl where 1",
		}, {
			input:  "select u.a, interval 1 second from t",
			output: "select u.a, interval(1, second) from t",
		}, {
			input:  "select u.a, (select t.a from sa.t, u) from t where (u.a, u.b, u.c) in (select * from t)",
			output: "select u.a, (select t.a from sa.t cross join u) from t where (u.a, u.b, u.c) in (select * from t)",
		}, {
			input:  "select u.a, (select t.a from sa.t, u) from t where (u.a, u.b, u.c)",
			output: "select u.a, (select t.a from sa.t cross join u) from t where (u.a, u.b, u.c)",
		}, {
			input:  "select u.a, (select t.a from sa.t, u) from u",
			output: "select u.a, (select t.a from sa.t cross join u) from u",
		}, {
			input:  "select t.a from sa.t, u",
			output: "select t.a from sa.t cross join u",
		}, {
			input: "select t.a from sa.t",
		}, {
			input:  "create table k1 (id int not null primary key,name varchar(20)) partition by key() partitions 2",
			output: "create table k1 (id int not null primary key, name varchar(20)) partition by key algorithm = 2 partitions 2",
		}, {
			input:  "create table k1 (id int not null,name varchar(20),unique key (id))partition by key() partitions 2",
			output: "create table k1 (id int not null, name varchar(20), unique key (id)) partition by key algorithm = 2 partitions 2",
		}, {
			input:  "create table a (a int) partition by key (a, b, db.t.c) (partition xx (subpartition s1, subpartition s3 max_rows = 1000 min_rows = 100))",
			output: "create table a (a int) partition by key algorithm = 2 (a, b, db.t.c) (partition xx (subpartition s1, subpartition s3 max_rows = 1000 min_rows = 100))",
		}, {
			input:  "create table a (a int) partition by key (a, b, db.t.c) (partition xx row_format = dynamic max_rows = 1000 min_rows = 100)",
			output: "create table a (a int) partition by key algorithm = 2 (a, b, db.t.c) (partition xx row_format = dynamic max_rows = 1000 min_rows = 100)",
		}, {
			input:  "create table a (a int) engine = 'innodb' row_format = dynamic comment = 'table A' compression = 'lz4' data directory = '/data' index directory = '/index' max_rows = 1000 min_rows = 100",
			output: "create table a (a int) engine = innodb row_format = dynamic comment = 'table A' compression = lz4 data directory = /data index directory = /index max_rows = 1000 min_rows = 100",
		}, {
			input:  "create table a (a int) partition by linear key algorithm = 3221 (a, b, db.t.c) (partition xx values less than (1, 2, 323), partition yy)",
			output: "create table a (a int) partition by linear key algorithm = 3221 (a, b, db.t.c) (partition xx values less than (1, 2, 323), partition yy)",
		}, {
			input:  "create table a (a int) partition by linear key algorithm = 3221 (a, b, db.t.c) partitions 10 subpartition by key (a, b, db.t.c) subpartitions 10",
			output: "create table a (a int) partition by linear key algorithm = 3221 (a, b, db.t.c) partitions 10 subpartition by key algorithm = 2 (a, b, db.t.c) subpartitions 10",
		}, {
			input: "create table a (a int) partition by linear key algorithm = 3221 (a, b, db.t.c) partitions 10",
		}, {
			input: "create table a (a int) partition by linear hash (1 + 1234 / 32)",
		}, {
			input: "create table a (a int) partition by linear key algorithm = 31 (a, b, db.t.c)",
		}, {
			input:  "create table a (a int) partition by linear key (a, b, db.t.c)",
			output: "create table a (a int) partition by linear key algorithm = 2 (a, b, db.t.c)",
		}, {
			input: "create table a (a int) partition by list columns (a, b, db.t.c)",
		}, {
			input: "create table a (a int) partition by list columns (a, b, db.t.c)",
		}, {
			input: "create table a (a int) partition by range columns (a, b, db.t.c)",
		}, {
			input: "create table a (a int) partition by range(1 + 21)",
		}, {
			input: "create table a (a int storage disk constraint cx check (b + c) enforced)",
		}, {
			input: "create table a (a int storage disk, b int references b(a asc, b desc) match full on delete cascade on update restrict)",
		}, {
			input: "create table a (a int storage disk, b int)",
		}, {
			input: "create table a (a int not null default 1 auto_increment unique primary key collate utf8_bin storage disk)",
		},
		{
			input:  `CREATE TABLE tp1 (col1 INT, col2 CHAR(5), col3 DATE) PARTITION BY KEY(col3) PARTITIONS 4`,
			output: `create table tp1 (col1 int, col2 char(5), col3 date) partition by key algorithm = 2 (col3) partitions 4`,
		},
		{
			input:  `CREATE TABLE tp2 (col1 INT, col2 CHAR(5), col3 DATE) PARTITION BY KEY(col3)`,
			output: `create table tp2 (col1 int, col2 char(5), col3 date) partition by key algorithm = 2 (col3)`,
		},
		{
			input:  `CREATE TABLE tp3 (col1 INT, col2 CHAR(5), col3 DATE) PARTITION BY LINEAR KEY(col3) PARTITIONS 5`,
			output: `create table tp3 (col1 int, col2 char(5), col3 date) partition by linear key algorithm = 2 (col3) partitions 5`,
		},
		{
			input:  `CREATE TABLE tp4 (col1 INT, col2 CHAR(5), col3 DATE) PARTITION BY KEY ALGORITHM = 1 (col3)`,
			output: `create table tp4 (col1 int, col2 char(5), col3 date) partition by key algorithm = 1 (col3)`,
		},
		{
			input:  `CREATE TABLE tp5 (col1 INT, col2 CHAR(5), col3 DATE) PARTITION BY LINEAR KEY ALGORITHM = 1 (col3) PARTITIONS 5;`,
			output: `create table tp5 (col1 int, col2 char(5), col3 date) partition by linear key algorithm = 1 (col3) partitions 5`,
		},
		{
			input:  `CREATE TABLE tp6 (col1 INT, col2 CHAR(5), col3 DATE) PARTITION BY KEY(col1, col2) PARTITIONS 4`,
			output: `create table tp6 (col1 int, col2 char(5), col3 date) partition by key algorithm = 2 (col1, col2) partitions 4`,
		},
		{
			input:  `CREATE TABLE tp7 (col1 INT NOT NULL, col2 DATE NOT NULL, col3 INT NOT NULL, col4 INT NOT NULL, PRIMARY KEY (col1, col2)) PARTITION BY KEY(col1) PARTITIONS 4`,
			output: `create table tp7 (col1 int not null, col2 date not null, col3 int not null, col4 int not null, primary key (col1, col2)) partition by key algorithm = 2 (col1) partitions 4`,
		},
		{
			input:  `CREATE TABLE tp9 (col1 INT, col2 CHAR(5)) PARTITION BY HASH(col1) PARTITIONS 4`,
			output: `create table tp9 (col1 int, col2 char(5)) partition by hash (col1) partitions 4`,
		},
		{
			input:  `CREATE TABLE tp10 (col1 INT, col2 CHAR(5), col3 DATETIME) PARTITION BY HASH (YEAR(col3));`,
			output: `create table tp10 (col1 int, col2 char(5), col3 datetime) partition by hash (YEAR(col3))`,
		},
		{
			input:  `CREATE TABLE tp11 (col1 INT, col2 CHAR(5), col3 DATE) PARTITION BY LINEAR HASH( YEAR(col3)) PARTITIONS 6`,
			output: `create table tp11 (col1 int, col2 char(5), col3 date) partition by linear hash (YEAR(col3)) partitions 6`,
		},
		{
			input:  `CREATE TABLE tp12 (col1 INT NOT NULL, col2 DATE NOT NULL, col3 INT NOT NULL, col4 INT NOT NULL, PRIMARY KEY (col1, col2)) PARTITION BY HASH(col1) PARTITIONS 4`,
			output: `create table tp12 (col1 int not null, col2 date not null, col3 int not null, col4 int not null, primary key (col1, col2)) partition by hash (col1) partitions 4`,
		},
		{
			input: `CREATE TABLE tp13 (
					id INT NOT NULL,
					fname VARCHAR(30),
					lname VARCHAR(30),
					hired DATE NOT NULL DEFAULT '1970-01-01',
					separated DATE NOT NULL DEFAULT '9999-12-31',
					job_code INT,
					store_id INT
				)
				PARTITION BY RANGE ( YEAR(separated) ) (
					PARTITION p0 VALUES LESS THAN (1991),
					PARTITION p1 VALUES LESS THAN (1996),
					PARTITION p2 VALUES LESS THAN (2001),
					PARTITION p3 VALUES LESS THAN MAXVALUE
				);`,
			output: `create table tp13 (id int not null, fname varchar(30), lname varchar(30), hired date not null default 1970-01-01, separated date not null default 9999-12-31, job_code int, store_id int) partition by range(YEAR(separated)) (partition p0 values less than (1991), partition p1 values less than (1996), partition p2 values less than (2001), partition p3 values less than (MAXVALUE))`,
		},
		{
			input: `CREATE TABLE tp14 (
					a INT NOT NULL,
					b INT NOT NULL
				)
				PARTITION BY RANGE COLUMNS(a,b) PARTITIONS 4 (
					PARTITION p0 VALUES LESS THAN (10,5),
					PARTITION p1 VALUES LESS THAN (20,10),
					PARTITION p2 VALUES LESS THAN (50,20),
					PARTITION p3 VALUES LESS THAN (65,30)
				)`,
			output: `create table tp14 (a int not null, b int not null) partition by range columns (a, b) partitions 4 (partition p0 values less than (10, 5), partition p1 values less than (20, 10), partition p2 values less than (50, 20), partition p3 values less than (65, 30))`,
		},
		{
			input: `CREATE TABLE tp15 (
					id   INT PRIMARY KEY,
					name VARCHAR(35),
					age INT unsigned
				)
				PARTITION BY LIST (id) (
					PARTITION r0 VALUES IN (1, 5, 9, 13, 17, 21),
					PARTITION r1 VALUES IN (2, 6, 10, 14, 18, 22),
					PARTITION r2 VALUES IN (3, 7, 11, 15, 19, 23),
					PARTITION r3 VALUES IN (4, 8, 12, 16, 20, 24)
				);`,
			output: `create table tp15 (id int primary key, name varchar(35), age int unsigned) partition by list(id) (partition r0 values in (1, 5, 9, 13, 17, 21), partition r1 values in (2, 6, 10, 14, 18, 22), partition r2 values in (3, 7, 11, 15, 19, 23), partition r3 values in (4, 8, 12, 16, 20, 24))`,
		},
		{
			input: `CREATE TABLE tp16 (
					a INT NULL,
					b INT NULL
				)
				PARTITION BY LIST COLUMNS(a,b) (
					PARTITION p0 VALUES IN( (0,0), (NULL,NULL) ),
					PARTITION p1 VALUES IN( (0,1), (0,2), (0,3), (1,1), (1,2) ),
					PARTITION p2 VALUES IN( (1,0), (2,0), (2,1), (3,0), (3,1) ),
					PARTITION p3 VALUES IN( (1,3), (2,2), (2,3), (3,2), (3,3) )
				)`,
			output: `create table tp16 (a int null, b int null) partition by list columns (a, b) (partition p0 values in ((0, 0), (null, null)), partition p1 values in ((0, 1), (0, 2), (0, 3), (1, 1), (1, 2)), partition p2 values in ((1, 0), (2, 0), (2, 1), (3, 0), (3, 1)), partition p3 values in ((1, 3), (2, 2), (2, 3), (3, 2), (3, 3)))`,
		},
		{
			input: `CREATE TABLE tp17 (
					id INT NOT NULL PRIMARY KEY,
					fname VARCHAR(30),
					lname VARCHAR(30)
				)
				PARTITION BY RANGE (id) (
					PARTITION p0 VALUES LESS THAN (6),
					PARTITION p1 VALUES LESS THAN (11),
					PARTITION p2 VALUES LESS THAN (16),
					PARTITION p3 VALUES LESS THAN (21)
				);`,
			output: `create table tp17 (id int not null primary key, fname varchar(30), lname varchar(30)) partition by range(id) (partition p0 values less than (6), partition p1 values less than (11), partition p2 values less than (16), partition p3 values less than (21))`,
		},
		{
			input: "grant all, all(a, b), create(a, b), select(a, b), super(a, b, c) on table db.a to u1, u2 with grant option",
		}, {
			input: "grant proxy on u1 to u2, u3, u4 with grant option",
		}, {
			input: "grant proxy on u1 to u2, u3, u4",
		},
		{
			input: "grant r1, r2, r3 to u1, u1, u3",
		}, {
			input:  "grant super(a, b, c) on procedure db.func to 'h3'",
			output: "grant super(a, b, c) on procedure db.func to h3",
		},
		{
			input:  "revoke all, all(a, b), create(a, b), select(a, b), super(a, b, c) on table db.A from u1, u2",
			output: "revoke all, all(a, b), create(a, b), select(a, b), super(a, b, c) on table db.a from u1, u2",
		}, {
			input: "revoke r1, r2, r3 from u1, u2, u3",
		}, {
			input: "revoke super(a, b, c) on procedure db.func from h3",
		}, {
			input:  "revoke all on table db.A from u1, u2",
			output: "revoke all on table db.a from u1, u2",
		}, {
			input: "revoke all on table db.a from u1",
		}, {
			input: "set default role r1, r2, r3 to u1, u2, u3",
		}, {
			input: "set default role all to u1, u2, u3",
		}, {
			input: "set default role none to u1, u2, u3",
		}, {
			input:  "set password = password('ppp')",
			output: "set password = ppp",
		}, {
			input:  "set password for u1@h1 = password('ppp')",
			output: "set password for u1@h1 = ppp",
		}, {
			input:  "set password for u1@h1 = 'ppp'",
			output: "set password for u1@h1 = ppp",
		}, {
			input:  "set @a = 0, @b = 1",
			output: "set a = 0, b = 1",
		}, {
			input:  "set a = 0, session b = 1, @@session.c = 1, global d = 1, @@global.e = 1",
			output: "set a = 0, b = 1, c = 1, global d = 1, global e = 1",
		}, {
			input:  "set @@session.a = 1",
			output: "set a = 1",
		}, {
			input:  "set @@SESSION.a = 1",
			output: "set a = 1",
		}, {
			input:  "set @@global.a = 1",
			output: "set global a = 1",
		}, {
			input:  "set @@GLOBAL.a = 1",
			output: "set global a = 1",
		}, {
			input: "set global a = 1",
		}, {
			input:  "set persist a = 1",
			output: "set global a = 1",
		}, {
			input:  "alter account config set MYSQL_COMPATIBILITY_MODE a = 1",
			output: "set global a = 1",
		}, {
			input: "set a = 1",
		}, {
			input: "rollback",
		}, {
			input:  "rollback and chain no release",
			output: "rollback",
		}, {
			input:  "commit and chain no release",
			output: "commit",
		}, {
			input: "commit",
		}, {
			input: "start transaction read only",
		}, {
			input: "start transaction read write",
		}, {
			input: "start transaction",
		}, {
			input: "use db1",
		}, {
			input: "use",
		}, {
			input: "update a as aa set a = 3, b = 4 where a != 0 order by b limit 1",
		}, {
			input: "update a as aa set a = 3, b = 4",
		}, {
			input: "explain insert into u (a, b, c, d) values (1, 2, 3, 4), (5, 6, 7, 8)",
		}, {
			input: "explain replace into u (a, b, c, d) values (1, 2, 3, 4), (5, 6, 7, 8)",
		}, {
			input: "explain delete from a where a != 0 order by b limit 1",
		}, {
			input: "explain select a from a union select b from b",
		}, {
			input: "explain select a from a intersect select b from b",
		}, {
			input: "explain select a from a except select b from b",
		}, {
			input: "explain select a from a minus select b from b",
		}, {
			input: "explain select a from a",
		}, {
			input:  "explain (format text) select a from A",
			output: "explain (format text) select a from a",
		}, {
			input:  "explain analyze select * from t",
			output: "explain (analyze) select * from t",
		}, {
			input:  "explain format = 'tree' for connection 10",
			output: "explain format = tree for connection 10",
		}, {
			input:  "explain db.a",
			output: "show columns from db.a",
		}, {
			input:  "explain a",
			output: "show columns from a",
		}, {
			input: "show index from t where true",
		}, {
			input:  "show databases like 'a%'",
			output: "show databases like a%",
		}, {
			input: "show global status where 1 + 21 > 21",
		}, {
			input: "show global variables",
		}, {
			input: "show warnings",
		}, {
			input: "show errors",
		}, {
			input: "show full processlist",
		}, {
			input: "show processlist",
		}, {
			input:  "show full tables from db1 like 'a%' where a != 0",
			output: "show full tables from db1 like a% where a != 0",
		}, {
			input:  "show open tables from db1 like 'a%' where a != 0",
			output: "show open tables from db1 like a% where a != 0",
		}, {
			input:  "show tables from db1 like 'a%' where a != 0",
			output: "show tables from db1 like a% where a != 0",
		}, {
			input:  "show databases like 'a%' where a != 0",
			output: "show databases like a% where a != 0",
		}, {
			input: "show databases",
		}, {
			input:  "show extended full columns from t from db like 'a%'",
			output: "show extended full columns from t from db like a%",
		}, {
			input: "show extended full columns from t from db where a != 0",
		}, {
			input: "show columns from t from db where a != 0",
		}, {
			input: "show columns from t from db",
		}, {
			input: "show create database if not exists db",
		}, {
			input: "show create database db",
		}, {
			input: "show create table db.t1",
		}, {
			input: "show create table t1",
		}, {
			input: "drop user if exists u1, u2, u3",
		}, {
			input: "drop user u1",
		}, {
			input: "drop role r1",
		}, {
			input: "drop role if exists r1, r2, r3",
		}, {
			input: "drop index if exists idx1 on db.t",
		}, {
			input: "drop index idx1 on db.t",
		}, {
			input: "drop table if exists t1, t2, db.t",
		}, {
			input: "drop table db.t",
		}, {
			input: "drop table if exists t",
		}, {
			input: "drop database if exists t",
		}, {
			input: "drop database t",
		}, {
			input:  "create role if not exists 'a', 'b'",
			output: "create role if not exists a, b",
		}, {
			input:  "create role if not exists 'webapp'",
			output: "create role if not exists webapp",
		}, {
			input:  "create role 'admin', 'developer'",
			output: "create role admin, developer",
		}, {
			input:  "create index idx1 on a (a) KEY_BLOCK_SIZE 10 with parser x comment 'x' invisible",
			output: "create index idx1 on a (a) KEY_BLOCK_SIZE 10 with parser x comment x invisible",
		}, {
			input:  "create index idx1 using btree on A (a) KEY_BLOCK_SIZE 10 with parser x comment 'x' invisible",
			output: "create index idx1 using btree on a (a) KEY_BLOCK_SIZE 10 with parser x comment x invisible",
		}, {
			input:  "create index idx using ivfflat on A (a) LISTS 10",
			output: "create index idx using ivfflat on a (a) LISTS 10 ",
		}, {
			input:  "create index idx using ivfflat on A (a) LISTS 10 op_type 'vector_l2_ops'",
			output: "create index idx using ivfflat on a (a) LISTS 10 OP_TYPE vector_l2_ops ",
		}, {
			input: "create index idx1 on a (a)",
		}, {
			input:  "create index idx using master on A (a,b,c)",
			output: "create index idx using master on a (a, b, c)",
		}, {
			input: "create unique index idx1 using btree on a (a, b(10), (a + b), (a - b)) visible",
		}, {
			input:  "create database test_db default collate 'utf8mb4_general_ci' collate utf8mb4_general_ci",
			output: "create database test_db default collate utf8mb4_general_ci collate utf8mb4_general_ci",
		}, {
			input: "create database if not exists test_db character set geostd8",
		}, {
			input: "create database test_db default collate utf8mb4_general_ci",
		}, {
			input: "create database if not exists db",
		}, {
			input: "create database db",
		}, {
			input: "delete from a as aa",
		}, {
			input: "delete from t where a > 1 order by b limit 1 offset 2",
		}, {
			input: "delete from t where a = 1",
		}, {
			input: "insert into u partition(p1, p2) (a, b, c, d) values (1, 2, 3, 4), (5, 6, 1, 0)",
		}, {
			input:  "insert into t values ('aa', 'bb', 'cc')",
			output: "insert into t values (aa, bb, cc)",
		}, {
			input:  "insert into t() values (1, 2, 3)",
			output: "insert into t values (1, 2, 3)",
		}, {
			input: "insert into t (c1, c2, c3) values (1, 2, 3)",
		}, {
			input: "insert into t (c1, c2, c3) select c1, c2, c3 from t1",
		}, {
			input: "insert into t select c1, c2, c3 from t1",
		}, {
			input: "insert into t values (1, 3, 4)",
		}, {
			input: "replace into u partition(p1, p2) (a, b, c, d) values (1, 2, 3, 4), (5, 6, 1, 0)",
		}, {
			input:  "replace into t values ('aa', 'bb', 'cc')",
			output: "replace into t values (aa, bb, cc)",
		}, {
			input:  "replace into t() values (1, 2, 3)",
			output: "replace into t values (1, 2, 3)",
		}, {
			input: "replace into t (c1, c2, c3) values (1, 2, 3)",
		}, {
			input: "replace into t (c1, c2, c3) select c1, c2, c3 from t1",
		}, {
			input: "replace into t select c1, c2, c3 from t1",
		}, {
			input: "replace into t values (1, 3, 4)",
		}, {
			input:  "create table t1 (`show` bool(0));",
			output: "create table t1 (show bool(0))",
		}, {
			input:  "create table t1 (t bool(0));",
			output: "create table t1 (t bool(0))",
		}, {
			input: "create table t1 (t char(0))",
		}, {
			input: "create table t1 (t bool(20), b int, c char(20), d varchar(20))",
		}, {
			input: "create table t (a int(20) not null)",
		}, {
			input: "create table db.t (db.t.a int(20) null)",
		}, {
			input: "create table t (a float(20, 20) not null, b int(20) null, c int(30) null)",
		}, {
			input:  "create table t1 (t time(3) null, dt datetime(6) null, ts timestamp(1) null)",
			output: "create table t1 (t time(3, 3) null, dt datetime(6, 6) null, ts timestamp(1, 1) null)",
		}, {
			input:  "create table t1 (a int default 1 + 1 - 2 * 3 / 4 div 7 ^ 8 << 9 >> 10 % 11)",
			output: "create table t1 (a int default 1 + 1 - 2 * 3 / 4 div 7 ^ 8 << 9 >> 10 % 11)",
		}, {
			input: "create table t1 (t bool default -1 + +1)",
		}, {
			input: "create table t (id int unique key)",
		}, {
			input: "select * from t",
		}, {
			input:  "select c1, c2, c3 from t1, t as t2 where t1.c1 = 1 group by c2 having c2 > 10",
			output: "select c1, c2, c3 from t1 cross join t as t2 where t1.c1 = 1 group by c2 having c2 > 10",
		}, {
			input: "select a from t order by a desc limit 1 offset 2",
		}, {
			input:  "select a from t order by a desc limit 1, 2",
			output: "select a from t order by a desc limit 2 offset 1",
		}, {
			input: "select * from t union select c from t1",
		}, {
			input: "select * from t union all select c from t1",
		}, {
			input: "select * from t union distinct select c from t1",
		}, {
			input: "select * from t except select c from t1",
		}, {
			input: "select * from t except all select c from t1",
		}, {
			input: "select * from t except distinct select c from t1",
		}, {
			input: "select * from t intersect select c from t1",
		}, {
			input: "select * from t intersect all select c from t1",
		}, {
			input: "select * from t intersect distinct select c from t1",
		}, {
			input: "select * from t minus all select c from t1",
		}, {
			input: "select * from t minus distinct select c from t1",
		}, {
			input: "select * from t minus select c from t1",
		}, {
			input: "select * from (select a from t) as t1",
		}, {
			input:  "select * from (select a from t) as t1 join t2 on 1",
			output: "select * from (select a from t) as t1 inner join t2 on 1",
		}, {
			input: "select * from (select a from t) as t1 inner join t2 using (a)",
		}, {
			input: "select * from (select a from t) as t1 cross join t2",
		}, {
			input:  "select * from t1 join t2 using (a, b, c)",
			output: "select * from t1 inner join t2 using (a, b, c)",
		}, {
			input: "select * from t1 straight_join t2 on 1 + 213",
		}, {
			input: "select * from t1 straight_join t2 on col",
		}, {
			input:  "select * from t1 right outer join t2 on 123",
			output: "select * from t1 right join t2 on 123",
		}, {
			input: "select * from t1 natural left join t2",
		}, {
			input: "select 1",
		}, {
			input: "select $ from t",
		}, {
			input:  "analyze table part (a,b )",
			output: "analyze table part(a, b)",
		}, {
			input:  "select $ from t into outfile '/Users/tmp/test'",
			output: "select $ from t into outfile /Users/tmp/test fields terminated by , enclosed by \" lines terminated by \n header true",
		}, {
			input:  "select $ from t into outfile '/Users/tmp/test' FIELDS TERMINATED BY ','",
			output: "select $ from t into outfile /Users/tmp/test fields terminated by , enclosed by \" lines terminated by \n header true",
		}, {
			input:  "select $ from t into outfile '/Users/tmp/test' FIELDS TERMINATED BY ',' LINES TERMINATED BY '\n'",
			output: "select $ from t into outfile /Users/tmp/test fields terminated by , enclosed by \" lines terminated by \n header true",
		}, {
			input:  "select $ from t into outfile '/Users/tmp/test' FIELDS TERMINATED BY ',' LINES TERMINATED BY '\n' header 'TRUE'",
			output: "select $ from t into outfile /Users/tmp/test fields terminated by , enclosed by \" lines terminated by \n header true",
		}, {
			input:  "select $ from t into outfile '/Users/tmp/test' FIELDS TERMINATED BY ',' LINES TERMINATED BY '\n' header 'FALSE'",
			output: "select $ from t into outfile /Users/tmp/test fields terminated by , enclosed by \" lines terminated by \n header false",
		}, {
			input:  "select $ from t into outfile '/Users/tmp/test' FIELDS TERMINATED BY ',' LINES TERMINATED BY '\n' header 'FALSE' MAX_FILE_SIZE 100",
			output: "select $ from t into outfile /Users/tmp/test fields terminated by , enclosed by \" lines terminated by \n header false max_file_size 102400",
		}, {
			input:  "select $ from t into outfile '/Users/tmp/test' FIELDS TERMINATED BY ',' LINES TERMINATED BY '\n' header 'FALSE' MAX_FILE_SIZE 100 FORCE_QUOTE (a, b)",
			output: "select $ from t into outfile /Users/tmp/test fields terminated by , enclosed by \" lines terminated by \n header false max_file_size 102400 force_quote a, b",
		}, {
			input: "drop prepare stmt_name1",
		}, {
			input: "deallocate prepare stmt_name1",
		}, {
			input: "execute stmt_name1",
		}, {
			input: "execute stmt_name1 using @var_name,@@sys_name",
		}, {
			input: "prepare stmt_name1 from select * from t1",
		}, {
			input:  "prepare stmt_name1 from 'select * from t1'",
			output: "prepare stmt_name1 from select * from t1",
		}, {
			input: "prepare stmt_name1 from select * from t1 where a > ? or abs(b) < ?",
		}, {
			input:  "create account if not exists nihao admin_name 'admin' identified by '123' open comment 'new account'",
			output: "create account if not exists nihao admin_name 'admin' identified by '******' open comment 'new account'",
		}, {
			input: "create account if not exists nihao admin_name 'admin' identified by random password",
		}, {
			input:  "create account if not exists nihao admin_name 'admin' identified with '123'",
			output: "create account if not exists nihao admin_name 'admin' identified with '******'",
		}, {
			input:  "create account nihao admin_name 'admin' identified by '123' open comment 'new account'",
			output: "create account nihao admin_name 'admin' identified by '******' open comment 'new account'",
		}, {
			input: "create account nihao admin_name 'admin' identified by random password",
		}, {
			input:  "create account nihao admin_name 'admin' identified with '123'",
			output: "create account nihao admin_name 'admin' identified with '******'",
		}, {
			input:  "create account ? admin_name 'admin' identified with '123'",
			output: "create account ? admin_name 'admin' identified with '******'",
		}, {
			input: "create account nihao admin_name ? identified by ?",
		}, {
			input: "drop account if exists abc",
		}, {
			input: "drop account ?",
		}, {
			input:  "alter account if exists nihao admin_name 'admin' identified by '123' open comment 'new account'",
			output: "alter account if exists nihao admin_name 'admin' identified by '******' open comment 'new account'",
		}, {
			input: "alter account if exists nihao admin_name 'admin' identified by random password",
		}, {
			input:  "alter account if exists nihao admin_name 'admin' identified with '123'",
			output: "alter account if exists nihao admin_name 'admin' identified with '******'",
		}, {
			input:  "alter account nihao admin_name 'admin' identified by '123' open comment 'new account'",
			output: "alter account nihao admin_name 'admin' identified by '******' open comment 'new account'",
		}, {
			input: "alter account nihao admin_name 'admin' identified by random password",
		}, {
			input:  "alter account nihao admin_name 'admin' identified with '123'",
			output: "alter account nihao admin_name 'admin' identified with '******'",
		}, {
			input: "alter account ? admin_name ? identified with ?",
		}, {
			input: "create user if not exists abc1 identified by '123', abc2 identified by '234', abc3 identified by '111' default role def_role " +
				"password expire " +
				"comment 'new comment'",
			output: "create user if not exists abc1 identified by '******', abc2 identified by '******', abc3 identified by '******' default role def_role " +
				"password expire " +
				"comment 'new comment'",
		}, {
			input: "create user if not exists abc1 identified by '123', abc2 identified by '234', abc3 identified by '111' default role de_role " +
				"lock " +
				"attribute 'new attribute'",
			output: "create user if not exists abc1 identified by '******', abc2 identified by '******', abc3 identified by '******' default role de_role " +
				"lock " +
				"attribute 'new attribute'",
		}, {
			input: "create user if not exists abc1 identified by '123', abc2 identified by '234', abc3 identified by '111', " +
				"abc4 identified by random password, " +
				"abc5 identified with '345' " +
				"default role de_role " +
				"attribute 'new attribute'",
			output: "create user if not exists abc1 identified by '******', abc2 identified by '******', abc3 identified by '******', " +
				"abc4 identified by random password, " +
				"abc5 identified with '******' " +
				"default role de_role " +
				"attribute 'new attribute'",
		}, {
			input: "create user if not exists abc1 identified by '111' " +
				"default role de_role " +
				"comment 'new comment'",
			output: "create user if not exists abc1 identified by '******' " +
				"default role de_role " +
				"comment 'new comment'",
		}, {
			input: "create user if not exists abc1 identified by '111' " +
				"default role de_role",
			output: "create user if not exists abc1 identified by '******' " +
				"default role de_role",
		}, {
			input: "create user if not exists abc1 identified by '123' " +
				"default role de_role",
			output: "create user if not exists abc1 identified by '******' " +
				"default role de_role",
		}, {
			input: "create user if not exists abc1 identified by '123' " +
				"default role de_role",
			output: "create user if not exists abc1 identified by '******' " +
				"default role de_role",
		}, {
			input: "create user abc1 identified by '123' " +
				"default role de_role",
			output: "create user abc1 identified by '******' " +
				"default role de_role",
		}, {
			input: "create user abc1 identified by '111' " +
				"default role de_role",
			output: "create user abc1 identified by '******' " +
				"default role de_role",
		}, {
			input:  "create user abc1 identified by 'a111'",
			output: "create user abc1 identified by '******'",
		}, {
			input: "drop user if exists abc1, abc2, abc3",
		}, {
			input: "drop user abc1, abc2, abc3",
		}, {
			input: "drop user abc1",
		}, {
			input: "alter user if exists abc1 identified by '123', abc2 identified by '234', abc3 identified by '123' " +
				"default role de_role " +
				"lock " +
				"comment 'new comment'",
			output: "alter user if exists abc1 identified by '******', abc2 identified by '******', abc3 identified by '******' " +
				"default role de_role " +
				"lock " +
				"comment 'new comment'",
		}, {
			input: "alter user if exists abc1 identified by '123', abc2 identified by '234', abc3 identified by '123' " +
				"default role de_role " +
				"unlock " +
				"comment 'new comment'",
			output: "alter user if exists abc1 identified by '******', abc2 identified by '******', abc3 identified by '******' " +
				"default role de_role " +
				"unlock " +
				"comment 'new comment'",
		}, {
			input: "alter user if exists abc1 identified by '123', abc2 identified by '234', abc3 identified by '123' " +
				"default role de_role " +
				"password expire " +
				"attribute 'new attribute'",
			output: "alter user if exists abc1 identified by '******', abc2 identified by '******', abc3 identified by '******' " +
				"default role de_role " +
				"password expire " +
				"attribute 'new attribute'",
		}, {
			input: "alter user if exists abc1 identified by '123', abc2 identified by '234', abc3 identified by '123' " +
				"attribute 'new attribute'",
			output: "alter user if exists abc1 identified by '******', abc2 identified by '******', abc3 identified by '******' " +
				"attribute 'new attribute'",
		}, {
			input:  "alter user if exists abc1 identified by '123', abc2 identified by '234', abc3 identified by '123'",
			output: "alter user if exists abc1 identified by '******', abc2 identified by '******', abc3 identified by '******'",
		}, {
			input:  "alter user if exists abc1 identified by '123', abc2 identified with '234', abc3 identified with 'SSL'",
			output: "alter user if exists abc1 identified by '******', abc2 identified with '******', abc3 identified with '******'",
		}, {
			input:  "alter user if exists abc1 identified by '123'",
			output: "alter user if exists abc1 identified by '******'",
		}, {
			input:  "alter user if exists abc1 identified by '123'",
			output: "alter user if exists abc1 identified by '******'",
		}, {
			input:  "alter user abc1 identified by '123'",
			output: "alter user abc1 identified by '******'",
		}, {
			input: "create role if not exists role1, role2, role2",
		}, {
			input: "create role role1",
		}, {
			input: "drop role if exists role1, role2, role2",
		}, {
			input: "drop role if exists role1",
		}, {
			input: "drop role role1",
		}, {
			input: "grant all, all(a, b), create(a, b), select(a, b), super(a, b, c) on table db.a to u1, u2 with grant option",
		}, {
			input: "grant all, all(a, b) on table *.* to u1, u2 with grant option",
		}, {
			input: "grant all, all(a, b) on table db.a to u1, u2 with grant option",
		}, {
			input: "grant all, all(a, b) on table db.* to u1, u2 with grant option",
		}, {
			input: "grant all, all(a, b) on database * to u1, u2 with grant option",
		}, {
			input: "grant all, all(a, b) on table *.* to u1, u2 with grant option",
		}, {
			input: "grant all, all(a, b) on table db1.* to u1, u2 with grant option",
		}, {
			input: "grant all, all(a, b) on table db1.tb1 to u1, u2 with grant option",
		}, {
			input: "grant all, all(a, b) on table tb1 to u1, u2 with grant option",
		}, {
			input: "grant r1, r2 to u1, u2, r3 with grant option",
		}, {
			input: "grant r1, r2 to u1, u2, r3",
		}, {
			input: "grant r1, r2 to u1@h1, u2@h2, r3",
		}, {
			input:  "revoke if exists all, all(a, b), create(a, b), select(a, b), super(a, b, c) on table db.A from u1, u2",
			output: "revoke if exists all, all(a, b), create(a, b), select(a, b), super(a, b, c) on table db.a from u1, u2",
		}, {
			input: "revoke if exists r1, r2, r3 from u1, u2, u3",
		}, {
			input: "revoke if exists super(a, b, c) on procedure db.func from h3",
		}, {
			input:  "revoke if exists all on table db.A from u1, u2",
			output: "revoke if exists all on table db.a from u1, u2",
		}, {
			input: "revoke if exists all on table db.a from u1",
		}, {
			input: "use db1",
		}, {
			input: "set role r1",
		}, {
			input: "set secondary role all",
		}, {
			input: "set secondary role none",
		}, {
			input:  `select json_extract('{"a":1,"b":2}', '$.b')`,
			output: `select json_extract({"a":1,"b":2}, $.b)`,
		}, {
			input:  `select json_extract(a, '$.b') from t`,
			output: `select json_extract(a, $.b) from t`,
		}, {
			input: `create table t1 (a int, b uuid)`,
		}, {
			input: `create table t2 (a uuid primary key, b varchar(10))`,
		}, {
			input: `create table t3 (a int, b uuid, primary key idx (a, b))`,
		}, {
			input:  `DO SLEEP(5)`,
			output: `do SLEEP(5)`,
		}, {
			input:  `DECLARE a, b INT`,
			output: `declare a b int default null`,
		}, {
			input:  `DECLARE a, b INT DEFAULT 1`,
			output: `declare a b int default 1`,
		}, {
			input: "grant truncate on table *.* to r1",
		}, {
			input: "grant reference on table *.* to r1",
		},
		{
			input:  `VALUES ROW(1,-2,3), ROW(5,7,9), ROW(4,6,8)`,
			output: `values row(1, -2, 3), row(5, 7, 9), row(4, 6, 8)`,
		}, {
			input:  `VALUES ROW(5,7,9), ROW(1,2,3), ROW(9,10,11) ORDER BY column_1`,
			output: `values row(5, 7, 9), row(1, 2, 3), row(9, 10, 11) order by column_1`,
		},
		{
			input:  `VALUES ROW(5,7,9), ROW(1,2,3), ROW(9,10,11) ORDER BY column_1 LIMIT 2`,
			output: `values row(5, 7, 9), row(1, 2, 3), row(9, 10, 11) order by column_1 limit 2`,
		},
		{
			input:  `select * from unnest("a") as f`,
			output: `select * from unnest(a) as f`,
		},
		{
			input:  `select * from unnest("a", "b") as f`,
			output: `select * from unnest(a, b) as f`,
		},
		{
			input:  `select * from unnest("a", "b", true) as f`,
			output: `select * from unnest(a, b, true) as f`,
		},
		{
			input:  `select * from unnest("a")`,
			output: `select * from unnest(a)`,
		},
		{
			input:  `select * from unnest("a", "b")`,
			output: `select * from unnest(a, b)`,
		},
		{
			input:  `select * from unnest("a", "b", true)`,
			output: `select * from unnest(a, b, true)`,
		},
		{
			input:  `select * from unnest(t.a)`,
			output: `select * from unnest(t.a)`,
		},
		{
			input:  `select * from unnest(t.a, "$.b")`,
			output: `select * from unnest(t.a, $.b)`,
		},
		{
			input:  `select * from unnest(t.a, "$.b", true)`,
			output: `select * from unnest(t.a, $.b, true)`,
		},
		{
			input:  `select * from unnest(t.a) as f`,
			output: `select * from unnest(t.a) as f`,
		},
		{
			input:  `select * from unnest(t.a, "$.b") as f`,
			output: `select * from unnest(t.a, $.b) as f`,
		},
		{
			input:  `select * from unnest(t.a, "$.b", true) as f`,
			output: `select * from unnest(t.a, $.b, true) as f`,
		},
		{
			input:  `select * from generate_series('1', '10', '1')`,
			output: `select * from generate_series(1, 10, 1)`,
		},
		{
			input:  `select * from generate_series('1', '10', '1') g`,
			output: `select * from generate_series(1, 10, 1) as g`,
		},
		{
			input:  `select * from generate_series(1, 10, 1)`,
			output: `select * from generate_series(1, 10, 1)`,
		},
		{
			input:  `select * from generate_series(1, 10, 1) as g`,
			output: `select * from generate_series(1, 10, 1) as g`,
		},
		{
			input:  `create table t1 (a int low_cardinality, b int not null low_cardinality)`,
			output: `create table t1 (a int low_cardinality, b int not null low_cardinality)`,
		},
		{
			input:  `select mo_show_visible_bin('a',0) as m`,
			output: `select mo_show_visible_bin(a, 0) as m`,
		},
		//https://dev.mysql.com/doc/refman/8.0/en/window-functions-usage.html
		{
			input:  `select avg(a) over () from t1`,
			output: "select avg(a) over () from t1",
		},
		{
			input:  `select avg(a) over (partition by col1, col2) from t1`,
			output: "select avg(a) over (partition by col1, col2) from t1",
		},
		{
			input:  `select avg(a) over (partition by col1, col2 order by col3 desc) from t1`,
			output: "select avg(a) over (partition by col1, col2 order by col3 desc) from t1",
		},
		//https://dev.mysql.com/doc/refman/8.0/en/window-functions-frames.html
		{
			input:  `select count(a) over (partition by col1, col2 order by col3 desc rows 1 preceding) from t1`,
			output: "select count(a) over (partition by col1, col2 order by col3 desc rows 1 preceding) from t1",
		},
		{
			input: `select sum(a) over (partition by col1, col2 order by col3 desc rows between 1 preceding and 20 following) from t1`,
		},
		{
			input:  `select count(a) over (partition by col1, col2 order by col3 desc range unbounded preceding) from t1`,
			output: "select count(a) over (partition by col1, col2 order by col3 desc range unbounded preceding) from t1",
		},
		{
			input: "alter account if exists abc",
		},
		{
			input:  "alter account if exists abc admin_name 'root' identified by '111' open comment 'str'",
			output: "alter account if exists abc admin_name 'root' identified by '******' open comment 'str'",
		},
		{
			input: "alter account if exists abc open comment 'str'",
		},
		{
			input: "alter account if exists abc comment 'str'",
		},
		{
			input: "alter account if exists abc open",
		},
		{
			input:  "alter account if exists abc restricted",
			output: "alter account if exists abc restricted",
		},
		{
			input:  "alter account if exists abc admin_name 'root' identified by '111' open",
			output: "alter account if exists abc admin_name 'root' identified by '******' open",
		},
		{
			input:  "alter account if exists abc admin_name 'root' identified by '111' comment 'str'",
			output: "alter account if exists abc admin_name 'root' identified by '******' comment 'str'",
		},
		{
			input: `create cluster table a (a int)`,
		},
		{
			input: `insert into a values (1, 2), (1, 2)`,
		},
		{
			input: `insert into a select a, b from a`,
		},
		{
			input: `insert into a (a, b) values (1, 2), (1, 2)`,
		},
		{
			input:  `insert into a () values (1, 2), (1, 2)`,
			output: `insert into a values (1, 2), (1, 2)`,
		},
		{
			input: `insert into a (a, b) select a, b from a`,
		},
		{
			input:  `insert into a set a = b, b = b + 1`,
			output: `insert into a (a, b) values (b, b + 1)`,
		},
		{
			input:  "load data infile 'test/loadfile5' ignore INTO TABLE T.A FIELDS TERMINATED BY  ',' (@,@,c,d,e,f)",
			output: "load data infile test/loadfile5 ignore into table t.a fields terminated by , (, , c, d, e, f)",
		},
		{
			input:  "load data infile 'data.txt' into table db.a fields terminated by '\t' escaped by '\t'",
			output: "load data infile data.txt into table db.a fields terminated by \t escaped by \t",
		},
		{
			input:  `create function helloworld () returns int language sql as 'select id from test_table limit 1'`,
			output: `create function helloworld () returns int language sql as 'select id from test_table limit 1'`,
		},
		{
			input:  `create function twosum (x int, y int) returns int language sql as 'select $1 + $2'`,
			output: `create function twosum (x int, y int) returns int language sql as 'select $1 + $2'`,
		},
		{
			input:  `create function charat (x int) returns char language sql as 'select $1'`,
			output: `create function charat (x int) returns char language sql as 'select $1'`,
		},
		{
			input:  `create function charat (x int default 15) returns char language sql as 'select $1'`,
			output: `create function charat (x int default 15) returns char language sql as 'select $1'`,
		},
		{
			input:  `create function t.increment (x float) returns float language sql as 'select $1 + 1'`,
			output: `create function t.increment (x float) returns float language sql as 'select $1 + 1'`,
		},
		{
			input:  `drop function helloworld ()`,
			output: `drop function helloworld ()`,
		},
		{
			input:  `drop function charat (int)`,
			output: `drop function charat (int)`,
		},
		{
			input:  `drop function twosum (int, int)`,
			output: `drop function twosum (int, int)`,
		},
		{
			input:  `drop function t.increment (float)`,
			output: `drop function t.increment (float)`,
		},
		{
			input:  `create extension python as strutil file 'stringutils.whl'`,
			output: `create extension python as strutil file stringutils.whl`,
		},
		{
			input:  `load strutil`,
			output: `load strutil`,
		},
		{
			input: `select * from (values row(1, 2), row(3, 3)) as a`,
		},
		{
			input: `select t1.* from (values row(1, 1), row(3, 3)) as a(c1, c2) inner join t1 on a.c1 = t1.b`,
		},
		{
			input:  "modump query_result '0adaxg' into '/Users/tmp/test'",
			output: "modump query_result 0adaxg into /Users/tmp/test fields terminated by , enclosed by \" lines terminated by \n header true",
		},
		{
			input:  `modump query_result "queryId" into '/Users/tmp/test' FIELDS TERMINATED BY ','`,
			output: "modump query_result queryId into /Users/tmp/test fields terminated by , enclosed by \" lines terminated by \n header true",
		},
		{
			input:  "modump query_result 'abcx' into '/Users/tmp/test' FIELDS TERMINATED BY ',' LINES TERMINATED BY '\n'",
			output: "modump query_result abcx into /Users/tmp/test fields terminated by , enclosed by \" lines terminated by \n header true",
		},
		{
			input:  "modump query_result '098e32' into '/Users/tmp/test' FIELDS TERMINATED BY ',' LINES TERMINATED BY '\n' header 'TRUE'",
			output: "modump query_result 098e32 into /Users/tmp/test fields terminated by , enclosed by \" lines terminated by \n header true",
		},
		{
			input:  "modump query_result '09eqr' into '/Users/tmp/test' FIELDS TERMINATED BY ',' LINES TERMINATED BY '\n' header 'FALSE'",
			output: "modump query_result 09eqr into /Users/tmp/test fields terminated by , enclosed by \" lines terminated by \n header false",
		},
		{
			input:  "modump query_result 'd097i7' into '/Users/tmp/test' FIELDS TERMINATED BY ',' LINES TERMINATED BY '\n' header 'FALSE' MAX_FILE_SIZE 100",
			output: "modump query_result d097i7 into /Users/tmp/test fields terminated by , enclosed by \" lines terminated by \n header false max_file_size 102400",
		},
		{
			input:  "modump query_result '09eqrteq' into '/Users/tmp/test' FIELDS TERMINATED BY ',' LINES TERMINATED BY '\n' header 'FALSE' MAX_FILE_SIZE 100 FORCE_QUOTE (a, b)",
			output: "modump query_result 09eqrteq into /Users/tmp/test fields terminated by , enclosed by \" lines terminated by \n header false max_file_size 102400 force_quote a, b",
		},
		{
			input: "show accounts",
		},
		{
			input:  "show accounts like '%dafgda_'",
			output: "show accounts like %dafgda_",
		},
		{
			input:  "create table test (`col` varchar(255) DEFAULT b'0')",
			output: "create table test (col varchar(255) default 0b0)",
		},
		{
			input:  "select trim(a)",
			output: "select trim(a)",
		},
		{
			input: "select trim(a from a)",
		},
		{
			input: "select trim(leading a from b)",
		},
		{
			input: "select trim(trailing b from a)",
		},
		{
			input: "select trim(both a from b) from t",
		},
		{
			input:  "LOCK TABLES t READ",
			output: "Lock Tables t READ",
		},
		{
			input:  "LOCK TABLES t READ LOCAL",
			output: "Lock Tables t READ LOCAL",
		},
		{
			input:  "LOCK TABLES t WRITE",
			output: "Lock Tables t WRITE",
		},
		{
			input:  "LOCK TABLES t LOW_PRIORITY WRITE",
			output: "Lock Tables t LOW_PRIORITY WRITE",
		},
		{
			input:  "LOCK TABLES t LOW_PRIORITY WRITE, t1 READ, t2 WRITE",
			output: "Lock Tables t LOW_PRIORITY WRITE, t1 READ, t2 WRITE",
		},
		{
			input:  "UNLOCK TABLES",
			output: "UnLock Tables",
		},
		{
			input:  "create sequence s as smallint unsigned increment by 1 minvalue -100 maxvalue 100 start with -90 cycle",
			output: "create sequence s as smallint unsigned increment by 1 minvalue -100 maxvalue 100 start with -90 cycle",
		},
		{
			input:  "ALTER SEQUENCE my_sequence START WITH 100;",
			output: "alter sequence my_sequence start with 100 ",
		},
		{
			input:  "ALTER SEQUENCE my_sequence INCREMENT BY 5;",
			output: "alter sequence my_sequence increment by 5 ",
		},
		{
			input:  "ALTER SEQUENCE my_sequence MINVALUE 1 MAXVALUE 1000;",
			output: "alter sequence my_sequence minvalue 1 maxvalue 1000 ",
		},
		{
			input:  "ALTER SEQUENCE my_sequence CYCLE;",
			output: "alter sequence my_sequence cycle",
		},
		{
			input:  "alter table t1 modify column b int",
			output: "alter table t1 modify column b int",
		},
		{
			input:  "alter table t1 modify column b VARCHAR(20) first",
			output: "alter table t1 modify column b varchar(20) first",
		},
		{
			input:  "alter table t1 modify column b VARCHAR(20) after a",
			output: "alter table t1 modify column b varchar(20) after a",
		},
		{
			input:  "alter table t1 modify b VARCHAR(20) after a",
			output: "alter table t1 modify column b varchar(20) after a",
		},
		{
			input:  "alter table t1 change column a b int",
			output: "alter table t1 change column a b int",
		},
		{
			input:  "alter table t1 change column a b int first",
			output: "alter table t1 change column a b int first",
		},
		{
			input:  "alter table t1 change a x varchar(20) after b",
			output: "alter table t1 change column a x varchar(20) after b",
		},
		{
			input:  "alter table t1 change column a x varchar(20) after b",
			output: "alter table t1 change column a x varchar(20) after b",
		},
		{
			input:  "alter table emp rename column deptno to deptid",
			output: "alter table emp rename column deptno to deptid",
		},
		{
			input:  "alter table t1 alter a set default 100",
			output: "alter table t1 alter column a set default 100",
		},
		{
			input:  "alter table t1 alter column a drop default",
			output: "alter table t1 alter column a drop default",
		},
		{
			input:  "alter table t1 alter column b set visible",
			output: "alter table t1 alter column b set visible",
		},
		{
			input:  "alter table t1 order by a ASC, b DESC",
			output: "alter table t1 order by a asc, b desc",
		},
		{
			input:  "alter table t1 order by a, b DESC",
			output: "alter table t1 order by a, b desc",
		},
		{
			input: "alter table tbl1 drop column col1",
		},
		{
			input: "alter table tbl1 drop column col1, drop column col2",
		},
		{
			input: "alter table tbl1 drop index idx_name",
		},
		{
			input:  "alter table tbl1 drop index idx_name, drop key idx_name, drop column col1, drop primary key, comment = 'aa'",
			output: "alter table tbl1 drop index idx_name, drop key idx_name, drop column col1, drop primary key, comment = 'aa'",
		},
		{
			input: "alter table tbl1 drop key idx_name",
		},
		{
			input: "alter table tbl1 drop primary key",
		},
		{
			input: "alter table tbl1 drop foreign key fk_name",
		},
		{
			input: "alter table tbl1 add foreign key sdf (a, b) references b(a asc, b desc)",
		},
		{
			input:  "alter table tbl1 checksum = 0, COMMENT = 'asdf'",
			output: "alter table tbl1 checksum = 0, comment = 'asdf'",
		},
		{
			input:  "alter table t1 alter index c visible",
			output: "alter table t1 alter index c visible",
		},
		{
			input:  "alter table t1 alter index c invisible",
			output: "alter table t1 alter index c invisible",
		},
		{
			input:  "alter table t1 add constraint uk_6dotkott2kjsp8vw4d0m25fb7 unique key (col3)",
			output: "alter table t1 add constraint uk_6dotkott2kjsp8vw4d0m25fb7 unique key (col3)",
		},
		{
			input:  "alter table t1 add constraint unique key (col3, col4)",
			output: "alter table t1 add unique key (col3, col4)",
		},
		{
			input:  "alter table t1 add constraint unique key zxxxxxx (col3, col4)",
			output: "alter table t1 add unique key zxxxxxx (col3, col4)",
		},
		{
			input:  "alter table t1 add constraint uk_6dotkott2kjsp8vw4d0m25fb7 unique key zxxxxx (col3)",
			output: "alter table t1 add constraint uk_6dotkott2kjsp8vw4d0m25fb7 unique key zxxxxx (col3)",
		},
		{
			input:  "alter table t1 add constraint uk_6dotkott2kjsp8vw4d0m25fb7 unique key (col3)",
			output: "alter table t1 add constraint uk_6dotkott2kjsp8vw4d0m25fb7 unique key (col3)",
		},
		{
			input:  "alter table t1 add constraint fk_6dotkott2kjsp8vw4d0m25fb7 foreign key fk1 (col4) references dept(deptno)",
			output: "alter table t1 add constraint fk_6dotkott2kjsp8vw4d0m25fb7 foreign key fk1 (col4) references dept(deptno)",
		},
		{
			input:  "alter table t1 add constraint fk_6dotkott2kjsp8vw4d0m25fb7 foreign key (col4) references dept(deptno)",
			output: "alter table t1 add constraint fk_6dotkott2kjsp8vw4d0m25fb7 foreign key (col4) references dept(deptno)",
		},
		{
			input:  "alter table t1 add constraint foreign key fk1 (col4) references dept(deptno)",
			output: "alter table t1 add foreign key fk1 (col4) references dept(deptno)",
		},
		{
			input:  "alter table t1 add constraint foreign key (col4) references dept(deptno)",
			output: "alter table t1 add foreign key (col4) references dept(deptno)",
		},
		{
			input:  "alter table t1 add constraint pk primary key pk1 (col1, col4)",
			output: "alter table t1 add constraint pk primary key pk1 (col1, col4)",
		},
		{
			input:  "alter table t1 add constraint pk primary key (col4)",
			output: "alter table t1 add constraint pk primary key (col4)",
		},
		{
			input:  "alter table t1 add constraint pk primary key (col1, col4)",
			output: "alter table t1 add constraint pk primary key (col1, col4)",
		},
		{
			input:  "alter table t1 add primary key (col1, col4)",
			output: "alter table t1 add primary key (col1, col4)",
		},
		{
			input:  "alter table t1 add primary key pk1 (col1, col4)",
			output: "alter table t1 add primary key pk1 (col1, col4)",
		},
		{
			input:  "alter table t1 comment 'abc'",
			output: "alter table t1 comment = 'abc'",
		},
		{
			input: "alter table t1 rename to t2",
		},
		{
			input: "alter table t1 add column a int, add column b int",
		},
		{
			input: "alter table t1 drop column a, drop column b",
		},
		{
			input:  "ALTER TABLE employees ADD PARTITION (PARTITION p05 VALUES LESS THAN (500001))",
			output: "alter table employees add partition (partition p05 values less than (500001))",
		},
		{
			input:  "alter table t add partition (partition p4 values in (7), partition p5 values in (8, 9))",
			output: "alter table t add partition (partition p4 values in (7), partition p5 values in (8, 9))",
		},
		{
			input:  "ALTER TABLE t1 DROP PARTITION p1",
			output: "alter table t1 drop partition p1",
		},
		{
			input:  "ALTER TABLE t1 DROP PARTITION p0, p1",
			output: "alter table t1 drop partition p0, p1",
		},
		{
			input:  "ALTER TABLE t1 TRUNCATE PARTITION p0",
			output: "alter table t1 truncate partition p0",
		},
		{
			input:  "ALTER TABLE t1 TRUNCATE PARTITION p0, p3",
			output: "alter table t1 truncate partition p0, p3",
		},
		{
			input:  "ALTER TABLE t1 TRUNCATE PARTITION ALL",
			output: "alter table t1 truncate partition all",
		},
		{
			input:  "ALTER TABLE titles partition by range(to_days(from_date)) (partition p01 values less than (to_days('1985-12-31')), partition p02 values less than (to_days('1986-12-31')), partition p03 values less than (to_days('1987-12-31')))",
			output: "alter table titles partition by range(to_days(from_date)) (partition p01 values less than (to_days(1985-12-31)), partition p02 values less than (to_days(1986-12-31)), partition p03 values less than (to_days(1987-12-31)))",
		},
		{
			input:  "Alter table nation rename to nations",
			output: "alter table nation rename to nations",
		},
		{
			input:  "Rename table nation to nations",
			output: "rename table nation rename to nations",
		},
		{
			input:  "rename table rename_table_01 to rename01,rename_table_02 to rename02,rename_table_03 to rename03,rename_table_04 to rename04,rename_table_05 to rename05",
			output: "rename table rename_table_01 rename to rename01, rename_table_02 rename to rename02, rename_table_03 rename to rename03, rename_table_04 rename to rename04, rename_table_05 rename to rename05",
		},
		{
			input:  "create table pt2 (id int, date_column date) partition by range(year(date_column)) (partition p1 values less than (2010) comment 'p1 comment', partition p2 values less than maxvalue comment 'p3 comment')",
			output: "create table pt2 (id int, date_column date) partition by range(year(date_column)) (partition p1 values less than (2010) comment = 'p1 comment', partition p2 values less than (MAXVALUE) comment = 'p3 comment')",
		},
		{
			input: "create publication pub1 database db1 account all",
		},
		{
			input: "create publication pub1 database db1 account acc0",
		},
		{
			input: "create publication pub1 database db1 account acc0, acc1",
		},
		{
			input: "create publication pub1 database db1 account acc0, acc1, acc2 comment 'test'",
		},
		{
			input: "create publication pub1 database db1 account all comment 'test'",
		},
		{
			input: "create publication pub1 database db1 table t1 account all",
		},
		{
			input: "create publication pub1 database db1 table t1 account acc0",
		},
		{
			input: "create publication pub1 database db1 table t1 account acc0, acc1",
		},
		{
			input: "create publication pub1 database db1 table t1 account acc0, acc1, acc2 comment 'test'",
		},
		{
			input: "create publication pub1 database db1 table t1 account all comment 'test'",
		},
		{
			input:  "create publication pub1 database db1 table t1,t2 account all comment 'test'",
			output: "create publication pub1 database db1 table t1, t2 account all comment 'test'",
		},
		{
			input:  "CREATE STAGE my_ext_stage URL='s3://load/files/'",
			output: "create stage my_ext_stage url='s3://load/files/'",
		},
		{
			input:  "CREATE STAGE my_ext_stage1 URL='s3://load/files/' CREDENTIALS={'AWS_KEY_ID'='1a2b3c' ,'AWS_SECRET_KEY'='4x5y6z'};",
			output: "create stage my_ext_stage1 url='s3://load/files/' crentiasl={'AWS_KEY_ID'='1a2b3c','AWS_SECRET_KEY'='4x5y6z'}",
		},
		{
			input:  "CREATE STAGE my_ext_stage1 URL='s3://load/files/' CREDENTIALS={'AWS_KEY_ID'='1a2b3c', 'AWS_SECRET_KEY'='4x5y6z'} ENABLE = TRUE;",
			output: "create stage my_ext_stage1 url='s3://load/files/' crentiasl={'AWS_KEY_ID'='1a2b3c','AWS_SECRET_KEY'='4x5y6z'} enabled",
		},
		{
			input:  "DROP STAGE my_ext_stage1",
			output: "drop stage my_ext_stage1",
		},
		{
			input:  "DROP STAGE if exists my_ext_stage1",
			output: "drop stage if not exists my_ext_stage1",
		},
		{
			input:  "ALTER STAGE my_ext_stage SET URL='s3://loading/files/new/'",
			output: "alter stage my_ext_stage set  url='s3://loading/files/new/'",
		},
		{
			input:  "ALTER STAGE my_ext_stage SET CREDENTIALS={'AWS_KEY_ID'='1a2b3c' ,'AWS_SECRET_KEY'='4x5y6z'};",
			output: "alter stage my_ext_stage set  crentiasl={'AWS_KEY_ID'='1a2b3c','AWS_SECRET_KEY'='4x5y6z'}",
		},
		{
			input:  "SHOW STAGES LIKE 'my_stage'",
			output: "show stages like my_stage",
		},
		{
			input: "create database db1 from acc0 publication pub1",
		},
		{
			input: "create table t1 from acc0 publication pub1",
		},
		{
			input: "create temporary table t1 from acc0 publication pub1",
		},
		{
			input: "create table if not exists t1 from acc0 publication pub1",
		},
		{
			input: "create temporary table if not exists t1 from acc0 publication pub1",
		},
		{
			input: "drop publication pub1",
		},
		{
			input: "drop publication if exists pub1",
		},
		{
			input: "alter publication pub1 account all",
		},
		{
			input: "alter publication pub1 account acc0",
		},
		{
			input: "alter publication pub1 account acc0, acc1",
		},
		{
			input: "alter publication pub1 account add acc0",
		},
		{
			input: "alter publication pub1 account add acc0 database db1",
		},
		{
			input:  "alter publication pub1 account acc0 database db1 table t1,t2",
			output: "alter publication pub1 account acc0 database db1 table t1, t2",
		},
		{
<<<<<<< HEAD
			input:  "select * from t1 {as of timestamp '2019-01-01 00:00:00'}",
			output: "select * from t1{as of timestamp = 2019-01-01 00:00:00}",
		},
		{
			input:  "create table t1 as select * from t2 {as of timestamp '2019-01-01 00:00:00'}",
			output: "create table t1 as select * from t2{as of timestamp = 2019-01-01 00:00:00}",
=======
			input: "create snapshot cluster_sp for cluster",
		},
		{
			input: "create snapshot snapshot_01 for account account_01",
		},
		{
			input: "create snapshot snapshot_01 for database db1",
		},
		{
			input:  "create snapshot snapshot_01 for table db1 t1",
			output: "create snapshot snapshot_01 for table db1.t1",
>>>>>>> a7dd6b74
		},
		{
			input: "restore cluster from snapshot snapshot_01",
		},
		{
			input: "restore account account_01 from snapshot snapshot_01",
		},
		{
			input: "restore account account_01 database db1 from snapshot snapshot_01",
		},
		{
			input: "restore account account_01 database db1 table t1 from snapshot snapshot_01",
		},
		{
			input:  "restore account account_01 from snapshot snapshot_01 to account account_02",
			output: "restore account account_01 from snapshot snapshot_01 to account account_02",
		},
		{
			input: `create cdc test_create_task 'mysql://dump:111@127.0.0.1:6001' 'mysql' 'mysql://root:123456@127.0.0.1:3306' 'a,b' { "StartTS"='',"EndTS"='',"NoFull"='false',"FullConcurrency"='16',"IncrementalConcurrency"='16',"ConfigFile"='',"FullTaskRetry"='',"IncrementalTaskRetry"='',"FullDDLRetry"='0',"FullDMLRetry"='0',"IncrementalDDLRetry"='0',"IncrementalDMLRetry"='0',};`,
		},
		{
			input: `show cdc all;`,
		},
		{
			input: `show cdc task t1;`,
		},
		{
			input: `drop cdc all;`,
		},
		{
			input: `drop cdc task t1;`,
		},
		{
			input: `pause cdc all;`,
		},
		{
			input: `pause cdc task t1;`,
		},
		{
			input: `resume cdc task t1;`,
		},
		{
			input: `resume cdc task t1 'restart';`,
		},
		{
			input: "alter publication pub1 account add acc0, acc1",
		},
		{
			input: "alter publication pub1 account drop acc0",
		},
		{
			input: "alter publication if exists pub1 account drop acc0, acc1",
		},
		{
			input: "alter publication pub1 account drop acc1 comment 'test'",
		},
		{
			input: "alter publication if exists pub1 account acc1 comment 'test'",
		},
		{
			input: "show create publication pub1",
		},
		{
			input: "show publications",
		},
		{
			input: "show subscriptions",
		},
		{
			input: "show subscriptions all",
		},
		{
			input:  "show subscriptions all like '%pub'",
			output: "show subscriptions all like %pub",
		},
		{
			input:  "insert into tbl values ($$this is a dollar-quoted string$$)",
			output: "insert into tbl values (this is a dollar-quoted string)",
		},
		{
			input:  "select $tag$this is a dollar-quoted string$tag$",
			output: "select this is a dollar-quoted string",
		},
		{
			input:  "select $1 + $q$\\n\\t\\r\\b\\0\\_\\%\\\\$q$",
			output: "select $1 + \\n\\t\\r\\b\\0\\_\\%\\\\",
		},
		{
			input:  "show table_size from test",
			output: "show table size from test",
		},
		{
			input:  "show table_size from mo_role from mo_catalog",
			output: "show table size from mo_role from mo_catalog",
		},
		{
			input:  "show roles",
			output: "show roles",
		},
		{
			input:  "show roles like '%dafgda_'",
			output: "show roles like %dafgda_",
		},
		{
			input:  "create procedure test1 (in param1 int) 'test test'",
			output: "create procedure test1 (in param1 int) 'test test'",
		},
		{
			input:  "create procedure test2 (param1 int, inout param2 char(5)) 'test test'",
			output: "create procedure test2 (in param1 int, inout param2 char(5)) 'test test'",
		},
		{
			input:  "drop procedure test1",
			output: "drop procedure test1",
		},
		{
			input:  "call test1()",
			output: "call test1()",
		},
		{
			input:  "call test1(@session, @increment)",
			output: "call test1(@session, @increment)",
		},
		{
			input:  "select cast(123 as binary)",
			output: "select cast(123 as binary)",
		},
		{
			input:  "select BINARY 124",
			output: "select BINARY(124)",
		},
		{
			input:  "set transaction isolation level read committed;",
			output: "set transaction isolation level read committed",
		},
		{
			input:  "set global transaction isolation level read committed , read write , isolation level read committed , read only;",
			output: "set global transaction isolation level read committed , read write , isolation level read committed , read only",
		},
		{
			input:  "set session transaction isolation level read committed , read write , isolation level read committed , read only;",
			output: "set transaction isolation level read committed , read write , isolation level read committed , read only",
		},
		{
			input:  "set session transaction isolation level read committed , isolation level read uncommitted , isolation level repeatable read , isolation level serializable;",
			output: "set transaction isolation level read committed , isolation level read uncommitted , isolation level repeatable read , isolation level serializable",
		},
		{
			input:  "create table t1(a int) STORAGE DISK;",
			output: "create table t1 (a int) tablespace =  STORAGE DISK",
		}, {
			input:  "create table t1 (a int) STORAGE DISK;",
			output: "create table t1 (a int) tablespace =  STORAGE DISK",
		}, {
			input: "create table t1 (a numeric(10, 2))",
		}, {
			input: "create table t1 (a mediumint)",
		}, {
			input:  "drop schema if exists ssb",
			output: "drop database if exists ssb",
		}, {
			input:  "drop table if exists ssb RESTRICT",
			output: "drop table if exists ssb",
		}, {
			input:  "drop table if exists ssb CASCADE",
			output: "drop table if exists ssb",
		}, {
			input: "create table t1 (a int) AUTOEXTEND_SIZE = 10",
		}, {
			input:  "create table t1 (a int) ENGINE_ATTRIBUTE = 'abc'",
			output: "create table t1 (a int) ENGINE_ATTRIBUTE = abc",
		}, {
			input: "create table t1 (a int) INSERT_METHOD = NO",
		}, {
			input: "create table t1 (a int) INSERT_METHOD = FIRST",
		}, {
			input: "create table t1 (a int) INSERT_METHOD = LAST",
		}, {
			input: "create table t1 (a int) START TRANSACTION",
		}, {
			input:  "create table t1 (a int) SECONDARY_ENGINE_ATTRIBUTE = 'abc'",
			output: "create table t1 (a int) SECONDARY_ENGINE_ATTRIBUTE = abc",
		}, {
			input:  "create table /*! if not exists */ t1 (a int)",
			output: "create table if not exists t1 (a int)",
		}, {
			input:  "create table /*!50100 if not exists */ t1 (a int)",
			output: "create table if not exists t1 (a int)",
		}, {
			input:  "create table /*!50100 if not exists */ t1 (a int) /*!AUTOEXTEND_SIZE = 10*/",
			output: "create table if not exists t1 (a int) AUTOEXTEND_SIZE = 10",
		}, {
			input:  "/*!40101 SET @OLD_CHARACTER_SET_CLIENT=@@CHARACTER_SET_CLIENT */",
			output: "set OLD_CHARACTER_SET_CLIENT = @@character_set_client",
		}, {
			input:  "SET @@GLOBAL.GTID_PURGED=/*!80000 '+'*/ '65c4c218-d343-11eb-8106-525400f4f901:1-769275'",
			output: "set global gtid_purged = 65c4c218-d343-11eb-8106-525400f4f901:1-769275",
		}, {
			input:  " /*!40103 SET TIME_ZONE='+00:00' */",
			output: "set time_zone = +00:00",
		}, {
			input:  "/*!40101 SET @OLD_CHARACTER_SET_CLIENT=@@CHARACTER_SET_CLIENT */",
			output: "set OLD_CHARACTER_SET_CLIENT = @@character_set_client",
		}, {
			input:  "/*!40103 SET @OLD_TIME_ZONE=@@TIME_ZONE */",
			output: "set OLD_TIME_ZONE = @@time_zone",
		}, {
			input:  "/*!40101 SET @OLD_SQL_MODE=@@SQL_MODE, SQL_MODE='NO_AUTO_VALUE_ON_ZERO' */",
			output: "set OLD_SQL_MODE = @@sql_mode, sql_mode = NO_AUTO_VALUE_ON_ZERO",
		}, {
			input:  "/*!40111 SET @OLD_SQL_NOTES=@@SQL_NOTES, SQL_NOTES=0 */;",
			output: "set OLD_SQL_NOTES = @@sql_notes, sql_notes = 0",
		}, {
			input:  "SELECT /*+ RESOURCE_GROUP(resouce_group_name) */ * from table_name;",
			output: "select * from table_name",
		}, {
			input:  "SELECT /*+ qb_name(viewSub, v@sel_1 . @sel_2) use_index(e3@viewSub, idx) hash_agg(viewSub) */ * FROM v;",
			output: "select * from v",
		}, {
			input:  "SELECT * FROM t1 dt WHERE EXISTS( WITH RECURSIVE qn AS (SELECT a AS b UNION ALL SELECT b+1 FROM qn WHERE b=0 or b = 1) SELECT * FROM qn dtqn1 where exists (select /*+ NO_DECORRELATE() */ b from qn where dtqn1.b+1))",
			output: "select * from t1 as dt where exists (with recursive qn as (select a as b union all select b + 1 from qn where b = 0 or b = 1) select * from qn as dtqn1 where exists (select b from qn where dtqn1.b + 1))",
		}, {
			input:  "select /*+use_index(tmp1, code)*/ * from tmp1 where code > 1",
			output: "select * from tmp1 where code > 1",
		}, {
			input:  "explain analyze select /*+ HASH_JOIN(t1, t2) */ t1.k from t t1, t t2 where t1.v = t2.v+1",
			output: "explain (analyze) select t1.k from t as t1 cross join t as t2 where t1.v = t2.v + 1",
		}, {
			input:  "prepare stmt from 'select /*+ inl_join(t2) */ * from t t1 join t t2 on t1.a = t2.a and t1.c = t2.c where t2.a = 1 or t2.b = 1;';",
			output: "prepare stmt from select /*+ inl_join(t2) */ * from t t1 join t t2 on t1.a = t2.a and t1.c = t2.c where t2.a = 1 or t2.b = 1;",
		}, {
			input:  "CREATE DATABASE /*!32312 IF NOT EXISTS*/ `ucl360_demo_v3` /*!40100 DEFAULT CHARACTER SET utf8mb4 COLLATE utf8mb4_0900_ai_ci */ /*!80016 DEFAULT ENCRYPTION='N' */;",
			output: "create database if not exists ucl360_demo_v3 default character set utf8mb4 collate utf8mb4_0900_ai_ci encryption N",
		}, {
			input:  "alter table t1 algorithm = DEFAULT",
			output: "alter table t1 alter algorithm not enforce",
		}, {
			input:  "alter table t1 algorithm = INSTANT",
			output: "alter table t1 alter algorithm not enforce",
		}, {
			input:  "alter table t1 algorithm = INPLACE",
			output: "alter table t1 alter algorithm not enforce",
		}, {
			input:  "alter table t1 algorithm = COPY",
			output: "alter table t1 alter algorithm not enforce",
		}, {
			input:  "alter table t1 default CHARACTER SET = a COLLATE = b",
			output: "alter table t1 charset = a",
		}, {
			input:  "alter table t1 CONVERT TO CHARACTER SET a COLLATE b",
			output: "alter table t1 charset = a",
		}, {
			input:  "alter table t1 DISABLE KEYS",
			output: "alter table t1 charset = DISABLE",
		}, {
			input:  "alter table t1 ENABLE KEYS",
			output: "alter table t1 charset = ENABLE",
		}, {
			input:  "alter table t1 DISCARD TABLESPACE",
			output: "alter table t1 charset = DISCARD",
		}, {
			input:  "alter table t1 IMPORT TABLESPACE",
			output: "alter table t1 charset = IMPORT",
		}, {
			input:  "alter table t1 FORCE",
			output: "alter table t1 charset = FORCE",
		}, {
			input:  "alter table t1 LOCK = DEFAULT",
			output: "alter table t1 charset = LOCK",
		}, {
			input:  "alter table t1 LOCK = NONE",
			output: "alter table t1 charset = LOCK",
		}, {
			input:  "alter table t1 LOCK = SHARED",
			output: "alter table t1 charset = LOCK",
		}, {
			input:  "alter table t1 LOCK = EXCLUSIVE",
			output: "alter table t1 charset = LOCK",
		}, {
			input:  "alter table t1 WITHOUT VALIDATION",
			output: "alter table t1 charset = WITHOUT",
		}, {
			input:  "alter table t1 WITH VALIDATION",
			output: "alter table t1 charset = WITH",
		}, {
			input:  "alter table t1 alter CHECK a ENFORCED",
			output: "alter table t1 alter CHECK enforce",
		}, {
			input:  "alter table t1 alter CONSTRAINT a NOT ENFORCED",
			output: "alter table t1 alter CONSTRAINT not enforce",
		}, {
			input:  "create SQL SECURITY DEFINER VIEW t2 as select * from t1",
			output: "create view t2 as select * from t1",
		}, {
			input:  "create SQL SECURITY INVOKER VIEW t2 as select * from t1",
			output: "create view t2 as select * from t1",
		}, {
			input:  "create VIEW t2 as select * from t1 WITH CASCADED CHECK OPTION",
			output: "create view t2 as select * from t1",
		}, {
			input:  "create VIEW t2 as select * from t1 WITH LOCAL CHECK OPTION",
			output: "create view t2 as select * from t1",
		}, {
			input:  "insert into t1 values(_binary 0x123)",
			output: "insert into t1 values (123)",
		}, {
			input:  "backup '123' filesystem '/home/abc' parallelism '1'",
			output: "backup 123 filesystem /home/abc parallelism 1",
		}, {
			input:  "backup '125' filesystem '/tmp/backup' parallelism '1';",
			output: "backup 125 filesystem /tmp/backup parallelism 1",
		}, {
			input:  "backup '123' s3option {\"bucket\"='dan-test1', \"filepath\"='ex_table_dan_gzip.gz',\"role_arn\"='arn:aws:iam::468413122987:role/dev-cross-s3', \"external_id\"='5404f91c_4e59_4898_85b3', \"compression\"='auto'}",
			output: "backup 123 s3option {'bucket'='dan-test1', 'filepath'='ex_table_dan_gzip.gz', 'role_arn'='arn:aws:iam::468413122987:role/dev-cross-s3', 'external_id'='5404f91c_4e59_4898_85b3', 'compression'='auto'}",
		}, {
			input:  "backup '123' s3option{'endpoint'='s3.us-west-2.amazonaws.com', 'access_key_id'='XXX', 'secret_access_key'='XXX', 'bucket'='test', 'filepath'='*.txt', 'region'='us-west-2'}",
			output: "backup 123 s3option {'endpoint'='s3.us-west-2.amazonaws.com', 'access_key_id'='******', 'secret_access_key'='******', 'bucket'='test', 'filepath'='*.txt', 'region'='us-west-2'}",
		}, {
			input:  "backup '123' s3option{'endpoint'='s3.us-west-2.amazonaws.com', 'access_key_id'='XXX', 'secret_access_key'='XXX', 'bucket'='test', 'filepath'='*.txt', 'region'='us-west-2'}",
			output: "backup 123 s3option {'endpoint'='s3.us-west-2.amazonaws.com', 'access_key_id'='******', 'secret_access_key'='******', 'bucket'='test', 'filepath'='*.txt', 'region'='us-west-2'}",
		}, {
			input:  `backup '123' s3option {'endpoint'='s3.us-west-2.amazonaws.com', 'access_key_id'='******', 'secret_access_key'='******', 'bucket'='test', 'filepath'='jsonline/jsonline_object.jl', 'region'='us-west-2', 'compression'='none', 'format'='jsonline', 'jsondata'='object'}`,
			output: `backup 123 s3option {'endpoint'='s3.us-west-2.amazonaws.com', 'access_key_id'='******', 'secret_access_key'='******', 'bucket'='test', 'filepath'='jsonline/jsonline_object.jl', 'region'='us-west-2', 'compression'='none', 'format'='jsonline', 'jsondata'='object'}`,
		},
		{
			input:  "backup '123' filesystem '/home/abc' parallelism '1' type 'incremental' timestamp 'xxxxx-xxxxx'",
			output: "backup 123 filesystem /home/abc parallelism 1 backuptype incremental backupts xxxxx-xxxxx",
		}, {
			input:  "backup '125' filesystem '/tmp/backup' parallelism '1' type 'incremental' timestamp 'xxxxx-xxxxx';",
			output: "backup 125 filesystem /tmp/backup parallelism 1 backuptype incremental backupts xxxxx-xxxxx",
		}, {
			input:  "backup '123' s3option {\"bucket\"='dan-test1', \"filepath\"='ex_table_dan_gzip.gz',\"role_arn\"='arn:aws:iam::468413122987:role/dev-cross-s3', \"external_id\"='5404f91c_4e59_4898_85b3', \"compression\"='auto'} type 'incremental' timestamp 'xxxxx-xxxxx'",
			output: "backup 123 s3option {'bucket'='dan-test1', 'filepath'='ex_table_dan_gzip.gz', 'role_arn'='arn:aws:iam::468413122987:role/dev-cross-s3', 'external_id'='5404f91c_4e59_4898_85b3', 'compression'='auto'} backuptype incremental backupts xxxxx-xxxxx",
		}, {
			input:  "backup '123' s3option{'endpoint'='s3.us-west-2.amazonaws.com', 'access_key_id'='XXX', 'secret_access_key'='XXX', 'bucket'='test', 'filepath'='*.txt', 'region'='us-west-2'} type 'incremental' timestamp 'xxxxx-xxxxx'",
			output: "backup 123 s3option {'endpoint'='s3.us-west-2.amazonaws.com', 'access_key_id'='******', 'secret_access_key'='******', 'bucket'='test', 'filepath'='*.txt', 'region'='us-west-2'} backuptype incremental backupts xxxxx-xxxxx",
		}, {
			input:  "backup '123' s3option{'endpoint'='s3.us-west-2.amazonaws.com', 'access_key_id'='XXX', 'secret_access_key'='XXX', 'bucket'='test', 'filepath'='*.txt', 'region'='us-west-2'} type 'incremental' timestamp 'xxxxx-xxxxx'",
			output: "backup 123 s3option {'endpoint'='s3.us-west-2.amazonaws.com', 'access_key_id'='******', 'secret_access_key'='******', 'bucket'='test', 'filepath'='*.txt', 'region'='us-west-2'} backuptype incremental backupts xxxxx-xxxxx",
		}, {
			input:  `backup '123' s3option {'endpoint'='s3.us-west-2.amazonaws.com', 'access_key_id'='******', 'secret_access_key'='******', 'bucket'='test', 'filepath'='jsonline/jsonline_object.jl', 'region'='us-west-2', 'compression'='none', 'format'='jsonline', 'jsondata'='object'} type 'incremental' timestamp 'xxxxx-xxxxx'`,
			output: `backup 123 s3option {'endpoint'='s3.us-west-2.amazonaws.com', 'access_key_id'='******', 'secret_access_key'='******', 'bucket'='test', 'filepath'='jsonline/jsonline_object.jl', 'region'='us-west-2', 'compression'='none', 'format'='jsonline', 'jsondata'='object'} backuptype incremental backupts xxxxx-xxxxx`,
		}, {
			input:  "/*!50001 CREATE ALGORITHM=UNDEFINED *//*!50013 DEFINER=`root`@`%` SQL SECURITY DEFINER *//*!50001 VIEW `pga0010` AS select distinct `a`.`FACDIV` AS `FACDIV`,`a`.`BLDCD` AS `BLDCD`,`a`.`PRDCD` AS `PRDCD`,`a`.`PRDNAM` AS `PRDNAM`,`a`.`PRDLNG` AS `PRDLNG`,`a`.`PRDWID` AS `PRDWID`,`a`.`PRDGAG` AS `PRDGAG`,`a`.`AREA` AS `AREA`,`a`.`GLZTYP` AS `GLZTYP`,`a`.`TECTYP` AS `TECTYP`,`a`.`PRDCATE` AS `PRDCATE`,`a`.`PRCCD` AS `PRCCD`,`a`.`PRCDSC` AS `PRCDSC`,`a`.`GLSSTR` AS `GLSSTR`,`a`.`REMARK` AS `REMARK`,`a`.`USEYN` AS `USEYN`,`a`.`ISMES` AS `ISMES` from (select 'N' AS `ISMES`,`skim`.`bga0010`.`USEYN` AS `USEYN`,`skim`.`bga0010`.`FACDIV` AS `FACDIV`,`skim`.`bga0010`.`BLDCDFATHER` AS `BLDCD`,substring_index(`skim`.`bga0010`.`PRDCD`,'-',1) AS `PRDCD`,`skim`.`bga0010`.`PRDNAM` AS `PRDNAM`,`skim`.`bga0010`.`PRDLNG` AS `PRDLNG`,`skim`.`bga0010`.`PRDWID` AS `PRDWID`,`skim`.`bga0010`.`PRDGAG` AS `PRDGAG`,`skim`.`bga0010`.`AREA` AS `AREA`,`skim`.`bga0010`.`GLZTYP` AS `GLZTYP`,`skim`.`bga0010`.`TECTYP` AS `TECTYP`,`skim`.`bga0010`.`PRDCATE` AS `PRDCATE`,`skim`.`bga0010`.`MATCST` AS `MATCST`,`skim`.`bga0010`.`PRCCD` AS `PRCCD`,`skim`.`bga0010`.`PRCDSC` AS `PRCDSC`,`skim`.`bga0010`.`GLSSTR` AS `GLSSTR`,`skim`.`bga0010`.`REMARK` AS `REMARK` from `skim`.`bga0010` where ((`skim`.`bga0010`.`ISMES` = 'Y') and (`skim`.`bga0010`.`USEYN` = 'Y') and (not(substring_index(`skim`.`bga0010`.`PRDCD`,'-',1) in (select `skim`.`bga0010`.`PRDCD` from `skim`.`bga0010` where ((`skim`.`bga0010`.`ISMES` = 'N') and (`skim`.`bga0010`.`USEYN` = 'Y')))))) union all select `skim`.`bga0010`.`ISMES` AS `ISMES`,`skim`.`bga0010`.`USEYN` AS `USEYN`,`skim`.`bga0010`.`FACDIV` AS `FACDIV`,`skim`.`bga0010`.`BLDCD` AS `BLDCD`,`skim`.`bga0010`.`PRDCD` AS `PRDCD`,`skim`.`bga0010`.`PRDNAM` AS `PRDNAM`,`skim`.`bga0010`.`PRDLNG` AS `PRDLNG`,`skim`.`bga0010`.`PRDWID` AS `PRDWID`,`skim`.`bga0010`.`PRDGAG` AS `PRDGAG`,`skim`.`bga0010`.`AREA` AS `AREA`,`skim`.`bga0010`.`GLZTYP` AS `GLZTYP`,`skim`.`bga0010`.`TECTYP` AS `TECTYP`,`skim`.`bga0010`.`PRDCATE` AS `PRDCATE`,`skim`.`bga0010`.`MATCST` AS `MATCST`,`skim`.`bga0010`.`PRCCD` AS `PRCCD`,`skim`.`bga0010`.`PRCDSC` AS `PRCDSC`,`skim`.`bga0010`.`GLSSTR` AS `GLSSTR`,`skim`.`bga0010`.`REMARK` AS `REMARK` from `skim`.`bga0010` where ((`skim`.`bga0010`.`ISMES` = 'N') and (`skim`.`bga0010`.`USEYN` = 'Y'))) `a` order by `a`.`BLDCD` */;",
			output: "create view pga0010 as select distinct a.FACDIV as FACDIV, a.BLDCD as BLDCD, a.PRDCD as PRDCD, a.PRDNAM as PRDNAM, a.PRDLNG as PRDLNG, a.PRDWID as PRDWID, a.PRDGAG as PRDGAG, a.AREA as AREA, a.GLZTYP as GLZTYP, a.TECTYP as TECTYP, a.PRDCATE as PRDCATE, a.PRCCD as PRCCD, a.PRCDSC as PRCDSC, a.GLSSTR as GLSSTR, a.REMARK as REMARK, a.USEYN as USEYN, a.ISMES as ISMES from (select N as ISMES, skim.bga0010.USEYN as USEYN, skim.bga0010.FACDIV as FACDIV, skim.bga0010.BLDCDFATHER as BLDCD, substring_index(skim.bga0010.PRDCD, -, 1) as PRDCD, skim.bga0010.PRDNAM as PRDNAM, skim.bga0010.PRDLNG as PRDLNG, skim.bga0010.PRDWID as PRDWID, skim.bga0010.PRDGAG as PRDGAG, skim.bga0010.AREA as AREA, skim.bga0010.GLZTYP as GLZTYP, skim.bga0010.TECTYP as TECTYP, skim.bga0010.PRDCATE as PRDCATE, skim.bga0010.MATCST as MATCST, skim.bga0010.PRCCD as PRCCD, skim.bga0010.PRCDSC as PRCDSC, skim.bga0010.GLSSTR as GLSSTR, skim.bga0010.REMARK as REMARK from skim.bga0010 where ((skim.bga0010.ISMES = Y) and (skim.bga0010.USEYN = Y) and (not (substring_index(skim.bga0010.PRDCD, -, 1) in (select skim.bga0010.PRDCD from skim.bga0010 where ((skim.bga0010.ISMES = N) and (skim.bga0010.USEYN = Y)))))) union all select skim.bga0010.ISMES as ISMES, skim.bga0010.USEYN as USEYN, skim.bga0010.FACDIV as FACDIV, skim.bga0010.BLDCD as BLDCD, skim.bga0010.PRDCD as PRDCD, skim.bga0010.PRDNAM as PRDNAM, skim.bga0010.PRDLNG as PRDLNG, skim.bga0010.PRDWID as PRDWID, skim.bga0010.PRDGAG as PRDGAG, skim.bga0010.AREA as AREA, skim.bga0010.GLZTYP as GLZTYP, skim.bga0010.TECTYP as TECTYP, skim.bga0010.PRDCATE as PRDCATE, skim.bga0010.MATCST as MATCST, skim.bga0010.PRCCD as PRCCD, skim.bga0010.PRCDSC as PRCDSC, skim.bga0010.GLSSTR as GLSSTR, skim.bga0010.REMARK as REMARK from skim.bga0010 where ((skim.bga0010.ISMES = N) and (skim.bga0010.USEYN = Y))) as a order by a.BLDCD",
		}, {
			input:  "/*!50001 CREATE ALGORITHM=UNDEFINED *//*!50013 DEFINER=`root`@`%` SQL SECURITY DEFINER *//*!50001 VIEW `sale_employee` AS select `ct`.`ENTID` AS `ORGANIZATION_ID`,`cu`.`SYSUSERID` AS `SALE_EMPLOYEE_ID`,`cu`.`SYSUSERID` AS `EMPLOYEE_ID`,`cu`.`ACTIVED` AS `ISUSEABLE`,`cu`.`CREATOR` AS `CREATED_BY`,`cu`.`CREATETIME` AS `CREATION_DATE`,`cu`.`UPDATOR` AS `LAST_UPDATED_BY`,`cu`.`UPDATETIME` AS `LAST_UPDATE_DATE`,'' AS `ATTRIBUTE11`,'' AS `ATTRIBUTE21`,'' AS `ATTRIBUTE31`,0 AS `ATTRIBUTE41`,0 AS `ATTRIBUTE51`,0 AS `AREA_ID` from (`kaf_cpcuser` `cu` join `kaf_cpcent` `ct`) where (`cu`.`ISSALEEMPLOYEE` = 2) */;",
			output: "create view sale_employee as select ct.ENTID as ORGANIZATION_ID, cu.SYSUSERID as SALE_EMPLOYEE_ID, cu.SYSUSERID as EMPLOYEE_ID, cu.ACTIVED as ISUSEABLE, cu.CREATOR as CREATED_BY, cu.CREATETIME as CREATION_DATE, cu.UPDATOR as LAST_UPDATED_BY, cu.UPDATETIME as LAST_UPDATE_DATE,  as ATTRIBUTE11,  as ATTRIBUTE21,  as ATTRIBUTE31, 0 as ATTRIBUTE41, 0 as ATTRIBUTE51, 0 as AREA_ID from kaf_cpcuser as cu inner join kaf_cpcent as ct where (cu.ISSALEEMPLOYEE = 2)",
		}, {
			input:  "/*!50001 CREATE ALGORITHM=UNDEFINED *//*!50013 DEFINER=`root`@`%` SQL SECURITY DEFINER *//*!50001 VIEW `xab0100` AS (select `a`.`SYSUSERID` AS `sysuserid`,`a`.`USERID` AS `userid`,`a`.`USERNAME` AS `usernm`,`a`.`PWDHASH` AS `userpwd`,`a`.`USERTYPE` AS `usertype`,`a`.`EMPID` AS `empid`,`a`.`EMAIL` AS `email`,`a`.`TELO` AS `telo`,`a`.`TELH` AS `telh`,`a`.`MOBIL` AS `mobil`,(case `a`.`ACTIVED` when '1' then 'N' when '2' then 'Y' else 'Y' end) AS `useyn`,`a`.`ENABLEPWD` AS `enablepwd`,`a`.`ENABLEMMSG` AS `enablemmsg`,`a`.`FEECENTER` AS `feecenter`,left(concat(ifnull(`c`.`ORGID`,''),'|'),(char_length(concat(ifnull(`c`.`ORGID`,''),'|')) - 1)) AS `orgid`,left(concat(ifnull(`c`.`ORGNAME`,''),'|'),(char_length(concat(ifnull(`c`.`ORGNAME`,''),'|')) - 1)) AS `orgname`,ifnull(`a`.`ISPLANNER`,'') AS `isplanner`,ifnull(`a`.`ISWHEMPLOYEE`,'') AS `iswhemployee`,ifnull(`a`.`ISBUYER`,'') AS `isbuyer`,ifnull(`a`.`ISQCEMPLOYEE`,'') AS `isqceemployee`,ifnull(`a`.`ISSALEEMPLOYEE`,'') AS `issaleemployee`,`a`.`SEX` AS `sex`,ifnull(`c`.`ENTID`,'3') AS `ORGANIZATION_ID`,ifnull(`a`.`NOTICEUSER`,'') AS `NOTICEUSER` from ((`kaf_cpcuser` `a` left join `kaf_cpcorguser` `b` on((`a`.`SYSUSERID` = `b`.`SYSUSERID`))) left join `kaf_cpcorg` `c` on((`b`.`ORGID` = `c`.`ORGID`))) order by `a`.`SYSUSERID`,`a`.`USERID`,`a`.`USERNAME`,`a`.`USERPASS`,`a`.`USERTYPE`,`a`.`EMPID`,`a`.`EMAIL`,`a`.`TELO`,`a`.`TELH`,`a`.`MOBIL`,`a`.`ACTIVED`,`a`.`ENABLEPWD`,`a`.`ENABLEMMSG`,`a`.`FEECENTER`,`a`.`ISPLANNER`,`a`.`ISWHEMPLOYEE`,`a`.`ISBUYER`,`a`.`ISQCEMPLOYEE`,`a`.`ISSALEEMPLOYEE`,`a`.`SEX`,`c`.`ENTID`) */;",
			output: "create view xab0100 as (select a.SYSUSERID as sysuserid, a.USERID as userid, a.USERNAME as usernm, a.PWDHASH as userpwd, a.USERTYPE as usertype, a.EMPID as empid, a.EMAIL as email, a.TELO as telo, a.TELH as telh, a.MOBIL as mobil, (case a.ACTIVED when 1 then N when 2 then Y else Y end) as useyn, a.ENABLEPWD as enablepwd, a.ENABLEMMSG as enablemmsg, a.FEECENTER as feecenter, left(concat(ifnull(c.ORGID, ), |), (char_length(concat(ifnull(c.ORGID, ), |)) - 1)) as orgid, left(concat(ifnull(c.ORGNAME, ), |), (char_length(concat(ifnull(c.ORGNAME, ), |)) - 1)) as orgname, ifnull(a.ISPLANNER, ) as isplanner, ifnull(a.ISWHEMPLOYEE, ) as iswhemployee, ifnull(a.ISBUYER, ) as isbuyer, ifnull(a.ISQCEMPLOYEE, ) as isqceemployee, ifnull(a.ISSALEEMPLOYEE, ) as issaleemployee, a.SEX as sex, ifnull(c.ENTID, 3) as ORGANIZATION_ID, ifnull(a.NOTICEUSER, ) as NOTICEUSER from kaf_cpcuser as a left join kaf_cpcorguser as b on ((a.SYSUSERID = b.SYSUSERID)) left join kaf_cpcorg as c on ((b.ORGID = c.ORGID)) order by a.SYSUSERID, a.USERID, a.USERNAME, a.USERPASS, a.USERTYPE, a.EMPID, a.EMAIL, a.TELO, a.TELH, a.MOBIL, a.ACTIVED, a.ENABLEPWD, a.ENABLEMMSG, a.FEECENTER, a.ISPLANNER, a.ISWHEMPLOYEE, a.ISBUYER, a.ISQCEMPLOYEE, a.ISSALEEMPLOYEE, a.SEX, c.ENTID)",
		},
		{
			input:  "CREATE TABLE `ecbase_push_log` (`id` bigint NOT NULL AUTO_INCREMENT COMMENT '主键',`create_time` datetime NOT NULL DEFAULT CURRENT_TIMESTAMP COMMENT '创建时间') ENGINE=InnoDB AUTO_INCREMENT=654 DEFAULT CHARSET=utf8mb4 COLLATE=utf8mb4_general_ci COMMENT='推送记录表'/*!50500 PARTITION BY RANGE  COLUMNS(create_time)(PARTITION p20240115 VALUES LESS THAN ('2024-01-15 00:00:00') ENGINE = InnoDB,PARTITION p20240116 VALUES LESS THAN ('2024-01-16 00:00:00') ENGINE = InnoDB,PARTITION p20240117 VALUES LESS THAN ('2024-01-17 00:00:00') ENGINE = InnoDB,PARTITION p20240118 VALUES LESS THAN ('2024-01-18 00:00:00') ENGINE = InnoDB,PARTITION p20240119 VALUES LESS THAN ('2024-01-19 00:00:00') ENGINE = InnoDB,PARTITION p20240120 VALUES LESS THAN ('2024-01-20 00:00:00') ENGINE = InnoDB,PARTITION p20240121 VALUES LESS THAN ('2024-01-21 00:00:00') ENGINE = InnoDB,PARTITION p20240122 VALUES LESS THAN ('2024-01-22 00:00:00') ENGINE = InnoDB,PARTITION p20240123 VALUES LESS THAN ('2024-01-23 00:00:00') ENGINE = InnoDB,PARTITION p20240124 VALUES LESS THAN ('2024-01-24 00:00:00') ENGINE = InnoDB,PARTITION p20240125 VALUES LESS THAN ('2024-01-25 00:00:00') ENGINE = InnoDB) */;",
			output: "create table ecbase_push_log (id bigint not null auto_increment comment 主键, create_time datetime not null default CURRENT_TIMESTAMP() comment 创建时间) engine = innodb auto_increment = 654 charset = utf8mb4 Collate = utf8mb4_general_ci comment = '推送记录表' partition by range columns (create_time) (partition p20240115 values less than (2024-01-15 00:00:00) engine = innodb, partition p20240116 values less than (2024-01-16 00:00:00) engine = innodb, partition p20240117 values less than (2024-01-17 00:00:00) engine = innodb, partition p20240118 values less than (2024-01-18 00:00:00) engine = innodb, partition p20240119 values less than (2024-01-19 00:00:00) engine = innodb, partition p20240120 values less than (2024-01-20 00:00:00) engine = innodb, partition p20240121 values less than (2024-01-21 00:00:00) engine = innodb, partition p20240122 values less than (2024-01-22 00:00:00) engine = innodb, partition p20240123 values less than (2024-01-23 00:00:00) engine = innodb, partition p20240124 values less than (2024-01-24 00:00:00) engine = innodb, partition p20240125 values less than (2024-01-25 00:00:00) engine = innodb)",
		},
		{
			input:  "show connectors",
			output: "show connectors",
		},
		{
			input:  "show index from t1 from db",
			output: "show index from t1 from db",
		},
		{
			input:  "show index from t1",
			output: "show index from t1",
		},
		{
			input:  "show index from db.t1",
			output: "show index from db.t1",
		},
		{
			input:  "show index from db.t1 from db",
			output: "show index from db.t1 from db",
		},
		{
			input:  "create table t1(a vecf32(3), b vecf64(3), c int)",
			output: "create table t1 (a vecf32(3), b vecf64(3), c int)",
		},
		{
			input:  "alter table tbl1 drop constraint fk_name",
			output: "alter table tbl1 drop foreign key fk_name",
		},
		{
			input:  "explain force execute st using @a",
			output: "explain execute st using @a",
		},
		{
			input:  "explain analyze force execute st using @a",
			output: "explain (analyze) execute st using @a",
		},
		{
			input:  "explain verbose force execute st using @a",
			output: "explain (verbose) execute st using @a",
		},
		{
			input:  "explain analyze verbose force execute st using @a",
			output: "explain (analyze,verbose) execute st using @a",
		},
		{
			input:  "explain force execute st",
			output: "explain execute st",
		},
		{
			input:  "explain analyze force execute st",
			output: "explain (analyze) execute st",
		},
		{
			input:  "explain verbose force execute st",
			output: "explain (verbose) execute st",
		},
		{
			input:  "explain analyze verbose force execute st",
			output: "explain (analyze,verbose) execute st",
		},
		{
			input:  "explain analyze verbose force execute st",
			output: "explain (analyze,verbose) execute st",
		},
		{
			input:  "create pitr `pitr1` for cluster range 1 'd'",
			output: "create pitr pitr1 for cluster range 1  d",
		},
		{
			input:  "create pitr `pitr2` for account acc01 range 1 'd'",
			output: "create pitr pitr2 for account acc01 range 1  d",
		},
		{
			input:  "create pitr `pitr3` range 1 'h'",
			output: "create pitr pitr3 for self account range 1  h",
		},
		{
			input:  "create pitr `pitr4` for database db01 range 1 'h'",
			output: "create pitr pitr4 for database db01 range 1  h",
		},
		{
			input:  "create pitr `pitr5` for database db01 table t01 range 1 'h'",
			output: "create pitr pitr5 for database db01 table t01 range 1  h",
		},
		{
			input: "show pitr",
		},
		{
			input:  "drop pitr `pitr1`",
			output: "drop pitr pitr1",
		},
		{
			input:  "drop pitr if exists `pitr2`",
			output: "drop pitr if exists pitr2",
		},
		{
			input:  "alter pitr `pitr3` range 2 'h'",
			output: "alter pitr pitr3 range 2  h",
		},
		{
			input:  "alter pitr if exists `pitr01` range 2 'h'",
			output: "alter pitr if exists pitr01 range 2  h",
		},
		{
			input:  "restore from pitr pitr01 '2021-01-01 00:00:00'",
			output: "restore self account from pitr pitr01 timestamp = 2021-01-01 00:00:00",
		},
		{
			input:  "restore database db01 from pitr pitr01 '2021-01-01 00:00:00'",
			output: "restore database db01 from pitr pitr01 timestamp = 2021-01-01 00:00:00",
		},
		{
			input:  "restore database db01 table t01 from pitr pitr01 '2021-01-01 00:00:00'",
			output: "restore database db01 table t01 from pitr pitr01 timestamp = 2021-01-01 00:00:00",
		},
		{
			input:  "restore account acc01 from pitr pitr01 '2021-01-01 00:00:00'",
			output: "restore account acc01 from pitr pitr01 timestamp = 2021-01-01 00:00:00",
		},
		{
			input:  "restore account acc01 from pitr pitr01 '2021-01-01 00:00:00' acc02",
			output: "restore account acc01 from pitr pitr01 timestamp = 2021-01-01 00:00:00 from account acc02",
		},
		{
			input:  "restore cluster from pitr pitr01 '2021-01-01 00:00:00'",
			output: "restore cluster from pitr pitr01 timestamp = 2021-01-01 00:00:00",
		},
		{
			input:  "show create table t1 {snapshot = 'sp01'}",
			output: "show create table t1 {snapshot = sp01}",
		},
		{
			input:  "show create view test_view {snapshot = 'sp01'}",
			output: "show create view test_view {snapshot = sp01}",
		},
		{
			input:  "show create database db01 {snapshot = 'sp01'}",
			output: "show create database db01 {snapshot = sp01}",
		},
		{
			input:  "show tables {snapshot = 'sp01'}",
			output: "show tables {snapshot = sp01}",
		},
		{
			input:  "show databases {snapshot = 'sp01'}",
			output: "show databases {snapshot = sp01}",
		},
		{
			input:  "select * from t1 where MATCH (body, title) AGAINST ('abc dfc ghc')",
			output: "select * from t1 where MATCH (body, title) AGAINST (abc dfc ghc)",
		},
		{
			input:  "select * from t1 where MATCH (body, title) AGAINST ('abc- +abc' IN BOOLEAN MODE)",
			output: "select * from t1 where MATCH (body, title) AGAINST (abc- +abc IN BOOLEAN MODE)",
		},
		{
			input:  "select * from t1 where MATCH (body, title) AGAINST ('abc%' IN NATURAL LANGUAGE MODE)",
			output: "select * from t1 where MATCH (body, title) AGAINST (abc% IN NATURAL LANGUAGE MODE)",
		},
		{
			input:  "select * from t1 where MATCH (body, title) AGAINST ('abc gg*' WITH QUERY EXPANSION)",
			output: "select * from t1 where MATCH (body, title) AGAINST (abc gg* WITH QUERY EXPANSION)",
		},
		{
			input:  "select * from t1 where MATCH (body, title) AGAINST ('abc' IN NATURAL LANGUAGE MODE WITH QUERY EXPANSION)",
			output: "select * from t1 where MATCH (body, title) AGAINST (abc IN NATURAL LANGUAGE MODE WITH QUERY EXPANSION)",
		},
		{
			input:  "select MATCH (body, title) AGAINST ('abc' IN NATURAL LANGUAGE MODE WITH QUERY EXPANSION) from t1",
			output: "select MATCH (body, title) AGAINST (abc IN NATURAL LANGUAGE MODE WITH QUERY EXPANSION) from t1",
		},
		{
			input:  "create table t1 (a int) with retention period 1 day",
			output: "create table t1 (a int) with retention period 1 day",
		},
		{
			input:  "create table t1 (a int) with retention period 10 week",
			output: "create table t1 (a int) with retention period 10 week",
		},
		{
			input:  "create table t1 (a int) with retention period 3 second",
			output: "create table t1 (a int) with retention period 3 second",
		},
		{
			input:  "alter user user1 unlock",
			output: "alter user user1 unlock",
		},
		{
			input:  "savepoint abc",
			output: "savepoint abc",
		},
		{
			input:  "savepoint `abc.abc`",
			output: "savepoint abc.abc",
		},
		{
			input:  "release savepoint `abc.abc`",
			output: "release savepoint abc.abc",
		},
		{
			input:  "release savepoint abc",
			output: "release savepoint abc",
		},
		{
			input:  "rollback to savepoint abc",
			output: "rollback to savepoint abc",
		},
		{
			input:  "rollback work to savepoint `abc`",
			output: "rollback to savepoint abc",
		},
		{
			input:  "rollback work to `abc`",
			output: "rollback to savepoint abc",
		},
		{
			input:  "rollback to `abc`",
			output: "rollback to savepoint abc",
		},
		{
			input:  "SELECT /*!40001 SQL_NO_CACHE HIGH_PRIORITY STRAIGHT_JOIN SQL_SMALL_RESULT SQL_BIG_RESULT SQL_BUFFER_RESULT SQL_NO_CACHE SQL_CALC_FOUND_ROWS */ * FROM `tbl_test`;",
			output: "select high_priority straight_join sql_small_result sql_big_result sql_buffer_result sql_no_cache sql_calc_found_rows * from tbl_test",
		},

		{
			input:  "SELECT SQL_NO_CACHE HIGH_PRIORITY STRAIGHT_JOIN SQL_SMALL_RESULT SQL_BIG_RESULT SQL_BUFFER_RESULT SQL_NO_CACHE SQL_CALC_FOUND_ROWS * FROM `tbl_test`;",
			output: "select high_priority straight_join sql_small_result sql_big_result sql_buffer_result sql_no_cache sql_calc_found_rows * from tbl_test",
		},
		{
			input:  "SELECT /*!40001 SQL_NO_CACHE HIGH_PRIORITY STRAIGHT_JOIN SQL_SMALL_RESULT SQL_BIG_RESULT SQL_BUFFER_RESULT SQL_NO_CACHE SQL_CALC_FOUND_ROWS */ abc FROM `tbl_test`;",
			output: "select high_priority straight_join sql_small_result sql_big_result sql_buffer_result sql_no_cache sql_calc_found_rows abc from tbl_test",
		},
		{
			input:  "SELECT SQL_NO_CACHE HIGH_PRIORITY STRAIGHT_JOIN SQL_SMALL_RESULT SQL_BIG_RESULT SQL_BUFFER_RESULT SQL_NO_CACHE SQL_CALC_FOUND_ROWS abc FROM `tbl_test`;",
			output: "select high_priority straight_join sql_small_result sql_big_result sql_buffer_result sql_no_cache sql_calc_found_rows abc from tbl_test",
		},

		{
			input:  "SELECT /*!40001 SQL_NO_CACHE HIGH_PRIORITY STRAIGHT_JOIN SQL_SMALL_RESULT SQL_BIG_RESULT SQL_BUFFER_RESULT SQL_NO_CACHE SQL_CALC_FOUND_ROWS */ abc, tbl_test.* FROM `tbl_test`;",
			output: "select high_priority straight_join sql_small_result sql_big_result sql_buffer_result sql_no_cache sql_calc_found_rows abc, tbl_test.* from tbl_test",
		},
		{
			input:  "SELECT SQL_NO_CACHE HIGH_PRIORITY STRAIGHT_JOIN SQL_SMALL_RESULT SQL_BIG_RESULT SQL_BUFFER_RESULT SQL_NO_CACHE SQL_CALC_FOUND_ROWS abc, tbl_test.* FROM `tbl_test`;",
			output: "select high_priority straight_join sql_small_result sql_big_result sql_buffer_result sql_no_cache sql_calc_found_rows abc, tbl_test.* from tbl_test",
		},
		{
			input:  "use ",
			output: "use",
		},
	}
)

func TestValid(t *testing.T) {
	ctx := context.TODO()
	for _, tcase := range validSQL {
		if tcase.output == "" {
			tcase.output = tcase.input
		}
		ast, err := ParseOne(ctx, tcase.input, 1)
		if err != nil {
			t.Errorf("Parse(%q) err: %v", tcase.input, err)
			continue
		}
		out := tree.String(ast, dialect.MYSQL)
		if tcase.output != out {
			t.Errorf("Parsing failed. \nExpected/Got:\n%s\n%s", tcase.output, out)
		}
		ast.StmtKind()
	}
}

var (
	validStrSQL = []struct {
		input  string
		output string
	}{
		{
			input:  "create table pt1 (id int, category varchar(50)) partition by list columns(category) (partition p1 values in ('A', 'B') comment 'Category A and B', partition p2 values in ('C', 'D') comment 'Category C and D')",
			output: "create table pt1 (id int, category varchar(50)) partition by list columns (category) (partition p1 values in ('A', 'B') comment = 'Category A and B', partition p2 values in ('C', 'D') comment = 'Category C and D')",
		},
		{
			input:  "create table titles (emp_no int not null, title varchar(50) not null, from_date date not null, to_date date, primary key (emp_no, title, from_date)) partition by range(to_days(from_date)) (partition p01 values less than (to_days('1985-12-31')), partition p02 values less than (to_days('1986-12-31')))",
			output: "create table titles (emp_no int not null, title varchar(50) not null, from_date date not null, to_date date, primary key (emp_no, title, from_date)) partition by range(to_days(from_date)) (partition p01 values less than (to_days('1985-12-31')), partition p02 values less than (to_days('1986-12-31')))",
		},
		{
			input:  "create table pt2 (id int, date_column date, value int) partition by range(year(date_column)) (partition p1 values less than (2010) comment 'Before 2010', partition p2 values less than (2020) comment '2010 - 2019', partition p3 values less than (MAXVALUE) comment '2020 and Beyond')",
			output: "create table pt2 (id int, date_column date, value int) partition by range(year(date_column)) (partition p1 values less than (2010) comment = 'Before 2010', partition p2 values less than (2020) comment = '2010 - 2019', partition p3 values less than (MAXVALUE) comment = '2020 and Beyond')",
		},
	}
)

// Test whether strings in SQL can be restored in string format
func TestSQLStringFmt(t *testing.T) {
	ctx := context.TODO()
	for _, tcase := range validStrSQL {
		if tcase.output == "" {
			tcase.output = tcase.input
		}
		ast, err := ParseOne(ctx, tcase.input, 1)
		if err != nil {
			t.Errorf("Parse(%q) err: %v", tcase.input, err)
			continue
		}
		out := tree.StringWithOpts(ast, dialect.MYSQL, tree.WithSingleQuoteString())
		if tcase.output != out {
			t.Errorf("Parsing failed. \nExpected/Got:\n%s\n%s", tcase.output, out)
		}
	}
}

var (
	multiSQL = []struct {
		input  string
		output string
	}{{
		input:  "use db1; select * from t;",
		output: "use db1; select * from t",
	}, {
		input: "use db1; select * from t",
	}, {
		input: "use db1; select * from t; use db2; select * from t2",
	}, {
		input: `BEGIN
					DECLARE x,y VARCHAR(10);
					DECLARE z INT;
					DECLARE fl FLOAT DEFAULT 1.0;
				END`,
		output: `begin declare x y varchar(10) default null; declare z int default null; declare fl float default 1.0; end`,
	}, {
		input: `BEGIN
					CASE v
						WHEN 2 THEN SELECT v;
						WHEN 3 THEN SELECT 0;
					ELSE
						BEGIN
							CASE v
								WHEN 4 THEN SELECT v;
								WHEN 5 THEN SELECT 0;
							ELSE
								BEGIN
								END
							END CASE;
						END
					END CASE; 
				END`,
		output: "begin case v when 2 then select v; when 3 then select 0; else begin case v when 4 then select v; when 5 then select 0; else begin end; end case; end; end case; end",
	}, {
		input: `BEGIN
					IF n > m THEN SET s = '>';
					ELSEIF n = m THEN SET s = '=';
					ELSE SET s = '<';
					END IF;
				END`,
		output: "begin if n > m then set s = >; elseif n = m then set s = =; else set s = <; end if; end",
	}, {
		input: `BEGIN					
					IF n = m THEN SET s = 'equals';
					ELSE
						IF n > m THEN SET s = 'greater';
						ELSE SET s = 'less';
						END IF;
						SET s = CONCAT('is ', s, ' than');
					END IF;
					SET s = CONCAT(n, ' ', s, ' ', m, '.');
				END`,
		output: "begin if n = m then set s = equals; else if n > m then set s = greater; else set s = less; end if; set s = CONCAT(is , s,  than); end if; set s = CONCAT(n,  , s,  , m, .); end",
	}, {
		input: `BEGIN					
					label1: LOOP
						SET p1 = p1 + 1;
						IF p1 < 10 THEN
							ITERATE label1;
						END IF;
						LEAVE label1;
					END LOOP label1;
					SET @x = p1;
				END`,
		output: "begin label1: loop set p1 = p1 + 1; if p1 < 10 then iterate label1; end if; leave label1; end loop label1; set x = p1; end",
	}, {
		input: `BEGIN
					SET @x = 0;
					REPEAT
						SET @x = @x + 1;
					UNTIL @x > p1 END REPEAT;
				END`,
		output: "begin set x = 0; repeat set x = @x + 1; until @x > p1 end repeat; end",
	}, {
		input: `BEGIN
					DECLARE v1 INT DEFAULT 5;
					WHILE v1 > 0 DO
						SET v1 = v1 - 1;
					END WHILE;
				END`,
		output: "begin declare v1 int default 5; while v1 > 0 do set v1 = v1 - 1; end while; end",
	}}
)

func TestMulti(t *testing.T) {
	ctx := context.TODO()
	for _, tcase := range multiSQL {
		if tcase.output == "" {
			tcase.output = tcase.input
		}
		asts, err := Parse(ctx, tcase.input, 1)
		if err != nil {
			t.Errorf("Parse(%q) err: %v", tcase.input, err)
			continue
		}
		var res string
		prefix := ""
		for _, ast := range asts {
			res += prefix
			out := tree.String(ast, dialect.MYSQL)
			res += out
			prefix = "; "
		}
		if tcase.output != res {
			t.Errorf("Parsing failed. \nExpected/Got:\n%s\n%s", tcase.output, res)
		}
	}
}

// Fault tolerant use cases
var (
	invalidSQL = []struct {
		input string
	}{
		{
			input: "alter table t1 add constraint index (col3, col4)",
		},
		{
			input: "alter table t1 add constraint uk_6dotkott2kjsp8vw4d0m25fb7 index (col3)",
		},
		{
			input: "alter table t1 add constraint uk_6dotkott2kjsp8vw4d0m25fb7 index zxxx (col3)",
		},
		{
			input: "create table t (a int, b char, constraint sdf index (a, b) )",
		},
		{
			input: "create table t (a int, b char, constraint sdf index idx(a, b) )",
		},
		{
			input: "create table t (a int, b char, constraint index idx(a, b) )",
		},
		{
			input: "ALTER TABLE t1 TRUNCATE PARTITION ALL, p0",
		},
		{
			input: "ALTER TABLE pt5 add column a INT NOT NULL, ADD PARTITION (PARTITION p4 VALUES LESS THAN (2022))",
		},
		{
			input: "ALTER TABLE pt5 ADD PARTITION (PARTITION p4 VALUES LESS THAN (2022)),add column a INT NOT NULL",
		},
		{
			input: "ALTER TABLE t1 ADD PARTITION (PARTITION p5 VALUES IN (15, 17)",
		},
		{
			input: "create table t (a int) with retention period 2 days",
		},
	}
)

func TestFaultTolerance(t *testing.T) {
	ctx := context.TODO()
	for _, tcase := range invalidSQL {
		_, err := ParseOne(ctx, tcase.input, 1)
		if err == nil {
			t.Errorf("Fault tolerant ases (%q) should parse errors", tcase.input)
			continue
		}
	}
}<|MERGE_RESOLUTION|>--- conflicted
+++ resolved
@@ -2560,26 +2560,25 @@
 			output: "alter publication pub1 account acc0 database db1 table t1, t2",
 		},
 		{
-<<<<<<< HEAD
+			input: "create snapshot cluster_sp for cluster",
+		},
+		{
+			input: "create snapshot snapshot_01 for account account_01",
+		},
+		{
+			input: "create snapshot snapshot_01 for database db1",
+		},
+		{
+			input:  "create snapshot snapshot_01 for table db1 t1",
+			output: "create snapshot snapshot_01 for table db1.t1",
+		},
+		{
 			input:  "select * from t1 {as of timestamp '2019-01-01 00:00:00'}",
 			output: "select * from t1{as of timestamp = 2019-01-01 00:00:00}",
 		},
 		{
 			input:  "create table t1 as select * from t2 {as of timestamp '2019-01-01 00:00:00'}",
 			output: "create table t1 as select * from t2{as of timestamp = 2019-01-01 00:00:00}",
-=======
-			input: "create snapshot cluster_sp for cluster",
-		},
-		{
-			input: "create snapshot snapshot_01 for account account_01",
-		},
-		{
-			input: "create snapshot snapshot_01 for database db1",
-		},
-		{
-			input:  "create snapshot snapshot_01 for table db1 t1",
-			output: "create snapshot snapshot_01 for table db1.t1",
->>>>>>> a7dd6b74
 		},
 		{
 			input: "restore cluster from snapshot snapshot_01",
