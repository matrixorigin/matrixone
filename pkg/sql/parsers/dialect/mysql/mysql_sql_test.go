// Copyright 2021 Matrix Origin
//
// Licensed under the Apache License, Version 2.0 (the "License");
// you may not use this file except in compliance with the License.
// You may obtain a copy of the License at
//
//      http://www.apache.org/licenses/LICENSE-2.0
//
// Unless required by applicable law or agreed to in writing, software
// distributed under the License is distributed on an "AS IS" BASIS,
// WITHOUT WARRANTIES OR CONDITIONS OF ANY KIND, either express or implied.
// See the License for the specific language governing permissions and
// limitations under the License.

package mysql

import (
	"context"
	"testing"

	"github.com/matrixorigin/matrixone/pkg/sql/parsers/dialect"
	"github.com/matrixorigin/matrixone/pkg/sql/parsers/tree"
)

var (
	debugSQL = struct {
		input  string
		output string
	}{
		input:  "CREATE STREAM enriched WITH (\n    VALUE_SCHEMA_ID = 1\n  ) AS\n  SELECT\n     cs.*,\n     u.name,\n     u.classification,\n     u.level\n  FROM clickstream cs\n    JOIN users u ON u.id = cs.userId",
		output: "create stream enriched with (value_schema_id = 1) as select cs.*, u.name, u.classification, u.level from clickstream as cs inner join users as u on u.id = cs.userid",
	}
)

func TestDebug(t *testing.T) {
	if debugSQL.output == "" {
		debugSQL.output = debugSQL.input
	}
	ast, err := ParseOne(context.TODO(), debugSQL.input, 1)
	if err != nil {
		t.Errorf("Parse(%q) err: %v", debugSQL.input, err)
		return
	}
	out := tree.String(ast, dialect.MYSQL)
	if debugSQL.output != out {
		t.Errorf("Parsing failed. \nExpected/Got:\n%s\n%s", debugSQL.output, out)
	}
}

var (
	orginSQL = struct {
		input  string
		output string
	}{
		input:  "select A from t1",
		output: "select A from t1",
	}
)

// character set latin1 NOT NULL default
func TestOriginSQL(t *testing.T) {
	if orginSQL.output == "" {
		orginSQL.output = orginSQL.input
	}
	ast, err := ParseOne(context.TODO(), orginSQL.input, 0)
	if err != nil {
		t.Errorf("Parse(%q) err: %v", orginSQL.input, err)
		return
	}
	out := tree.String(ast, dialect.MYSQL)
	if orginSQL.output != out {
		t.Errorf("Parsing failed. \nExpected/Got:\n%s\n%s", orginSQL.output, out)
	}
}

var (
	validSQL = []struct {
		input  string
		output string
<<<<<<< HEAD
	}{
		{
			input:  "create table t1 (a int, b array_float32(30))",
			output: "create table t1 (a int, b array_float32(30))",
		},
		{
			input:  "create table t1 (a int, b array_float64(30))",
			output: "create table t1 (a int, b array_float64(30))",
		},
		{
			input:  "insert into t1 values (1, \"[1,2,3]\" )",
			output: "insert into t1 values (1, [1,2,3])",
		},
		{
			input:  "select row_number() over (partition by col1, col2 order by col3 desc range unbounded preceding) from t1",
			output: "select row_number() over (partition by col1, col2 order by col3 desc range unbounded preceding) from t1",
		}, {
			input:  "select dense_rank() over (partition by col1, col2 order by col3 desc range unbounded preceding) from t1",
			output: "select dense_rank() over (partition by col1, col2 order by col3 desc range unbounded preceding) from t1",
		}, {
			input:  "select day_key,day_date,day,month,quarter,year,week,day_of_week from bi_date where 1=2;",
			output: "select day_key, day_date, day, month, quarter, year, week, day_of_week from bi_date where 1 = 2",
		}, {
			input:  "select sum(a) over(partition by a range between interval 1 day preceding and interval 2 day following) from t1",
			output: "select sum(a) over (partition by a range between interval(1, day) preceding and interval(2, day) following) from t1",
		}, {
			input:  "select rank() over(partition by a range between 1 preceding and current row) from t1",
			output: "select rank() over (partition by a range between 1 preceding and current row) from t1",
		}, {
			input:  "select rank() over(partition by a) from t1",
			output: "select rank() over (partition by a) from t1",
		}, {
			input:  "select rank() over(partition by a order by b desc) from t1",
			output: "select rank() over (partition by a order by b desc) from t1",
		}, {
			input:  "load data url s3option {\"bucket\"='dan-test1', \"filepath\"='ex_table_dan_gzip.gz',\"role_arn\"='arn:aws:iam::468413122987:role/dev-cross-s3', \"external_id\"='5404f91c_4e59_4898_85b3', \"compression\"='auto'} into table hx3.t2 fields terminated by ',' enclosed by '\\\"' lines terminated by '\\n';\n",
			output: "load data url s3option {'bucket'='dan-test1', 'filepath'='ex_table_dan_gzip.gz', 'role_arn'='arn:aws:iam::468413122987:role/dev-cross-s3', 'external_id'='5404f91c_4e59_4898_85b3', 'compression'='auto'} into table hx3.t2 fields terminated by , enclosed by \" lines terminated by \n",
		}, {
			input:  "SHOW CREATE TABLE information_schema.PROCESSLIST;",
			output: "show create table information_schema.processlist",
		}, {
			input:  "create table t1 (a int comment '\"123123\\'')",
			output: "create table t1 (a int comment \"123123'')",
		}, {
			input:  "select * from t1 where a not ilike '%a'",
			output: "select * from t1 where a not ilike %a",
		}, {
			input:  "select * from t1 where a ilike '%a'",
			output: "select * from t1 where a ilike %a",
		}, {
			input:  "select * from result_scan(query_id)",
			output: "select * from result_scan(query_id)",
		}, {
			input:  "select * from meta_scan('query_id');",
			output: "select * from meta_scan(query_id)",
		}, {
			input:  "show variables like 'sql_mode'",
			output: "show variables like sql_mode",
		}, {
			input:  "show index from t1 from db",
			output: "show index from db.t1",
		}, {
			input:  "select * from (SELECT * FROM (SELECT 1, 2, 3)) AS t1",
			output: "select * from (select * from (select 1, 2, 3)) as t1",
		}, {
			input:  "SELECT count(*) AS low_stock FROM (\nSELECT s_w_id, s_i_id, s_quantity\nFROM bmsql_stock\nWHERE s_w_id = 1 AND s_quantity < 1000 AND s_i_id IN (\nSELECT ol_i_id\nFROM bmsql_district\nJOIN bmsql_order_line ON ol_w_id = d_w_id\nAND ol_d_id = d_id\nAND ol_o_id >= d_next_o_id - 20\nAND ol_o_id < d_next_o_id\nWHERE d_w_id = 1 AND d_id = 1\n)\n);",
			output: "select count(*) as low_stock from (select s_w_id, s_i_id, s_quantity from bmsql_stock where s_w_id = 1 and s_quantity < 1000 and s_i_id in (select ol_i_id from bmsql_district inner join bmsql_order_line on ol_w_id = d_w_id and ol_d_id = d_id and ol_o_id >= d_next_o_id - 20 and ol_o_id < d_next_o_id where d_w_id = 1 and d_id = 1))",
		}, {
			input:  "create account `abc@124` admin_name `abc@124` identified by '111'",
			output: "create account abc@124 admin_name 'abc@124' identified by '******'",
		}, {
			input:  "create account account ADMIN_NAME 'root' IDENTIFIED BY '123456';",
			output: "create account account admin_name 'root' identified by '******'",
		}, {
			input: "drop table if exists history",
		}, {
			input:  "create user daisy@192.168.1.10 identified by '123456'",
			output: "create user daisy@192.168.1.10 identified by '******'",
		}, {
			input: "create table t0 (a float(255, 3))",
		}, {
			input:  "SELECT  id,name,view_type,attribute,attribute_filed,size,created_at,updated_at  FROM view_warehouse limit 0,10",
			output: "select id, name, view_type, attribute, attribute_filed, size, created_at, updated_at from view_warehouse limit 10 offset 0",
		}, {
			input:  "select algo_alarm_record.* from algo_alarm_record inner join (SELECT id FROM algo_alarm_record use index(algo_alarm_record_algo_id_first_id_created_at_index) WHERE first_id = 0 AND created_at >= '2022-09-18 00:00:00' AND created_at <= '2022-10-18 00:00:00' and algo_id not in (9808,9809) order by id desc limit 0,10 ) e on e.id = algo_alarm_record.id order by algo_alarm_record.id desc;",
			output: "select algo_alarm_record.* from algo_alarm_record inner join (select id from algo_alarm_record use index(algo_alarm_record_algo_id_first_id_created_at_index) where first_id = 0 and created_at >= 2022-09-18 00:00:00 and created_at <= 2022-10-18 00:00:00 and algo_id not in (9808, 9809) order by id desc limit 10 offset 0) as e on e.id = algo_alarm_record.id order by algo_alarm_record.id desc",
		}, {
			input:  "SELECT * FROM kv WHERE k = 1 FOR UPDATE",
			output: "select * from kv where k = 1 for update",
		}, {
			input: "select a from t1 use index(b)",
		}, {
			input:  "SELECT   id,cid,status,ip,stream   FROM camera     WHERE (cid_type = ?)",
			output: "select id, cid, status, ip, stream from camera where (cid_type = ?)",
		}, {
			input:  "CREATE  \nVIEW `xab0100` AS (\n  select `a`.`SYSUSERID` AS `sysuserid`,`a`.`USERID` AS `userid`,`a`.`USERNAME` AS `usernm`,`a`.`PWDHASH` AS `userpwd`,`a`.`USERTYPE` AS `usertype`,`a`.`EMPID` AS `empid`,`a`.`EMAIL` AS `email`,`a`.`TELO` AS `telo`,`a`.`TELH` AS `telh`,`a`.`MOBIL` AS `mobil`,(case `a`.`ACTIVED` when '1' then 'N' when '2' then 'Y' else 'Y' end) AS `useyn`,`a`.`ENABLEPWD` AS `enablepwd`,`a`.`ENABLEMMSG` AS `enablemmsg`,`a`.`FEECENTER` AS `feecenter`,left(concat(ifnull(`c`.`ORGID`,''),'|'),(char_length(concat(ifnull(`c`.`ORGID`,''),'|')) - 1)) AS `orgid`,left(concat(ifnull(`c`.`ORGNAME`,''),'|'),(char_length(concat(ifnull(`c`.`ORGNAME`,''),'|')) - 1)) AS `orgname`,ifnull(`a`.`ISPLANNER`,'') AS `isplanner`,ifnull(`a`.`ISWHEMPLOYEE`,'') AS `iswhemployee`,ifnull(`a`.`ISBUYER`,'') AS `isbuyer`,ifnull(`a`.`ISQCEMPLOYEE`,'') AS `isqceemployee`,ifnull(`a`.`ISSALEEMPLOYEE`,'') AS `issaleemployee`,`a`.`SEX` AS `sex`,ifnull(`c`.`ENTID`,'3') AS `ORGANIZATION_ID`,ifnull(`a`.`NOTICEUSER`,'') AS `NOTICEUSER` \n  from ((`kaf_cpcuser` `a` left join `kaf_cpcorguser` `b` on((`a`.`SYSUSERID` = `b`.`SYSUSERID`))) left join `kaf_cpcorg` `c` on((`b`.`ORGID` = `c`.`ORGID`))) \n  order by `a`.`SYSUSERID`,`a`.`USERID`,`a`.`USERNAME`,`a`.`USERPASS`,`a`.`USERTYPE`,`a`.`EMPID`,`a`.`EMAIL`,`a`.`TELO`,`a`.`TELH`,`a`.`MOBIL`,`a`.`ACTIVED`,`a`.`ENABLEPWD`,`a`.`ENABLEMMSG`,`a`.`FEECENTER`,`a`.`ISPLANNER`,`a`.`ISWHEMPLOYEE`,`a`.`ISBUYER`,`a`.`ISQCEMPLOYEE`,`a`.`ISSALEEMPLOYEE`,`a`.`SEX`,`c`.`ENTID`) ;\n",
			output: "create view xab0100 as (select a.sysuserid as sysuserid, a.userid as userid, a.username as usernm, a.pwdhash as userpwd, a.usertype as usertype, a.empid as empid, a.email as email, a.telo as telo, a.telh as telh, a.mobil as mobil, (case a.actived when 1 then N when 2 then Y else Y end) as useyn, a.enablepwd as enablepwd, a.enablemmsg as enablemmsg, a.feecenter as feecenter, left(concat(ifnull(c.orgid, ), |), (char_length(concat(ifnull(c.orgid, ), |)) - 1)) as orgid, left(concat(ifnull(c.orgname, ), |), (char_length(concat(ifnull(c.orgname, ), |)) - 1)) as orgname, ifnull(a.isplanner, ) as isplanner, ifnull(a.iswhemployee, ) as iswhemployee, ifnull(a.isbuyer, ) as isbuyer, ifnull(a.isqcemployee, ) as isqceemployee, ifnull(a.issaleemployee, ) as issaleemployee, a.sex as sex, ifnull(c.entid, 3) as ORGANIZATION_ID, ifnull(a.noticeuser, ) as NOTICEUSER from kaf_cpcuser as a left join kaf_cpcorguser as b on ((a.sysuserid = b.sysuserid)) left join kaf_cpcorg as c on ((b.orgid = c.orgid)) order by a.sysuserid, a.userid, a.username, a.userpass, a.usertype, a.empid, a.email, a.telo, a.telh, a.mobil, a.actived, a.enablepwd, a.enablemmsg, a.feecenter, a.isplanner, a.iswhemployee, a.isbuyer, a.isqcemployee, a.issaleemployee, a.sex, c.entid)",
		}, {
			input:  "ALTER  \nVIEW `xab0100` AS (\n  select `a`.`SYSUSERID` AS `sysuserid`,`a`.`USERID` AS `userid`,`a`.`USERNAME` AS `usernm`,`a`.`PWDHASH` AS `userpwd`,`a`.`USERTYPE` AS `usertype`,`a`.`EMPID` AS `empid`,`a`.`EMAIL` AS `email`,`a`.`TELO` AS `telo`,`a`.`TELH` AS `telh`,`a`.`MOBIL` AS `mobil`,(case `a`.`ACTIVED` when '1' then 'N' when '2' then 'Y' else 'Y' end) AS `useyn`,`a`.`ENABLEPWD` AS `enablepwd`,`a`.`ENABLEMMSG` AS `enablemmsg`,`a`.`FEECENTER` AS `feecenter`,left(concat(ifnull(`c`.`ORGID`,''),'|'),(char_length(concat(ifnull(`c`.`ORGID`,''),'|')) - 1)) AS `orgid`,left(concat(ifnull(`c`.`ORGNAME`,''),'|'),(char_length(concat(ifnull(`c`.`ORGNAME`,''),'|')) - 1)) AS `orgname`,ifnull(`a`.`ISPLANNER`,'') AS `isplanner`,ifnull(`a`.`ISWHEMPLOYEE`,'') AS `iswhemployee`,ifnull(`a`.`ISBUYER`,'') AS `isbuyer`,ifnull(`a`.`ISQCEMPLOYEE`,'') AS `isqceemployee`,ifnull(`a`.`ISSALEEMPLOYEE`,'') AS `issaleemployee`,`a`.`SEX` AS `sex`,ifnull(`c`.`ENTID`,'3') AS `ORGANIZATION_ID`,ifnull(`a`.`NOTICEUSER`,'') AS `NOTICEUSER` \n  from ((`kaf_cpcuser` `a` left join `kaf_cpcorguser` `b` on((`a`.`SYSUSERID` = `b`.`SYSUSERID`))) left join `kaf_cpcorg` `c` on((`b`.`ORGID` = `c`.`ORGID`))) \n  order by `a`.`SYSUSERID`,`a`.`USERID`,`a`.`USERNAME`,`a`.`USERPASS`,`a`.`USERTYPE`,`a`.`EMPID`,`a`.`EMAIL`,`a`.`TELO`,`a`.`TELH`,`a`.`MOBIL`,`a`.`ACTIVED`,`a`.`ENABLEPWD`,`a`.`ENABLEMMSG`,`a`.`FEECENTER`,`a`.`ISPLANNER`,`a`.`ISWHEMPLOYEE`,`a`.`ISBUYER`,`a`.`ISQCEMPLOYEE`,`a`.`ISSALEEMPLOYEE`,`a`.`SEX`,`c`.`ENTID`) ;\n",
			output: "alter view xab0100 as (select a.sysuserid as sysuserid, a.userid as userid, a.username as usernm, a.pwdhash as userpwd, a.usertype as usertype, a.empid as empid, a.email as email, a.telo as telo, a.telh as telh, a.mobil as mobil, (case a.actived when 1 then N when 2 then Y else Y end) as useyn, a.enablepwd as enablepwd, a.enablemmsg as enablemmsg, a.feecenter as feecenter, left(concat(ifnull(c.orgid, ), |), (char_length(concat(ifnull(c.orgid, ), |)) - 1)) as orgid, left(concat(ifnull(c.orgname, ), |), (char_length(concat(ifnull(c.orgname, ), |)) - 1)) as orgname, ifnull(a.isplanner, ) as isplanner, ifnull(a.iswhemployee, ) as iswhemployee, ifnull(a.isbuyer, ) as isbuyer, ifnull(a.isqcemployee, ) as isqceemployee, ifnull(a.issaleemployee, ) as issaleemployee, a.sex as sex, ifnull(c.entid, 3) as ORGANIZATION_ID, ifnull(a.noticeuser, ) as NOTICEUSER from kaf_cpcuser as a left join kaf_cpcorguser as b on ((a.sysuserid = b.sysuserid)) left join kaf_cpcorg as c on ((b.orgid = c.orgid)) order by a.sysuserid, a.userid, a.username, a.userpass, a.usertype, a.empid, a.email, a.telo, a.telh, a.mobil, a.actived, a.enablepwd, a.enablemmsg, a.feecenter, a.isplanner, a.iswhemployee, a.isbuyer, a.isqcemployee, a.issaleemployee, a.sex, c.entid)",
		}, {
			input: "select time from t1 as value",
		}, {
			input:  "alter database test set mysql_compatibility_mode = '{transaction_isolation: REPEATABLE-READ, lower_case_table_names: 0}'",
			output: "alter database configuration for test as {transaction_isolation: REPEATABLE-READ, lower_case_table_names: 0} ",
		}, {
			input: "show profiles",
		}, {
			input: "show privileges",
		}, {
			input: "show events from db1",
		}, {
			input: "show collation",
		}, {
			input: "show plugins",
		}, {
			input: "show procedure status",
		}, {
			input: "show triggers from db1 where 1",
		}, {
			input: "show engines",
		}, {
			input: "show config",
		}, {
			input: "show grants",
		}, {
			input:  "show grants for 'test'@'localhost'",
			output: "show grants for test@localhost",
		}, {
			input: "show table status from t1",
		}, {
			input: "show table status from t1",
		}, {
			input: "grant connect on account * to role_r1",
		}, {
			input: "select password from t1",
		}, {
			input:  "create table t1 (a datetime on update CURRENT_TIMESTAMP(1))",
			output: "create table t1 (a datetime(26) on update current_timestamp(1))",
		}, {
			input:  `create table table10 (a int primary key, b varchar(10)) checksum=0 COMMENT="asdf"`,
			output: "create table table10 (a int primary key, b varchar(10)) checksum = 0 comment = asdf",
		}, {
			input:  "commit work",
			output: "commit",
		}, {
			input: "select * from tables",
		}, {
			input: "update t1 set a = default",
		}, {
			input:  "truncate t1",
			output: "truncate table t1",
		}, {
			input:  "truncate table t1",
			output: "truncate table t1",
		}, {
			input:  "truncate db1.t1",
			output: "truncate table db1.t1",
		}, {
			input:  "truncate table db1.t1",
			output: "truncate table db1.t1",
		}, {
			input:  "explain select * from emp",
			output: "explain select * from emp",
		}, {
			input:  "explain verbose select * from emp",
			output: "explain (verbose) select * from emp",
		}, {
			input:  "explain analyze select * from emp",
			output: "explain (analyze) select * from emp",
		}, {
			input:  "explain analyze verbose select * from emp",
			output: "explain (analyze,verbose) select * from emp",
		}, {
			input:  "explain (analyze true,verbose false) select * from emp",
			output: "explain (analyze true,verbose false) select * from emp",
		}, {
			input:  "explain (analyze true,verbose false,format json) select * from emp",
			output: "explain (analyze true,verbose false,format json) select * from emp",
		}, {
			input:  "with t11 as (select * from t1) update t11 join t2 on t11.a = t2.b set t11.b = 1 where t2.a > 1",
			output: "with t11 as (select * from t1) update t11 inner join t2 on t11.a = t2.b set t11.b = 1 where t2.a > 1",
		}, {
			input:  "UPDATE items,(SELECT id FROM items WHERE id IN (SELECT id FROM items WHERE retail / wholesale >= 1.3 AND quantity < 100)) AS discounted SET items.retail = items.retail * 0.9 WHERE items.id = discounted.id",
			output: "update items cross join (select id from items where id in (select id from items where retail / wholesale >= 1.3 and quantity < 100)) as discounted set items.retail = items.retail * 0.9 where items.id = discounted.id",
		}, {
			input:  "with t2 as (select * from t1) DELETE FROM a1, a2 USING t1 AS a1 INNER JOIN t2 AS a2 WHERE a1.id=a2.id;",
			output: "with t2 as (select * from t1) delete from a1, a2 using t1 as a1 inner join t2 as a2 where a1.id = a2.id",
		}, {
			input:  "DELETE FROM a1, a2 USING t1 AS a1 INNER JOIN t2 AS a2 WHERE a1.id=a2.id;",
			output: "delete from a1, a2 using t1 as a1 inner join t2 as a2 where a1.id = a2.id",
		}, {
			input:  "DELETE a1, a2 FROM t1 AS a1 INNER JOIN t2 AS a2 WHERE a1.id=a2.id",
			output: "delete from a1, a2 using t1 as a1 inner join t2 as a2 where a1.id = a2.id",
		}, {
			input:  "DELETE FROM t1, t2 USING t1 INNER JOIN t2 INNER JOIN t3 WHERE t1.id=t2.id AND t2.id=t3.id",
			output: "delete from t1, t2 using t1 inner join t2 inner join t3 where t1.id = t2.id and t2.id = t3.id",
		}, {
			input:  "DELETE t1, t2 FROM t1 INNER JOIN t2 INNER JOIN t3 WHERE t1.id=t2.id AND t2.id=t3.id",
			output: "delete from t1, t2 using t1 inner join t2 inner join t3 where t1.id = t2.id and t2.id = t3.id",
		}, {
			input: "select cast(false as varchar)",
		}, {
			input:  "select cast(a as timestamp)",
			output: "select cast(a as timestamp(26))",
		}, {
			input:  "select cast(\"2022-01-30\" as varchar);",
			output: "select cast(2022-01-30 as varchar)",
		}, {
			input:  "select cast(b as timestamp) from t2",
			output: "select cast(b as timestamp(26)) from t2",
		}, {
			input:  "select cast(\"2022-01-01 01:23:34\" as varchar)",
			output: "select cast(2022-01-01 01:23:34 as varchar)",
		}, {
			input:  "select binary('Geeksforgeeks')",
			output: "select binary(Geeksforgeeks)",
		}, {
			input:  "show schemas where 1",
			output: "show databases where 1",
		}, {
			input: "select role from t1",
		}, {
			input:  "select a || 'hello' || 'world' from t1;",
			output: "select concat(concat(a, hello), world) from t1",
		}, {
			input:  "select col || 'bar'",
			output: "select concat(col, bar)",
		}, {
			input:  "select 'foo' || 'bar'",
			output: "select concat(foo, bar)",
		}, {
			input:  "select 'a\\'b'",
			output: "select a'b",
		}, {
			input:  "select char_length('\\n\\t\\r\\b\\0\\_\\%\\\\');",
			output: "select char_length(\\n\\t\\r\\b\\0\\_\\%\\\\)",
		}, {
			input:  "select CAST('10 ' as unsigned);",
			output: "select cast(10  as unsigned)",
		}, {
			input:  "select CAST('10 ' as unsigned integer);",
			output: "select cast(10  as integer unsigned)",
		}, {
			input:  "SELECT ((+0) IN ((0b111111111111111111111111111111111111111111111111111),(rpad(1.0,2048,1)), (32767.1)));",
			output: "select ((+0) in ((0b111111111111111111111111111111111111111111111111111), (rpad(1.0, 2048, 1)), (32767.1)))",
		}, {
			input: "select 0b111111111111111111111111111111111111111111111111111",
		}, {
			input:  "select date,format,to_date(date, format) as to_date from t1;",
			output: "select date, format, to_date(date, format) as to_date from t1",
		}, {
			input:  "select date,format,concat_ws(',',to_date(date, format)) as con from t1;",
			output: "select date, format, concat_ws(,, to_date(date, format)) as con from t1",
		}, {
			input:  "select date,format,to_date(date, format) as to_date from t1;",
			output: "select date, format, to_date(date, format) as to_date from t1",
		}, {
			input:  "select date,format,concat_ws(\" \",to_date(date, format),'') as con from t1;",
			output: "select date, format, concat_ws( , to_date(date, format), ) as con from t1",
		}, {
			input: "select schema()",
		}, {
			input: "select last_insert_id()",
		}, {
			input:  "show char set where charset = 'utf8mb4'",
			output: "show charset where charset = utf8mb4",
		}, {
			input:  "show charset where charset = 'utf8mb4'",
			output: "show charset where charset = utf8mb4",
		}, {
			input:  "show character set where charset = 'utf8mb4'",
			output: "show charset where charset = utf8mb4",
		}, {
			input: "show config where a > 1",
		}, {
			input:  "set @@a = b",
			output: "set a = b",
		}, {
			input:  "set @a = b",
			output: "set a = b",
		}, {
			input:  "CREATE TABLE t1 (datetime datetime, timestamp timestamp, date date)",
			output: "create table t1 (datetime datetime(26), timestamp timestamp(26), date date)",
		}, {
			input:  "SET timestamp=DEFAULT;",
			output: "set timestamp = default",
		}, {
			input:  "SET timestamp=UNIX_TIMESTAMP('2011-07-31 10:00:00')",
			output: "set timestamp = unix_timestamp(2011-07-31 10:00:00)",
		}, {
			input:  "select ltrim(\"a\"),rtrim(\"a\"),trim(BOTH \"\" from \"a\"),trim(BOTH \" \" from \"a\");",
			output: "select ltrim(a), rtrim(a), trim(both  from a), trim(both   from a)",
		}, {
			input:  "select rpad('hello', -18446744073709551616, '1');",
			output: "select rpad(hello, -18446744073709551616, 1)",
		}, {
			input:  "select rpad('hello', -18446744073709551616, '1');",
			output: "select rpad(hello, -18446744073709551616, 1)",
		}, {
			input:  "SELECT CONCAT_WS(1471290948102948112341241204312904-23412412-4141, \"a\", \"b\")",
			output: "select concat_ws(1471290948102948112341241204312904 - 23412412 - 4141, a, b)",
		}, {
			input:  "SELECT * FROM t1 WHERE a = ANY ( SELECT 1 UNION ( SELECT 1 UNION SELECT 1 ) );",
			output: "select * from t1 where a = any (select 1 union (select 1 union select 1))",
		}, {
			input:  "SELECT * FROM t1 WHERE a = ANY ( SELECT 1 except ( SELECT 1 except SELECT 1 ) );",
			output: "select * from t1 where a = any (select 1 except (select 1 except select 1))",
		}, {
			input:  "SELECT * FROM t1 WHERE a = ANY ( SELECT 1 intersect ( SELECT 1 intersect SELECT 1 ) );",
			output: "select * from t1 where a = any (select 1 intersect (select 1 intersect select 1))",
		}, {
			input:  "SELECT * FROM t1 WHERE a = ANY ( SELECT 1 minus ( SELECT 1 minus SELECT 1 ) );",
			output: "select * from t1 where a = any (select 1 minus (select 1 minus select 1))",
		}, {
			input:  "SELECT * FROM t1 WHERE (a,b) = ANY (SELECT a, max(b) FROM t1 GROUP BY a);",
			output: "select * from t1 where (a, b) = any (select a, max(b) from t1 group by a)",
		}, {
			input:  "select  (1,2) != ALL (select * from t1);",
			output: "select (1, 2) != all (select * from t1)",
		}, {
			input:  "select s1, s1 = ANY (SELECT s1 FROM t2) from t1;",
			output: "select s1, s1 = any (select s1 from t2) from t1",
		}, {
			input:  "select * from t3 where a >= some (select b from t2);",
			output: "select * from t3 where a >= some (select b from t2)",
		}, {
			input:  "select 9999999999999999999;",
			output: "select 9999999999999999999",
		}, {
			input:  "select substring('hello', -18446744073709551616, -18446744073709551616);",
			output: "select substring(hello, -18446744073709551616, -18446744073709551616)",
		}, {
			input:  "select substring('hello', -18446744073709551616, 1);",
			output: "select substring(hello, -18446744073709551616, 1)",
		}, {
			input:  "select space(18446744073709551616);",
			output: "select space(18446744073709551616)",
		}, {
			input:  "select space(-18446744073709551616);",
			output: "select space(-18446744073709551616)",
		}, {
			input:  "select ltrim(\"a\"),rtrim(\"a\"),trim(BOTH \"\" from \"a\"),trim(BOTH \" \" from \"a\");",
			output: "select ltrim(a), rtrim(a), trim(both  from a), trim(both   from a)",
		}, {
			input:  "SELECT (rpad(1.0, 2048,1)) IS NOT FALSE;",
			output: "select (rpad(1.0, 2048, 1)) is not false",
		}, {
			input:  "SELECT 1 is unknown;",
			output: "select 1 is unknown",
		}, {
			input:  "SELECT false is not unknown;",
			output: "select false is not unknown",
		}, {
			input:  "SELECT 1 is true;",
			output: "select 1 is true",
		}, {
			input:  "SELECT false is not true;",
			output: "select false is not true",
		}, {
			input:  "SELECT 1 is false;",
			output: "select 1 is false",
		}, {
			input:  "SELECT false is not false;",
			output: "select false is not false",
		}, {
			input:  "SELECT FROM_UNIXTIME(99999999999999999999999999999999999999999999999999999999999999999);",
			output: "select from_unixtime(99999999999999999999999999999999999999999999999999999999999999999)",
		}, {
			input:  "SELECT FROM_UNIXTIME(2147483647) AS c1, FROM_UNIXTIME(2147483648) AS c2, FROM_UNIXTIME(2147483647.9999999) AS c3, FROM_UNIXTIME(32536771199) AS c4,FROM_UNIXTIME(32536771199.9999999) AS c5;",
			output: "select from_unixtime(2147483647) as c1, from_unixtime(2147483648) as c2, from_unixtime(2147483647.9999999) as c3, from_unixtime(32536771199) as c4, from_unixtime(32536771199.9999999) as c5",
		}, {
			input:  "select date_add(\"1997-12-31 23:59:59\",INTERVAL -100000 YEAR);",
			output: "select date_add(1997-12-31 23:59:59, interval(-100000, year))",
		}, {
			input:  "SELECT ADDDATE(DATE'2021-01-01', INTERVAL 1 DAY);",
			output: "select adddate(date(2021-01-01), interval(1, day))",
		}, {
			input:  "select '2007-01-01' + interval a day from t1;",
			output: "select 2007-01-01 + interval(a, day) from t1",
		}, {
			input:  "SELECT CAST(COALESCE(t0.c0, -1) AS UNSIGNED) IS TRUE FROM t0;",
			output: "select cast(coalesce(t0.c0, -1) as unsigned) is true from t0",
		}, {
			input:  "select Fld1, variance(Fld2) as q from t1 group by Fld1 having q is not null;",
			output: "select fld1, variance(fld2) as q from t1 group by fld1 having q is not null",
		}, {
			input:  "select variance(-99999999999999999.99999);",
			output: "select variance(-99999999999999999.99999)",
		}, {
			input:  "select Fld1, std(Fld2) from t1 group by Fld1 having variance(Fld2) is not null",
			output: "select fld1, std(fld2) from t1 group by fld1 having variance(fld2) is not null",
		}, {
			input:  "select a.f1 as a, a.f1 > b.f1 as gt, a.f1 < b.f1 as lt, a.f1<=>b.f1 as eq from t1 a, t1 b;",
			output: "select a.f1 as a, a.f1 > b.f1 as gt, a.f1 < b.f1 as lt, a.f1 <=> b.f1 as eq from t1 as a cross join t1 as b",
		}, {
			input:  "select var_samp(s) as '0.5', var_pop(s) as '0.25' from bug22555;",
			output: "select var_samp(s) as 0.5, var_pop(s) as 0.25 from bug22555",
		}, {
			input:  "select var_samp(s) as 'null', var_pop(s) as 'null' from bug22555;",
			output: "select var_samp(s) as null, var_pop(s) as null from bug22555",
		}, {
			input: "select cast(variance(ff) as decimal(10, 3)) from t2",
		}, {
			input:  "SELECT GROUP_CONCAT(DISTINCT 2) from t1",
			output: "select group_concat(distinct 2, ,) from t1",
		}, {
			input:  "SELECT GROUP_CONCAT(DISTINCT a order by a) from t1",
			output: "select group_concat(distinct a, ,) from t1",
		}, {
			input: "select variance(2) from t1",
		}, {
			input:  "select SQL_BIG_RESULT bit_and(col), bit_or(col) from t1 group by col;",
			output: "select sql_big_result bit_and(col), bit_or(col) from t1 group by col",
		}, {
			input: "select sql_small_result t2.id, avg(rating + 0.0e0) from t2 group by t2.id",
		}, {
			input: "select sql_small_result t2.id, avg(rating) from t2 group by t2.id",
		}, {
			input:  "select any_value(name), avg(value1), std(value1), variance(value1) from t1, t2 where t1.id = t2.id group by t1.id",
			output: "select any_value(name), avg(value1), std(value1), variance(value1) from t1 cross join t2 where t1.id = t2.id group by t1.id",
		}, {
			input: "select id, avg(value1), std(value1), variance(value1) from t1 group by id",
		}, {
			input: "select i, count(*), std(s1 / s2) from bug22555 group by i order by i",
		}, {
			input: "select i, count(*), variance(s1 / s2) from bug22555 group by i order by i",
		}, {
			input: "select i, count(*), variance(s1 / s2) from bug22555 group by i order by i",
		}, {
			input:  "select name, avg(value1), std(value1), variance(value1) from t1, t2 where t1.id = t2.id group by t1.id",
			output: "select name, avg(value1), std(value1), variance(value1) from t1 cross join t2 where t1.id = t2.id group by t1.id",
		}, {
			input:  "select sum(all a),count(all a),avg(all a),std(all a),variance(all a),bit_or(all a),bit_and(all a),min(all a),max(all a),min(all c),max(all c) from t",
			output: "select sum(all a), count(all a), avg(all a), std(all a), variance(all a), bit_or(all a), bit_and(all a), min(all a), max(all a), min(all c), max(all c) from t",
		}, {
			input:  "insert into t1 values (date_add(NULL, INTERVAL 1 DAY));",
			output: "insert into t1 values (date_add(null, interval(1, day)))",
		}, {
			input:  "replace into t1 values (date_add(NULL, INTERVAL 1 DAY));",
			output: "replace into t1 values (date_add(null, interval(1, day)))",
		}, {
			input:  "SELECT DATE_ADD('2022-02-28 23:59:59.9999', INTERVAL 1 SECOND) '1 second later';",
			output: "select date_add(2022-02-28 23:59:59.9999, interval(1, second)) as 1 second later",
		}, {
			input:  "SELECT sum(a) as 'hello' from t1;",
			output: "select sum(a) as hello from t1",
		}, {
			input:  "SELECT DATE_ADD(\"2017-06-15\", INTERVAL -10 MONTH);",
			output: "select date_add(2017-06-15, interval(-10, month))",
		}, {
			input:  "create table t1 (a varchar)",
			output: "create table t1 (a varchar)",
		}, {
			input:  "SELECT (CAST(0x7FFFFFFFFFFFFFFF AS char));",
			output: "select (cast(0x7fffffffffffffff as varchar))",
		}, {
			input:  "select cast(-19999999999999999999 as signed);",
			output: "select cast(-19999999999999999999 as signed)",
		}, {
			input:  "select cast(19999999999999999999 as signed);",
			output: "select cast(19999999999999999999 as signed)",
		}, {
			input:  "select date_sub(now(), interval 1 day) from t1;",
			output: "select date_sub(now(), interval(1, day)) from t1",
		}, {
			input:  "select date_sub(now(), interval '1' day) from t1;",
			output: "select date_sub(now(), interval(1, day)) from t1",
		}, {
			input:  "select date_add(now(), interval '1' day) from t1;",
			output: "select date_add(now(), interval(1, day)) from t1",
		}, {
			input:  "SELECT md.datname as `Database` FROM TT md",
			output: "select md.datname as Database from tt as md",
		}, {
			input:  "select * from t where a = `Hello`",
			output: "select * from t where a = hello",
		}, {
			input:  "CREATE VIEW v AS SELECT * FROM t WHERE t.id = f(t.name);",
			output: "create view v as select * from t where t.id = f(t.name)",
		}, {
			input:  "ALTER VIEW v AS SELECT * FROM t WHERE t.id = f(t.name);",
			output: "alter view v as select * from t where t.id = f(t.name)",
		}, {
			input:  "CREATE VIEW v AS SELECT qty, price, qty*price AS value FROM t;",
			output: "create view v as select qty, price, qty * price as value from t",
		}, {
			input:  "ALTER VIEW v AS SELECT qty, price, qty*price AS value FROM t;",
			output: "alter view v as select qty, price, qty * price as value from t",
		}, {
			input: "create view v_today (today) as select current_day from t",
		}, {
			input: "alter view v_today (today) as select current_day from t",
		}, {
			input: "explain (analyze true,verbose false) select * from emp",
		}, {
			input: "select quarter from ontime limit 1",
		}, {
			input: "select month from ontime limit 1",
		}, {
			input: "with tw as (select * from t2), tf as (select * from t3) select * from tw where a > 1",
		}, {
			input: "with tw as (select * from t2) select * from tw where a > 1",
		}, {
			input:  "create table t (a double(13))  // comment",
			output: "create table t (a double(13))",
		}, {
			input:  "create table t (a double(13))  -- comment",
			output: "create table t (a double(13))",
		}, {
			input: "select a as promo_revenue from (select * from r) as c_orders(c_custkey, c_count)",
		}, {
			input:  "select extract(year from l_shipdate) as l_year from t",
			output: "select extract(year, l_shipdate) as l_year from t",
		}, {
			input:  "select * from R join S on R.uid = S.uid where l_shipdate <= date '1998-12-01' - interval '112' day",
			output: "select * from r inner join s on r.uid = s.uid where l_shipdate <= date(1998-12-01) - interval(112, day)",
		}, {
			input: "create table deci_table (a decimal(10, 5))",
		}, {
			input: "create table deci_table (a decimal(20, 5))",
		}, {
			input:  "create table deci_table (a decimal)",
			output: "create table deci_table (a decimal(38))",
		}, {
			input: "create table deci_table (a decimal(20))",
		}, {
			input: "select substr(name, 5) from t1",
		}, {
			input: "select substring(name, 5) from t1",
		}, {
			input: "select substr(name, 5, 3) from t1",
		}, {
			input: "select substring(name, 5, 3) from t1",
		}, {
			input:  "select * from R join S on R.uid = S.uid",
			output: "select * from r inner join s on r.uid = s.uid",
		}, {
			input:  "create table t (a int, b char, key idx1 type zonemap (a, b))",
			output: "create table t (a int, b char, index idx1 using zonemap (a, b))",
		}, {
			input: "create table t (a int, index idx1 using zonemap (a))",
		}, {
			input: "create table t (a int, index idx1 using bsi (a))",
		}, {
			input:  "set @@sql_mode ='TRADITIONAL'",
			output: "set sql_mode = TRADITIONAL",
		}, {
			input:  "set @@session.sql_mode ='TRADITIONAL'",
			output: "set sql_mode = TRADITIONAL",
		}, {
			input:  "set session sql_mode ='TRADITIONAL'",
			output: "set sql_mode = TRADITIONAL",
		}, {
			input:  "select @session.tx_isolation",
			output: "select @session.tx_isolation",
		}, {
			input:  "select @@session.tx_isolation",
			output: "select @@tx_isolation",
		}, {
			input:  "/* mysql-connector-java-8.0.27 (Revision: e920b979015ae7117d60d72bcc8f077a839cd791) */SHOW VARIABLES;",
			output: "show variables",
		}, {
			input: "create index idx1 using bsi on a (a) ",
		}, {
			input:  "INSERT INTO pet VALUES row('Sunsweet05','Dsant05','otter','f',30.11,2), row('Sunsweet06','Dsant06','otter','m',30.11,3);",
			output: "insert into pet values (Sunsweet05, Dsant05, otter, f, 30.11, 2), (Sunsweet06, Dsant06, otter, m, 30.11, 3)",
		}, {
			input:  "INSERT INTO t1 SET f1 = -1.0e+30, f2 = 'exore', f3 = 123",
			output: "insert into t1 (f1, f2, f3) values (-1.0e+30, exore, 123)",
		}, {
			input:  "INSERT INTO t1 SET f1 = -1;",
			output: "insert into t1 (f1) values (-1)",
		}, {
			input:  "INSERT INTO t1 (a,b,c) VALUES (1,2,3),(4,5,6) ON DUPLICATE KEY UPDATE c=VALUES(a)+VALUES(b), b=VALUES(a)+VALUES(c);",
			output: "insert into t1 (a, b, c) values (1, 2, 3), (4, 5, 6) on duplicate key update c = values(a) + values(b), b = values(a) + values(c)",
		}, {
			input:  "INSERT INTO t1 (a,b,c) VALUES (1,2,3),(4,5,6) ON DUPLICATE KEY UPDATE c=2, b=3;",
			output: "insert into t1 (a, b, c) values (1, 2, 3), (4, 5, 6) on duplicate key update c = 2, b = 3",
		}, {
			input:  "INSERT INTO t1 (a,b,c) VALUES (1,2,3),(4,5,6) ON DUPLICATE KEY UPDATE c=2/2, b=3;",
			output: "insert into t1 (a, b, c) values (1, 2, 3), (4, 5, 6) on duplicate key update c = 2 / 2, b = 3",
		}, {
			input:  "insert into t1 values (18446744073709551615), (0xFFFFFFFFFFFFFFFE), (18446744073709551613), (18446744073709551612)",
			output: "insert into t1 values (18446744073709551615), (0xfffffffffffffffe), (18446744073709551613), (18446744073709551612)",
		}, {
			input:  "REPLACE INTO pet VALUES row('Sunsweet05','Dsant05','otter','f',30.11,2), row('Sunsweet06','Dsant06','otter','m',30.11,3);",
			output: "replace into pet values (Sunsweet05, Dsant05, otter, f, 30.11, 2), (Sunsweet06, Dsant06, otter, m, 30.11, 3)",
		}, {
			input:  "REPLACE INTO t1 SET f1 = -1.0e+30, f2 = 'exore', f3 = 123",
			output: "replace into t1 (f1, f2, f3) values (-1.0e+30, exore, 123)",
		}, {
			input:  "REPLACE INTO t1 SET f1 = -1;",
			output: "replace into t1 (f1) values (-1)",
		}, {
			input:  "replace into t1 values (18446744073709551615), (0xFFFFFFFFFFFFFFFE), (18446744073709551613), (18446744073709551612)",
			output: "replace into t1 values (18446744073709551615), (0xfffffffffffffffe), (18446744073709551613), (18446744073709551612)",
		}, {
			input:  "create table t (a int) properties(\"host\" = \"127.0.0.1\", \"port\" = \"8239\", \"user\" = \"mysql_user\", \"password\" = \"mysql_passwd\")",
			output: "create table t (a int) properties(host = 127.0.0.1, port = 8239, user = mysql_user, password = mysql_passwd)",
		}, {
			input:  "create table t (a int) properties('a' = 'b')",
			output: "create table t (a int) properties(a = b)",
		}, {
			input: "create table t (a int, b char, check (1 + 1) enforced)",
		}, {
			input: "create table t (a int, b char, foreign key sdf (a, b) references b(a asc, b desc))",
		}, {
			input:  "create table t (a int, b char, constraint sdf foreign key (a, b) references b(a asc, b desc))",
			output: "create table t (a int, b char, constraint sdf foreign key (a, b) references b(a asc, b desc))",
		}, {
			input:  "create table t (a int, b char, constraint sdf foreign key dddd (a, b) references b(a asc, b desc))",
			output: "create table t (a int, b char, constraint sdf foreign key dddd (a, b) references b(a asc, b desc))",
		}, {
			input: "create table t (a int, b char, unique key idx (a, b))",
		}, {
			input: "create table t (a int, b char, index if not exists idx (a, b))",
		}, {
			input: "create table t (a int, b char, fulltext idx (a, b))",
		}, {
			input:  "create table t (a int, b char, constraint p1 primary key idx using hash (a, b))",
			output: "create table t (a int, b char, constraint p1 primary key idx using none (a, b))",
		}, {
			input: "create table t (a int, b char, primary key idx (a, b))",
		}, {
			input:  "create external table t (a int) infile 'data.txt'",
			output: "create external table t (a int) infile 'data.txt'",
		}, {
			input: "create external table t (a int) infile {'filepath'='data.txt', 'compression'='none'}",
		}, {
			input: "create external table t (a int) infile {'filepath'='data.txt', 'compression'='auto'}",
		}, {
			input: "create external table t (a int) infile {'filepath'='data.txt', 'compression'='lz4'}",
		}, {
			input:  "create external table t (a int) infile 'data.txt' FIELDS TERMINATED BY '' OPTIONALLY ENCLOSED BY '' LINES TERMINATED BY ''",
			output: "create external table t (a int) infile 'data.txt' fields terminated by \t optionally enclosed by \u0000 lines",
		}, {
			input:  "SET NAMES 'utf8mb4' COLLATE 'utf8mb4_general_ci'",
			output: "set names = utf8mb4 utf8mb4_general_ci",
		}, {
			input: "insert into cms values (null, default)",
		}, {
			input: "replace into cms values (null, default)",
		}, {
			input:  "create database `show`",
			output: "create database show",
		}, {
			input: "create table table16 (1a20 int, 1e int)",
		}, {
			input: "insert into t2 values (-3, 2)",
		}, {
			input: "replace into t2 values (-3, 2)",
		}, {
			input:  "select spID,userID,score from t1 where spID>(userID-1);",
			output: "select spid, userid, score from t1 where spid > (userid - 1)",
		}, {
			input:  "CREATE TABLE t2(product VARCHAR(32),country_id INTEGER NOT NULL,year INTEGER,profit INTEGER)",
			output: "create table t2 (product varchar(32), country_id integer not null, year integer, profit integer)",
		}, {
			input: "insert into numtable values (255, 65535, 4294967295, 18446744073709551615)",
		}, {
			input: "replace into numtable values (255, 65535, 4294967295, 18446744073709551615)",
		}, {
			input: "create table numtable (a tinyint unsigned, b smallint unsigned, c int unsigned, d bigint unsigned)",
		}, {
			input:  "SELECT userID as user, MAX(score) as max FROM t1 GROUP BY userID order by user",
			output: "select userid as user, max(score) as max from t1 group by userid order by user",
		}, {
			input:  "load data infile 'test/loadfile5' ignore INTO TABLE T.A FIELDS TERMINATED BY  ',' (@,@,c,d,e,f)",
			output: "load data infile test/loadfile5 ignore into table t.a fields terminated by , (, , c, d, e, f)",
		}, {
			input:  "load data infile '/root/lineorder_flat_10.tbl' into table lineorder_flat FIELDS TERMINATED BY '' OPTIONALLY ENCLOSED BY '' LINES TERMINATED BY '';",
			output: "load data infile /root/lineorder_flat_10.tbl into table lineorder_flat fields terminated by \t optionally enclosed by \u0000 lines",
		}, {
			input:  "load data local infile 'data' replace into table db.a (a, b, @vc, @vd) set a = @vc != 0, d = @vd != 1",
			output: "load data local infile data replace into table db.a (a, b, @vc, @vd) set a = @vc != 0, d = @vd != 1",
		}, {
			input:  "load data local infile 'data' replace into table db.a lines starting by '#' terminated by '\t' ignore 2 lines",
			output: "load data local infile data replace into table db.a lines starting by # terminated by 	 ignore 2 lines",
		}, {
			input:  "load data local infile 'data' replace into table db.a lines starting by '#' terminated by '\t' ignore 2 rows",
			output: "load data local infile data replace into table db.a lines starting by # terminated by 	 ignore 2 lines",
		}, {
			input:  "load data local infile 'data' replace into table db.a lines terminated by '\t' starting by '#' ignore 2 lines",
			output: "load data local infile data replace into table db.a lines starting by # terminated by 	 ignore 2 lines",
		}, {
			input:  "load data local infile 'data' replace into table db.a lines terminated by '\t' starting by '#' ignore 2 rows",
			output: "load data local infile data replace into table db.a lines starting by # terminated by 	 ignore 2 lines",
		}, {
			input:  "load data infile 'data.txt' into table db.a fields terminated by '\t' escaped by '\t'",
			output: "load data infile data.txt into table db.a fields terminated by \t escaped by \t",
		}, {
			input:  "load data infile 'data.txt' into table db.a fields terminated by '\t' enclosed by '\t' escaped by '\t'",
			output: "load data infile data.txt into table db.a fields terminated by \t enclosed by \t escaped by \t",
		}, {
			input:  "load data infile 'data.txt' into table db.a",
			output: "load data infile data.txt into table db.a",
		}, {
			input: "load data infile {'filepath'='data.txt', 'compression'='auto'} into table db.a",
		}, {
			input: "load data infile {'filepath'='data.txt', 'compression'='none'} into table db.a",
		}, {
			input:  "create external table t (a int) infile 'data.txt'",
			output: "create external table t (a int) infile 'data.txt'",
		}, {
			input: "create external table t (a int) infile {'filepath'='data.txt', 'compression'='none'}",
		}, {
			input: "create external table t (a int) infile {'filepath'='data.txt', 'compression'='auto'}",
		}, {
			input: "create external table t (a int) infile {'filepath'='data.txt', 'compression'='lz4'}",
		}, {
			input:  "create external table t (a int) infile 'data.txt' FIELDS TERMINATED BY '' OPTIONALLY ENCLOSED BY '' LINES TERMINATED BY ''",
			output: "create external table t (a int) infile 'data.txt' fields terminated by \t optionally enclosed by \u0000 lines",
		}, {
			input:  "create external table t (a int) URL s3option{'endpoint'='s3.us-west-2.amazonaws.com', 'access_key_id'='XXX', 'secret_access_key'='XXX', 'bucket'='test', 'filepath'='*.txt', 'region'='us-west-2'}",
			output: "create external table t (a int) url s3option {'endpoint'='s3.us-west-2.amazonaws.com', 'access_key_id'='******', 'secret_access_key'='******', 'bucket'='test', 'filepath'='*.txt', 'region'='us-west-2'}",
		}, {
			input:  "load data infile 'test/loadfile5' ignore INTO TABLE T.A FIELDS TERMINATED BY  ',' (@,@,c,d,e,f)",
			output: "load data infile test/loadfile5 ignore into table t.a fields terminated by , (, , c, d, e, f)",
		}, {
			input:  "load data infile '/root/lineorder_flat_10.tbl' into table lineorder_flat FIELDS TERMINATED BY '' OPTIONALLY ENCLOSED BY '' LINES TERMINATED BY '';",
			output: "load data infile /root/lineorder_flat_10.tbl into table lineorder_flat fields terminated by \t optionally enclosed by \u0000 lines",
		}, {
			input: "load data infile {'filepath'='data.txt', 'compression'='auto'} into table db.a",
		}, {
			input: "load data infile {'filepath'='data.txt', 'compression'='none'} into table db.a",
		}, {
			input: "load data infile {'filepath'='data.txt', 'compression'='GZIP'} into table db.a",
		}, {
			input: "load data infile {'filepath'='data.txt', 'compression'='BZIP2'} into table db.a",
		}, {
			input: "load data infile {'filepath'='data.txt', 'compression'='FLATE'} into table db.a",
		}, {
			input: "load data infile {'filepath'='data.txt', 'compression'='LZW'} into table db.a",
		}, {
			input: "load data infile {'filepath'='data.txt', 'compression'='ZLIB'} into table db.a",
		}, {
			input: "load data infile {'filepath'='data.txt', 'compression'='LZ4'} into table db.a",
		}, {
			input:  "LOAD DATA URL s3option{'endpoint'='s3.us-west-2.amazonaws.com', 'access_key_id'='XXX', 'secret_access_key'='XXX', 'bucket'='test', 'filepath'='*.txt', 'region'='us-west-2'} into table db.a",
			output: "load data url s3option {'endpoint'='s3.us-west-2.amazonaws.com', 'access_key_id'='******', 'secret_access_key'='******', 'bucket'='test', 'filepath'='*.txt', 'region'='us-west-2'} into table db.a",
		},
=======
	}{{
		input:  "CREATE STREAM enriched WITH (\n    VALUE_SCHEMA_ID = 1\n  ) AS\n  SELECT\n     cs.*,\n     u.name,\n     u.classification,\n     u.level\n  FROM clickstream cs\n    JOIN users u ON u.id = cs.userId",
		output: "create stream enriched with (value_schema_id = 1) as select cs.*, u.name, u.classification, u.level from clickstream as cs inner join users as u on u.id = cs.userid",
	}, {
		input:  "CREATE STREAM filtered AS\n   SELECT \n     a, \n     few,\n     columns \n   FROM source_stream",
		output: "create stream filtered as select a, few, columns from source_stream",
	}, {
		input:  "CREATE STREAM pageviews (\n    page_id BIGINT KEY\n  ) WITH (\n    KAFKA_TOPIC = 'keyed-pageviews-topic',\n    VALUE_FORMAT = 'JSON_SR',\n    VALUE_SCHEMA_ID = 2\n  );",
		output: "create stream pageviews (page_id bigint key) with (kafka_topic = keyed-pageviews-topic, value_format = JSON_SR, value_schema_id = 2)",
	}, {
		input:  "CREATE STREAM pageviews (\n    viewtime BIGINT,\n    user_id VARCHAR\n  ) WITH (\n    KAFKA_TOPIC = 'keyless-pageviews-topic',\n    KEY_FORMAT = 'AVRO',\n    KEY_SCHEMA_ID = 1,\n    VALUE_FORMAT = 'JSON_SR'\n  );",
		output: "create stream pageviews (viewtime bigint, user_id varchar) with (kafka_topic = keyless-pageviews-topic, key_format = AVRO, key_schema_id = 1, value_format = JSON_SR)",
	}, {
		input:  "CREATE STREAM pageviews (page_id BIGINT, viewtime BIGINT, user_id VARCHAR) WITH (\n    KAFKA_TOPIC = 'keyless-pageviews-topic',\n    VALUE_FORMAT = 'JSON'\n  )",
		output: "create stream pageviews (page_id bigint, viewtime bigint, user_id varchar) with (kafka_topic = keyless-pageviews-topic, value_format = JSON)",
	}, {
		input:  "select row_number() over (partition by col1, col2 order by col3 desc range unbounded preceding) from t1",
		output: "select row_number() over (partition by col1, col2 order by col3 desc range unbounded preceding) from t1",
	}, {
		input:  "select dense_rank() over (partition by col1, col2 order by col3 desc range unbounded preceding) from t1",
		output: "select dense_rank() over (partition by col1, col2 order by col3 desc range unbounded preceding) from t1",
	}, {
		input:  "select day_key,day_date,day,month,quarter,year,week,day_of_week from bi_date where 1=2;",
		output: "select day_key, day_date, day, month, quarter, year, week, day_of_week from bi_date where 1 = 2",
	}, {
		input:  "select sum(a) over(partition by a range between interval 1 day preceding and interval 2 day following) from t1",
		output: "select sum(a) over (partition by a range between interval(1, day) preceding and interval(2, day) following) from t1",
	}, {
		input:  "select rank() over(partition by a range between 1 preceding and current row) from t1",
		output: "select rank() over (partition by a range between 1 preceding and current row) from t1",
	}, {
		input:  "select rank() over(partition by a) from t1",
		output: "select rank() over (partition by a) from t1",
	}, {
		input:  "select rank() over(partition by a order by b desc) from t1",
		output: "select rank() over (partition by a order by b desc) from t1",
	}, {
		input:  "load data url s3option {\"bucket\"='dan-test1', \"filepath\"='ex_table_dan_gzip.gz',\"role_arn\"='arn:aws:iam::468413122987:role/dev-cross-s3', \"external_id\"='5404f91c_4e59_4898_85b3', \"compression\"='auto'} into table hx3.t2 fields terminated by ',' enclosed by '\\\"' lines terminated by '\\n';\n",
		output: "load data url s3option {'bucket'='dan-test1', 'filepath'='ex_table_dan_gzip.gz', 'role_arn'='arn:aws:iam::468413122987:role/dev-cross-s3', 'external_id'='5404f91c_4e59_4898_85b3', 'compression'='auto'} into table hx3.t2 fields terminated by , enclosed by \" lines terminated by \n",
	}, {
		input:  "SHOW CREATE TABLE information_schema.PROCESSLIST;",
		output: "show create table information_schema.processlist",
	}, {
		input:  "create table t1 (a int comment '\"123123\\'')",
		output: "create table t1 (a int comment \"123123'')",
	}, {
		input:  "select * from t1 where a not ilike '%a'",
		output: "select * from t1 where a not ilike %a",
	}, {
		input:  "select * from t1 where a ilike '%a'",
		output: "select * from t1 where a ilike %a",
	}, {
		input:  "select * from result_scan(query_id)",
		output: "select * from result_scan(query_id)",
	}, {
		input:  "select * from meta_scan('query_id');",
		output: "select * from meta_scan(query_id)",
	}, {
		input:  "show variables like 'sql_mode'",
		output: "show variables like sql_mode",
	}, {
		input:  "show index from t1 from db",
		output: "show index from db.t1",
	}, {
		input:  "select * from (SELECT * FROM (SELECT 1, 2, 3)) AS t1",
		output: "select * from (select * from (select 1, 2, 3)) as t1",
	}, {
		input:  "SELECT count(*) AS low_stock FROM (\nSELECT s_w_id, s_i_id, s_quantity\nFROM bmsql_stock\nWHERE s_w_id = 1 AND s_quantity < 1000 AND s_i_id IN (\nSELECT ol_i_id\nFROM bmsql_district\nJOIN bmsql_order_line ON ol_w_id = d_w_id\nAND ol_d_id = d_id\nAND ol_o_id >= d_next_o_id - 20\nAND ol_o_id < d_next_o_id\nWHERE d_w_id = 1 AND d_id = 1\n)\n);",
		output: "select count(*) as low_stock from (select s_w_id, s_i_id, s_quantity from bmsql_stock where s_w_id = 1 and s_quantity < 1000 and s_i_id in (select ol_i_id from bmsql_district inner join bmsql_order_line on ol_w_id = d_w_id and ol_d_id = d_id and ol_o_id >= d_next_o_id - 20 and ol_o_id < d_next_o_id where d_w_id = 1 and d_id = 1))",
	}, {
		input:  "create account `abc@124` admin_name `abc@124` identified by '111'",
		output: "create account abc@124 admin_name 'abc@124' identified by '******'",
	}, {
		input:  "create account account ADMIN_NAME 'root' IDENTIFIED BY '123456';",
		output: "create account account admin_name 'root' identified by '******'",
	}, {
		input: "drop table if exists history",
	}, {
		input:  "create user daisy@192.168.1.10 identified by '123456'",
		output: "create user daisy@192.168.1.10 identified by '******'",
	}, {
		input: "create table t0 (a float(255, 3))",
	}, {
		input:  "SELECT  id,name,view_type,attribute,attribute_filed,size,created_at,updated_at  FROM view_warehouse limit 0,10",
		output: "select id, name, view_type, attribute, attribute_filed, size, created_at, updated_at from view_warehouse limit 10 offset 0",
	}, {
		input:  "select algo_alarm_record.* from algo_alarm_record inner join (SELECT id FROM algo_alarm_record use index(algo_alarm_record_algo_id_first_id_created_at_index) WHERE first_id = 0 AND created_at >= '2022-09-18 00:00:00' AND created_at <= '2022-10-18 00:00:00' and algo_id not in (9808,9809) order by id desc limit 0,10 ) e on e.id = algo_alarm_record.id order by algo_alarm_record.id desc;",
		output: "select algo_alarm_record.* from algo_alarm_record inner join (select id from algo_alarm_record use index(algo_alarm_record_algo_id_first_id_created_at_index) where first_id = 0 and created_at >= 2022-09-18 00:00:00 and created_at <= 2022-10-18 00:00:00 and algo_id not in (9808, 9809) order by id desc limit 10 offset 0) as e on e.id = algo_alarm_record.id order by algo_alarm_record.id desc",
	}, {
		input:  "SELECT * FROM kv WHERE k = 1 FOR UPDATE",
		output: "select * from kv where k = 1 for update",
	}, {
		input: "select a from t1 use index(b)",
	}, {
		input:  "SELECT   id,cid,status,ip,streams   FROM camera     WHERE (cid_type = ?)",
		output: "select id, cid, status, ip, streams from camera where (cid_type = ?)",
	}, {
		input:  "CREATE  \nVIEW `xab0100` AS (\n  select `a`.`SYSUSERID` AS `sysuserid`,`a`.`USERID` AS `userid`,`a`.`USERNAME` AS `usernm`,`a`.`PWDHASH` AS `userpwd`,`a`.`USERTYPE` AS `usertype`,`a`.`EMPID` AS `empid`,`a`.`EMAIL` AS `email`,`a`.`TELO` AS `telo`,`a`.`TELH` AS `telh`,`a`.`MOBIL` AS `mobil`,(case `a`.`ACTIVED` when '1' then 'N' when '2' then 'Y' else 'Y' end) AS `useyn`,`a`.`ENABLEPWD` AS `enablepwd`,`a`.`ENABLEMMSG` AS `enablemmsg`,`a`.`FEECENTER` AS `feecenter`,left(concat(ifnull(`c`.`ORGID`,''),'|'),(char_length(concat(ifnull(`c`.`ORGID`,''),'|')) - 1)) AS `orgid`,left(concat(ifnull(`c`.`ORGNAME`,''),'|'),(char_length(concat(ifnull(`c`.`ORGNAME`,''),'|')) - 1)) AS `orgname`,ifnull(`a`.`ISPLANNER`,'') AS `isplanner`,ifnull(`a`.`ISWHEMPLOYEE`,'') AS `iswhemployee`,ifnull(`a`.`ISBUYER`,'') AS `isbuyer`,ifnull(`a`.`ISQCEMPLOYEE`,'') AS `isqceemployee`,ifnull(`a`.`ISSALEEMPLOYEE`,'') AS `issaleemployee`,`a`.`SEX` AS `sex`,ifnull(`c`.`ENTID`,'3') AS `ORGANIZATION_ID`,ifnull(`a`.`NOTICEUSER`,'') AS `NOTICEUSER` \n  from ((`kaf_cpcuser` `a` left join `kaf_cpcorguser` `b` on((`a`.`SYSUSERID` = `b`.`SYSUSERID`))) left join `kaf_cpcorg` `c` on((`b`.`ORGID` = `c`.`ORGID`))) \n  order by `a`.`SYSUSERID`,`a`.`USERID`,`a`.`USERNAME`,`a`.`USERPASS`,`a`.`USERTYPE`,`a`.`EMPID`,`a`.`EMAIL`,`a`.`TELO`,`a`.`TELH`,`a`.`MOBIL`,`a`.`ACTIVED`,`a`.`ENABLEPWD`,`a`.`ENABLEMMSG`,`a`.`FEECENTER`,`a`.`ISPLANNER`,`a`.`ISWHEMPLOYEE`,`a`.`ISBUYER`,`a`.`ISQCEMPLOYEE`,`a`.`ISSALEEMPLOYEE`,`a`.`SEX`,`c`.`ENTID`) ;\n",
		output: "create view xab0100 as (select a.sysuserid as sysuserid, a.userid as userid, a.username as usernm, a.pwdhash as userpwd, a.usertype as usertype, a.empid as empid, a.email as email, a.telo as telo, a.telh as telh, a.mobil as mobil, (case a.actived when 1 then N when 2 then Y else Y end) as useyn, a.enablepwd as enablepwd, a.enablemmsg as enablemmsg, a.feecenter as feecenter, left(concat(ifnull(c.orgid, ), |), (char_length(concat(ifnull(c.orgid, ), |)) - 1)) as orgid, left(concat(ifnull(c.orgname, ), |), (char_length(concat(ifnull(c.orgname, ), |)) - 1)) as orgname, ifnull(a.isplanner, ) as isplanner, ifnull(a.iswhemployee, ) as iswhemployee, ifnull(a.isbuyer, ) as isbuyer, ifnull(a.isqcemployee, ) as isqceemployee, ifnull(a.issaleemployee, ) as issaleemployee, a.sex as sex, ifnull(c.entid, 3) as ORGANIZATION_ID, ifnull(a.noticeuser, ) as NOTICEUSER from kaf_cpcuser as a left join kaf_cpcorguser as b on ((a.sysuserid = b.sysuserid)) left join kaf_cpcorg as c on ((b.orgid = c.orgid)) order by a.sysuserid, a.userid, a.username, a.userpass, a.usertype, a.empid, a.email, a.telo, a.telh, a.mobil, a.actived, a.enablepwd, a.enablemmsg, a.feecenter, a.isplanner, a.iswhemployee, a.isbuyer, a.isqcemployee, a.issaleemployee, a.sex, c.entid)",
	}, {
		input:  "ALTER  \nVIEW `xab0100` AS (\n  select `a`.`SYSUSERID` AS `sysuserid`,`a`.`USERID` AS `userid`,`a`.`USERNAME` AS `usernm`,`a`.`PWDHASH` AS `userpwd`,`a`.`USERTYPE` AS `usertype`,`a`.`EMPID` AS `empid`,`a`.`EMAIL` AS `email`,`a`.`TELO` AS `telo`,`a`.`TELH` AS `telh`,`a`.`MOBIL` AS `mobil`,(case `a`.`ACTIVED` when '1' then 'N' when '2' then 'Y' else 'Y' end) AS `useyn`,`a`.`ENABLEPWD` AS `enablepwd`,`a`.`ENABLEMMSG` AS `enablemmsg`,`a`.`FEECENTER` AS `feecenter`,left(concat(ifnull(`c`.`ORGID`,''),'|'),(char_length(concat(ifnull(`c`.`ORGID`,''),'|')) - 1)) AS `orgid`,left(concat(ifnull(`c`.`ORGNAME`,''),'|'),(char_length(concat(ifnull(`c`.`ORGNAME`,''),'|')) - 1)) AS `orgname`,ifnull(`a`.`ISPLANNER`,'') AS `isplanner`,ifnull(`a`.`ISWHEMPLOYEE`,'') AS `iswhemployee`,ifnull(`a`.`ISBUYER`,'') AS `isbuyer`,ifnull(`a`.`ISQCEMPLOYEE`,'') AS `isqceemployee`,ifnull(`a`.`ISSALEEMPLOYEE`,'') AS `issaleemployee`,`a`.`SEX` AS `sex`,ifnull(`c`.`ENTID`,'3') AS `ORGANIZATION_ID`,ifnull(`a`.`NOTICEUSER`,'') AS `NOTICEUSER` \n  from ((`kaf_cpcuser` `a` left join `kaf_cpcorguser` `b` on((`a`.`SYSUSERID` = `b`.`SYSUSERID`))) left join `kaf_cpcorg` `c` on((`b`.`ORGID` = `c`.`ORGID`))) \n  order by `a`.`SYSUSERID`,`a`.`USERID`,`a`.`USERNAME`,`a`.`USERPASS`,`a`.`USERTYPE`,`a`.`EMPID`,`a`.`EMAIL`,`a`.`TELO`,`a`.`TELH`,`a`.`MOBIL`,`a`.`ACTIVED`,`a`.`ENABLEPWD`,`a`.`ENABLEMMSG`,`a`.`FEECENTER`,`a`.`ISPLANNER`,`a`.`ISWHEMPLOYEE`,`a`.`ISBUYER`,`a`.`ISQCEMPLOYEE`,`a`.`ISSALEEMPLOYEE`,`a`.`SEX`,`c`.`ENTID`) ;\n",
		output: "alter view xab0100 as (select a.sysuserid as sysuserid, a.userid as userid, a.username as usernm, a.pwdhash as userpwd, a.usertype as usertype, a.empid as empid, a.email as email, a.telo as telo, a.telh as telh, a.mobil as mobil, (case a.actived when 1 then N when 2 then Y else Y end) as useyn, a.enablepwd as enablepwd, a.enablemmsg as enablemmsg, a.feecenter as feecenter, left(concat(ifnull(c.orgid, ), |), (char_length(concat(ifnull(c.orgid, ), |)) - 1)) as orgid, left(concat(ifnull(c.orgname, ), |), (char_length(concat(ifnull(c.orgname, ), |)) - 1)) as orgname, ifnull(a.isplanner, ) as isplanner, ifnull(a.iswhemployee, ) as iswhemployee, ifnull(a.isbuyer, ) as isbuyer, ifnull(a.isqcemployee, ) as isqceemployee, ifnull(a.issaleemployee, ) as issaleemployee, a.sex as sex, ifnull(c.entid, 3) as ORGANIZATION_ID, ifnull(a.noticeuser, ) as NOTICEUSER from kaf_cpcuser as a left join kaf_cpcorguser as b on ((a.sysuserid = b.sysuserid)) left join kaf_cpcorg as c on ((b.orgid = c.orgid)) order by a.sysuserid, a.userid, a.username, a.userpass, a.usertype, a.empid, a.email, a.telo, a.telh, a.mobil, a.actived, a.enablepwd, a.enablemmsg, a.feecenter, a.isplanner, a.iswhemployee, a.isbuyer, a.isqcemployee, a.issaleemployee, a.sex, c.entid)",
	}, {
		input: "select time from t1 as value",
	}, {
		input:  "alter database test set mysql_compatibility_mode = '{transaction_isolation: REPEATABLE-READ, lower_case_table_names: 0}'",
		output: "alter database configuration for test as {transaction_isolation: REPEATABLE-READ, lower_case_table_names: 0} ",
	}, {
		input: "show profiles",
	}, {
		input: "show privileges",
	}, {
		input: "show events from db1",
	}, {
		input: "show collation",
	}, {
		input: "show plugins",
	}, {
		input: "show procedure status",
	}, {
		input: "show triggers from db1 where 1",
	}, {
		input: "show engines",
	}, {
		input: "show config",
	}, {
		input: "show grants",
	}, {
		input:  "show grants for 'test'@'localhost'",
		output: "show grants for test@localhost",
	}, {
		input: "show table status from t1",
	}, {
		input: "show table status from t1",
	}, {
		input: "grant connect on account * to role_r1",
	}, {
		input: "select password from t1",
	}, {
		input:  "create table t1 (a datetime on update CURRENT_TIMESTAMP(1))",
		output: "create table t1 (a datetime(26) on update current_timestamp(1))",
	}, {
		input:  `create table table10 (a int primary key, b varchar(10)) checksum=0 COMMENT="asdf"`,
		output: "create table table10 (a int primary key, b varchar(10)) checksum = 0 comment = asdf",
	}, {
		input:  "commit work",
		output: "commit",
	}, {
		input: "select * from tables",
	}, {
		input: "update t1 set a = default",
	}, {
		input:  "truncate t1",
		output: "truncate table t1",
	}, {
		input:  "truncate table t1",
		output: "truncate table t1",
	}, {
		input:  "truncate db1.t1",
		output: "truncate table db1.t1",
	}, {
		input:  "truncate table db1.t1",
		output: "truncate table db1.t1",
	}, {
		input:  "explain select * from emp",
		output: "explain select * from emp",
	}, {
		input:  "explain verbose select * from emp",
		output: "explain (verbose) select * from emp",
	}, {
		input:  "explain analyze select * from emp",
		output: "explain (analyze) select * from emp",
	}, {
		input:  "explain analyze verbose select * from emp",
		output: "explain (analyze,verbose) select * from emp",
	}, {
		input:  "explain (analyze true,verbose false) select * from emp",
		output: "explain (analyze true,verbose false) select * from emp",
	}, {
		input:  "explain (analyze true,verbose false,format json) select * from emp",
		output: "explain (analyze true,verbose false,format json) select * from emp",
	}, {
		input:  "with t11 as (select * from t1) update t11 join t2 on t11.a = t2.b set t11.b = 1 where t2.a > 1",
		output: "with t11 as (select * from t1) update t11 inner join t2 on t11.a = t2.b set t11.b = 1 where t2.a > 1",
	}, {
		input:  "UPDATE items,(SELECT id FROM items WHERE id IN (SELECT id FROM items WHERE retail / wholesale >= 1.3 AND quantity < 100)) AS discounted SET items.retail = items.retail * 0.9 WHERE items.id = discounted.id",
		output: "update items cross join (select id from items where id in (select id from items where retail / wholesale >= 1.3 and quantity < 100)) as discounted set items.retail = items.retail * 0.9 where items.id = discounted.id",
	}, {
		input:  "with t2 as (select * from t1) DELETE FROM a1, a2 USING t1 AS a1 INNER JOIN t2 AS a2 WHERE a1.id=a2.id;",
		output: "with t2 as (select * from t1) delete from a1, a2 using t1 as a1 inner join t2 as a2 where a1.id = a2.id",
	}, {
		input:  "DELETE FROM a1, a2 USING t1 AS a1 INNER JOIN t2 AS a2 WHERE a1.id=a2.id;",
		output: "delete from a1, a2 using t1 as a1 inner join t2 as a2 where a1.id = a2.id",
	}, {
		input:  "DELETE a1, a2 FROM t1 AS a1 INNER JOIN t2 AS a2 WHERE a1.id=a2.id",
		output: "delete from a1, a2 using t1 as a1 inner join t2 as a2 where a1.id = a2.id",
	}, {
		input:  "DELETE FROM t1, t2 USING t1 INNER JOIN t2 INNER JOIN t3 WHERE t1.id=t2.id AND t2.id=t3.id",
		output: "delete from t1, t2 using t1 inner join t2 inner join t3 where t1.id = t2.id and t2.id = t3.id",
	}, {
		input:  "DELETE t1, t2 FROM t1 INNER JOIN t2 INNER JOIN t3 WHERE t1.id=t2.id AND t2.id=t3.id",
		output: "delete from t1, t2 using t1 inner join t2 inner join t3 where t1.id = t2.id and t2.id = t3.id",
	}, {
		input: "select cast(false as varchar)",
	}, {
		input:  "select cast(a as timestamp)",
		output: "select cast(a as timestamp(26))",
	}, {
		input:  "select cast(\"2022-01-30\" as varchar);",
		output: "select cast(2022-01-30 as varchar)",
	}, {
		input:  "select cast(b as timestamp) from t2",
		output: "select cast(b as timestamp(26)) from t2",
	}, {
		input:  "select cast(\"2022-01-01 01:23:34\" as varchar)",
		output: "select cast(2022-01-01 01:23:34 as varchar)",
	}, {
		input:  "select binary('Geeksforgeeks')",
		output: "select binary(Geeksforgeeks)",
	}, {
		input:  "show schemas where 1",
		output: "show databases where 1",
	}, {
		input: "select role from t1",
	}, {
		input:  "select a || 'hello' || 'world' from t1;",
		output: "select concat(concat(a, hello), world) from t1",
	}, {
		input:  "select col || 'bar'",
		output: "select concat(col, bar)",
	}, {
		input:  "select 'foo' || 'bar'",
		output: "select concat(foo, bar)",
	}, {
		input:  "select 'a\\'b'",
		output: "select a'b",
	}, {
		input:  "select char_length('\\n\\t\\r\\b\\0\\_\\%\\\\');",
		output: "select char_length(\\n\\t\\r\\b\\0\\_\\%\\\\)",
	}, {
		input:  "select CAST('10 ' as unsigned);",
		output: "select cast(10  as unsigned)",
	}, {
		input:  "select CAST('10 ' as unsigned integer);",
		output: "select cast(10  as integer unsigned)",
	}, {
		input:  "SELECT ((+0) IN ((0b111111111111111111111111111111111111111111111111111),(rpad(1.0,2048,1)), (32767.1)));",
		output: "select ((+0) in ((0b111111111111111111111111111111111111111111111111111), (rpad(1.0, 2048, 1)), (32767.1)))",
	}, {
		input: "select 0b111111111111111111111111111111111111111111111111111",
	}, {
		input:  "select date,format,to_date(date, format) as to_date from t1;",
		output: "select date, format, to_date(date, format) as to_date from t1",
	}, {
		input:  "select date,format,concat_ws(',',to_date(date, format)) as con from t1;",
		output: "select date, format, concat_ws(,, to_date(date, format)) as con from t1",
	}, {
		input:  "select date,format,to_date(date, format) as to_date from t1;",
		output: "select date, format, to_date(date, format) as to_date from t1",
	}, {
		input:  "select date,format,concat_ws(\" \",to_date(date, format),'') as con from t1;",
		output: "select date, format, concat_ws( , to_date(date, format), ) as con from t1",
	}, {
		input: "select schema()",
	}, {
		input: "select last_insert_id()",
	}, {
		input:  "show char set where charset = 'utf8mb4'",
		output: "show charset where charset = utf8mb4",
	}, {
		input:  "show charset where charset = 'utf8mb4'",
		output: "show charset where charset = utf8mb4",
	}, {
		input:  "show character set where charset = 'utf8mb4'",
		output: "show charset where charset = utf8mb4",
	}, {
		input: "show config where a > 1",
	}, {
		input:  "set @@a = b",
		output: "set a = b",
	}, {
		input:  "set @a = b",
		output: "set a = b",
	}, {
		input:  "CREATE TABLE t1 (datetime datetime, timestamp timestamp, date date)",
		output: "create table t1 (datetime datetime(26), timestamp timestamp(26), date date)",
	}, {
		input:  "SET timestamp=DEFAULT;",
		output: "set timestamp = default",
	}, {
		input:  "SET timestamp=UNIX_TIMESTAMP('2011-07-31 10:00:00')",
		output: "set timestamp = unix_timestamp(2011-07-31 10:00:00)",
	}, {
		input:  "select ltrim(\"a\"),rtrim(\"a\"),trim(BOTH \"\" from \"a\"),trim(BOTH \" \" from \"a\");",
		output: "select ltrim(a), rtrim(a), trim(both  from a), trim(both   from a)",
	}, {
		input:  "select rpad('hello', -18446744073709551616, '1');",
		output: "select rpad(hello, -18446744073709551616, 1)",
	}, {
		input:  "select rpad('hello', -18446744073709551616, '1');",
		output: "select rpad(hello, -18446744073709551616, 1)",
	}, {
		input:  "SELECT CONCAT_WS(1471290948102948112341241204312904-23412412-4141, \"a\", \"b\")",
		output: "select concat_ws(1471290948102948112341241204312904 - 23412412 - 4141, a, b)",
	}, {
		input:  "SELECT * FROM t1 WHERE a = ANY ( SELECT 1 UNION ( SELECT 1 UNION SELECT 1 ) );",
		output: "select * from t1 where a = any (select 1 union (select 1 union select 1))",
	}, {
		input:  "SELECT * FROM t1 WHERE a = ANY ( SELECT 1 except ( SELECT 1 except SELECT 1 ) );",
		output: "select * from t1 where a = any (select 1 except (select 1 except select 1))",
	}, {
		input:  "SELECT * FROM t1 WHERE a = ANY ( SELECT 1 intersect ( SELECT 1 intersect SELECT 1 ) );",
		output: "select * from t1 where a = any (select 1 intersect (select 1 intersect select 1))",
	}, {
		input:  "SELECT * FROM t1 WHERE a = ANY ( SELECT 1 minus ( SELECT 1 minus SELECT 1 ) );",
		output: "select * from t1 where a = any (select 1 minus (select 1 minus select 1))",
	}, {
		input:  "SELECT * FROM t1 WHERE (a,b) = ANY (SELECT a, max(b) FROM t1 GROUP BY a);",
		output: "select * from t1 where (a, b) = any (select a, max(b) from t1 group by a)",
	}, {
		input:  "select  (1,2) != ALL (select * from t1);",
		output: "select (1, 2) != all (select * from t1)",
	}, {
		input:  "select s1, s1 = ANY (SELECT s1 FROM t2) from t1;",
		output: "select s1, s1 = any (select s1 from t2) from t1",
	}, {
		input:  "select * from t3 where a >= some (select b from t2);",
		output: "select * from t3 where a >= some (select b from t2)",
	}, {
		input:  "select 9999999999999999999;",
		output: "select 9999999999999999999",
	}, {
		input:  "select substring('hello', -18446744073709551616, -18446744073709551616);",
		output: "select substring(hello, -18446744073709551616, -18446744073709551616)",
	}, {
		input:  "select substring('hello', -18446744073709551616, 1);",
		output: "select substring(hello, -18446744073709551616, 1)",
	}, {
		input:  "select space(18446744073709551616);",
		output: "select space(18446744073709551616)",
	}, {
		input:  "select space(-18446744073709551616);",
		output: "select space(-18446744073709551616)",
	}, {
		input:  "select ltrim(\"a\"),rtrim(\"a\"),trim(BOTH \"\" from \"a\"),trim(BOTH \" \" from \"a\");",
		output: "select ltrim(a), rtrim(a), trim(both  from a), trim(both   from a)",
	}, {
		input:  "SELECT (rpad(1.0, 2048,1)) IS NOT FALSE;",
		output: "select (rpad(1.0, 2048, 1)) is not false",
	}, {
		input:  "SELECT 1 is unknown;",
		output: "select 1 is unknown",
	}, {
		input:  "SELECT false is not unknown;",
		output: "select false is not unknown",
	}, {
		input:  "SELECT 1 is true;",
		output: "select 1 is true",
	}, {
		input:  "SELECT false is not true;",
		output: "select false is not true",
	}, {
		input:  "SELECT 1 is false;",
		output: "select 1 is false",
	}, {
		input:  "SELECT false is not false;",
		output: "select false is not false",
	}, {
		input:  "SELECT FROM_UNIXTIME(99999999999999999999999999999999999999999999999999999999999999999);",
		output: "select from_unixtime(99999999999999999999999999999999999999999999999999999999999999999)",
	}, {
		input:  "SELECT FROM_UNIXTIME(2147483647) AS c1, FROM_UNIXTIME(2147483648) AS c2, FROM_UNIXTIME(2147483647.9999999) AS c3, FROM_UNIXTIME(32536771199) AS c4,FROM_UNIXTIME(32536771199.9999999) AS c5;",
		output: "select from_unixtime(2147483647) as c1, from_unixtime(2147483648) as c2, from_unixtime(2147483647.9999999) as c3, from_unixtime(32536771199) as c4, from_unixtime(32536771199.9999999) as c5",
	}, {
		input:  "select date_add(\"1997-12-31 23:59:59\",INTERVAL -100000 YEAR);",
		output: "select date_add(1997-12-31 23:59:59, interval(-100000, year))",
	}, {
		input:  "SELECT ADDDATE(DATE'2021-01-01', INTERVAL 1 DAY);",
		output: "select adddate(date(2021-01-01), interval(1, day))",
	}, {
		input:  "select '2007-01-01' + interval a day from t1;",
		output: "select 2007-01-01 + interval(a, day) from t1",
	}, {
		input:  "SELECT CAST(COALESCE(t0.c0, -1) AS UNSIGNED) IS TRUE FROM t0;",
		output: "select cast(coalesce(t0.c0, -1) as unsigned) is true from t0",
	}, {
		input:  "select Fld1, variance(Fld2) as q from t1 group by Fld1 having q is not null;",
		output: "select fld1, variance(fld2) as q from t1 group by fld1 having q is not null",
	}, {
		input:  "select variance(-99999999999999999.99999);",
		output: "select variance(-99999999999999999.99999)",
	}, {
		input:  "select Fld1, std(Fld2) from t1 group by Fld1 having variance(Fld2) is not null",
		output: "select fld1, std(fld2) from t1 group by fld1 having variance(fld2) is not null",
	}, {
		input:  "select a.f1 as a, a.f1 > b.f1 as gt, a.f1 < b.f1 as lt, a.f1<=>b.f1 as eq from t1 a, t1 b;",
		output: "select a.f1 as a, a.f1 > b.f1 as gt, a.f1 < b.f1 as lt, a.f1 <=> b.f1 as eq from t1 as a cross join t1 as b",
	}, {
		input:  "select var_samp(s) as '0.5', var_pop(s) as '0.25' from bug22555;",
		output: "select var_samp(s) as 0.5, var_pop(s) as 0.25 from bug22555",
	}, {
		input:  "select var_samp(s) as 'null', var_pop(s) as 'null' from bug22555;",
		output: "select var_samp(s) as null, var_pop(s) as null from bug22555",
	}, {
		input: "select cast(variance(ff) as decimal(10, 3)) from t2",
	}, {
		input:  "SELECT GROUP_CONCAT(DISTINCT 2) from t1",
		output: "select group_concat(distinct 2, ,) from t1",
	}, {
		input:  "SELECT GROUP_CONCAT(DISTINCT a order by a) from t1",
		output: "select group_concat(distinct a, ,) from t1",
	}, {
		input: "select variance(2) from t1",
	}, {
		input:  "select SQL_BIG_RESULT bit_and(col), bit_or(col) from t1 group by col;",
		output: "select sql_big_result bit_and(col), bit_or(col) from t1 group by col",
	}, {
		input: "select sql_small_result t2.id, avg(rating + 0.0e0) from t2 group by t2.id",
	}, {
		input: "select sql_small_result t2.id, avg(rating) from t2 group by t2.id",
	}, {
		input:  "select any_value(name), avg(value1), std(value1), variance(value1) from t1, t2 where t1.id = t2.id group by t1.id",
		output: "select any_value(name), avg(value1), std(value1), variance(value1) from t1 cross join t2 where t1.id = t2.id group by t1.id",
	}, {
		input: "select id, avg(value1), std(value1), variance(value1) from t1 group by id",
	}, {
		input: "select i, count(*), std(s1 / s2) from bug22555 group by i order by i",
	}, {
		input: "select i, count(*), variance(s1 / s2) from bug22555 group by i order by i",
	}, {
		input: "select i, count(*), variance(s1 / s2) from bug22555 group by i order by i",
	}, {
		input:  "select name, avg(value1), std(value1), variance(value1) from t1, t2 where t1.id = t2.id group by t1.id",
		output: "select name, avg(value1), std(value1), variance(value1) from t1 cross join t2 where t1.id = t2.id group by t1.id",
	}, {
		input:  "select sum(all a),count(all a),avg(all a),std(all a),variance(all a),bit_or(all a),bit_and(all a),min(all a),max(all a),min(all c),max(all c) from t",
		output: "select sum(all a), count(all a), avg(all a), std(all a), variance(all a), bit_or(all a), bit_and(all a), min(all a), max(all a), min(all c), max(all c) from t",
	}, {
		input:  "insert into t1 values (date_add(NULL, INTERVAL 1 DAY));",
		output: "insert into t1 values (date_add(null, interval(1, day)))",
	}, {
		input:  "replace into t1 values (date_add(NULL, INTERVAL 1 DAY));",
		output: "replace into t1 values (date_add(null, interval(1, day)))",
	}, {
		input:  "SELECT DATE_ADD('2022-02-28 23:59:59.9999', INTERVAL 1 SECOND) '1 second later';",
		output: "select date_add(2022-02-28 23:59:59.9999, interval(1, second)) as 1 second later",
	}, {
		input:  "SELECT sum(a) as 'hello' from t1;",
		output: "select sum(a) as hello from t1",
	}, {
		input:  "SELECT DATE_ADD(\"2017-06-15\", INTERVAL -10 MONTH);",
		output: "select date_add(2017-06-15, interval(-10, month))",
	}, {
		input:  "create table t1 (a varchar)",
		output: "create table t1 (a varchar)",
	}, {
		input:  "SELECT (CAST(0x7FFFFFFFFFFFFFFF AS char));",
		output: "select (cast(0x7fffffffffffffff as varchar))",
	}, {
		input:  "select cast(-19999999999999999999 as signed);",
		output: "select cast(-19999999999999999999 as signed)",
	}, {
		input:  "select cast(19999999999999999999 as signed);",
		output: "select cast(19999999999999999999 as signed)",
	}, {
		input:  "select date_sub(now(), interval 1 day) from t1;",
		output: "select date_sub(now(), interval(1, day)) from t1",
	}, {
		input:  "select date_sub(now(), interval '1' day) from t1;",
		output: "select date_sub(now(), interval(1, day)) from t1",
	}, {
		input:  "select date_add(now(), interval '1' day) from t1;",
		output: "select date_add(now(), interval(1, day)) from t1",
	}, {
		input:  "SELECT md.datname as `Database` FROM TT md",
		output: "select md.datname as Database from tt as md",
	}, {
		input:  "select * from t where a = `Hello`",
		output: "select * from t where a = hello",
	}, {
		input:  "CREATE VIEW v AS SELECT * FROM t WHERE t.id = f(t.name);",
		output: "create view v as select * from t where t.id = f(t.name)",
	}, {
		input:  "ALTER VIEW v AS SELECT * FROM t WHERE t.id = f(t.name);",
		output: "alter view v as select * from t where t.id = f(t.name)",
	}, {
		input:  "CREATE VIEW v AS SELECT qty, price, qty*price AS value FROM t;",
		output: "create view v as select qty, price, qty * price as value from t",
	}, {
		input:  "ALTER VIEW v AS SELECT qty, price, qty*price AS value FROM t;",
		output: "alter view v as select qty, price, qty * price as value from t",
	}, {
		input: "create view v_today (today) as select current_day from t",
	}, {
		input: "alter view v_today (today) as select current_day from t",
	}, {
		input: "explain (analyze true,verbose false) select * from emp",
	}, {
		input: "select quarter from ontime limit 1",
	}, {
		input: "select month from ontime limit 1",
	}, {
		input: "with tw as (select * from t2), tf as (select * from t3) select * from tw where a > 1",
	}, {
		input: "with tw as (select * from t2) select * from tw where a > 1",
	}, {
		input:  "create table t (a double(13))  // comment",
		output: "create table t (a double(13))",
	}, {
		input:  "create table t (a double(13))  -- comment",
		output: "create table t (a double(13))",
	}, {
		input: "select a as promo_revenue from (select * from r) as c_orders(c_custkey, c_count)",
	}, {
		input:  "select extract(year from l_shipdate) as l_year from t",
		output: "select extract(year, l_shipdate) as l_year from t",
	}, {
		input:  "select * from R join S on R.uid = S.uid where l_shipdate <= date '1998-12-01' - interval '112' day",
		output: "select * from r inner join s on r.uid = s.uid where l_shipdate <= date(1998-12-01) - interval(112, day)",
	}, {
		input: "create table deci_table (a decimal(10, 5))",
	}, {
		input: "create table deci_table (a decimal(20, 5))",
	}, {
		input:  "create table deci_table (a decimal)",
		output: "create table deci_table (a decimal(38))",
	}, {
		input: "create table deci_table (a decimal(20))",
	}, {
		input: "select substr(name, 5) from t1",
	}, {
		input: "select substring(name, 5) from t1",
	}, {
		input: "select substr(name, 5, 3) from t1",
	}, {
		input: "select substring(name, 5, 3) from t1",
	}, {
		input:  "select * from R join S on R.uid = S.uid",
		output: "select * from r inner join s on r.uid = s.uid",
	}, {
		input:  "create table t (a int, b char, key idx1 type zonemap (a, b))",
		output: "create table t (a int, b char, index idx1 using zonemap (a, b))",
	}, {
		input: "create table t (a int, index idx1 using zonemap (a))",
	}, {
		input: "create table t (a int, index idx1 using bsi (a))",
	}, {
		input:  "set @@sql_mode ='TRADITIONAL'",
		output: "set sql_mode = TRADITIONAL",
	}, {
		input:  "set @@session.sql_mode ='TRADITIONAL'",
		output: "set sql_mode = TRADITIONAL",
	}, {
		input:  "set session sql_mode ='TRADITIONAL'",
		output: "set sql_mode = TRADITIONAL",
	}, {
		input:  "select @session.tx_isolation",
		output: "select @session.tx_isolation",
	}, {
		input:  "select @@session.tx_isolation",
		output: "select @@tx_isolation",
	}, {
		input:  "/* mysql-connector-java-8.0.27 (Revision: e920b979015ae7117d60d72bcc8f077a839cd791) */SHOW VARIABLES;",
		output: "show variables",
	}, {
		input: "create index idx1 using bsi on a (a) ",
	}, {
		input:  "INSERT INTO pet VALUES row('Sunsweet05','Dsant05','otter','f',30.11,2), row('Sunsweet06','Dsant06','otter','m',30.11,3);",
		output: "insert into pet values (Sunsweet05, Dsant05, otter, f, 30.11, 2), (Sunsweet06, Dsant06, otter, m, 30.11, 3)",
	}, {
		input:  "INSERT INTO t1 SET f1 = -1.0e+30, f2 = 'exore', f3 = 123",
		output: "insert into t1 (f1, f2, f3) values (-1.0e+30, exore, 123)",
	}, {
		input:  "INSERT INTO t1 SET f1 = -1;",
		output: "insert into t1 (f1) values (-1)",
	}, {
		input:  "INSERT INTO t1 (a,b,c) VALUES (1,2,3),(4,5,6) ON DUPLICATE KEY UPDATE c=VALUES(a)+VALUES(b), b=VALUES(a)+VALUES(c);",
		output: "insert into t1 (a, b, c) values (1, 2, 3), (4, 5, 6) on duplicate key update c = values(a) + values(b), b = values(a) + values(c)",
	}, {
		input:  "INSERT INTO t1 (a,b,c) VALUES (1,2,3),(4,5,6) ON DUPLICATE KEY UPDATE c=2, b=3;",
		output: "insert into t1 (a, b, c) values (1, 2, 3), (4, 5, 6) on duplicate key update c = 2, b = 3",
	}, {
		input:  "INSERT INTO t1 (a,b,c) VALUES (1,2,3),(4,5,6) ON DUPLICATE KEY UPDATE c=2/2, b=3;",
		output: "insert into t1 (a, b, c) values (1, 2, 3), (4, 5, 6) on duplicate key update c = 2 / 2, b = 3",
	}, {
		input:  "insert into t1 values (18446744073709551615), (0xFFFFFFFFFFFFFFFE), (18446744073709551613), (18446744073709551612)",
		output: "insert into t1 values (18446744073709551615), (0xfffffffffffffffe), (18446744073709551613), (18446744073709551612)",
	}, {
		input:  "REPLACE INTO pet VALUES row('Sunsweet05','Dsant05','otter','f',30.11,2), row('Sunsweet06','Dsant06','otter','m',30.11,3);",
		output: "replace into pet values (Sunsweet05, Dsant05, otter, f, 30.11, 2), (Sunsweet06, Dsant06, otter, m, 30.11, 3)",
	}, {
		input:  "REPLACE INTO t1 SET f1 = -1.0e+30, f2 = 'exore', f3 = 123",
		output: "replace into t1 (f1, f2, f3) values (-1.0e+30, exore, 123)",
	}, {
		input:  "REPLACE INTO t1 SET f1 = -1;",
		output: "replace into t1 (f1) values (-1)",
	}, {
		input:  "replace into t1 values (18446744073709551615), (0xFFFFFFFFFFFFFFFE), (18446744073709551613), (18446744073709551612)",
		output: "replace into t1 values (18446744073709551615), (0xfffffffffffffffe), (18446744073709551613), (18446744073709551612)",
	}, {
		input:  "create table t (a int) properties(\"host\" = \"127.0.0.1\", \"port\" = \"8239\", \"user\" = \"mysql_user\", \"password\" = \"mysql_passwd\")",
		output: "create table t (a int) properties(host = 127.0.0.1, port = 8239, user = mysql_user, password = mysql_passwd)",
	}, {
		input:  "create table t (a int) properties('a' = 'b')",
		output: "create table t (a int) properties(a = b)",
	}, {
		input: "create table t (a int, b char, check (1 + 1) enforced)",
	}, {
		input: "create table t (a int, b char, foreign key sdf (a, b) references b(a asc, b desc))",
	}, {
		input:  "create table t (a int, b char, constraint sdf foreign key (a, b) references b(a asc, b desc))",
		output: "create table t (a int, b char, constraint sdf foreign key (a, b) references b(a asc, b desc))",
	}, {
		input:  "create table t (a int, b char, constraint sdf foreign key dddd (a, b) references b(a asc, b desc))",
		output: "create table t (a int, b char, constraint sdf foreign key dddd (a, b) references b(a asc, b desc))",
	}, {
		input: "create table t (a int, b char, unique key idx (a, b))",
	}, {
		input: "create table t (a int, b char, index if not exists idx (a, b))",
	}, {
		input: "create table t (a int, b char, fulltext idx (a, b))",
	}, {
		input:  "create table t (a int, b char, constraint p1 primary key idx using hash (a, b))",
		output: "create table t (a int, b char, constraint p1 primary key idx using none (a, b))",
	}, {
		input: "create table t (a int, b char, primary key idx (a, b))",
	}, {
		input:  "create external table t (a int) infile 'data.txt'",
		output: "create external table t (a int) infile 'data.txt'",
	}, {
		input: "create external table t (a int) infile {'filepath'='data.txt', 'compression'='none'}",
	}, {
		input: "create external table t (a int) infile {'filepath'='data.txt', 'compression'='auto'}",
	}, {
		input: "create external table t (a int) infile {'filepath'='data.txt', 'compression'='lz4'}",
	}, {
		input:  "create external table t (a int) infile 'data.txt' FIELDS TERMINATED BY '' OPTIONALLY ENCLOSED BY '' LINES TERMINATED BY ''",
		output: "create external table t (a int) infile 'data.txt' fields terminated by \t optionally enclosed by \u0000 lines",
	}, {
		input:  "SET NAMES 'utf8mb4' COLLATE 'utf8mb4_general_ci'",
		output: "set names = utf8mb4 utf8mb4_general_ci",
	}, {
		input: "insert into cms values (null, default)",
	}, {
		input: "replace into cms values (null, default)",
	}, {
		input:  "create database `show`",
		output: "create database show",
	}, {
		input: "create table table16 (1a20 int, 1e int)",
	}, {
		input: "insert into t2 values (-3, 2)",
	}, {
		input: "replace into t2 values (-3, 2)",
	}, {
		input:  "select spID,userID,score from t1 where spID>(userID-1);",
		output: "select spid, userid, score from t1 where spid > (userid - 1)",
	}, {
		input:  "CREATE TABLE t2(product VARCHAR(32),country_id INTEGER NOT NULL,year INTEGER,profit INTEGER)",
		output: "create table t2 (product varchar(32), country_id integer not null, year integer, profit integer)",
	}, {
		input: "insert into numtable values (255, 65535, 4294967295, 18446744073709551615)",
	}, {
		input: "replace into numtable values (255, 65535, 4294967295, 18446744073709551615)",
	}, {
		input: "create table numtable (a tinyint unsigned, b smallint unsigned, c int unsigned, d bigint unsigned)",
	}, {
		input:  "SELECT userID as user, MAX(score) as max FROM t1 GROUP BY userID order by user",
		output: "select userid as user, max(score) as max from t1 group by userid order by user",
	}, {
		input:  "load data infile 'test/loadfile5' ignore INTO TABLE T.A FIELDS TERMINATED BY  ',' (@,@,c,d,e,f)",
		output: "load data infile test/loadfile5 ignore into table t.a fields terminated by , (, , c, d, e, f)",
	}, {
		input:  "load data infile '/root/lineorder_flat_10.tbl' into table lineorder_flat FIELDS TERMINATED BY '' OPTIONALLY ENCLOSED BY '' LINES TERMINATED BY '';",
		output: "load data infile /root/lineorder_flat_10.tbl into table lineorder_flat fields terminated by \t optionally enclosed by \u0000 lines",
	}, {
		input:  "load data local infile 'data' replace into table db.a (a, b, @vc, @vd) set a = @vc != 0, d = @vd != 1",
		output: "load data local infile data replace into table db.a (a, b, @vc, @vd) set a = @vc != 0, d = @vd != 1",
	}, {
		input:  "load data local infile 'data' replace into table db.a lines starting by '#' terminated by '\t' ignore 2 lines",
		output: "load data local infile data replace into table db.a lines starting by # terminated by 	 ignore 2 lines",
	}, {
		input:  "load data local infile 'data' replace into table db.a lines starting by '#' terminated by '\t' ignore 2 rows",
		output: "load data local infile data replace into table db.a lines starting by # terminated by 	 ignore 2 lines",
	}, {
		input:  "load data local infile 'data' replace into table db.a lines terminated by '\t' starting by '#' ignore 2 lines",
		output: "load data local infile data replace into table db.a lines starting by # terminated by 	 ignore 2 lines",
	}, {
		input:  "load data local infile 'data' replace into table db.a lines terminated by '\t' starting by '#' ignore 2 rows",
		output: "load data local infile data replace into table db.a lines starting by # terminated by 	 ignore 2 lines",
	}, {
		input:  "load data infile 'data.txt' into table db.a fields terminated by '\t' escaped by '\t'",
		output: "load data infile data.txt into table db.a fields terminated by \t escaped by \t",
	}, {
		input:  "load data infile 'data.txt' into table db.a fields terminated by '\t' enclosed by '\t' escaped by '\t'",
		output: "load data infile data.txt into table db.a fields terminated by \t enclosed by \t escaped by \t",
	}, {
		input:  "load data infile 'data.txt' into table db.a",
		output: "load data infile data.txt into table db.a",
	}, {
		input: "load data infile {'filepath'='data.txt', 'compression'='auto'} into table db.a",
	}, {
		input: "load data infile {'filepath'='data.txt', 'compression'='none'} into table db.a",
	}, {
		input:  "create external table t (a int) infile 'data.txt'",
		output: "create external table t (a int) infile 'data.txt'",
	}, {
		input: "create external table t (a int) infile {'filepath'='data.txt', 'compression'='none'}",
	}, {
		input: "create external table t (a int) infile {'filepath'='data.txt', 'compression'='auto'}",
	}, {
		input: "create external table t (a int) infile {'filepath'='data.txt', 'compression'='lz4'}",
	}, {
		input:  "create external table t (a int) infile 'data.txt' FIELDS TERMINATED BY '' OPTIONALLY ENCLOSED BY '' LINES TERMINATED BY ''",
		output: "create external table t (a int) infile 'data.txt' fields terminated by \t optionally enclosed by \u0000 lines",
	}, {
		input:  "create external table t (a int) URL s3option{'endpoint'='s3.us-west-2.amazonaws.com', 'access_key_id'='XXX', 'secret_access_key'='XXX', 'bucket'='test', 'filepath'='*.txt', 'region'='us-west-2'}",
		output: "create external table t (a int) url s3option {'endpoint'='s3.us-west-2.amazonaws.com', 'access_key_id'='******', 'secret_access_key'='******', 'bucket'='test', 'filepath'='*.txt', 'region'='us-west-2'}",
	}, {
		input:  "load data infile 'test/loadfile5' ignore INTO TABLE T.A FIELDS TERMINATED BY  ',' (@,@,c,d,e,f)",
		output: "load data infile test/loadfile5 ignore into table t.a fields terminated by , (, , c, d, e, f)",
	}, {
		input:  "load data infile '/root/lineorder_flat_10.tbl' into table lineorder_flat FIELDS TERMINATED BY '' OPTIONALLY ENCLOSED BY '' LINES TERMINATED BY '';",
		output: "load data infile /root/lineorder_flat_10.tbl into table lineorder_flat fields terminated by \t optionally enclosed by \u0000 lines",
	}, {
		input: "load data infile {'filepath'='data.txt', 'compression'='auto'} into table db.a",
	}, {
		input: "load data infile {'filepath'='data.txt', 'compression'='none'} into table db.a",
	}, {
		input: "load data infile {'filepath'='data.txt', 'compression'='GZIP'} into table db.a",
	}, {
		input: "load data infile {'filepath'='data.txt', 'compression'='BZIP2'} into table db.a",
	}, {
		input: "load data infile {'filepath'='data.txt', 'compression'='FLATE'} into table db.a",
	}, {
		input: "load data infile {'filepath'='data.txt', 'compression'='LZW'} into table db.a",
	}, {
		input: "load data infile {'filepath'='data.txt', 'compression'='ZLIB'} into table db.a",
	}, {
		input: "load data infile {'filepath'='data.txt', 'compression'='LZ4'} into table db.a",
	}, {
		input:  "LOAD DATA URL s3option{'endpoint'='s3.us-west-2.amazonaws.com', 'access_key_id'='XXX', 'secret_access_key'='XXX', 'bucket'='test', 'filepath'='*.txt', 'region'='us-west-2'} into table db.a",
		output: "load data url s3option {'endpoint'='s3.us-west-2.amazonaws.com', 'access_key_id'='******', 'secret_access_key'='******', 'bucket'='test', 'filepath'='*.txt', 'region'='us-west-2'} into table db.a",
	},
>>>>>>> e67b7b4d
		{
			input: `load data url s3option {'endpoint'='s3.us-west-2.amazonaws.com', 'access_key_id'='******', 'secret_access_key'='******', 'bucket'='test', 'filepath'='jsonline/jsonline_object.jl', 'region'='us-west-2', 'compression'='none', 'format'='jsonline', 'jsondata'='object'} into table t1`,
		}, {
			input: "load data infile {'filepath'='data.txt', 'compression'='GZIP'} into table db.a",
		}, {
			input: "load data infile {'filepath'='data.txt', 'compression'='BZIP2'} into table db.a",
		}, {
			input: "load data infile {'filepath'='data.txt', 'compression'='FLATE'} into table db.a",
		}, {
			input: "load data infile {'filepath'='data.txt', 'compression'='LZW'} into table db.a",
		}, {
			input: "load data infile {'filepath'='data.txt', 'compression'='ZLIB'} into table db.a",
		}, {
			input: "load data infile {'filepath'='data.txt', 'compression'='LZ4'} into table db.a",
		}, {
			input: "load data infile {'filepath'='data.txt', 'format'='jsonline', 'jsondata'='array'} into table db.a",
		},
		{
			input: "load data infile {'filepath'='data.txt', 'format'='jsonline', 'jsondata'='object'} into table db.a",
		},
		{
			input: "load data infile {'filepath'='data.txt', 'compression'='BZIP2', 'format'='jsonline', 'jsondata'='object'} into table db.a",
		},
		{
			input:  "show tables from test01 where tables_in_test01 like '%t2%'",
			output: "show tables from test01 where tables_in_test01 like %t2%",
		}, {
			input:  "select userID,MAX(score) max_score from t1 where userID <2 || userID > 3 group by userID order by max_score",
			output: "select userid, max(score) as max_score from t1 where concat(userid < 2, userid > 3) group by userid order by max_score",
		}, {
			input: "select c1, -c2 from t2 order by -c1 desc",
		}, {
			input:  "select * from t1 where spID>2 AND userID <2 || userID >=2 OR userID < 2 limit 3",
			output: "select * from t1 where concat(spid > 2 and userid < 2, userid >= 2) or userid < 2 limit 3",
		}, {
			input:  "select * from t10 where (b='ba' or b='cb') and (c='dc' or c='ed');",
			output: "select * from t10 where (b = ba or b = cb) and (c = dc or c = ed)",
		}, {
			input:  "select CAST(userID AS DOUBLE) cast_double, CAST(userID AS FLOAT(3)) cast_float , CAST(userID AS REAL) cast_real, CAST(userID AS SIGNED) cast_signed, CAST(userID AS UNSIGNED) cast_unsigned from t1 limit 2",
			output: "select cast(userid as double) as cast_double, cast(userid as float(3)) as cast_float, cast(userid as real) as cast_real, cast(userid as signed) as cast_signed, cast(userid as unsigned) as cast_unsigned from t1 limit 2",
		}, {
			input: "select distinct name as name1 from t1",
		}, {
			input:  "select userID, userID DIV 2 as user_dir, userID%2 as user_percent, userID MOD 2 as user_mod from t1",
			output: "select userid, userid div 2 as user_dir, userid % 2 as user_percent, userid % 2 as user_mod from t1",
		}, {
			input:  "select sum(score) as sum from t1 where spID=6 group by score order by sum desc",
			output: "select sum(score) as sum from t1 where spid = 6 group by score order by sum desc",
		}, {
			input:  "select userID,count(score) from t1 where userID>2 group by userID having count(score)>1",
			output: "select userid, count(score) from t1 where userid > 2 group by userid having count(score) > 1",
		}, {
			input:  "SELECT product, SUM(profit),AVG(profit) FROM t2 where product<>'TV' GROUP BY product order by product asc",
			output: "select product, sum(profit), avg(profit) from t2 where product != TV group by product order by product asc",
		}, {
			input:  "SELECT product, SUM(profit),AVG(profit) FROM t2 where product='Phone' GROUP BY product order by product asc",
			output: "select product, sum(profit), avg(profit) from t2 where product = Phone group by product order by product asc",
		}, {
			input:  "select sum(col_1d),count(col_1d),avg(col_1d),min(col_1d),max(col_1d) from tbl1 group by col_1e",
			output: "select sum(col_1d), count(col_1d), avg(col_1d), min(col_1d), max(col_1d) from tbl1 group by col_1e",
		}, {
			input:  "select u.a, (select t.a from sa.t, u) from u, (select t.a, u.a from sa.t, u where t.a = u.a) as t where (u.a, u.b, u.c) in (select t.a, u.a, t.b * u.b tubb from t)",
			output: "select u.a, (select t.a from sa.t cross join u) from u cross join (select t.a, u.a from sa.t cross join u where t.a = u.a) as t where (u.a, u.b, u.c) in (select t.a, u.a, t.b * u.b as tubb from t)",
		}, {
			input:  "select u.a, (select t.a from sa.t, u) from u",
			output: "select u.a, (select t.a from sa.t cross join u) from u",
		}, {
			input:  "select t.a, u.a, t.b * u.b from sa.t join u on t.c = u.c or t.d != u.d where t.a = u.a and t.b > u.b group by t.a, u.a, (t.a + u.b + v.b) having t.a = 11 and v.c > 1000 order by t.a desc, u.a asc, v.d asc, tubb limit 200 offset 100",
			output: "select t.a, u.a, t.b * u.b from sa.t inner join u on t.c = u.c or t.d != u.d where t.a = u.a and t.b > u.b group by t.a, u.a, (t.a + u.b + v.b) having t.a = 11 and v.c > 1000 order by t.a desc, u.a asc, v.d asc, tubb limit 200 offset 100",
		}, {
			input:  "select t.a, u.a, t.b * u.b from sa.t join u on t.c = u.c or t.d != u.d where t.a = u.a and t.b > u.b group by t.a, u.a, (t.a + u.b + v.b) having t.a = 11 and v.c > 1000",
			output: "select t.a, u.a, t.b * u.b from sa.t inner join u on t.c = u.c or t.d != u.d where t.a = u.a and t.b > u.b group by t.a, u.a, (t.a + u.b + v.b) having t.a = 11 and v.c > 1000",
		}, {
			input:  "select t.a, u.a, t.b * u.b from sa.t join u on t.c = u.c or t.d != u.d where t.a = u.a and t.b > u.b group by t.a, u.a, (t.a + u.b + v.b)",
			output: "select t.a, u.a, t.b * u.b from sa.t inner join u on t.c = u.c or t.d != u.d where t.a = u.a and t.b > u.b group by t.a, u.a, (t.a + u.b + v.b)",
		}, {
			input:  "SELECT t.a,u.a,t.b * u.b FROM sa.t join u on t.c = u.c or t.d != u.d where t.a = u.a and t.b > u.b",
			output: "select t.a, u.a, t.b * u.b from sa.t inner join u on t.c = u.c or t.d != u.d where t.a = u.a and t.b > u.b",
		}, {
			input: "select avg(u.a), count(u.b), cast(u.c as varchar) from u",
		}, {
			input: "select avg(u.a), count(*) from u",
		}, {
			input: "select avg(u.a), count(u.b) from u",
		}, {
			input: "select sum(col_1d) from tbl1 where col_1d < 13 group by col_1e",
		}, {
			input:  "select sum(col_1a),count(col_1b),avg(col_1c),min(col_1d),max(col_1d) from tbl1",
			output: "select sum(col_1a), count(col_1b), avg(col_1c), min(col_1d), max(col_1d) from tbl1",
		}, {
			input:  "insert into tbl1 values (0,1,5,11, \"a\")",
			output: "insert into tbl1 values (0, 1, 5, 11, a)",
		}, {
			input:  "replace into tbl1 values (0,1,5,11, \"a\")",
			output: "replace into tbl1 values (0, 1, 5, 11, a)",
		}, {
			input: "create table tbl1 (col_1a tinyint, col_1b smallint, col_1c int, col_1d bigint, col_1e char(10) not null)",
		}, {
			input: "insert into numtable values (4, 1.234567891, 1.234567891)",
		}, {
			input: "insert into numtable values (3, 1.234567, 1.234567)",
		}, {
			input: "replace into numtable values (4, 1.234567891, 1.234567891)",
		}, {
			input: "replace into numtable values (3, 1.234567, 1.234567)",
		}, {
			input: "create table numtable (id int, fl float, dl double)",
		}, {
			input: "drop table if exists numtable",
		}, {
			input:  "create table table17 (`index` int)",
			output: "create table table17 (index int)",
		}, {
			input: "create table table19$ (a int)",
		}, {
			input:  "create table `aaaaaaaaaaaaaaaaaaaaaaaaaaaaaaaaaaaaaaaaaaaaaaaaaaaaaaaaaaaaaaaaaaa` (aaaaaaaaaaaaaaaaaaaaaaaaaaaaaaaaaaaaaaaaaaaaaaaaaaaaaaaaaaaaaaaaaa int);",
			output: "create table aaaaaaaaaaaaaaaaaaaaaaaaaaaaaaaaaaaaaaaaaaaaaaaaaaaaaaaaaaaaaaaaaaa (aaaaaaaaaaaaaaaaaaaaaaaaaaaaaaaaaaaaaaaaaaaaaaaaaaaaaaaaaaaaaaaaaa int)",
		}, {
			input:  "create table table12 (`a ` int)",
			output: "create table table12 (a  int)",
		}, {
			input:  "create table `table11 ` (a int)",
			output: "create table table11  (a int)",
		}, {
			input:  "create table table10 (a int primary key, b varchar(10)) checksum=0 COMMENT=\"asdf\"",
			output: "create table table10 (a int primary key, b varchar(10)) checksum = 0 comment = asdf",
		}, {
			input:  "create temporary table table05 ( a int, b char(10));",
			output: "create temporary table table05 (a int, b char(10))",
		}, {
			input:  "create table table15 (a varchar(5) default 'abcde')",
			output: "create table table15 (a varchar(5) default abcde)",
		}, {
			input:  "create table table01 (a TINYINT primary key, b SMALLINT SIGNED, c INT UNSIGNED, d BIGINT not null , e FLOAT unique,f DOUBLE, g CHAR(10), h VARCHAR(20))",
			output: "create table table01 (a tinyint primary key, b smallint, c int unsigned, d bigint not null, e float unique, f double, g char(10), h varchar(20))",
		}, {
			input:  "create database test04 CHARACTER SET=utf8 collate=utf8_general_ci ENCRYPTION='N'",
			output: "create database test04 character set utf8 collate utf8_general_ci encryption N",
		}, {
			input:  "create database test03 DEFAULT CHARACTER SET utf8 collate utf8_general_ci ENCRYPTION 'Y'",
			output: "create database test03 default character set utf8 collate utf8_general_ci encryption Y",
		}, {
			input: "drop database if exists t01234567890123456789012345678901234567890123456789012345678901234567890123456789",
		}, {
			input: "select distinct a from t",
		}, {
			input:  "select * from t where a like 'a%'",
			output: "select * from t where a like a%",
		}, {
			input: "select sysdate(), curtime(22) from t",
		}, {
			input: "select sysdate(), curtime from t",
		}, {
			input:  "select current_time(), current_timestamp, lacalTIMe(89), utc_time() from t",
			output: "select current_time(), current_timestamp(), lacaltime(89), utc_time() from t",
		}, {
			input:  "select current_user(), current_role(), current_date, utc_date from t",
			output: "select current_user(), current_role(), current_date(), utc_date() from t",
		}, {
			input: "select ascii(a), collation(b), hour(c), microsecond(d) from t",
		}, {
			input:  "select dayofmonth('2001-11-00'), month('2005-00-00') from t",
			output: "select dayofmonth(2001-11-00), month(2005-00-00) from t",
		}, {
			input: "select sum(distinct s) from tbl where 1",
		}, {
			input:  "select u.a, interval 1 second from t",
			output: "select u.a, interval(1, second) from t",
		}, {
			input:  "select u.a, (select t.a from sa.t, u) from t where (u.a, u.b, u.c) in (select * from t)",
			output: "select u.a, (select t.a from sa.t cross join u) from t where (u.a, u.b, u.c) in (select * from t)",
		}, {
			input:  "select u.a, (select t.a from sa.t, u) from t where (u.a, u.b, u.c)",
			output: "select u.a, (select t.a from sa.t cross join u) from t where (u.a, u.b, u.c)",
		}, {
			input:  "select u.a, (select t.a from sa.t, u) from u",
			output: "select u.a, (select t.a from sa.t cross join u) from u",
		}, {
			input:  "select t.a from sa.t, u",
			output: "select t.a from sa.t cross join u",
		}, {
			input: "select t.a from sa.t",
		}, {
			input:  "create table k1 (id int not null primary key,name varchar(20)) partition by key() partitions 2",
			output: "create table k1 (id int not null primary key, name varchar(20)) partition by key algorithm = 2 partitions 2",
		}, {
			input:  "create table k1 (id int not null,name varchar(20),unique key (id))partition by key() partitions 2",
			output: "create table k1 (id int not null, name varchar(20), unique key (id)) partition by key algorithm = 2 partitions 2",
		}, {
			input:  "create table a (a int) partition by key (a, b, db.t.c) (partition xx (subpartition s1, subpartition s3 max_rows = 1000 min_rows = 100))",
			output: "create table a (a int) partition by key algorithm = 2 (a, b, db.t.c) (partition xx (subpartition s1, subpartition s3 max_rows = 1000 min_rows = 100))",
		}, {
			input:  "create table a (a int) partition by key (a, b, db.t.c) (partition xx row_format = dynamic max_rows = 1000 min_rows = 100)",
			output: "create table a (a int) partition by key algorithm = 2 (a, b, db.t.c) (partition xx row_format = dynamic max_rows = 1000 min_rows = 100)",
		}, {
			input:  "create table a (a int) engine = 'innodb' row_format = dynamic comment = 'table A' compression = 'lz4' data directory = '/data' index directory = '/index' max_rows = 1000 min_rows = 100",
			output: "create table a (a int) engine = innodb row_format = dynamic comment = table A compression = lz4 data directory = /data index directory = /index max_rows = 1000 min_rows = 100",
		}, {
			input:  "create table a (a int) partition by linear key algorithm = 3221 (a, b, db.t.c) (partition xx values less than (1, 2, 323), partition yy)",
			output: "create table a (a int) partition by linear key algorithm = 3221 (a, b, db.t.c) (partition xx values less than (1, 2, 323), partition yy)",
		}, {
			input:  "create table a (a int) partition by linear key algorithm = 3221 (a, b, db.t.c) partitions 10 subpartition by key (a, b, db.t.c) subpartitions 10",
			output: "create table a (a int) partition by linear key algorithm = 3221 (a, b, db.t.c) partitions 10 subpartition by key algorithm = 2 (a, b, db.t.c) subpartitions 10",
		}, {
			input: "create table a (a int) partition by linear key algorithm = 3221 (a, b, db.t.c) partitions 10",
		}, {
			input: "create table a (a int) partition by linear hash (1 + 1234 / 32)",
		}, {
			input: "create table a (a int) partition by linear key algorithm = 31 (a, b, db.t.c)",
		}, {
			input:  "create table a (a int) partition by linear key (a, b, db.t.c)",
			output: "create table a (a int) partition by linear key algorithm = 2 (a, b, db.t.c)",
		}, {
			input: "create table a (a int) partition by list columns (a, b, db.t.c)",
		}, {
			input: "create table a (a int) partition by list columns (a, b, db.t.c)",
		}, {
			input: "create table a (a int) partition by range columns (a, b, db.t.c)",
		}, {
			input: "create table a (a int) partition by range(1 + 21)",
		}, {
			input: "create table a (a int storage disk constraint cx check (b + c) enforced)",
		}, {
			input: "create table a (a int storage disk, b int references b(a asc, b desc) match full on delete cascade on update restrict)",
		}, {
			input: "create table a (a int storage disk, b int)",
		}, {
			input: "create table a (a int not null default 1 auto_increment unique primary key collate utf8_bin storage disk)",
		},
		{
			input:  `CREATE TABLE tp1 (col1 INT, col2 CHAR(5), col3 DATE) PARTITION BY KEY(col3) PARTITIONS 4`,
			output: `create table tp1 (col1 int, col2 char(5), col3 date) partition by key algorithm = 2 (col3) partitions 4`,
		},
		{
			input:  `CREATE TABLE tp2 (col1 INT, col2 CHAR(5), col3 DATE) PARTITION BY KEY(col3)`,
			output: `create table tp2 (col1 int, col2 char(5), col3 date) partition by key algorithm = 2 (col3)`,
		},
		{
			input:  `CREATE TABLE tp3 (col1 INT, col2 CHAR(5), col3 DATE) PARTITION BY LINEAR KEY(col3) PARTITIONS 5`,
			output: `create table tp3 (col1 int, col2 char(5), col3 date) partition by linear key algorithm = 2 (col3) partitions 5`,
		},
		{
			input:  `CREATE TABLE tp4 (col1 INT, col2 CHAR(5), col3 DATE) PARTITION BY KEY ALGORITHM = 1 (col3)`,
			output: `create table tp4 (col1 int, col2 char(5), col3 date) partition by key algorithm = 1 (col3)`,
		},
		{
			input:  `CREATE TABLE tp5 (col1 INT, col2 CHAR(5), col3 DATE) PARTITION BY LINEAR KEY ALGORITHM = 1 (col3) PARTITIONS 5;`,
			output: `create table tp5 (col1 int, col2 char(5), col3 date) partition by linear key algorithm = 1 (col3) partitions 5`,
		},
		{
			input:  `CREATE TABLE tp6 (col1 INT, col2 CHAR(5), col3 DATE) PARTITION BY KEY(col1, col2) PARTITIONS 4`,
			output: `create table tp6 (col1 int, col2 char(5), col3 date) partition by key algorithm = 2 (col1, col2) partitions 4`,
		},
		{
			input:  `CREATE TABLE tp7 (col1 INT NOT NULL, col2 DATE NOT NULL, col3 INT NOT NULL, col4 INT NOT NULL, PRIMARY KEY (col1, col2)) PARTITION BY KEY(col1) PARTITIONS 4`,
			output: `create table tp7 (col1 int not null, col2 date not null, col3 int not null, col4 int not null, primary key (col1, col2)) partition by key algorithm = 2 (col1) partitions 4`,
		},
		{
			input:  `CREATE TABLE tp9 (col1 INT, col2 CHAR(5)) PARTITION BY HASH(col1) PARTITIONS 4`,
			output: `create table tp9 (col1 int, col2 char(5)) partition by hash (col1) partitions 4`,
		},
		{
			input:  `CREATE TABLE tp10 (col1 INT, col2 CHAR(5), col3 DATETIME) PARTITION BY HASH (YEAR(col3));`,
			output: `create table tp10 (col1 int, col2 char(5), col3 datetime(26)) partition by hash (year(col3))`,
		},
		{
			input:  `CREATE TABLE tp11 (col1 INT, col2 CHAR(5), col3 DATE) PARTITION BY LINEAR HASH( YEAR(col3)) PARTITIONS 6`,
			output: `create table tp11 (col1 int, col2 char(5), col3 date) partition by linear hash (year(col3)) partitions 6`,
		},
		{
			input:  `CREATE TABLE tp12 (col1 INT NOT NULL, col2 DATE NOT NULL, col3 INT NOT NULL, col4 INT NOT NULL, PRIMARY KEY (col1, col2)) PARTITION BY HASH(col1) PARTITIONS 4`,
			output: `create table tp12 (col1 int not null, col2 date not null, col3 int not null, col4 int not null, primary key (col1, col2)) partition by hash (col1) partitions 4`,
		},
		{
			input: `CREATE TABLE tp13 (
					id INT NOT NULL,
					fname VARCHAR(30),
					lname VARCHAR(30),
					hired DATE NOT NULL DEFAULT '1970-01-01',
					separated DATE NOT NULL DEFAULT '9999-12-31',
					job_code INT,
					store_id INT
				)
				PARTITION BY RANGE ( YEAR(separated) ) (
					PARTITION p0 VALUES LESS THAN (1991),
					PARTITION p1 VALUES LESS THAN (1996),
					PARTITION p2 VALUES LESS THAN (2001),
					PARTITION p3 VALUES LESS THAN MAXVALUE
				);`,
			output: `create table tp13 (id int not null, fname varchar(30), lname varchar(30), hired date not null default 1970-01-01, separated date not null default 9999-12-31, job_code int, store_id int) partition by range(year(separated)) (partition p0 values less than (1991), partition p1 values less than (1996), partition p2 values less than (2001), partition p3 values less than (MAXVALUE))`,
		},
		{
			input: `CREATE TABLE tp14 (
					a INT NOT NULL,
					b INT NOT NULL
				)
				PARTITION BY RANGE COLUMNS(a,b) PARTITIONS 4 (
					PARTITION p0 VALUES LESS THAN (10,5),
					PARTITION p1 VALUES LESS THAN (20,10),
					PARTITION p2 VALUES LESS THAN (50,20),
					PARTITION p3 VALUES LESS THAN (65,30)
				)`,
			output: `create table tp14 (a int not null, b int not null) partition by range columns (a, b) partitions 4 (partition p0 values less than (10, 5), partition p1 values less than (20, 10), partition p2 values less than (50, 20), partition p3 values less than (65, 30))`,
		},
		{
			input: `CREATE TABLE tp15 (
					id   INT PRIMARY KEY,
					name VARCHAR(35),
					age INT unsigned
				)
				PARTITION BY LIST (id) (
					PARTITION r0 VALUES IN (1, 5, 9, 13, 17, 21),
					PARTITION r1 VALUES IN (2, 6, 10, 14, 18, 22),
					PARTITION r2 VALUES IN (3, 7, 11, 15, 19, 23),
					PARTITION r3 VALUES IN (4, 8, 12, 16, 20, 24)
				);`,
			output: `create table tp15 (id int primary key, name varchar(35), age int unsigned) partition by list(id) (partition r0 values in (1, 5, 9, 13, 17, 21), partition r1 values in (2, 6, 10, 14, 18, 22), partition r2 values in (3, 7, 11, 15, 19, 23), partition r3 values in (4, 8, 12, 16, 20, 24))`,
		},
		{
			input: `CREATE TABLE tp16 (
					a INT NULL,
					b INT NULL
				)
				PARTITION BY LIST COLUMNS(a,b) (
					PARTITION p0 VALUES IN( (0,0), (NULL,NULL) ),
					PARTITION p1 VALUES IN( (0,1), (0,2), (0,3), (1,1), (1,2) ),
					PARTITION p2 VALUES IN( (1,0), (2,0), (2,1), (3,0), (3,1) ),
					PARTITION p3 VALUES IN( (1,3), (2,2), (2,3), (3,2), (3,3) )
				)`,
			output: `create table tp16 (a int null, b int null) partition by list columns (a, b) (partition p0 values in ((0, 0), (null, null)), partition p1 values in ((0, 1), (0, 2), (0, 3), (1, 1), (1, 2)), partition p2 values in ((1, 0), (2, 0), (2, 1), (3, 0), (3, 1)), partition p3 values in ((1, 3), (2, 2), (2, 3), (3, 2), (3, 3)))`,
		},
		{
			input: `CREATE TABLE tp17 (
					id INT NOT NULL PRIMARY KEY,
					fname VARCHAR(30),
					lname VARCHAR(30)
				)
				PARTITION BY RANGE (id) (
					PARTITION p0 VALUES LESS THAN (6),
					PARTITION p1 VALUES LESS THAN (11),
					PARTITION p2 VALUES LESS THAN (16),
					PARTITION p3 VALUES LESS THAN (21)
				);`,
			output: `create table tp17 (id int not null primary key, fname varchar(30), lname varchar(30)) partition by range(id) (partition p0 values less than (6), partition p1 values less than (11), partition p2 values less than (16), partition p3 values less than (21))`,
		},
		{
			input: "grant all, all(a, b), create(a, b), select(a, b), super(a, b, c) on table db.a to u1, u2 with grant option",
		}, {
			input: "grant proxy on u1 to u2, u3, u4 with grant option",
		}, {
			input: "grant proxy on u1 to u2, u3, u4",
		},
		{
			input: "grant r1, r2, r3 to u1, u1, u3",
		}, {
			input:  "grant super(a, b, c) on procedure db.func to 'h3'",
			output: "grant super(a, b, c) on procedure db.func to h3",
		},
		{
			input:  "revoke all, all(a, b), create(a, b), select(a, b), super(a, b, c) on table db.A from u1, u2",
			output: "revoke all, all(a, b), create(a, b), select(a, b), super(a, b, c) on table db.a from u1, u2",
		}, {
			input: "revoke r1, r2, r3 from u1, u2, u3",
		}, {
			input: "revoke super(a, b, c) on procedure db.func from h3",
		}, {
			input:  "revoke all on table db.A from u1, u2",
			output: "revoke all on table db.a from u1, u2",
		}, {
			input: "revoke all on table db.a from u1",
		}, {
			input: "set default role r1, r2, r3 to u1, u2, u3",
		}, {
			input: "set default role all to u1, u2, u3",
		}, {
			input: "set default role none to u1, u2, u3",
		}, {
			input:  "set password = password('ppp')",
			output: "set password = ppp",
		}, {
			input:  "set password for u1@h1 = password('ppp')",
			output: "set password for u1@h1 = ppp",
		}, {
			input:  "set password for u1@h1 = 'ppp'",
			output: "set password for u1@h1 = ppp",
		}, {
			input:  "set @a = 0, @b = 1",
			output: "set a = 0, b = 1",
		}, {
			input:  "set a = 0, session b = 1, @@session.c = 1, global d = 1, @@global.e = 1",
			output: "set a = 0, b = 1, c = 1, global d = 1, global e = 1",
		}, {
			input:  "set @@session.a = 1",
			output: "set a = 1",
		}, {
			input:  "set @@global.a = 1",
			output: "set global a = 1",
		}, {
			input: "set global a = 1",
		}, {
			input:  "set persist a = 1",
			output: "set global a = 1",
		}, {
			input:  "alter account config set MYSQL_COMPATIBILITY_MODE a = 1",
			output: "set global a = 1",
		}, {
			input: "set a = 1",
		}, {
			input: "rollback",
		}, {
			input:  "rollback and chain no release",
			output: "rollback",
		}, {
			input:  "commit and chain no release",
			output: "commit",
		}, {
			input: "commit",
		}, {
			input: "start transaction read only",
		}, {
			input: "start transaction read write",
		}, {
			input: "start transaction",
		}, {
			input: "use db1",
		}, {
			input: "use",
		}, {
			input: "update a as aa set a = 3, b = 4 where a != 0 order by b limit 1",
		}, {
			input: "update a as aa set a = 3, b = 4",
		}, {
			input: "explain insert into u (a, b, c, d) values (1, 2, 3, 4), (5, 6, 7, 8)",
		}, {
			input: "explain replace into u (a, b, c, d) values (1, 2, 3, 4), (5, 6, 7, 8)",
		}, {
			input: "explain delete from a where a != 0 order by b limit 1",
		}, {
			input: "explain select a from a union select b from b",
		}, {
			input: "explain select a from a intersect select b from b",
		}, {
			input: "explain select a from a except select b from b",
		}, {
			input: "explain select a from a minus select b from b",
		}, {
			input: "explain select a from a",
		}, {
			input:  "explain (format text) select a from A",
			output: "explain (format text) select a from a",
		}, {
			input:  "explain analyze select * from t",
			output: "explain (analyze) select * from t",
		}, {
			input:  "explain format = 'tree' for connection 10",
			output: "explain format = tree for connection 10",
		}, {
			input:  "explain db.a",
			output: "show columns from db.a",
		}, {
			input:  "explain a",
			output: "show columns from a",
		}, {
			input: "show index from t where true",
		}, {
			input:  "show databases like 'a%'",
			output: "show databases like a%",
		}, {
			input: "show global status where 1 + 21 > 21",
		}, {
			input: "show global variables",
		}, {
			input: "show warnings",
		}, {
			input: "show errors",
		}, {
			input: "show full processlist",
		}, {
			input: "show processlist",
		}, {
			input:  "show full tables from db1 like 'a%' where a != 0",
			output: "show full tables from db1 like a% where a != 0",
		}, {
			input:  "show open tables from db1 like 'a%' where a != 0",
			output: "show open tables from db1 like a% where a != 0",
		}, {
			input:  "show tables from db1 like 'a%' where a != 0",
			output: "show tables from db1 like a% where a != 0",
		}, {
			input:  "show databases like 'a%' where a != 0",
			output: "show databases like a% where a != 0",
		}, {
			input: "show databases",
		}, {
			input:  "show extended full columns from t from db like 'a%'",
			output: "show extended full columns from t from db like a%",
		}, {
			input: "show extended full columns from t from db where a != 0",
		}, {
			input: "show columns from t from db where a != 0",
		}, {
			input: "show columns from t from db",
		}, {
			input: "show create database if not exists db",
		}, {
			input: "show create database db",
		}, {
			input: "show create table db.t1",
		}, {
			input: "show create table t1",
		}, {
			input: "drop user if exists u1, u2, u3",
		}, {
			input: "drop user u1",
		}, {
			input: "drop role r1",
		}, {
			input: "drop role if exists r1, r2, r3",
		}, {
			input: "drop index if exists idx1 on db.t",
		}, {
			input: "drop index idx1 on db.t",
		}, {
			input: "drop table if exists t1, t2, db.t",
		}, {
			input: "drop table db.t",
		}, {
			input: "drop table if exists t",
		}, {
			input: "drop database if exists t",
		}, {
			input: "drop database t",
		}, {
			input:  "create role if not exists 'a', 'b'",
			output: "create role if not exists a, b",
		}, {
			input:  "create role if not exists 'webapp'",
			output: "create role if not exists webapp",
		}, {
			input:  "create role 'admin', 'developer'",
			output: "create role admin, developer",
		}, {
			input:  "create index idx1 on a (a) KEY_BLOCK_SIZE 10 with parser x comment 'x' invisible",
			output: "create index idx1 on a (a) KEY_BLOCK_SIZE 10 with parser x comment x invisible",
		}, {
			input:  "create index idx1 using btree on A (a) KEY_BLOCK_SIZE 10 with parser x comment 'x' invisible",
			output: "create index idx1 using btree on a (a) KEY_BLOCK_SIZE 10 with parser x comment x invisible",
		}, {
			input: "create index idx1 on a (a)",
		}, {
			input: "create unique index idx1 using btree on a (a, b(10), (a + b), (a - b)) visible",
		}, {
			input:  "create database test_db default collate 'utf8mb4_general_ci' collate utf8mb4_general_ci",
			output: "create database test_db default collate utf8mb4_general_ci collate utf8mb4_general_ci",
		}, {
			input: "create database if not exists test_db character set geostd8",
		}, {
			input: "create database test_db default collate utf8mb4_general_ci",
		}, {
			input: "create database if not exists db",
		}, {
			input: "create database db",
		}, {
			input: "delete from a as aa",
		}, {
			input: "delete from t where a > 1 order by b limit 1 offset 2",
		}, {
			input: "delete from t where a = 1",
		}, {
			input: "insert into u partition(p1, p2) (a, b, c, d) values (1, 2, 3, 4), (5, 6, 1, 0)",
		}, {
			input:  "insert into t values ('aa', 'bb', 'cc')",
			output: "insert into t values (aa, bb, cc)",
		}, {
			input:  "insert into t() values (1, 2, 3)",
			output: "insert into t values (1, 2, 3)",
		}, {
			input: "insert into t (c1, c2, c3) values (1, 2, 3)",
		}, {
			input: "insert into t (c1, c2, c3) select c1, c2, c3 from t1",
		}, {
			input: "insert into t select c1, c2, c3 from t1",
		}, {
			input: "insert into t values (1, 3, 4)",
		}, {
			input: "replace into u partition(p1, p2) (a, b, c, d) values (1, 2, 3, 4), (5, 6, 1, 0)",
		}, {
			input:  "replace into t values ('aa', 'bb', 'cc')",
			output: "replace into t values (aa, bb, cc)",
		}, {
			input:  "replace into t() values (1, 2, 3)",
			output: "replace into t values (1, 2, 3)",
		}, {
			input: "replace into t (c1, c2, c3) values (1, 2, 3)",
		}, {
			input: "replace into t (c1, c2, c3) select c1, c2, c3 from t1",
		}, {
			input: "replace into t select c1, c2, c3 from t1",
		}, {
			input: "replace into t values (1, 3, 4)",
		}, {
			input:  "create table t1 (`show` bool(0));",
			output: "create table t1 (show bool(0))",
		}, {
			input:  "create table t1 (t bool(0));",
			output: "create table t1 (t bool(0))",
		}, {
			input: "create table t1 (t char(0))",
		}, {
			input: "create table t1 (t bool(20), b int, c char(20), d varchar(20))",
		}, {
			input: "create table t (a int(20) not null)",
		}, {
			input: "create table db.t (db.t.a int(20) null)",
		}, {
			input: "create table t (a float(20, 20) not null, b int(20) null, c int(30) null)",
		}, {
			input:  "create table t1 (t time(3) null, dt datetime(6) null, ts timestamp(1) null)",
			output: "create table t1 (t time(26, 3) null, dt datetime(26, 6) null, ts timestamp(26, 1) null)",
		}, {
			input:  "create table t1 (a int default 1 + 1 - 2 * 3 / 4 div 7 ^ 8 << 9 >> 10 % 11)",
			output: "create table t1 (a int default 1 + 1 - 2 * 3 / 4 div 7 ^ 8 << 9 >> 10 % 11)",
		}, {
			input: "create table t1 (t bool default -1 + +1)",
		}, {
			input: "create table t (id int unique key)",
		}, {
			input: "select * from t",
		}, {
			input:  "select c1, c2, c3 from t1, t as t2 where t1.c1 = 1 group by c2 having c2 > 10",
			output: "select c1, c2, c3 from t1 cross join t as t2 where t1.c1 = 1 group by c2 having c2 > 10",
		}, {
			input: "select a from t order by a desc limit 1 offset 2",
		}, {
			input:  "select a from t order by a desc limit 1, 2",
			output: "select a from t order by a desc limit 2 offset 1",
		}, {
			input: "select * from t union select c from t1",
		}, {
			input: "select * from t union all select c from t1",
		}, {
			input: "select * from t union distinct select c from t1",
		}, {
			input: "select * from t except select c from t1",
		}, {
			input: "select * from t except all select c from t1",
		}, {
			input: "select * from t except distinct select c from t1",
		}, {
			input: "select * from t intersect select c from t1",
		}, {
			input: "select * from t intersect all select c from t1",
		}, {
			input: "select * from t intersect distinct select c from t1",
		}, {
			input: "select * from t minus all select c from t1",
		}, {
			input: "select * from t minus distinct select c from t1",
		}, {
			input: "select * from t minus select c from t1",
		}, {
			input: "select * from (select a from t) as t1",
		}, {
			input:  "select * from (select a from t) as t1 join t2 on 1",
			output: "select * from (select a from t) as t1 inner join t2 on 1",
		}, {
			input: "select * from (select a from t) as t1 inner join t2 using (a)",
		}, {
			input: "select * from (select a from t) as t1 cross join t2",
		}, {
			input:  "select * from t1 join t2 using (a, b, c)",
			output: "select * from t1 inner join t2 using (a, b, c)",
		}, {
			input: "select * from t1 straight_join t2 on 1 + 213",
		}, {
			input: "select * from t1 straight_join t2 on col",
		}, {
			input:  "select * from t1 right outer join t2 on 123",
			output: "select * from t1 right join t2 on 123",
		}, {
			input: "select * from t1 natural left join t2",
		}, {
			input: "select 1",
		}, {
			input: "select $ from t",
		}, {
			input:  "analyze table part (a,b )",
			output: "analyze table part(a, b)",
		}, {
			input:  "select $ from t into outfile '/Users/tmp/test'",
			output: "select $ from t into outfile /Users/tmp/test fields terminated by , enclosed by \" lines terminated by \n header true",
		}, {
			input:  "select $ from t into outfile '/Users/tmp/test' FIELDS TERMINATED BY ','",
			output: "select $ from t into outfile /Users/tmp/test fields terminated by , enclosed by \" lines terminated by \n header true",
		}, {
			input:  "select $ from t into outfile '/Users/tmp/test' FIELDS TERMINATED BY ',' LINES TERMINATED BY '\n'",
			output: "select $ from t into outfile /Users/tmp/test fields terminated by , enclosed by \" lines terminated by \n header true",
		}, {
			input:  "select $ from t into outfile '/Users/tmp/test' FIELDS TERMINATED BY ',' LINES TERMINATED BY '\n' header 'TRUE'",
			output: "select $ from t into outfile /Users/tmp/test fields terminated by , enclosed by \" lines terminated by \n header true",
		}, {
			input:  "select $ from t into outfile '/Users/tmp/test' FIELDS TERMINATED BY ',' LINES TERMINATED BY '\n' header 'FALSE'",
			output: "select $ from t into outfile /Users/tmp/test fields terminated by , enclosed by \" lines terminated by \n header false",
		}, {
			input:  "select $ from t into outfile '/Users/tmp/test' FIELDS TERMINATED BY ',' LINES TERMINATED BY '\n' header 'FALSE' MAX_FILE_SIZE 100",
			output: "select $ from t into outfile /Users/tmp/test fields terminated by , enclosed by \" lines terminated by \n header false max_file_size 102400",
		}, {
			input:  "select $ from t into outfile '/Users/tmp/test' FIELDS TERMINATED BY ',' LINES TERMINATED BY '\n' header 'FALSE' MAX_FILE_SIZE 100 FORCE_QUOTE (a, b)",
			output: "select $ from t into outfile /Users/tmp/test fields terminated by , enclosed by \" lines terminated by \n header false max_file_size 102400 force_quote a, b",
		}, {
			input: "drop prepare stmt_name1",
		}, {
			input: "deallocate prepare stmt_name1",
		}, {
			input: "execute stmt_name1",
		}, {
			input: "execute stmt_name1 using @var_name,@@sys_name",
		}, {
			input: "prepare stmt_name1 from select * from t1",
		}, {
			input:  "prepare stmt_name1 from 'select * from t1'",
			output: "prepare stmt_name1 from select * from t1",
		}, {
			input: "prepare stmt_name1 from select * from t1 where a > ? or abs(b) < ?",
		}, {
			input:  "create account if not exists nihao admin_name 'admin' identified by '123' open comment 'new account'",
			output: "create account if not exists nihao admin_name 'admin' identified by '******' open comment 'new account'",
		}, {
			input: "create account if not exists nihao admin_name 'admin' identified by random password",
		}, {
			input:  "create account if not exists nihao admin_name 'admin' identified with '123'",
			output: "create account if not exists nihao admin_name 'admin' identified with '******'",
		}, {
			input:  "create account nihao admin_name 'admin' identified by '123' open comment 'new account'",
			output: "create account nihao admin_name 'admin' identified by '******' open comment 'new account'",
		}, {
			input: "create account nihao admin_name 'admin' identified by random password",
		}, {
			input:  "create account nihao admin_name 'admin' identified with '123'",
			output: "create account nihao admin_name 'admin' identified with '******'",
		}, {
			input: "drop account if exists abc",
		}, {
			input:  "alter account if exists nihao admin_name 'admin' identified by '123' open comment 'new account'",
			output: "alter account if exists nihao admin_name 'admin' identified by '******' open comment 'new account'",
		}, {
			input: "alter account if exists nihao admin_name 'admin' identified by random password",
		}, {
			input:  "alter account if exists nihao admin_name 'admin' identified with '123'",
			output: "alter account if exists nihao admin_name 'admin' identified with '******'",
		}, {
			input:  "alter account nihao admin_name 'admin' identified by '123' open comment 'new account'",
			output: "alter account nihao admin_name 'admin' identified by '******' open comment 'new account'",
		}, {
			input: "alter account nihao admin_name 'admin' identified by random password",
		}, {
			input:  "alter account nihao admin_name 'admin' identified with '123'",
			output: "alter account nihao admin_name 'admin' identified with '******'",
		}, {
			input: "create user if not exists abc1 identified by '123', abc2 identified by '234', abc3 identified by '111' default role def_role " +
				"password expire " +
				"comment 'new comment'",
			output: "create user if not exists abc1 identified by '******', abc2 identified by '******', abc3 identified by '******' default role def_role " +
				"password expire " +
				"comment 'new comment'",
		}, {
			input: "create user if not exists abc1 identified by '123', abc2 identified by '234', abc3 identified by '111' default role de_role " +
				"lock " +
				"attribute 'new attribute'",
			output: "create user if not exists abc1 identified by '******', abc2 identified by '******', abc3 identified by '******' default role de_role " +
				"lock " +
				"attribute 'new attribute'",
		}, {
			input: "create user if not exists abc1 identified by '123', abc2 identified by '234', abc3 identified by '111', " +
				"abc4 identified by random password, " +
				"abc5 identified with '345' " +
				"default role de_role " +
				"attribute 'new attribute'",
			output: "create user if not exists abc1 identified by '******', abc2 identified by '******', abc3 identified by '******', " +
				"abc4 identified by random password, " +
				"abc5 identified with '******' " +
				"default role de_role " +
				"attribute 'new attribute'",
		}, {
			input: "create user if not exists abc1 identified by '111' " +
				"default role de_role " +
				"comment 'new comment'",
			output: "create user if not exists abc1 identified by '******' " +
				"default role de_role " +
				"comment 'new comment'",
		}, {
			input: "create user if not exists abc1 identified by '111' " +
				"default role de_role",
			output: "create user if not exists abc1 identified by '******' " +
				"default role de_role",
		}, {
			input: "create user if not exists abc1 identified by '123' " +
				"default role de_role",
			output: "create user if not exists abc1 identified by '******' " +
				"default role de_role",
		}, {
			input: "create user if not exists abc1 identified by '123' " +
				"default role de_role",
			output: "create user if not exists abc1 identified by '******' " +
				"default role de_role",
		}, {
			input: "create user abc1 identified by '123' " +
				"default role de_role",
			output: "create user abc1 identified by '******' " +
				"default role de_role",
		}, {
			input: "create user abc1 identified by '111' " +
				"default role de_role",
			output: "create user abc1 identified by '******' " +
				"default role de_role",
		}, {
			input:  "create user abc1 identified by 'a111'",
			output: "create user abc1 identified by '******'",
		}, {
			input: "drop user if exists abc1, abc2, abc3",
		}, {
			input: "drop user abc1, abc2, abc3",
		}, {
			input: "drop user abc1",
		}, {
			input: "alter user if exists abc1 identified by '123', abc2 identified by '234', abc3 identified by '123' " +
				"default role de_role " +
				"lock " +
				"comment 'new comment'",
			output: "alter user if exists abc1 identified by '******', abc2 identified by '******', abc3 identified by '******' " +
				"default role de_role " +
				"lock " +
				"comment 'new comment'",
		}, {
			input: "alter user if exists abc1 identified by '123', abc2 identified by '234', abc3 identified by '123' " +
				"default role de_role " +
				"unlock " +
				"comment 'new comment'",
			output: "alter user if exists abc1 identified by '******', abc2 identified by '******', abc3 identified by '******' " +
				"default role de_role " +
				"unlock " +
				"comment 'new comment'",
		}, {
			input: "alter user if exists abc1 identified by '123', abc2 identified by '234', abc3 identified by '123' " +
				"default role de_role " +
				"password expire " +
				"attribute 'new attribute'",
			output: "alter user if exists abc1 identified by '******', abc2 identified by '******', abc3 identified by '******' " +
				"default role de_role " +
				"password expire " +
				"attribute 'new attribute'",
		}, {
			input: "alter user if exists abc1 identified by '123', abc2 identified by '234', abc3 identified by '123' " +
				"attribute 'new attribute'",
			output: "alter user if exists abc1 identified by '******', abc2 identified by '******', abc3 identified by '******' " +
				"attribute 'new attribute'",
		}, {
			input:  "alter user if exists abc1 identified by '123', abc2 identified by '234', abc3 identified by '123'",
			output: "alter user if exists abc1 identified by '******', abc2 identified by '******', abc3 identified by '******'",
		}, {
			input:  "alter user if exists abc1 identified by '123', abc2 identified with '234', abc3 identified with 'SSL'",
			output: "alter user if exists abc1 identified by '******', abc2 identified with '******', abc3 identified with '******'",
		}, {
			input:  "alter user if exists abc1 identified by '123'",
			output: "alter user if exists abc1 identified by '******'",
		}, {
			input:  "alter user if exists abc1 identified by '123'",
			output: "alter user if exists abc1 identified by '******'",
		}, {
			input:  "alter user abc1 identified by '123'",
			output: "alter user abc1 identified by '******'",
		}, {
			input: "create role if not exists role1, role2, role2",
		}, {
			input: "create role role1",
		}, {
			input: "drop role if exists role1, role2, role2",
		}, {
			input: "drop role if exists role1",
		}, {
			input: "drop role role1",
		}, {
			input: "grant all, all(a, b), create(a, b), select(a, b), super(a, b, c) on table db.a to u1, u2 with grant option",
		}, {
			input: "grant all, all(a, b) on table *.* to u1, u2 with grant option",
		}, {
			input: "grant all, all(a, b) on table db.a to u1, u2 with grant option",
		}, {
			input: "grant all, all(a, b) on table db.* to u1, u2 with grant option",
		}, {
			input: "grant all, all(a, b) on database * to u1, u2 with grant option",
		}, {
			input: "grant all, all(a, b) on table *.* to u1, u2 with grant option",
		}, {
			input: "grant all, all(a, b) on table db1.* to u1, u2 with grant option",
		}, {
			input: "grant all, all(a, b) on table db1.tb1 to u1, u2 with grant option",
		}, {
			input: "grant all, all(a, b) on table tb1 to u1, u2 with grant option",
		}, {
			input: "grant r1, r2 to u1, u2, r3 with grant option",
		}, {
			input: "grant r1, r2 to u1, u2, r3",
		}, {
			input: "grant r1, r2 to u1@h1, u2@h2, r3",
		}, {
			input:  "revoke if exists all, all(a, b), create(a, b), select(a, b), super(a, b, c) on table db.A from u1, u2",
			output: "revoke if exists all, all(a, b), create(a, b), select(a, b), super(a, b, c) on table db.a from u1, u2",
		}, {
			input: "revoke if exists r1, r2, r3 from u1, u2, u3",
		}, {
			input: "revoke if exists super(a, b, c) on procedure db.func from h3",
		}, {
			input:  "revoke if exists all on table db.A from u1, u2",
			output: "revoke if exists all on table db.a from u1, u2",
		}, {
			input: "revoke if exists all on table db.a from u1",
		}, {
			input: "use db1",
		}, {
			input: "set role r1",
		}, {
			input: "set secondary role all",
		}, {
			input: "set secondary role none",
		}, {
			input:  `select json_extract('{"a":1,"b":2}', '$.b')`,
			output: `select json_extract({"a":1,"b":2}, $.b)`,
		}, {
			input:  `select json_extract(a, '$.b') from t`,
			output: `select json_extract(a, $.b) from t`,
		}, {
			input: `create table t1 (a int, b uuid)`,
		}, {
			input: `create table t2 (a uuid primary key, b varchar(10))`,
		}, {
			input: `create table t3 (a int, b uuid, primary key idx (a, b))`,
		}, {
			input:  `DO SLEEP(5)`,
			output: `do sleep(5)`,
		}, {
			input:  `DECLARE a, b INT`,
			output: `declare a b int default null`,
		}, {
			input:  `DECLARE a, b INT DEFAULT 1`,
			output: `declare a b int default 1`,
		}, {
			input: "grant truncate on table *.* to r1",
		}, {
			input: "grant reference on table *.* to r1",
		},
		{
			input:  `VALUES ROW(1,-2,3), ROW(5,7,9), ROW(4,6,8)`,
			output: `values row(1, -2, 3), row(5, 7, 9), row(4, 6, 8)`,
		}, {
			input:  `VALUES ROW(5,7,9), ROW(1,2,3), ROW(9,10,11) ORDER BY column_1`,
			output: `values row(5, 7, 9), row(1, 2, 3), row(9, 10, 11) order by column_1`,
		},
		{
			input:  `VALUES ROW(5,7,9), ROW(1,2,3), ROW(9,10,11) ORDER BY column_1 LIMIT 2`,
			output: `values row(5, 7, 9), row(1, 2, 3), row(9, 10, 11) order by column_1 limit 2`,
		},
		{
			input:  `select * from unnest("a") as f`,
			output: `select * from unnest(a) as f`,
		},
		{
			input:  `select * from unnest("a", "b") as f`,
			output: `select * from unnest(a, b) as f`,
		},
		{
			input:  `select * from unnest("a", "b", true) as f`,
			output: `select * from unnest(a, b, true) as f`,
		},
		{
			input:  `select * from unnest("a")`,
			output: `select * from unnest(a)`,
		},
		{
			input:  `select * from unnest("a", "b")`,
			output: `select * from unnest(a, b)`,
		},
		{
			input:  `select * from unnest("a", "b", true)`,
			output: `select * from unnest(a, b, true)`,
		},
		{
			input:  `select * from unnest(t.a)`,
			output: `select * from unnest(t.a)`,
		},
		{
			input:  `select * from unnest(t.a, "$.b")`,
			output: `select * from unnest(t.a, $.b)`,
		},
		{
			input:  `select * from unnest(t.a, "$.b", true)`,
			output: `select * from unnest(t.a, $.b, true)`,
		},
		{
			input:  `select * from unnest(t.a) as f`,
			output: `select * from unnest(t.a) as f`,
		},
		{
			input:  `select * from unnest(t.a, "$.b") as f`,
			output: `select * from unnest(t.a, $.b) as f`,
		},
		{
			input:  `select * from unnest(t.a, "$.b", true) as f`,
			output: `select * from unnest(t.a, $.b, true) as f`,
		},
		{
			input:  `select * from generate_series('1', '10', '1')`,
			output: `select * from generate_series(1, 10, 1)`,
		},
		{
			input:  `select * from generate_series('1', '10', '1') g`,
			output: `select * from generate_series(1, 10, 1) as g`,
		},
		{
			input:  `select * from generate_series(1, 10, 1)`,
			output: `select * from generate_series(1, 10, 1)`,
		},
		{
			input:  `select * from generate_series(1, 10, 1) as g`,
			output: `select * from generate_series(1, 10, 1) as g`,
		},
		{
			input:  `create table t1 (a int low_cardinality, b int not null low_cardinality)`,
			output: `create table t1 (a int low_cardinality, b int not null low_cardinality)`,
		},
		{
			input:  `select mo_show_visible_bin('a',0) as m`,
			output: `select mo_show_visible_bin(a, 0) as m`,
		},
		//https://dev.mysql.com/doc/refman/8.0/en/window-functions-usage.html
		{
			input:  `select avg(a) over () from t1`,
			output: "select avg(a) over () from t1",
		},
		{
			input:  `select avg(a) over (partition by col1, col2) from t1`,
			output: "select avg(a) over (partition by col1, col2) from t1",
		},
		{
			input:  `select avg(a) over (partition by col1, col2 order by col3 desc) from t1`,
			output: "select avg(a) over (partition by col1, col2 order by col3 desc) from t1",
		},
		//https://dev.mysql.com/doc/refman/8.0/en/window-functions-frames.html
		{
			input:  `select count(a) over (partition by col1, col2 order by col3 desc rows 1 preceding) from t1`,
			output: "select count(a) over (partition by col1, col2 order by col3 desc rows 1 preceding) from t1",
		},
		{
			input: `select sum(a) over (partition by col1, col2 order by col3 desc rows between 1 preceding and 20 following) from t1`,
		},
		{
			input:  `select count(a) over (partition by col1, col2 order by col3 desc range unbounded preceding) from t1`,
			output: "select count(a) over (partition by col1, col2 order by col3 desc range unbounded preceding) from t1",
		},
		{
			input: "alter account if exists abc",
		},
		{
			input:  "alter account if exists abc admin_name 'root' identified by '111' open comment 'str'",
			output: "alter account if exists abc admin_name 'root' identified by '******' open comment 'str'",
		},
		{
			input: "alter account if exists abc open comment 'str'",
		},
		{
			input: "alter account if exists abc comment 'str'",
		},
		{
			input: "alter account if exists abc open",
		},
		{
			input:  "alter account if exists abc restricted",
			output: "alter account if exists abc restricted",
		},
		{
			input:  "alter account if exists abc admin_name 'root' identified by '111' open",
			output: "alter account if exists abc admin_name 'root' identified by '******' open",
		},
		{
			input:  "alter account if exists abc admin_name 'root' identified by '111' comment 'str'",
			output: "alter account if exists abc admin_name 'root' identified by '******' comment 'str'",
		},
		{
			input: `create cluster table a (a int)`,
		},
		{
			input: `insert into a values (1, 2), (1, 2)`,
		},
		{
			input: `insert into a select a, b from a`,
		},
		{
			input: `insert into a (a, b) values (1, 2), (1, 2)`,
		},
		{
			input:  `insert into a () values (1, 2), (1, 2)`,
			output: `insert into a values (1, 2), (1, 2)`,
		},
		{
			input: `insert into a (a, b) select a, b from a`,
		},
		{
			input:  `insert into a set a = b, b = b + 1`,
			output: `insert into a (a, b) values (b, b + 1)`,
		},
		{
			input:  "load data infile 'test/loadfile5' ignore INTO TABLE T.A FIELDS TERMINATED BY  ',' (@,@,c,d,e,f)",
			output: "load data infile test/loadfile5 ignore into table t.a fields terminated by , (, , c, d, e, f)",
		},
		{
			input:  "load data infile 'data.txt' into table db.a fields terminated by '\t' escaped by '\t'",
			output: "load data infile data.txt into table db.a fields terminated by \t escaped by \t",
		},
		{
			input:  `create function helloworld () returns int language sql as 'select id from test_table limit 1'`,
			output: `create function helloworld () returns int language sql as 'select id from test_table limit 1'`,
		},
		{
			input:  `create function twosum (x int, y int) returns int language sql as 'select $1 + $2'`,
			output: `create function twosum (x int, y int) returns int language sql as 'select $1 + $2'`,
		},
		{
			input:  `create function charat (x int) returns char language sql as 'select $1'`,
			output: `create function charat (x int) returns char language sql as 'select $1'`,
		},
		{
			input:  `create function charat (x int default 15) returns char language sql as 'select $1'`,
			output: `create function charat (x int default 15) returns char language sql as 'select $1'`,
		},
		{
			input:  `create function t.increment (x float) returns float language sql as 'select $1 + 1'`,
			output: `create function t.increment (x float) returns float language sql as 'select $1 + 1'`,
		},
		{
			input:  `drop function helloworld ()`,
			output: `drop function helloworld ()`,
		},
		{
			input:  `drop function charat (int)`,
			output: `drop function charat (int)`,
		},
		{
			input:  `drop function twosum (int, int)`,
			output: `drop function twosum (int, int)`,
		},
		{
			input:  `drop function t.increment (float)`,
			output: `drop function t.increment (float)`,
		},
		{
			input:  `create extension python as strutil file 'stringutils.whl'`,
			output: `create extension python as strutil file stringutils.whl`,
		},
		{
			input:  `load strutil`,
			output: `load strutil`,
		},
		{
			input: `select * from (values row(1, 2), row(3, 3)) as a`,
		},
		{
			input: `select t1.* from (values row(1, 1), row(3, 3)) as a(c1, c2) inner join t1 on a.c1 = t1.b`,
		},
		{
			input:  "modump query_result '0adaxg' into '/Users/tmp/test'",
			output: "modump query_result 0adaxg into /Users/tmp/test fields terminated by , enclosed by \" lines terminated by \n header true",
		},
		{
			input:  `modump query_result "queryId" into '/Users/tmp/test' FIELDS TERMINATED BY ','`,
			output: "modump query_result queryId into /Users/tmp/test fields terminated by , enclosed by \" lines terminated by \n header true",
		},
		{
			input:  "modump query_result 'abcx' into '/Users/tmp/test' FIELDS TERMINATED BY ',' LINES TERMINATED BY '\n'",
			output: "modump query_result abcx into /Users/tmp/test fields terminated by , enclosed by \" lines terminated by \n header true",
		},
		{
			input:  "modump query_result '098e32' into '/Users/tmp/test' FIELDS TERMINATED BY ',' LINES TERMINATED BY '\n' header 'TRUE'",
			output: "modump query_result 098e32 into /Users/tmp/test fields terminated by , enclosed by \" lines terminated by \n header true",
		},
		{
			input:  "modump query_result '09eqr' into '/Users/tmp/test' FIELDS TERMINATED BY ',' LINES TERMINATED BY '\n' header 'FALSE'",
			output: "modump query_result 09eqr into /Users/tmp/test fields terminated by , enclosed by \" lines terminated by \n header false",
		},
		{
			input:  "modump query_result 'd097i7' into '/Users/tmp/test' FIELDS TERMINATED BY ',' LINES TERMINATED BY '\n' header 'FALSE' MAX_FILE_SIZE 100",
			output: "modump query_result d097i7 into /Users/tmp/test fields terminated by , enclosed by \" lines terminated by \n header false max_file_size 102400",
		},
		{
			input:  "modump query_result '09eqrteq' into '/Users/tmp/test' FIELDS TERMINATED BY ',' LINES TERMINATED BY '\n' header 'FALSE' MAX_FILE_SIZE 100 FORCE_QUOTE (a, b)",
			output: "modump query_result 09eqrteq into /Users/tmp/test fields terminated by , enclosed by \" lines terminated by \n header false max_file_size 102400 force_quote a, b",
		},
		{
			input: "show accounts",
		},
		{
			input:  "show accounts like '%dafgda_'",
			output: "show accounts like %dafgda_",
		},
		{
			input:  "create table test (`col` varchar(255) DEFAULT b'0')",
			output: "create table test (col varchar(255) default 0)",
		},
		{
			input:  "select trim(a)",
			output: "select trim(a)",
		},
		{
			input: "select trim(a from a)",
		},
		{
			input: "select trim(leading a from b)",
		},
		{
			input: "select trim(trailing b from a)",
		},
		{
			input: "select trim(both a from b) from t",
		},
		{
			input:  "LOCK TABLES t READ",
			output: "Lock Tables t READ",
		},
		{
			input:  "LOCK TABLES t READ LOCAL",
			output: "Lock Tables t READ LOCAL",
		},
		{
			input:  "LOCK TABLES t WRITE",
			output: "Lock Tables t WRITE",
		},
		{
			input:  "LOCK TABLES t LOW_PRIORITY WRITE",
			output: "Lock Tables t LOW_PRIORITY WRITE",
		},
		{
			input:  "LOCK TABLES t LOW_PRIORITY WRITE, t1 READ, t2 WRITE",
			output: "Lock Tables t LOW_PRIORITY WRITE, t1 READ, t2 WRITE",
		},
		{
			input:  "UNLOCK TABLES",
			output: "UnLock Tables",
		},
		{
			input:  "create sequence s as smallint unsigned increment by 1 minvalue -100 maxvalue 100 start with -90 cycle",
			output: "create sequence s as smallint unsigned increment by 1 minvalue -100 maxvalue 100 start with -90 cycle",
		},
		{
			input:  "alter table t1 modify column b int",
			output: "alter table t1 modify column b int",
		},
		{
			input:  "alter table t1 modify column b VARCHAR(20) first",
			output: "alter table t1 modify column b varchar(20) first",
		},
		{
			input:  "alter table t1 modify column b VARCHAR(20) after a",
			output: "alter table t1 modify column b varchar(20) after a",
		},
		{
			input:  "alter table t1 modify b VARCHAR(20) after a",
			output: "alter table t1 modify column b varchar(20) after a",
		},
		{
			input:  "alter table t1 change column a b int",
			output: "alter table t1 change column a b int",
		},
		{
			input:  "alter table t1 change column a b int first",
			output: "alter table t1 change column a b int first",
		},
		{
			input:  "alter table t1 change a x varchar(20) after b",
			output: "alter table t1 change column a x varchar(20) after b",
		},
		{
			input:  "alter table t1 change column a x varchar(20) after b",
			output: "alter table t1 change column a x varchar(20) after b",
		},
		{
			input:  "alter table emp rename column deptno to deptid",
			output: "alter table emp rename column deptno to deptid",
		},
		{
			input:  "alter table t1 alter a set default 100",
			output: "alter table t1 alter column a set default 100",
		},
		{
			input:  "alter table t1 alter column a drop default",
			output: "alter table t1 alter column a drop default",
		},
		{
			input:  "alter table t1 alter column b set visible",
			output: "alter table t1 alter column b set visible",
		},
		{
			input:  "alter table t1 order by a ASC, b DESC",
			output: "alter table t1 order by a asc, b desc",
		},
		{
			input:  "alter table t1 order by a, b DESC",
			output: "alter table t1 order by a, b desc",
		},
		{
			input: "alter table tbl1 drop column col1",
		},
		{
			input: "alter table tbl1 drop column col1, drop column col2",
		},
		{
			input: "alter table tbl1 drop index idx_name",
		},
		{
			input:  "alter table tbl1 drop index idx_name, drop key idx_name, drop column col1, drop primary key, comment = 'aa'",
			output: "alter table tbl1 drop index idx_name, drop key idx_name, drop column col1, drop primary key, comment = aa",
		},
		{
			input: "alter table tbl1 drop key idx_name",
		},
		{
			input: "alter table tbl1 drop primary key",
		},
		{
			input: "alter table tbl1 drop foreign key fk_name",
		},
		{
			input: "alter table tbl1 add foreign key sdf (a, b) references b(a asc, b desc)",
		},
		{
			input:  "alter table tbl1 checksum = 0, COMMENT = 'asdf'",
			output: "alter table tbl1 checksum = 0, comment = asdf",
		},
		{
			input:  "alter table t1 alter index c visible",
			output: "alter table t1 alter index c visible",
		},
		{
			input:  "alter table t1 alter index c invisible",
			output: "alter table t1 alter index c invisible",
		},
		{
			input:  "alter table t1 add constraint uk_6dotkott2kjsp8vw4d0m25fb7 unique key (col3)",
			output: "alter table t1 add constraint uk_6dotkott2kjsp8vw4d0m25fb7 unique key (col3)",
		},
		{
			input:  "alter table t1 add constraint unique key (col3, col4)",
			output: "alter table t1 add unique key (col3, col4)",
		},
		{
			input:  "alter table t1 add constraint unique key zxxxxxx (col3, col4)",
			output: "alter table t1 add unique key zxxxxxx (col3, col4)",
		},
		{
			input:  "alter table t1 add constraint uk_6dotkott2kjsp8vw4d0m25fb7 unique key zxxxxx (col3)",
			output: "alter table t1 add constraint uk_6dotkott2kjsp8vw4d0m25fb7 unique key zxxxxx (col3)",
		},
		{
			input:  "alter table t1 add constraint uk_6dotkott2kjsp8vw4d0m25fb7 unique key (col3)",
			output: "alter table t1 add constraint uk_6dotkott2kjsp8vw4d0m25fb7 unique key (col3)",
		},
		{
			input:  "alter table t1 add constraint fk_6dotkott2kjsp8vw4d0m25fb7 foreign key fk1 (col4) references dept(deptno)",
			output: "alter table t1 add constraint fk_6dotkott2kjsp8vw4d0m25fb7 foreign key fk1 (col4) references dept(deptno)",
		},
		{
			input:  "alter table t1 add constraint fk_6dotkott2kjsp8vw4d0m25fb7 foreign key (col4) references dept(deptno)",
			output: "alter table t1 add constraint fk_6dotkott2kjsp8vw4d0m25fb7 foreign key (col4) references dept(deptno)",
		},
		{
			input:  "alter table t1 add constraint foreign key fk1 (col4) references dept(deptno)",
			output: "alter table t1 add foreign key fk1 (col4) references dept(deptno)",
		},
		{
			input:  "alter table t1 add constraint foreign key (col4) references dept(deptno)",
			output: "alter table t1 add foreign key (col4) references dept(deptno)",
		},
		{
			input:  "alter table t1 add constraint pk primary key pk1 (col1, col4)",
			output: "alter table t1 add constraint pk primary key pk1 (col1, col4)",
		},
		{
			input:  "alter table t1 add constraint pk primary key (col4)",
			output: "alter table t1 add constraint pk primary key (col4)",
		},
		{
			input:  "alter table t1 add constraint pk primary key (col1, col4)",
			output: "alter table t1 add constraint pk primary key (col1, col4)",
		},
		{
			input:  "alter table t1 add primary key (col1, col4)",
			output: "alter table t1 add primary key (col1, col4)",
		},
		{
			input:  "alter table t1 add primary key pk1 (col1, col4)",
			output: "alter table t1 add primary key pk1 (col1, col4)",
		},
		{
			input:  "alter table t1 comment 'abc'",
			output: "alter table t1 comment = abc",
		},
		{
			input: "alter table t1 rename to t2",
		},
		{
			input: "alter table t1 add column a int, add column b int",
		},
		{
			input: "alter table t1 drop column a, drop column b",
		},
		{
			input: "create publication pub1 database db1",
		},
		{
			input: "create publication pub1 database db1 account acc0",
		},
		{
			input: "create publication pub1 database db1 account acc0, acc1",
		},
		{
			input: "create publication pub1 database db1 account acc0, acc1, acc2 comment 'test'",
		},
		{
			input: "create publication pub1 database db1 comment 'test'",
		},
		{
			input:  "CREATE STAGE my_ext_stage URL='s3://load/files/'",
			output: "create stage my_ext_stage url='s3://load/files/'",
		},
		{
			input:  "CREATE STAGE my_ext_stage1 URL='s3://load/files/' CREDENTIALS={'AWS_KEY_ID'='1a2b3c' ,'AWS_SECRET_KEY'='4x5y6z'};",
			output: "create stage my_ext_stage1 url='s3://load/files/' crentiasl={'AWS_KEY_ID'='1a2b3c','AWS_SECRET_KEY'='4x5y6z'}",
		},
		{
			input:  "CREATE STAGE my_ext_stage1 URL='s3://load/files/' CREDENTIALS={'AWS_KEY_ID'='1a2b3c', 'AWS_SECRET_KEY'='4x5y6z'} ENABLE = TRUE;",
			output: "create stage my_ext_stage1 url='s3://load/files/' crentiasl={'AWS_KEY_ID'='1a2b3c','AWS_SECRET_KEY'='4x5y6z'} enabled",
		},
		{
			input:  "DROP STAGE my_ext_stage1",
			output: "drop stage my_ext_stage1",
		},
		{
			input:  "DROP STAGE if exists my_ext_stage1",
			output: "drop stage if not exists my_ext_stage1",
		},
		{
			input:  "ALTER STAGE my_ext_stage SET URL='s3://loading/files/new/'",
			output: "alter stage my_ext_stage set  url='s3://loading/files/new/'",
		},
		{
			input:  "ALTER STAGE my_ext_stage SET CREDENTIALS={'AWS_KEY_ID'='1a2b3c' ,'AWS_SECRET_KEY'='4x5y6z'};",
			output: "alter stage my_ext_stage set  crentiasl={'AWS_KEY_ID'='1a2b3c','AWS_SECRET_KEY'='4x5y6z'}",
		},
		{
			input:  "SHOW STAGES LIKE 'my_stage'",
			output: "show stages like my_stage",
		},
		{
			input: "create database db1 from acc0 publication pub1",
		},
		{
			input: "drop publication pub1",
		},
		{
			input: "drop publication if exists pub1",
		},
		{
			input: "alter publication pub1 account all",
		},
		{
			input: "alter publication pub1 account acc0",
		},
		{
			input: "alter publication pub1 account acc0, acc1",
		},
		{
			input: "alter publication pub1 account add acc0",
		},
		{
			input: "alter publication pub1 account add acc0, acc1",
		},
		{
			input: "alter publication pub1 account drop acc0",
		},
		{
			input: "alter publication if exists pub1 account drop acc0, acc1",
		},
		{
			input: "alter publication pub1 account drop acc1 comment 'test'",
		},
		{
			input: "alter publication if exists pub1 account acc1 comment 'test'",
		},
		{
			input: "show create publication pub1",
		},
		{
			input: "show publications",
		},
		{
			input: "show subscriptions",
		},
		{
			input:  "insert into tbl values ($$this is a dollar-quoted string$$)",
			output: "insert into tbl values (this is a dollar-quoted string)",
		},
		{
			input:  "select $tag$this is a dollar-quoted string$tag$",
			output: "select this is a dollar-quoted string",
		},
		{
			input:  "select $1 + $q$\\n\\t\\r\\b\\0\\_\\%\\\\$q$",
			output: "select $1 + \\n\\t\\r\\b\\0\\_\\%\\\\",
		},
		{
			input:  "show table_size from test",
			output: "show table size from test",
		},
		{
			input:  "show table_size from mo_role from mo_catalog",
			output: "show table size from mo_role from mo_catalog",
		},
		{
			input:  "show roles",
			output: "show roles",
		},
		{
			input:  "show roles like '%dafgda_'",
			output: "show roles like %dafgda_",
		},
		{
			input:  "create procedure test1 (in param1 int) 'test test'",
			output: "create procedure test1 (in param1 int) 'test test'",
		},
		{
			input:  "create procedure test2 (param1 int, inout param2 char(5)) 'test test'",
			output: "create procedure test2 (in param1 int, inout param2 char(5)) 'test test'",
		},
		{
			input:  "drop procedure test1",
			output: "drop procedure test1",
		},
		{
			input:  "call test1()",
			output: "call test1()",
		},
		{
			input:  "call test1(@session, @increment)",
			output: "call test1(@session, @increment)",
		},
		{
			input:  "select cast(123 as binary)",
			output: "select cast(123 as binary)",
		},
		{
			input:  "select BINARY 124",
			output: "select binary(124)",
		},
		{
			input:  "set transaction isolation level read committed;",
			output: "set transaction isolation level read committed",
		},
		{
			input:  "set global transaction isolation level read committed , read write , isolation level read committed , read only;",
			output: "set global transaction isolation level read committed , read write , isolation level read committed , read only",
		},
		{
			input:  "set session transaction isolation level read committed , read write , isolation level read committed , read only;",
			output: "set transaction isolation level read committed , read write , isolation level read committed , read only",
		},
		{
			input:  "set session transaction isolation level read committed , isolation level read uncommitted , isolation level repeatable read , isolation level serializable;",
			output: "set transaction isolation level read committed , isolation level read uncommitted , isolation level repeatable read , isolation level serializable",
		},
		{
			input:  "create table t1(a int) STORAGE DISK;",
			output: "create table t1 (a int) tablespace =  STORAGE DISK",
		}, {
			input:  "create table t1 (a int) STORAGE DISK;",
			output: "create table t1 (a int) tablespace =  STORAGE DISK",
		}, {
			input: "create table t1 (a numeric(10, 2))",
		}, {
			input: "create table t1 (a mediumint)",
		}, {
			input:  "drop schema if exists ssb",
			output: "drop database if exists ssb",
		}, {
			input:  "drop table if exists ssb RESTRICT",
			output: "drop table if exists ssb",
		}, {
			input:  "drop table if exists ssb CASCADE",
			output: "drop table if exists ssb",
		}, {
			input: "create table t1 (a int) AUTOEXTEND_SIZE = 10",
		}, {
			input:  "create table t1 (a int) ENGINE_ATTRIBUTE = 'abc'",
			output: "create table t1 (a int) ENGINE_ATTRIBUTE = abc",
		}, {
			input: "create table t1 (a int) INSERT_METHOD = NO",
		}, {
			input: "create table t1 (a int) INSERT_METHOD = FIRST",
		}, {
			input: "create table t1 (a int) INSERT_METHOD = LAST",
		}, {
			input: "create table t1 (a int) START TRANSACTION",
		}, {
			input:  "create table t1 (a int) SECONDARY_ENGINE_ATTRIBUTE = 'abc'",
			output: "create table t1 (a int) SECONDARY_ENGINE_ATTRIBUTE = abc",
		}, {
			input:  "create table /*! if not exists */ t1 (a int)",
			output: "create table if not exists t1 (a int)",
		}, {
			input:  "create table /*!50100 if not exists */ t1 (a int)",
			output: "create table if not exists t1 (a int)",
		}, {
			input:  "create table /*!50100 if not exists */ t1 (a int) /*!AUTOEXTEND_SIZE = 10*/",
			output: "create table if not exists t1 (a int) AUTOEXTEND_SIZE = 10",
		}, {
			input:  "/*!40101 SET @OLD_CHARACTER_SET_CLIENT=@@CHARACTER_SET_CLIENT */",
			output: "set OLD_CHARACTER_SET_CLIENT = @@CHARACTER_SET_CLIENT",
		}, {
			input:  "alter table t1 algorithm = DEFAULT",
			output: "alter table t1 alter algorithm not enforce",
		}, {
			input:  "alter table t1 algorithm = INSTANT",
			output: "alter table t1 alter algorithm not enforce",
		}, {
			input:  "alter table t1 algorithm = INPLACE",
			output: "alter table t1 alter algorithm not enforce",
		}, {
			input:  "alter table t1 algorithm = COPY",
			output: "alter table t1 alter algorithm not enforce",
		}, {
			input:  "alter table t1 default CHARACTER SET = a COLLATE = b",
			output: "alter table t1 charset = a",
		}, {
			input:  "alter table t1 CONVERT TO CHARACTER SET a COLLATE b",
			output: "alter table t1 charset = a",
		}, {
			input:  "alter table t1 DISABLE KEYS",
			output: "alter table t1 charset = DISABLE",
		}, {
			input:  "alter table t1 ENABLE KEYS",
			output: "alter table t1 charset = ENABLE",
		}, {
			input:  "alter table t1 DISCARD TABLESPACE",
			output: "alter table t1 charset = DISCARD",
		}, {
			input:  "alter table t1 IMPORT TABLESPACE",
			output: "alter table t1 charset = IMPORT",
		}, {
			input:  "alter table t1 FORCE",
			output: "alter table t1 charset = FORCE",
		}, {
			input:  "alter table t1 LOCK = DEFAULT",
			output: "alter table t1 charset = LOCK",
		}, {
			input:  "alter table t1 LOCK = NONE",
			output: "alter table t1 charset = LOCK",
		}, {
			input:  "alter table t1 LOCK = SHARED",
			output: "alter table t1 charset = LOCK",
		}, {
			input:  "alter table t1 LOCK = EXCLUSIVE",
			output: "alter table t1 charset = LOCK",
		}, {
			input:  "alter table t1 WITHOUT VALIDATION",
			output: "alter table t1 charset = WITHOUT",
		}, {
			input:  "alter table t1 WITH VALIDATION",
			output: "alter table t1 charset = WITH",
		}, {
			input:  "alter table t1 alter CHECK a ENFORCED",
			output: "alter table t1 alter CHECK enforce",
		}, {
			input:  "alter table t1 alter CONSTRAINT a NOT ENFORCED",
			output: "alter table t1 alter CONSTRAINT not enforce",
		}, {
			input:  "create or replace VIEW t2 as select * from t1",
			output: "create view t2 as select * from t1",
		}, {
			input:  "create or replace ALGORITHM = UNDEFINED VIEW t2 as select * from t1",
			output: "create view t2 as select * from t1",
		}, {
			input:  "create or replace ALGORITHM = MERGE VIEW t2 as select * from t1",
			output: "create view t2 as select * from t1",
		}, {
			input:  "create or replace ALGORITHM = TEMPTABLE VIEW t2 as select * from t1",
			output: "create view t2 as select * from t1",
		}, {
			input:  "create or replace ALGORITHM = TEMPTABLE DEFINER = `ucl360`@`%` VIEW t2 as select * from t1",
			output: "create view t2 as select * from t1",
		}, {
			input:  "create SQL SECURITY DEFINER VIEW t2 as select * from t1",
			output: "create view t2 as select * from t1",
		}, {
			input:  "create SQL SECURITY INVOKER VIEW t2 as select * from t1",
			output: "create view t2 as select * from t1",
		}, {
			input:  "create VIEW t2 as select * from t1 WITH CASCADED CHECK OPTION",
			output: "create view t2 as select * from t1",
		}, {
			input:  "create VIEW t2 as select * from t1 WITH LOCAL CHECK OPTION",
			output: "create view t2 as select * from t1",
		}, {
			input:  "insert into t1 values(_binary 0x123)",
			output: "insert into t1 values (123)",
		},
	}
)

func TestValid(t *testing.T) {
	ctx := context.TODO()
	for _, tcase := range validSQL {
		if tcase.output == "" {
			tcase.output = tcase.input
		}
		ast, err := ParseOne(ctx, tcase.input, 1)
		if err != nil {
			t.Errorf("Parse(%q) err: %v", tcase.input, err)
			continue
		}
		out := tree.String(ast, dialect.MYSQL)
		if tcase.output != out {
			t.Errorf("Parsing failed. \nExpected/Got:\n%s\n%s", tcase.output, out)
		}
	}
}

var (
	multiSQL = []struct {
		input  string
		output string
	}{{
		input:  "use db1; select * from t;",
		output: "use db1; select * from t",
	}, {
		input: "use db1; select * from t",
	}, {
		input: "use db1; select * from t; use db2; select * from t2",
	}, {
		input: `BEGIN
					DECLARE x,y VARCHAR(10);
					DECLARE z INT;
					DECLARE fl FLOAT DEFAULT 1.0;
				END`,
		output: `begin declare x y varchar(10) default null; declare z int default null; declare fl float default 1.0; end`,
	}, {
		input: `BEGIN
					CASE v
						WHEN 2 THEN SELECT v;
						WHEN 3 THEN SELECT 0;
					ELSE
						BEGIN
							CASE v
								WHEN 4 THEN SELECT v;
								WHEN 5 THEN SELECT 0;
							ELSE
								BEGIN
								END
							END CASE;
						END
					END CASE; 
				END`,
		output: "begin case v when 2 then select v; when 3 then select 0; else begin case v when 4 then select v; when 5 then select 0; else begin end; end case; end; end case; end",
	}, {
		input: `BEGIN
					IF n > m THEN SET s = '>';
					ELSEIF n = m THEN SET s = '=';
					ELSE SET s = '<';
					END IF;
				END`,
		output: "begin if n > m then set s = >; elseif n = m then set s = =; else set s = <; end if; end",
	}, {
		input: `BEGIN					
					IF n = m THEN SET s = 'equals';
					ELSE
						IF n > m THEN SET s = 'greater';
						ELSE SET s = 'less';
						END IF;
						SET s = CONCAT('is ', s, ' than');
					END IF;
					SET s = CONCAT(n, ' ', s, ' ', m, '.');
				END`,
		output: "begin if n = m then set s = equals; else if n > m then set s = greater; else set s = less; end if; set s = concat(is , s,  than); end if; set s = concat(n,  , s,  , m, .); end",
	}, {
		input: `BEGIN					
					label1: LOOP
						SET p1 = p1 + 1;
						IF p1 < 10 THEN
							ITERATE label1;
						END IF;
						LEAVE label1;
					END LOOP label1;
					SET @x = p1;
				END`,
		output: "begin label1: loop set p1 = p1 + 1; if p1 < 10 then iterate label1; end if; leave label1; end loop label1; set x = p1; end",
	}, {
		input: `BEGIN
					SET @x = 0;
					REPEAT
						SET @x = @x + 1;
					UNTIL @x > p1 END REPEAT;
				END`,
		output: "begin set x = 0; repeat set x = @x + 1; until @x > p1 end repeat; end",
	}, {
		input: `BEGIN
					DECLARE v1 INT DEFAULT 5;
					WHILE v1 > 0 DO
						SET v1 = v1 - 1;
					END WHILE;
				END`,
		output: "begin declare v1 int default 5; while v1 > 0 do set v1 = v1 - 1; end while; end",
	}}
)

func TestMulti(t *testing.T) {
	ctx := context.TODO()
	for _, tcase := range multiSQL {
		if tcase.output == "" {
			tcase.output = tcase.input
		}
		asts, err := Parse(ctx, tcase.input, 1)
		if err != nil {
			t.Errorf("Parse(%q) err: %v", tcase.input, err)
			continue
		}
		var res string
		prefix := ""
		for _, ast := range asts {
			res += prefix
			out := tree.String(ast, dialect.MYSQL)
			res += out
			prefix = "; "
		}
		if tcase.output != res {
			t.Errorf("Parsing failed. \nExpected/Got:\n%s\n%s", tcase.output, res)
		}
	}
}

// Fault tolerant use cases
var (
	invalidSQL = []struct {
		input string
	}{
		{
			input: "alter table t1 add constraint index (col3, col4)",
		},
		{
			input: "alter table t1 add constraint uk_6dotkott2kjsp8vw4d0m25fb7 index (col3)",
		},
		{
			input: "alter table t1 add constraint uk_6dotkott2kjsp8vw4d0m25fb7 index zxxx (col3)",
		},
		{
			input: "create table t (a int, b char, constraint sdf index (a, b) )",
		},
		{
			input: "create table t (a int, b char, constraint sdf index idx(a, b) )",
		},
		{
			input: "create table t (a int, b char, constraint index idx(a, b) )",
		},
	}
)

func TestFaultTolerance(t *testing.T) {
	ctx := context.TODO()
	for _, tcase := range invalidSQL {
		_, err := ParseOne(ctx, tcase.input, 1)
		if err == nil {
			t.Errorf("Fault tolerant ases (%q) should parse errors", tcase.input)
			continue
		}
	}
}<|MERGE_RESOLUTION|>--- conflicted
+++ resolved
@@ -77,750 +77,6 @@
 	validSQL = []struct {
 		input  string
 		output string
-<<<<<<< HEAD
-	}{
-		{
-			input:  "create table t1 (a int, b array_float32(30))",
-			output: "create table t1 (a int, b array_float32(30))",
-		},
-		{
-			input:  "create table t1 (a int, b array_float64(30))",
-			output: "create table t1 (a int, b array_float64(30))",
-		},
-		{
-			input:  "insert into t1 values (1, \"[1,2,3]\" )",
-			output: "insert into t1 values (1, [1,2,3])",
-		},
-		{
-			input:  "select row_number() over (partition by col1, col2 order by col3 desc range unbounded preceding) from t1",
-			output: "select row_number() over (partition by col1, col2 order by col3 desc range unbounded preceding) from t1",
-		}, {
-			input:  "select dense_rank() over (partition by col1, col2 order by col3 desc range unbounded preceding) from t1",
-			output: "select dense_rank() over (partition by col1, col2 order by col3 desc range unbounded preceding) from t1",
-		}, {
-			input:  "select day_key,day_date,day,month,quarter,year,week,day_of_week from bi_date where 1=2;",
-			output: "select day_key, day_date, day, month, quarter, year, week, day_of_week from bi_date where 1 = 2",
-		}, {
-			input:  "select sum(a) over(partition by a range between interval 1 day preceding and interval 2 day following) from t1",
-			output: "select sum(a) over (partition by a range between interval(1, day) preceding and interval(2, day) following) from t1",
-		}, {
-			input:  "select rank() over(partition by a range between 1 preceding and current row) from t1",
-			output: "select rank() over (partition by a range between 1 preceding and current row) from t1",
-		}, {
-			input:  "select rank() over(partition by a) from t1",
-			output: "select rank() over (partition by a) from t1",
-		}, {
-			input:  "select rank() over(partition by a order by b desc) from t1",
-			output: "select rank() over (partition by a order by b desc) from t1",
-		}, {
-			input:  "load data url s3option {\"bucket\"='dan-test1', \"filepath\"='ex_table_dan_gzip.gz',\"role_arn\"='arn:aws:iam::468413122987:role/dev-cross-s3', \"external_id\"='5404f91c_4e59_4898_85b3', \"compression\"='auto'} into table hx3.t2 fields terminated by ',' enclosed by '\\\"' lines terminated by '\\n';\n",
-			output: "load data url s3option {'bucket'='dan-test1', 'filepath'='ex_table_dan_gzip.gz', 'role_arn'='arn:aws:iam::468413122987:role/dev-cross-s3', 'external_id'='5404f91c_4e59_4898_85b3', 'compression'='auto'} into table hx3.t2 fields terminated by , enclosed by \" lines terminated by \n",
-		}, {
-			input:  "SHOW CREATE TABLE information_schema.PROCESSLIST;",
-			output: "show create table information_schema.processlist",
-		}, {
-			input:  "create table t1 (a int comment '\"123123\\'')",
-			output: "create table t1 (a int comment \"123123'')",
-		}, {
-			input:  "select * from t1 where a not ilike '%a'",
-			output: "select * from t1 where a not ilike %a",
-		}, {
-			input:  "select * from t1 where a ilike '%a'",
-			output: "select * from t1 where a ilike %a",
-		}, {
-			input:  "select * from result_scan(query_id)",
-			output: "select * from result_scan(query_id)",
-		}, {
-			input:  "select * from meta_scan('query_id');",
-			output: "select * from meta_scan(query_id)",
-		}, {
-			input:  "show variables like 'sql_mode'",
-			output: "show variables like sql_mode",
-		}, {
-			input:  "show index from t1 from db",
-			output: "show index from db.t1",
-		}, {
-			input:  "select * from (SELECT * FROM (SELECT 1, 2, 3)) AS t1",
-			output: "select * from (select * from (select 1, 2, 3)) as t1",
-		}, {
-			input:  "SELECT count(*) AS low_stock FROM (\nSELECT s_w_id, s_i_id, s_quantity\nFROM bmsql_stock\nWHERE s_w_id = 1 AND s_quantity < 1000 AND s_i_id IN (\nSELECT ol_i_id\nFROM bmsql_district\nJOIN bmsql_order_line ON ol_w_id = d_w_id\nAND ol_d_id = d_id\nAND ol_o_id >= d_next_o_id - 20\nAND ol_o_id < d_next_o_id\nWHERE d_w_id = 1 AND d_id = 1\n)\n);",
-			output: "select count(*) as low_stock from (select s_w_id, s_i_id, s_quantity from bmsql_stock where s_w_id = 1 and s_quantity < 1000 and s_i_id in (select ol_i_id from bmsql_district inner join bmsql_order_line on ol_w_id = d_w_id and ol_d_id = d_id and ol_o_id >= d_next_o_id - 20 and ol_o_id < d_next_o_id where d_w_id = 1 and d_id = 1))",
-		}, {
-			input:  "create account `abc@124` admin_name `abc@124` identified by '111'",
-			output: "create account abc@124 admin_name 'abc@124' identified by '******'",
-		}, {
-			input:  "create account account ADMIN_NAME 'root' IDENTIFIED BY '123456';",
-			output: "create account account admin_name 'root' identified by '******'",
-		}, {
-			input: "drop table if exists history",
-		}, {
-			input:  "create user daisy@192.168.1.10 identified by '123456'",
-			output: "create user daisy@192.168.1.10 identified by '******'",
-		}, {
-			input: "create table t0 (a float(255, 3))",
-		}, {
-			input:  "SELECT  id,name,view_type,attribute,attribute_filed,size,created_at,updated_at  FROM view_warehouse limit 0,10",
-			output: "select id, name, view_type, attribute, attribute_filed, size, created_at, updated_at from view_warehouse limit 10 offset 0",
-		}, {
-			input:  "select algo_alarm_record.* from algo_alarm_record inner join (SELECT id FROM algo_alarm_record use index(algo_alarm_record_algo_id_first_id_created_at_index) WHERE first_id = 0 AND created_at >= '2022-09-18 00:00:00' AND created_at <= '2022-10-18 00:00:00' and algo_id not in (9808,9809) order by id desc limit 0,10 ) e on e.id = algo_alarm_record.id order by algo_alarm_record.id desc;",
-			output: "select algo_alarm_record.* from algo_alarm_record inner join (select id from algo_alarm_record use index(algo_alarm_record_algo_id_first_id_created_at_index) where first_id = 0 and created_at >= 2022-09-18 00:00:00 and created_at <= 2022-10-18 00:00:00 and algo_id not in (9808, 9809) order by id desc limit 10 offset 0) as e on e.id = algo_alarm_record.id order by algo_alarm_record.id desc",
-		}, {
-			input:  "SELECT * FROM kv WHERE k = 1 FOR UPDATE",
-			output: "select * from kv where k = 1 for update",
-		}, {
-			input: "select a from t1 use index(b)",
-		}, {
-			input:  "SELECT   id,cid,status,ip,stream   FROM camera     WHERE (cid_type = ?)",
-			output: "select id, cid, status, ip, stream from camera where (cid_type = ?)",
-		}, {
-			input:  "CREATE  \nVIEW `xab0100` AS (\n  select `a`.`SYSUSERID` AS `sysuserid`,`a`.`USERID` AS `userid`,`a`.`USERNAME` AS `usernm`,`a`.`PWDHASH` AS `userpwd`,`a`.`USERTYPE` AS `usertype`,`a`.`EMPID` AS `empid`,`a`.`EMAIL` AS `email`,`a`.`TELO` AS `telo`,`a`.`TELH` AS `telh`,`a`.`MOBIL` AS `mobil`,(case `a`.`ACTIVED` when '1' then 'N' when '2' then 'Y' else 'Y' end) AS `useyn`,`a`.`ENABLEPWD` AS `enablepwd`,`a`.`ENABLEMMSG` AS `enablemmsg`,`a`.`FEECENTER` AS `feecenter`,left(concat(ifnull(`c`.`ORGID`,''),'|'),(char_length(concat(ifnull(`c`.`ORGID`,''),'|')) - 1)) AS `orgid`,left(concat(ifnull(`c`.`ORGNAME`,''),'|'),(char_length(concat(ifnull(`c`.`ORGNAME`,''),'|')) - 1)) AS `orgname`,ifnull(`a`.`ISPLANNER`,'') AS `isplanner`,ifnull(`a`.`ISWHEMPLOYEE`,'') AS `iswhemployee`,ifnull(`a`.`ISBUYER`,'') AS `isbuyer`,ifnull(`a`.`ISQCEMPLOYEE`,'') AS `isqceemployee`,ifnull(`a`.`ISSALEEMPLOYEE`,'') AS `issaleemployee`,`a`.`SEX` AS `sex`,ifnull(`c`.`ENTID`,'3') AS `ORGANIZATION_ID`,ifnull(`a`.`NOTICEUSER`,'') AS `NOTICEUSER` \n  from ((`kaf_cpcuser` `a` left join `kaf_cpcorguser` `b` on((`a`.`SYSUSERID` = `b`.`SYSUSERID`))) left join `kaf_cpcorg` `c` on((`b`.`ORGID` = `c`.`ORGID`))) \n  order by `a`.`SYSUSERID`,`a`.`USERID`,`a`.`USERNAME`,`a`.`USERPASS`,`a`.`USERTYPE`,`a`.`EMPID`,`a`.`EMAIL`,`a`.`TELO`,`a`.`TELH`,`a`.`MOBIL`,`a`.`ACTIVED`,`a`.`ENABLEPWD`,`a`.`ENABLEMMSG`,`a`.`FEECENTER`,`a`.`ISPLANNER`,`a`.`ISWHEMPLOYEE`,`a`.`ISBUYER`,`a`.`ISQCEMPLOYEE`,`a`.`ISSALEEMPLOYEE`,`a`.`SEX`,`c`.`ENTID`) ;\n",
-			output: "create view xab0100 as (select a.sysuserid as sysuserid, a.userid as userid, a.username as usernm, a.pwdhash as userpwd, a.usertype as usertype, a.empid as empid, a.email as email, a.telo as telo, a.telh as telh, a.mobil as mobil, (case a.actived when 1 then N when 2 then Y else Y end) as useyn, a.enablepwd as enablepwd, a.enablemmsg as enablemmsg, a.feecenter as feecenter, left(concat(ifnull(c.orgid, ), |), (char_length(concat(ifnull(c.orgid, ), |)) - 1)) as orgid, left(concat(ifnull(c.orgname, ), |), (char_length(concat(ifnull(c.orgname, ), |)) - 1)) as orgname, ifnull(a.isplanner, ) as isplanner, ifnull(a.iswhemployee, ) as iswhemployee, ifnull(a.isbuyer, ) as isbuyer, ifnull(a.isqcemployee, ) as isqceemployee, ifnull(a.issaleemployee, ) as issaleemployee, a.sex as sex, ifnull(c.entid, 3) as ORGANIZATION_ID, ifnull(a.noticeuser, ) as NOTICEUSER from kaf_cpcuser as a left join kaf_cpcorguser as b on ((a.sysuserid = b.sysuserid)) left join kaf_cpcorg as c on ((b.orgid = c.orgid)) order by a.sysuserid, a.userid, a.username, a.userpass, a.usertype, a.empid, a.email, a.telo, a.telh, a.mobil, a.actived, a.enablepwd, a.enablemmsg, a.feecenter, a.isplanner, a.iswhemployee, a.isbuyer, a.isqcemployee, a.issaleemployee, a.sex, c.entid)",
-		}, {
-			input:  "ALTER  \nVIEW `xab0100` AS (\n  select `a`.`SYSUSERID` AS `sysuserid`,`a`.`USERID` AS `userid`,`a`.`USERNAME` AS `usernm`,`a`.`PWDHASH` AS `userpwd`,`a`.`USERTYPE` AS `usertype`,`a`.`EMPID` AS `empid`,`a`.`EMAIL` AS `email`,`a`.`TELO` AS `telo`,`a`.`TELH` AS `telh`,`a`.`MOBIL` AS `mobil`,(case `a`.`ACTIVED` when '1' then 'N' when '2' then 'Y' else 'Y' end) AS `useyn`,`a`.`ENABLEPWD` AS `enablepwd`,`a`.`ENABLEMMSG` AS `enablemmsg`,`a`.`FEECENTER` AS `feecenter`,left(concat(ifnull(`c`.`ORGID`,''),'|'),(char_length(concat(ifnull(`c`.`ORGID`,''),'|')) - 1)) AS `orgid`,left(concat(ifnull(`c`.`ORGNAME`,''),'|'),(char_length(concat(ifnull(`c`.`ORGNAME`,''),'|')) - 1)) AS `orgname`,ifnull(`a`.`ISPLANNER`,'') AS `isplanner`,ifnull(`a`.`ISWHEMPLOYEE`,'') AS `iswhemployee`,ifnull(`a`.`ISBUYER`,'') AS `isbuyer`,ifnull(`a`.`ISQCEMPLOYEE`,'') AS `isqceemployee`,ifnull(`a`.`ISSALEEMPLOYEE`,'') AS `issaleemployee`,`a`.`SEX` AS `sex`,ifnull(`c`.`ENTID`,'3') AS `ORGANIZATION_ID`,ifnull(`a`.`NOTICEUSER`,'') AS `NOTICEUSER` \n  from ((`kaf_cpcuser` `a` left join `kaf_cpcorguser` `b` on((`a`.`SYSUSERID` = `b`.`SYSUSERID`))) left join `kaf_cpcorg` `c` on((`b`.`ORGID` = `c`.`ORGID`))) \n  order by `a`.`SYSUSERID`,`a`.`USERID`,`a`.`USERNAME`,`a`.`USERPASS`,`a`.`USERTYPE`,`a`.`EMPID`,`a`.`EMAIL`,`a`.`TELO`,`a`.`TELH`,`a`.`MOBIL`,`a`.`ACTIVED`,`a`.`ENABLEPWD`,`a`.`ENABLEMMSG`,`a`.`FEECENTER`,`a`.`ISPLANNER`,`a`.`ISWHEMPLOYEE`,`a`.`ISBUYER`,`a`.`ISQCEMPLOYEE`,`a`.`ISSALEEMPLOYEE`,`a`.`SEX`,`c`.`ENTID`) ;\n",
-			output: "alter view xab0100 as (select a.sysuserid as sysuserid, a.userid as userid, a.username as usernm, a.pwdhash as userpwd, a.usertype as usertype, a.empid as empid, a.email as email, a.telo as telo, a.telh as telh, a.mobil as mobil, (case a.actived when 1 then N when 2 then Y else Y end) as useyn, a.enablepwd as enablepwd, a.enablemmsg as enablemmsg, a.feecenter as feecenter, left(concat(ifnull(c.orgid, ), |), (char_length(concat(ifnull(c.orgid, ), |)) - 1)) as orgid, left(concat(ifnull(c.orgname, ), |), (char_length(concat(ifnull(c.orgname, ), |)) - 1)) as orgname, ifnull(a.isplanner, ) as isplanner, ifnull(a.iswhemployee, ) as iswhemployee, ifnull(a.isbuyer, ) as isbuyer, ifnull(a.isqcemployee, ) as isqceemployee, ifnull(a.issaleemployee, ) as issaleemployee, a.sex as sex, ifnull(c.entid, 3) as ORGANIZATION_ID, ifnull(a.noticeuser, ) as NOTICEUSER from kaf_cpcuser as a left join kaf_cpcorguser as b on ((a.sysuserid = b.sysuserid)) left join kaf_cpcorg as c on ((b.orgid = c.orgid)) order by a.sysuserid, a.userid, a.username, a.userpass, a.usertype, a.empid, a.email, a.telo, a.telh, a.mobil, a.actived, a.enablepwd, a.enablemmsg, a.feecenter, a.isplanner, a.iswhemployee, a.isbuyer, a.isqcemployee, a.issaleemployee, a.sex, c.entid)",
-		}, {
-			input: "select time from t1 as value",
-		}, {
-			input:  "alter database test set mysql_compatibility_mode = '{transaction_isolation: REPEATABLE-READ, lower_case_table_names: 0}'",
-			output: "alter database configuration for test as {transaction_isolation: REPEATABLE-READ, lower_case_table_names: 0} ",
-		}, {
-			input: "show profiles",
-		}, {
-			input: "show privileges",
-		}, {
-			input: "show events from db1",
-		}, {
-			input: "show collation",
-		}, {
-			input: "show plugins",
-		}, {
-			input: "show procedure status",
-		}, {
-			input: "show triggers from db1 where 1",
-		}, {
-			input: "show engines",
-		}, {
-			input: "show config",
-		}, {
-			input: "show grants",
-		}, {
-			input:  "show grants for 'test'@'localhost'",
-			output: "show grants for test@localhost",
-		}, {
-			input: "show table status from t1",
-		}, {
-			input: "show table status from t1",
-		}, {
-			input: "grant connect on account * to role_r1",
-		}, {
-			input: "select password from t1",
-		}, {
-			input:  "create table t1 (a datetime on update CURRENT_TIMESTAMP(1))",
-			output: "create table t1 (a datetime(26) on update current_timestamp(1))",
-		}, {
-			input:  `create table table10 (a int primary key, b varchar(10)) checksum=0 COMMENT="asdf"`,
-			output: "create table table10 (a int primary key, b varchar(10)) checksum = 0 comment = asdf",
-		}, {
-			input:  "commit work",
-			output: "commit",
-		}, {
-			input: "select * from tables",
-		}, {
-			input: "update t1 set a = default",
-		}, {
-			input:  "truncate t1",
-			output: "truncate table t1",
-		}, {
-			input:  "truncate table t1",
-			output: "truncate table t1",
-		}, {
-			input:  "truncate db1.t1",
-			output: "truncate table db1.t1",
-		}, {
-			input:  "truncate table db1.t1",
-			output: "truncate table db1.t1",
-		}, {
-			input:  "explain select * from emp",
-			output: "explain select * from emp",
-		}, {
-			input:  "explain verbose select * from emp",
-			output: "explain (verbose) select * from emp",
-		}, {
-			input:  "explain analyze select * from emp",
-			output: "explain (analyze) select * from emp",
-		}, {
-			input:  "explain analyze verbose select * from emp",
-			output: "explain (analyze,verbose) select * from emp",
-		}, {
-			input:  "explain (analyze true,verbose false) select * from emp",
-			output: "explain (analyze true,verbose false) select * from emp",
-		}, {
-			input:  "explain (analyze true,verbose false,format json) select * from emp",
-			output: "explain (analyze true,verbose false,format json) select * from emp",
-		}, {
-			input:  "with t11 as (select * from t1) update t11 join t2 on t11.a = t2.b set t11.b = 1 where t2.a > 1",
-			output: "with t11 as (select * from t1) update t11 inner join t2 on t11.a = t2.b set t11.b = 1 where t2.a > 1",
-		}, {
-			input:  "UPDATE items,(SELECT id FROM items WHERE id IN (SELECT id FROM items WHERE retail / wholesale >= 1.3 AND quantity < 100)) AS discounted SET items.retail = items.retail * 0.9 WHERE items.id = discounted.id",
-			output: "update items cross join (select id from items where id in (select id from items where retail / wholesale >= 1.3 and quantity < 100)) as discounted set items.retail = items.retail * 0.9 where items.id = discounted.id",
-		}, {
-			input:  "with t2 as (select * from t1) DELETE FROM a1, a2 USING t1 AS a1 INNER JOIN t2 AS a2 WHERE a1.id=a2.id;",
-			output: "with t2 as (select * from t1) delete from a1, a2 using t1 as a1 inner join t2 as a2 where a1.id = a2.id",
-		}, {
-			input:  "DELETE FROM a1, a2 USING t1 AS a1 INNER JOIN t2 AS a2 WHERE a1.id=a2.id;",
-			output: "delete from a1, a2 using t1 as a1 inner join t2 as a2 where a1.id = a2.id",
-		}, {
-			input:  "DELETE a1, a2 FROM t1 AS a1 INNER JOIN t2 AS a2 WHERE a1.id=a2.id",
-			output: "delete from a1, a2 using t1 as a1 inner join t2 as a2 where a1.id = a2.id",
-		}, {
-			input:  "DELETE FROM t1, t2 USING t1 INNER JOIN t2 INNER JOIN t3 WHERE t1.id=t2.id AND t2.id=t3.id",
-			output: "delete from t1, t2 using t1 inner join t2 inner join t3 where t1.id = t2.id and t2.id = t3.id",
-		}, {
-			input:  "DELETE t1, t2 FROM t1 INNER JOIN t2 INNER JOIN t3 WHERE t1.id=t2.id AND t2.id=t3.id",
-			output: "delete from t1, t2 using t1 inner join t2 inner join t3 where t1.id = t2.id and t2.id = t3.id",
-		}, {
-			input: "select cast(false as varchar)",
-		}, {
-			input:  "select cast(a as timestamp)",
-			output: "select cast(a as timestamp(26))",
-		}, {
-			input:  "select cast(\"2022-01-30\" as varchar);",
-			output: "select cast(2022-01-30 as varchar)",
-		}, {
-			input:  "select cast(b as timestamp) from t2",
-			output: "select cast(b as timestamp(26)) from t2",
-		}, {
-			input:  "select cast(\"2022-01-01 01:23:34\" as varchar)",
-			output: "select cast(2022-01-01 01:23:34 as varchar)",
-		}, {
-			input:  "select binary('Geeksforgeeks')",
-			output: "select binary(Geeksforgeeks)",
-		}, {
-			input:  "show schemas where 1",
-			output: "show databases where 1",
-		}, {
-			input: "select role from t1",
-		}, {
-			input:  "select a || 'hello' || 'world' from t1;",
-			output: "select concat(concat(a, hello), world) from t1",
-		}, {
-			input:  "select col || 'bar'",
-			output: "select concat(col, bar)",
-		}, {
-			input:  "select 'foo' || 'bar'",
-			output: "select concat(foo, bar)",
-		}, {
-			input:  "select 'a\\'b'",
-			output: "select a'b",
-		}, {
-			input:  "select char_length('\\n\\t\\r\\b\\0\\_\\%\\\\');",
-			output: "select char_length(\\n\\t\\r\\b\\0\\_\\%\\\\)",
-		}, {
-			input:  "select CAST('10 ' as unsigned);",
-			output: "select cast(10  as unsigned)",
-		}, {
-			input:  "select CAST('10 ' as unsigned integer);",
-			output: "select cast(10  as integer unsigned)",
-		}, {
-			input:  "SELECT ((+0) IN ((0b111111111111111111111111111111111111111111111111111),(rpad(1.0,2048,1)), (32767.1)));",
-			output: "select ((+0) in ((0b111111111111111111111111111111111111111111111111111), (rpad(1.0, 2048, 1)), (32767.1)))",
-		}, {
-			input: "select 0b111111111111111111111111111111111111111111111111111",
-		}, {
-			input:  "select date,format,to_date(date, format) as to_date from t1;",
-			output: "select date, format, to_date(date, format) as to_date from t1",
-		}, {
-			input:  "select date,format,concat_ws(',',to_date(date, format)) as con from t1;",
-			output: "select date, format, concat_ws(,, to_date(date, format)) as con from t1",
-		}, {
-			input:  "select date,format,to_date(date, format) as to_date from t1;",
-			output: "select date, format, to_date(date, format) as to_date from t1",
-		}, {
-			input:  "select date,format,concat_ws(\" \",to_date(date, format),'') as con from t1;",
-			output: "select date, format, concat_ws( , to_date(date, format), ) as con from t1",
-		}, {
-			input: "select schema()",
-		}, {
-			input: "select last_insert_id()",
-		}, {
-			input:  "show char set where charset = 'utf8mb4'",
-			output: "show charset where charset = utf8mb4",
-		}, {
-			input:  "show charset where charset = 'utf8mb4'",
-			output: "show charset where charset = utf8mb4",
-		}, {
-			input:  "show character set where charset = 'utf8mb4'",
-			output: "show charset where charset = utf8mb4",
-		}, {
-			input: "show config where a > 1",
-		}, {
-			input:  "set @@a = b",
-			output: "set a = b",
-		}, {
-			input:  "set @a = b",
-			output: "set a = b",
-		}, {
-			input:  "CREATE TABLE t1 (datetime datetime, timestamp timestamp, date date)",
-			output: "create table t1 (datetime datetime(26), timestamp timestamp(26), date date)",
-		}, {
-			input:  "SET timestamp=DEFAULT;",
-			output: "set timestamp = default",
-		}, {
-			input:  "SET timestamp=UNIX_TIMESTAMP('2011-07-31 10:00:00')",
-			output: "set timestamp = unix_timestamp(2011-07-31 10:00:00)",
-		}, {
-			input:  "select ltrim(\"a\"),rtrim(\"a\"),trim(BOTH \"\" from \"a\"),trim(BOTH \" \" from \"a\");",
-			output: "select ltrim(a), rtrim(a), trim(both  from a), trim(both   from a)",
-		}, {
-			input:  "select rpad('hello', -18446744073709551616, '1');",
-			output: "select rpad(hello, -18446744073709551616, 1)",
-		}, {
-			input:  "select rpad('hello', -18446744073709551616, '1');",
-			output: "select rpad(hello, -18446744073709551616, 1)",
-		}, {
-			input:  "SELECT CONCAT_WS(1471290948102948112341241204312904-23412412-4141, \"a\", \"b\")",
-			output: "select concat_ws(1471290948102948112341241204312904 - 23412412 - 4141, a, b)",
-		}, {
-			input:  "SELECT * FROM t1 WHERE a = ANY ( SELECT 1 UNION ( SELECT 1 UNION SELECT 1 ) );",
-			output: "select * from t1 where a = any (select 1 union (select 1 union select 1))",
-		}, {
-			input:  "SELECT * FROM t1 WHERE a = ANY ( SELECT 1 except ( SELECT 1 except SELECT 1 ) );",
-			output: "select * from t1 where a = any (select 1 except (select 1 except select 1))",
-		}, {
-			input:  "SELECT * FROM t1 WHERE a = ANY ( SELECT 1 intersect ( SELECT 1 intersect SELECT 1 ) );",
-			output: "select * from t1 where a = any (select 1 intersect (select 1 intersect select 1))",
-		}, {
-			input:  "SELECT * FROM t1 WHERE a = ANY ( SELECT 1 minus ( SELECT 1 minus SELECT 1 ) );",
-			output: "select * from t1 where a = any (select 1 minus (select 1 minus select 1))",
-		}, {
-			input:  "SELECT * FROM t1 WHERE (a,b) = ANY (SELECT a, max(b) FROM t1 GROUP BY a);",
-			output: "select * from t1 where (a, b) = any (select a, max(b) from t1 group by a)",
-		}, {
-			input:  "select  (1,2) != ALL (select * from t1);",
-			output: "select (1, 2) != all (select * from t1)",
-		}, {
-			input:  "select s1, s1 = ANY (SELECT s1 FROM t2) from t1;",
-			output: "select s1, s1 = any (select s1 from t2) from t1",
-		}, {
-			input:  "select * from t3 where a >= some (select b from t2);",
-			output: "select * from t3 where a >= some (select b from t2)",
-		}, {
-			input:  "select 9999999999999999999;",
-			output: "select 9999999999999999999",
-		}, {
-			input:  "select substring('hello', -18446744073709551616, -18446744073709551616);",
-			output: "select substring(hello, -18446744073709551616, -18446744073709551616)",
-		}, {
-			input:  "select substring('hello', -18446744073709551616, 1);",
-			output: "select substring(hello, -18446744073709551616, 1)",
-		}, {
-			input:  "select space(18446744073709551616);",
-			output: "select space(18446744073709551616)",
-		}, {
-			input:  "select space(-18446744073709551616);",
-			output: "select space(-18446744073709551616)",
-		}, {
-			input:  "select ltrim(\"a\"),rtrim(\"a\"),trim(BOTH \"\" from \"a\"),trim(BOTH \" \" from \"a\");",
-			output: "select ltrim(a), rtrim(a), trim(both  from a), trim(both   from a)",
-		}, {
-			input:  "SELECT (rpad(1.0, 2048,1)) IS NOT FALSE;",
-			output: "select (rpad(1.0, 2048, 1)) is not false",
-		}, {
-			input:  "SELECT 1 is unknown;",
-			output: "select 1 is unknown",
-		}, {
-			input:  "SELECT false is not unknown;",
-			output: "select false is not unknown",
-		}, {
-			input:  "SELECT 1 is true;",
-			output: "select 1 is true",
-		}, {
-			input:  "SELECT false is not true;",
-			output: "select false is not true",
-		}, {
-			input:  "SELECT 1 is false;",
-			output: "select 1 is false",
-		}, {
-			input:  "SELECT false is not false;",
-			output: "select false is not false",
-		}, {
-			input:  "SELECT FROM_UNIXTIME(99999999999999999999999999999999999999999999999999999999999999999);",
-			output: "select from_unixtime(99999999999999999999999999999999999999999999999999999999999999999)",
-		}, {
-			input:  "SELECT FROM_UNIXTIME(2147483647) AS c1, FROM_UNIXTIME(2147483648) AS c2, FROM_UNIXTIME(2147483647.9999999) AS c3, FROM_UNIXTIME(32536771199) AS c4,FROM_UNIXTIME(32536771199.9999999) AS c5;",
-			output: "select from_unixtime(2147483647) as c1, from_unixtime(2147483648) as c2, from_unixtime(2147483647.9999999) as c3, from_unixtime(32536771199) as c4, from_unixtime(32536771199.9999999) as c5",
-		}, {
-			input:  "select date_add(\"1997-12-31 23:59:59\",INTERVAL -100000 YEAR);",
-			output: "select date_add(1997-12-31 23:59:59, interval(-100000, year))",
-		}, {
-			input:  "SELECT ADDDATE(DATE'2021-01-01', INTERVAL 1 DAY);",
-			output: "select adddate(date(2021-01-01), interval(1, day))",
-		}, {
-			input:  "select '2007-01-01' + interval a day from t1;",
-			output: "select 2007-01-01 + interval(a, day) from t1",
-		}, {
-			input:  "SELECT CAST(COALESCE(t0.c0, -1) AS UNSIGNED) IS TRUE FROM t0;",
-			output: "select cast(coalesce(t0.c0, -1) as unsigned) is true from t0",
-		}, {
-			input:  "select Fld1, variance(Fld2) as q from t1 group by Fld1 having q is not null;",
-			output: "select fld1, variance(fld2) as q from t1 group by fld1 having q is not null",
-		}, {
-			input:  "select variance(-99999999999999999.99999);",
-			output: "select variance(-99999999999999999.99999)",
-		}, {
-			input:  "select Fld1, std(Fld2) from t1 group by Fld1 having variance(Fld2) is not null",
-			output: "select fld1, std(fld2) from t1 group by fld1 having variance(fld2) is not null",
-		}, {
-			input:  "select a.f1 as a, a.f1 > b.f1 as gt, a.f1 < b.f1 as lt, a.f1<=>b.f1 as eq from t1 a, t1 b;",
-			output: "select a.f1 as a, a.f1 > b.f1 as gt, a.f1 < b.f1 as lt, a.f1 <=> b.f1 as eq from t1 as a cross join t1 as b",
-		}, {
-			input:  "select var_samp(s) as '0.5', var_pop(s) as '0.25' from bug22555;",
-			output: "select var_samp(s) as 0.5, var_pop(s) as 0.25 from bug22555",
-		}, {
-			input:  "select var_samp(s) as 'null', var_pop(s) as 'null' from bug22555;",
-			output: "select var_samp(s) as null, var_pop(s) as null from bug22555",
-		}, {
-			input: "select cast(variance(ff) as decimal(10, 3)) from t2",
-		}, {
-			input:  "SELECT GROUP_CONCAT(DISTINCT 2) from t1",
-			output: "select group_concat(distinct 2, ,) from t1",
-		}, {
-			input:  "SELECT GROUP_CONCAT(DISTINCT a order by a) from t1",
-			output: "select group_concat(distinct a, ,) from t1",
-		}, {
-			input: "select variance(2) from t1",
-		}, {
-			input:  "select SQL_BIG_RESULT bit_and(col), bit_or(col) from t1 group by col;",
-			output: "select sql_big_result bit_and(col), bit_or(col) from t1 group by col",
-		}, {
-			input: "select sql_small_result t2.id, avg(rating + 0.0e0) from t2 group by t2.id",
-		}, {
-			input: "select sql_small_result t2.id, avg(rating) from t2 group by t2.id",
-		}, {
-			input:  "select any_value(name), avg(value1), std(value1), variance(value1) from t1, t2 where t1.id = t2.id group by t1.id",
-			output: "select any_value(name), avg(value1), std(value1), variance(value1) from t1 cross join t2 where t1.id = t2.id group by t1.id",
-		}, {
-			input: "select id, avg(value1), std(value1), variance(value1) from t1 group by id",
-		}, {
-			input: "select i, count(*), std(s1 / s2) from bug22555 group by i order by i",
-		}, {
-			input: "select i, count(*), variance(s1 / s2) from bug22555 group by i order by i",
-		}, {
-			input: "select i, count(*), variance(s1 / s2) from bug22555 group by i order by i",
-		}, {
-			input:  "select name, avg(value1), std(value1), variance(value1) from t1, t2 where t1.id = t2.id group by t1.id",
-			output: "select name, avg(value1), std(value1), variance(value1) from t1 cross join t2 where t1.id = t2.id group by t1.id",
-		}, {
-			input:  "select sum(all a),count(all a),avg(all a),std(all a),variance(all a),bit_or(all a),bit_and(all a),min(all a),max(all a),min(all c),max(all c) from t",
-			output: "select sum(all a), count(all a), avg(all a), std(all a), variance(all a), bit_or(all a), bit_and(all a), min(all a), max(all a), min(all c), max(all c) from t",
-		}, {
-			input:  "insert into t1 values (date_add(NULL, INTERVAL 1 DAY));",
-			output: "insert into t1 values (date_add(null, interval(1, day)))",
-		}, {
-			input:  "replace into t1 values (date_add(NULL, INTERVAL 1 DAY));",
-			output: "replace into t1 values (date_add(null, interval(1, day)))",
-		}, {
-			input:  "SELECT DATE_ADD('2022-02-28 23:59:59.9999', INTERVAL 1 SECOND) '1 second later';",
-			output: "select date_add(2022-02-28 23:59:59.9999, interval(1, second)) as 1 second later",
-		}, {
-			input:  "SELECT sum(a) as 'hello' from t1;",
-			output: "select sum(a) as hello from t1",
-		}, {
-			input:  "SELECT DATE_ADD(\"2017-06-15\", INTERVAL -10 MONTH);",
-			output: "select date_add(2017-06-15, interval(-10, month))",
-		}, {
-			input:  "create table t1 (a varchar)",
-			output: "create table t1 (a varchar)",
-		}, {
-			input:  "SELECT (CAST(0x7FFFFFFFFFFFFFFF AS char));",
-			output: "select (cast(0x7fffffffffffffff as varchar))",
-		}, {
-			input:  "select cast(-19999999999999999999 as signed);",
-			output: "select cast(-19999999999999999999 as signed)",
-		}, {
-			input:  "select cast(19999999999999999999 as signed);",
-			output: "select cast(19999999999999999999 as signed)",
-		}, {
-			input:  "select date_sub(now(), interval 1 day) from t1;",
-			output: "select date_sub(now(), interval(1, day)) from t1",
-		}, {
-			input:  "select date_sub(now(), interval '1' day) from t1;",
-			output: "select date_sub(now(), interval(1, day)) from t1",
-		}, {
-			input:  "select date_add(now(), interval '1' day) from t1;",
-			output: "select date_add(now(), interval(1, day)) from t1",
-		}, {
-			input:  "SELECT md.datname as `Database` FROM TT md",
-			output: "select md.datname as Database from tt as md",
-		}, {
-			input:  "select * from t where a = `Hello`",
-			output: "select * from t where a = hello",
-		}, {
-			input:  "CREATE VIEW v AS SELECT * FROM t WHERE t.id = f(t.name);",
-			output: "create view v as select * from t where t.id = f(t.name)",
-		}, {
-			input:  "ALTER VIEW v AS SELECT * FROM t WHERE t.id = f(t.name);",
-			output: "alter view v as select * from t where t.id = f(t.name)",
-		}, {
-			input:  "CREATE VIEW v AS SELECT qty, price, qty*price AS value FROM t;",
-			output: "create view v as select qty, price, qty * price as value from t",
-		}, {
-			input:  "ALTER VIEW v AS SELECT qty, price, qty*price AS value FROM t;",
-			output: "alter view v as select qty, price, qty * price as value from t",
-		}, {
-			input: "create view v_today (today) as select current_day from t",
-		}, {
-			input: "alter view v_today (today) as select current_day from t",
-		}, {
-			input: "explain (analyze true,verbose false) select * from emp",
-		}, {
-			input: "select quarter from ontime limit 1",
-		}, {
-			input: "select month from ontime limit 1",
-		}, {
-			input: "with tw as (select * from t2), tf as (select * from t3) select * from tw where a > 1",
-		}, {
-			input: "with tw as (select * from t2) select * from tw where a > 1",
-		}, {
-			input:  "create table t (a double(13))  // comment",
-			output: "create table t (a double(13))",
-		}, {
-			input:  "create table t (a double(13))  -- comment",
-			output: "create table t (a double(13))",
-		}, {
-			input: "select a as promo_revenue from (select * from r) as c_orders(c_custkey, c_count)",
-		}, {
-			input:  "select extract(year from l_shipdate) as l_year from t",
-			output: "select extract(year, l_shipdate) as l_year from t",
-		}, {
-			input:  "select * from R join S on R.uid = S.uid where l_shipdate <= date '1998-12-01' - interval '112' day",
-			output: "select * from r inner join s on r.uid = s.uid where l_shipdate <= date(1998-12-01) - interval(112, day)",
-		}, {
-			input: "create table deci_table (a decimal(10, 5))",
-		}, {
-			input: "create table deci_table (a decimal(20, 5))",
-		}, {
-			input:  "create table deci_table (a decimal)",
-			output: "create table deci_table (a decimal(38))",
-		}, {
-			input: "create table deci_table (a decimal(20))",
-		}, {
-			input: "select substr(name, 5) from t1",
-		}, {
-			input: "select substring(name, 5) from t1",
-		}, {
-			input: "select substr(name, 5, 3) from t1",
-		}, {
-			input: "select substring(name, 5, 3) from t1",
-		}, {
-			input:  "select * from R join S on R.uid = S.uid",
-			output: "select * from r inner join s on r.uid = s.uid",
-		}, {
-			input:  "create table t (a int, b char, key idx1 type zonemap (a, b))",
-			output: "create table t (a int, b char, index idx1 using zonemap (a, b))",
-		}, {
-			input: "create table t (a int, index idx1 using zonemap (a))",
-		}, {
-			input: "create table t (a int, index idx1 using bsi (a))",
-		}, {
-			input:  "set @@sql_mode ='TRADITIONAL'",
-			output: "set sql_mode = TRADITIONAL",
-		}, {
-			input:  "set @@session.sql_mode ='TRADITIONAL'",
-			output: "set sql_mode = TRADITIONAL",
-		}, {
-			input:  "set session sql_mode ='TRADITIONAL'",
-			output: "set sql_mode = TRADITIONAL",
-		}, {
-			input:  "select @session.tx_isolation",
-			output: "select @session.tx_isolation",
-		}, {
-			input:  "select @@session.tx_isolation",
-			output: "select @@tx_isolation",
-		}, {
-			input:  "/* mysql-connector-java-8.0.27 (Revision: e920b979015ae7117d60d72bcc8f077a839cd791) */SHOW VARIABLES;",
-			output: "show variables",
-		}, {
-			input: "create index idx1 using bsi on a (a) ",
-		}, {
-			input:  "INSERT INTO pet VALUES row('Sunsweet05','Dsant05','otter','f',30.11,2), row('Sunsweet06','Dsant06','otter','m',30.11,3);",
-			output: "insert into pet values (Sunsweet05, Dsant05, otter, f, 30.11, 2), (Sunsweet06, Dsant06, otter, m, 30.11, 3)",
-		}, {
-			input:  "INSERT INTO t1 SET f1 = -1.0e+30, f2 = 'exore', f3 = 123",
-			output: "insert into t1 (f1, f2, f3) values (-1.0e+30, exore, 123)",
-		}, {
-			input:  "INSERT INTO t1 SET f1 = -1;",
-			output: "insert into t1 (f1) values (-1)",
-		}, {
-			input:  "INSERT INTO t1 (a,b,c) VALUES (1,2,3),(4,5,6) ON DUPLICATE KEY UPDATE c=VALUES(a)+VALUES(b), b=VALUES(a)+VALUES(c);",
-			output: "insert into t1 (a, b, c) values (1, 2, 3), (4, 5, 6) on duplicate key update c = values(a) + values(b), b = values(a) + values(c)",
-		}, {
-			input:  "INSERT INTO t1 (a,b,c) VALUES (1,2,3),(4,5,6) ON DUPLICATE KEY UPDATE c=2, b=3;",
-			output: "insert into t1 (a, b, c) values (1, 2, 3), (4, 5, 6) on duplicate key update c = 2, b = 3",
-		}, {
-			input:  "INSERT INTO t1 (a,b,c) VALUES (1,2,3),(4,5,6) ON DUPLICATE KEY UPDATE c=2/2, b=3;",
-			output: "insert into t1 (a, b, c) values (1, 2, 3), (4, 5, 6) on duplicate key update c = 2 / 2, b = 3",
-		}, {
-			input:  "insert into t1 values (18446744073709551615), (0xFFFFFFFFFFFFFFFE), (18446744073709551613), (18446744073709551612)",
-			output: "insert into t1 values (18446744073709551615), (0xfffffffffffffffe), (18446744073709551613), (18446744073709551612)",
-		}, {
-			input:  "REPLACE INTO pet VALUES row('Sunsweet05','Dsant05','otter','f',30.11,2), row('Sunsweet06','Dsant06','otter','m',30.11,3);",
-			output: "replace into pet values (Sunsweet05, Dsant05, otter, f, 30.11, 2), (Sunsweet06, Dsant06, otter, m, 30.11, 3)",
-		}, {
-			input:  "REPLACE INTO t1 SET f1 = -1.0e+30, f2 = 'exore', f3 = 123",
-			output: "replace into t1 (f1, f2, f3) values (-1.0e+30, exore, 123)",
-		}, {
-			input:  "REPLACE INTO t1 SET f1 = -1;",
-			output: "replace into t1 (f1) values (-1)",
-		}, {
-			input:  "replace into t1 values (18446744073709551615), (0xFFFFFFFFFFFFFFFE), (18446744073709551613), (18446744073709551612)",
-			output: "replace into t1 values (18446744073709551615), (0xfffffffffffffffe), (18446744073709551613), (18446744073709551612)",
-		}, {
-			input:  "create table t (a int) properties(\"host\" = \"127.0.0.1\", \"port\" = \"8239\", \"user\" = \"mysql_user\", \"password\" = \"mysql_passwd\")",
-			output: "create table t (a int) properties(host = 127.0.0.1, port = 8239, user = mysql_user, password = mysql_passwd)",
-		}, {
-			input:  "create table t (a int) properties('a' = 'b')",
-			output: "create table t (a int) properties(a = b)",
-		}, {
-			input: "create table t (a int, b char, check (1 + 1) enforced)",
-		}, {
-			input: "create table t (a int, b char, foreign key sdf (a, b) references b(a asc, b desc))",
-		}, {
-			input:  "create table t (a int, b char, constraint sdf foreign key (a, b) references b(a asc, b desc))",
-			output: "create table t (a int, b char, constraint sdf foreign key (a, b) references b(a asc, b desc))",
-		}, {
-			input:  "create table t (a int, b char, constraint sdf foreign key dddd (a, b) references b(a asc, b desc))",
-			output: "create table t (a int, b char, constraint sdf foreign key dddd (a, b) references b(a asc, b desc))",
-		}, {
-			input: "create table t (a int, b char, unique key idx (a, b))",
-		}, {
-			input: "create table t (a int, b char, index if not exists idx (a, b))",
-		}, {
-			input: "create table t (a int, b char, fulltext idx (a, b))",
-		}, {
-			input:  "create table t (a int, b char, constraint p1 primary key idx using hash (a, b))",
-			output: "create table t (a int, b char, constraint p1 primary key idx using none (a, b))",
-		}, {
-			input: "create table t (a int, b char, primary key idx (a, b))",
-		}, {
-			input:  "create external table t (a int) infile 'data.txt'",
-			output: "create external table t (a int) infile 'data.txt'",
-		}, {
-			input: "create external table t (a int) infile {'filepath'='data.txt', 'compression'='none'}",
-		}, {
-			input: "create external table t (a int) infile {'filepath'='data.txt', 'compression'='auto'}",
-		}, {
-			input: "create external table t (a int) infile {'filepath'='data.txt', 'compression'='lz4'}",
-		}, {
-			input:  "create external table t (a int) infile 'data.txt' FIELDS TERMINATED BY '' OPTIONALLY ENCLOSED BY '' LINES TERMINATED BY ''",
-			output: "create external table t (a int) infile 'data.txt' fields terminated by \t optionally enclosed by \u0000 lines",
-		}, {
-			input:  "SET NAMES 'utf8mb4' COLLATE 'utf8mb4_general_ci'",
-			output: "set names = utf8mb4 utf8mb4_general_ci",
-		}, {
-			input: "insert into cms values (null, default)",
-		}, {
-			input: "replace into cms values (null, default)",
-		}, {
-			input:  "create database `show`",
-			output: "create database show",
-		}, {
-			input: "create table table16 (1a20 int, 1e int)",
-		}, {
-			input: "insert into t2 values (-3, 2)",
-		}, {
-			input: "replace into t2 values (-3, 2)",
-		}, {
-			input:  "select spID,userID,score from t1 where spID>(userID-1);",
-			output: "select spid, userid, score from t1 where spid > (userid - 1)",
-		}, {
-			input:  "CREATE TABLE t2(product VARCHAR(32),country_id INTEGER NOT NULL,year INTEGER,profit INTEGER)",
-			output: "create table t2 (product varchar(32), country_id integer not null, year integer, profit integer)",
-		}, {
-			input: "insert into numtable values (255, 65535, 4294967295, 18446744073709551615)",
-		}, {
-			input: "replace into numtable values (255, 65535, 4294967295, 18446744073709551615)",
-		}, {
-			input: "create table numtable (a tinyint unsigned, b smallint unsigned, c int unsigned, d bigint unsigned)",
-		}, {
-			input:  "SELECT userID as user, MAX(score) as max FROM t1 GROUP BY userID order by user",
-			output: "select userid as user, max(score) as max from t1 group by userid order by user",
-		}, {
-			input:  "load data infile 'test/loadfile5' ignore INTO TABLE T.A FIELDS TERMINATED BY  ',' (@,@,c,d,e,f)",
-			output: "load data infile test/loadfile5 ignore into table t.a fields terminated by , (, , c, d, e, f)",
-		}, {
-			input:  "load data infile '/root/lineorder_flat_10.tbl' into table lineorder_flat FIELDS TERMINATED BY '' OPTIONALLY ENCLOSED BY '' LINES TERMINATED BY '';",
-			output: "load data infile /root/lineorder_flat_10.tbl into table lineorder_flat fields terminated by \t optionally enclosed by \u0000 lines",
-		}, {
-			input:  "load data local infile 'data' replace into table db.a (a, b, @vc, @vd) set a = @vc != 0, d = @vd != 1",
-			output: "load data local infile data replace into table db.a (a, b, @vc, @vd) set a = @vc != 0, d = @vd != 1",
-		}, {
-			input:  "load data local infile 'data' replace into table db.a lines starting by '#' terminated by '\t' ignore 2 lines",
-			output: "load data local infile data replace into table db.a lines starting by # terminated by 	 ignore 2 lines",
-		}, {
-			input:  "load data local infile 'data' replace into table db.a lines starting by '#' terminated by '\t' ignore 2 rows",
-			output: "load data local infile data replace into table db.a lines starting by # terminated by 	 ignore 2 lines",
-		}, {
-			input:  "load data local infile 'data' replace into table db.a lines terminated by '\t' starting by '#' ignore 2 lines",
-			output: "load data local infile data replace into table db.a lines starting by # terminated by 	 ignore 2 lines",
-		}, {
-			input:  "load data local infile 'data' replace into table db.a lines terminated by '\t' starting by '#' ignore 2 rows",
-			output: "load data local infile data replace into table db.a lines starting by # terminated by 	 ignore 2 lines",
-		}, {
-			input:  "load data infile 'data.txt' into table db.a fields terminated by '\t' escaped by '\t'",
-			output: "load data infile data.txt into table db.a fields terminated by \t escaped by \t",
-		}, {
-			input:  "load data infile 'data.txt' into table db.a fields terminated by '\t' enclosed by '\t' escaped by '\t'",
-			output: "load data infile data.txt into table db.a fields terminated by \t enclosed by \t escaped by \t",
-		}, {
-			input:  "load data infile 'data.txt' into table db.a",
-			output: "load data infile data.txt into table db.a",
-		}, {
-			input: "load data infile {'filepath'='data.txt', 'compression'='auto'} into table db.a",
-		}, {
-			input: "load data infile {'filepath'='data.txt', 'compression'='none'} into table db.a",
-		}, {
-			input:  "create external table t (a int) infile 'data.txt'",
-			output: "create external table t (a int) infile 'data.txt'",
-		}, {
-			input: "create external table t (a int) infile {'filepath'='data.txt', 'compression'='none'}",
-		}, {
-			input: "create external table t (a int) infile {'filepath'='data.txt', 'compression'='auto'}",
-		}, {
-			input: "create external table t (a int) infile {'filepath'='data.txt', 'compression'='lz4'}",
-		}, {
-			input:  "create external table t (a int) infile 'data.txt' FIELDS TERMINATED BY '' OPTIONALLY ENCLOSED BY '' LINES TERMINATED BY ''",
-			output: "create external table t (a int) infile 'data.txt' fields terminated by \t optionally enclosed by \u0000 lines",
-		}, {
-			input:  "create external table t (a int) URL s3option{'endpoint'='s3.us-west-2.amazonaws.com', 'access_key_id'='XXX', 'secret_access_key'='XXX', 'bucket'='test', 'filepath'='*.txt', 'region'='us-west-2'}",
-			output: "create external table t (a int) url s3option {'endpoint'='s3.us-west-2.amazonaws.com', 'access_key_id'='******', 'secret_access_key'='******', 'bucket'='test', 'filepath'='*.txt', 'region'='us-west-2'}",
-		}, {
-			input:  "load data infile 'test/loadfile5' ignore INTO TABLE T.A FIELDS TERMINATED BY  ',' (@,@,c,d,e,f)",
-			output: "load data infile test/loadfile5 ignore into table t.a fields terminated by , (, , c, d, e, f)",
-		}, {
-			input:  "load data infile '/root/lineorder_flat_10.tbl' into table lineorder_flat FIELDS TERMINATED BY '' OPTIONALLY ENCLOSED BY '' LINES TERMINATED BY '';",
-			output: "load data infile /root/lineorder_flat_10.tbl into table lineorder_flat fields terminated by \t optionally enclosed by \u0000 lines",
-		}, {
-			input: "load data infile {'filepath'='data.txt', 'compression'='auto'} into table db.a",
-		}, {
-			input: "load data infile {'filepath'='data.txt', 'compression'='none'} into table db.a",
-		}, {
-			input: "load data infile {'filepath'='data.txt', 'compression'='GZIP'} into table db.a",
-		}, {
-			input: "load data infile {'filepath'='data.txt', 'compression'='BZIP2'} into table db.a",
-		}, {
-			input: "load data infile {'filepath'='data.txt', 'compression'='FLATE'} into table db.a",
-		}, {
-			input: "load data infile {'filepath'='data.txt', 'compression'='LZW'} into table db.a",
-		}, {
-			input: "load data infile {'filepath'='data.txt', 'compression'='ZLIB'} into table db.a",
-		}, {
-			input: "load data infile {'filepath'='data.txt', 'compression'='LZ4'} into table db.a",
-		}, {
-			input:  "LOAD DATA URL s3option{'endpoint'='s3.us-west-2.amazonaws.com', 'access_key_id'='XXX', 'secret_access_key'='XXX', 'bucket'='test', 'filepath'='*.txt', 'region'='us-west-2'} into table db.a",
-			output: "load data url s3option {'endpoint'='s3.us-west-2.amazonaws.com', 'access_key_id'='******', 'secret_access_key'='******', 'bucket'='test', 'filepath'='*.txt', 'region'='us-west-2'} into table db.a",
-		},
-=======
 	}{{
 		input:  "CREATE STREAM enriched WITH (\n    VALUE_SCHEMA_ID = 1\n  ) AS\n  SELECT\n     cs.*,\n     u.name,\n     u.classification,\n     u.level\n  FROM clickstream cs\n    JOIN users u ON u.id = cs.userId",
 		output: "create stream enriched with (value_schema_id = 1) as select cs.*, u.name, u.classification, u.level from clickstream as cs inner join users as u on u.id = cs.userid",
@@ -1565,7 +821,6 @@
 		input:  "LOAD DATA URL s3option{'endpoint'='s3.us-west-2.amazonaws.com', 'access_key_id'='XXX', 'secret_access_key'='XXX', 'bucket'='test', 'filepath'='*.txt', 'region'='us-west-2'} into table db.a",
 		output: "load data url s3option {'endpoint'='s3.us-west-2.amazonaws.com', 'access_key_id'='******', 'secret_access_key'='******', 'bucket'='test', 'filepath'='*.txt', 'region'='us-west-2'} into table db.a",
 	},
->>>>>>> e67b7b4d
 		{
 			input: `load data url s3option {'endpoint'='s3.us-west-2.amazonaws.com', 'access_key_id'='******', 'secret_access_key'='******', 'bucket'='test', 'filepath'='jsonline/jsonline_object.jl', 'region'='us-west-2', 'compression'='none', 'format'='jsonline', 'jsondata'='object'} into table t1`,
 		}, {
