--- conflicted
+++ resolved
@@ -1419,7 +1419,6 @@
 		}, {
 			input: `create table t3 (a int, b uuid, primary key idx (a, b))`,
 		}, {
-<<<<<<< HEAD
 			input:  `DO SLEEP(5)`,
 			output: `do sleep(5)`,
 		}, {
@@ -1428,7 +1427,7 @@
 		}, {
 			input:  `DECLARE a, b INT DEFAULT 1`,
 			output: `declare a b int default 1`,
-=======
+		}, {
 			input: "grant truncate on table *.* to r1",
 		}, {
 			input: "grant reference on table *.* to r1",
@@ -1443,7 +1442,6 @@
 		{
 			input:  `VALUES ROW(5,7,9), ROW(1,2,3), ROW(9,10,11) ORDER BY column_1 LIMIT 2`,
 			output: `values row(5, 7, 9), row(1, 2, 3), row(9, 10, 11) order by column_1 limit 2`,
->>>>>>> 228f856d
 		},
 		{
 			input:  `select * from unnest("a") as f`,
