// Copyright 2021 Matrix Origin
//
// Licensed under the Apache License, Version 2.0 (the "License");
// you may not use this file except in compliance with the License.
// You may obtain a copy of the License at
//
//      http://www.apache.org/licenses/LICENSE-2.0
//
// Unless required by applicable law or agreed to in writing, software
// distributed under the License is distributed on an "AS IS" BASIS,
// WITHOUT WARRANTIES OR CONDITIONS OF ANY KIND, either express or implied.
// See the License for the specific language governing permissions and
// limitations under the License.

package mysql

import (
	"context"
	"testing"

	"github.com/matrixorigin/matrixone/pkg/sql/parsers/dialect"
	"github.com/matrixorigin/matrixone/pkg/sql/parsers/tree"
)

var (
	debugSQL = struct {
		input  string
		output string
	}{
		input:  "select A from t1",
		output: "select a from t1",
	}
)

func TestDebug(t *testing.T) {
	if debugSQL.output == "" {
		debugSQL.output = debugSQL.input
	}
	ast, err := ParseOne(context.TODO(), debugSQL.input, 1)
	if err != nil {
		t.Errorf("Parse(%q) err: %v", debugSQL.input, err)
		return
	}
	out := tree.String(ast, dialect.MYSQL)
	if debugSQL.output != out {
		t.Errorf("Parsing failed. \nExpected/Got:\n%s\n%s", debugSQL.output, out)
	}
}

var (
	orginSQL = struct {
		input  string
		output string
	}{
		input:  "select A from t1",
		output: "select A from t1",
	}
)

// character set latin1 NOT NULL default
func TestOriginSQL(t *testing.T) {
	if orginSQL.output == "" {
		orginSQL.output = orginSQL.input
	}
	ast, err := ParseOne(context.TODO(), orginSQL.input, 0)
	if err != nil {
		t.Errorf("Parse(%q) err: %v", orginSQL.input, err)
		return
	}
	out := tree.String(ast, dialect.MYSQL)
	if orginSQL.output != out {
		t.Errorf("Parsing failed. \nExpected/Got:\n%s\n%s", orginSQL.output, out)
	}
}

var (
	validSQL = []struct {
		input  string
		output string
	}{{
		input:  "create table t1 (a int comment '\"123123\\'')",
		output: "create table t1 (a int comment \"123123'')",
	}, {
		input:  "select * from t1 where a not ilike '%a'",
		output: "select * from t1 where a not ilike %a",
	}, {
		input:  "select * from t1 where a ilike '%a'",
		output: "select * from t1 where a ilike %a",
	}, {
		input:  "select * from result_scan(query_id)",
		output: "select * from result_scan(query_id)",
	}, {
		input:  "select * from meta_scan('query_id');",
		output: "select * from meta_scan(query_id)",
	}, {
		input:  "show variables like 'sql_mode'",
		output: "show variables like sql_mode",
	}, {
		input:  "show index from t1 from db",
		output: "show index from db.t1",
	}, {
		input:  "select * from (SELECT * FROM (SELECT 1, 2, 3)) AS t1",
		output: "select * from (select * from (select 1, 2, 3)) as t1",
	}, {
		input:  "SELECT count(*) AS low_stock FROM (\nSELECT s_w_id, s_i_id, s_quantity\nFROM bmsql_stock\nWHERE s_w_id = 1 AND s_quantity < 1000 AND s_i_id IN (\nSELECT ol_i_id\nFROM bmsql_district\nJOIN bmsql_order_line ON ol_w_id = d_w_id\nAND ol_d_id = d_id\nAND ol_o_id >= d_next_o_id - 20\nAND ol_o_id < d_next_o_id\nWHERE d_w_id = 1 AND d_id = 1\n)\n);",
		output: "select count(*) as low_stock from (select s_w_id, s_i_id, s_quantity from bmsql_stock where s_w_id = 1 and s_quantity < 1000 and s_i_id in (select ol_i_id from bmsql_district inner join bmsql_order_line on ol_w_id = d_w_id and ol_d_id = d_id and ol_o_id >= d_next_o_id - 20 and ol_o_id < d_next_o_id where d_w_id = 1 and d_id = 1))",
	}, {
		input:  "create account `abc@124` admin_name `abc@124` identified by '111'",
		output: "create account abc@124 admin_name 'abc@124' identified by '111'",
	}, {
		input:  "create account account ADMIN_NAME 'root' IDENTIFIED BY '123456';",
		output: "create account account admin_name 'root' identified by '123456'",
	}, {
		input: "drop table if exists history",
	}, {
		input: "create user daisy@192.168.1.10 identified by '123456'",
	}, {
		input: "create table t0 (a float(255, 3))",
	}, {
		input:  "SELECT  id,name,view_type,attribute,attribute_filed,size,created_at,updated_at  FROM view_warehouse limit 0,10",
		output: "select id, name, view_type, attribute, attribute_filed, size, created_at, updated_at from view_warehouse limit 10 offset 0",
	}, {
		input:  "select algo_alarm_record.* from algo_alarm_record inner join (SELECT id FROM algo_alarm_record use index(algo_alarm_record_algo_id_first_id_created_at_index) WHERE first_id = 0 AND created_at >= '2022-09-18 00:00:00' AND created_at <= '2022-10-18 00:00:00' and algo_id not in (9808,9809) order by id desc limit 0,10 ) e on e.id = algo_alarm_record.id order by algo_alarm_record.id desc;",
		output: "select algo_alarm_record.* from algo_alarm_record inner join (select id from algo_alarm_record use index(algo_alarm_record_algo_id_first_id_created_at_index) where first_id = 0 and created_at >= 2022-09-18 00:00:00 and created_at <= 2022-10-18 00:00:00 and algo_id not in (9808, 9809) order by id desc limit 10 offset 0) as e on e.id = algo_alarm_record.id order by algo_alarm_record.id desc",
	}, {
		input: "select a from t1 use index(b)",
	}, {
		input:  "SELECT   id,cid,status,ip,stream   FROM camera     WHERE (cid_type = ?)",
		output: "select id, cid, status, ip, stream from camera where (cid_type = ?)",
	}, {
		input:  "CREATE  \nVIEW `xab0100` AS (\n  select `a`.`SYSUSERID` AS `sysuserid`,`a`.`USERID` AS `userid`,`a`.`USERNAME` AS `usernm`,`a`.`PWDHASH` AS `userpwd`,`a`.`USERTYPE` AS `usertype`,`a`.`EMPID` AS `empid`,`a`.`EMAIL` AS `email`,`a`.`TELO` AS `telo`,`a`.`TELH` AS `telh`,`a`.`MOBIL` AS `mobil`,(case `a`.`ACTIVED` when '1' then 'N' when '2' then 'Y' else 'Y' end) AS `useyn`,`a`.`ENABLEPWD` AS `enablepwd`,`a`.`ENABLEMMSG` AS `enablemmsg`,`a`.`FEECENTER` AS `feecenter`,left(concat(ifnull(`c`.`ORGID`,''),'|'),(char_length(concat(ifnull(`c`.`ORGID`,''),'|')) - 1)) AS `orgid`,left(concat(ifnull(`c`.`ORGNAME`,''),'|'),(char_length(concat(ifnull(`c`.`ORGNAME`,''),'|')) - 1)) AS `orgname`,ifnull(`a`.`ISPLANNER`,'') AS `isplanner`,ifnull(`a`.`ISWHEMPLOYEE`,'') AS `iswhemployee`,ifnull(`a`.`ISBUYER`,'') AS `isbuyer`,ifnull(`a`.`ISQCEMPLOYEE`,'') AS `isqceemployee`,ifnull(`a`.`ISSALEEMPLOYEE`,'') AS `issaleemployee`,`a`.`SEX` AS `sex`,ifnull(`c`.`ENTID`,'3') AS `ORGANIZATION_ID`,ifnull(`a`.`NOTICEUSER`,'') AS `NOTICEUSER` \n  from ((`kaf_cpcuser` `a` left join `kaf_cpcorguser` `b` on((`a`.`SYSUSERID` = `b`.`SYSUSERID`))) left join `kaf_cpcorg` `c` on((`b`.`ORGID` = `c`.`ORGID`))) \n  order by `a`.`SYSUSERID`,`a`.`USERID`,`a`.`USERNAME`,`a`.`USERPASS`,`a`.`USERTYPE`,`a`.`EMPID`,`a`.`EMAIL`,`a`.`TELO`,`a`.`TELH`,`a`.`MOBIL`,`a`.`ACTIVED`,`a`.`ENABLEPWD`,`a`.`ENABLEMMSG`,`a`.`FEECENTER`,`a`.`ISPLANNER`,`a`.`ISWHEMPLOYEE`,`a`.`ISBUYER`,`a`.`ISQCEMPLOYEE`,`a`.`ISSALEEMPLOYEE`,`a`.`SEX`,`c`.`ENTID`) ;\n",
		output: "create view xab0100 as (select a.sysuserid as sysuserid, a.userid as userid, a.username as usernm, a.pwdhash as userpwd, a.usertype as usertype, a.empid as empid, a.email as email, a.telo as telo, a.telh as telh, a.mobil as mobil, (case a.actived when 1 then N when 2 then Y else Y end) as useyn, a.enablepwd as enablepwd, a.enablemmsg as enablemmsg, a.feecenter as feecenter, left(concat(ifnull(c.orgid, ), |), (char_length(concat(ifnull(c.orgid, ), |)) - 1)) as orgid, left(concat(ifnull(c.orgname, ), |), (char_length(concat(ifnull(c.orgname, ), |)) - 1)) as orgname, ifnull(a.isplanner, ) as isplanner, ifnull(a.iswhemployee, ) as iswhemployee, ifnull(a.isbuyer, ) as isbuyer, ifnull(a.isqcemployee, ) as isqceemployee, ifnull(a.issaleemployee, ) as issaleemployee, a.sex as sex, ifnull(c.entid, 3) as ORGANIZATION_ID, ifnull(a.noticeuser, ) as NOTICEUSER from kaf_cpcuser as a left join kaf_cpcorguser as b on ((a.sysuserid = b.sysuserid)) left join kaf_cpcorg as c on ((b.orgid = c.orgid)) order by a.sysuserid, a.userid, a.username, a.userpass, a.usertype, a.empid, a.email, a.telo, a.telh, a.mobil, a.actived, a.enablepwd, a.enablemmsg, a.feecenter, a.isplanner, a.iswhemployee, a.isbuyer, a.isqcemployee, a.issaleemployee, a.sex, c.entid)",
	}, {
		input:  "ALTER  \nVIEW `xab0100` AS (\n  select `a`.`SYSUSERID` AS `sysuserid`,`a`.`USERID` AS `userid`,`a`.`USERNAME` AS `usernm`,`a`.`PWDHASH` AS `userpwd`,`a`.`USERTYPE` AS `usertype`,`a`.`EMPID` AS `empid`,`a`.`EMAIL` AS `email`,`a`.`TELO` AS `telo`,`a`.`TELH` AS `telh`,`a`.`MOBIL` AS `mobil`,(case `a`.`ACTIVED` when '1' then 'N' when '2' then 'Y' else 'Y' end) AS `useyn`,`a`.`ENABLEPWD` AS `enablepwd`,`a`.`ENABLEMMSG` AS `enablemmsg`,`a`.`FEECENTER` AS `feecenter`,left(concat(ifnull(`c`.`ORGID`,''),'|'),(char_length(concat(ifnull(`c`.`ORGID`,''),'|')) - 1)) AS `orgid`,left(concat(ifnull(`c`.`ORGNAME`,''),'|'),(char_length(concat(ifnull(`c`.`ORGNAME`,''),'|')) - 1)) AS `orgname`,ifnull(`a`.`ISPLANNER`,'') AS `isplanner`,ifnull(`a`.`ISWHEMPLOYEE`,'') AS `iswhemployee`,ifnull(`a`.`ISBUYER`,'') AS `isbuyer`,ifnull(`a`.`ISQCEMPLOYEE`,'') AS `isqceemployee`,ifnull(`a`.`ISSALEEMPLOYEE`,'') AS `issaleemployee`,`a`.`SEX` AS `sex`,ifnull(`c`.`ENTID`,'3') AS `ORGANIZATION_ID`,ifnull(`a`.`NOTICEUSER`,'') AS `NOTICEUSER` \n  from ((`kaf_cpcuser` `a` left join `kaf_cpcorguser` `b` on((`a`.`SYSUSERID` = `b`.`SYSUSERID`))) left join `kaf_cpcorg` `c` on((`b`.`ORGID` = `c`.`ORGID`))) \n  order by `a`.`SYSUSERID`,`a`.`USERID`,`a`.`USERNAME`,`a`.`USERPASS`,`a`.`USERTYPE`,`a`.`EMPID`,`a`.`EMAIL`,`a`.`TELO`,`a`.`TELH`,`a`.`MOBIL`,`a`.`ACTIVED`,`a`.`ENABLEPWD`,`a`.`ENABLEMMSG`,`a`.`FEECENTER`,`a`.`ISPLANNER`,`a`.`ISWHEMPLOYEE`,`a`.`ISBUYER`,`a`.`ISQCEMPLOYEE`,`a`.`ISSALEEMPLOYEE`,`a`.`SEX`,`c`.`ENTID`) ;\n",
		output: "alter view xab0100 as (select a.sysuserid as sysuserid, a.userid as userid, a.username as usernm, a.pwdhash as userpwd, a.usertype as usertype, a.empid as empid, a.email as email, a.telo as telo, a.telh as telh, a.mobil as mobil, (case a.actived when 1 then N when 2 then Y else Y end) as useyn, a.enablepwd as enablepwd, a.enablemmsg as enablemmsg, a.feecenter as feecenter, left(concat(ifnull(c.orgid, ), |), (char_length(concat(ifnull(c.orgid, ), |)) - 1)) as orgid, left(concat(ifnull(c.orgname, ), |), (char_length(concat(ifnull(c.orgname, ), |)) - 1)) as orgname, ifnull(a.isplanner, ) as isplanner, ifnull(a.iswhemployee, ) as iswhemployee, ifnull(a.isbuyer, ) as isbuyer, ifnull(a.isqcemployee, ) as isqceemployee, ifnull(a.issaleemployee, ) as issaleemployee, a.sex as sex, ifnull(c.entid, 3) as ORGANIZATION_ID, ifnull(a.noticeuser, ) as NOTICEUSER from kaf_cpcuser as a left join kaf_cpcorguser as b on ((a.sysuserid = b.sysuserid)) left join kaf_cpcorg as c on ((b.orgid = c.orgid)) order by a.sysuserid, a.userid, a.username, a.userpass, a.usertype, a.empid, a.email, a.telo, a.telh, a.mobil, a.actived, a.enablepwd, a.enablemmsg, a.feecenter, a.isplanner, a.iswhemployee, a.isbuyer, a.isqcemployee, a.issaleemployee, a.sex, c.entid)",
	}, {
		input: "select time from t1 as value",
	}, {
		input:  "alter database test set mysql_compatbility_mode = '{transaction_isolation: REPEATABLE-READ, lower_case_table_names: 0}'",
		output: "alter database configuration for test as {transaction_isolation: REPEATABLE-READ, lower_case_table_names: 0} ",
	}, {
		input: "show profiles",
	}, {
		input: "show privileges",
	}, {
		input: "show events from db1",
	}, {
		input: "show collation",
	}, {
		input: "show plugins",
	}, {
		input: "show procedure status",
	}, {
		input: "show triggers from db1 where 1",
	}, {
		input: "show engines",
	}, {
		input: "show config",
	}, {
		input: "show grants",
	}, {
		input:  "show grants for 'test'@'localhost'",
		output: "show grants for test@localhost",
	}, {
		input: "show table status from t1",
	}, {
		input: "show table status from t1",
	}, {
		input: "grant connect on account * to role_r1",
	}, {
		input: "select password from t1",
	}, {
		input:  "create table t1 (a datetime on update CURRENT_TIMESTAMP(1))",
		output: "create table t1 (a datetime(26) on update current_timestamp(1))",
	}, {
		input:  `create table table10 (a int primary key, b varchar(10)) checksum=0 COMMENT="asdf"`,
		output: "create table table10 (a int primary key, b varchar(10)) checksum = 0 comment = asdf",
	}, {
		input:  "commit work",
		output: "commit",
	}, {
		input: "select * from tables",
	}, {
		input: "update t1 set a = default",
	}, {
		input:  "truncate t1",
		output: "truncate table t1",
	}, {
		input:  "truncate table t1",
		output: "truncate table t1",
	}, {
		input:  "truncate db1.t1",
		output: "truncate table db1.t1",
	}, {
		input:  "truncate table db1.t1",
		output: "truncate table db1.t1",
	}, {
		input:  "explain select * from emp",
		output: "explain select * from emp",
	}, {
		input:  "explain verbose select * from emp",
		output: "explain (verbose) select * from emp",
	}, {
		input:  "explain analyze select * from emp",
		output: "explain (analyze) select * from emp",
	}, {
		input:  "explain analyze verbose select * from emp",
		output: "explain (analyze,verbose) select * from emp",
	}, {
		input:  "explain (analyze true,verbose false) select * from emp",
		output: "explain (analyze true,verbose false) select * from emp",
	}, {
		input:  "explain (analyze true,verbose false,format json) select * from emp",
		output: "explain (analyze true,verbose false,format json) select * from emp",
	}, {
		input:  "with t11 as (select * from t1) update t11 join t2 on t11.a = t2.b set t11.b = 1 where t2.a > 1",
		output: "with t11 as (select * from t1) update t11 inner join t2 on t11.a = t2.b set t11.b = 1 where t2.a > 1",
	}, {
		input:  "UPDATE items,(SELECT id FROM items WHERE id IN (SELECT id FROM items WHERE retail / wholesale >= 1.3 AND quantity < 100)) AS discounted SET items.retail = items.retail * 0.9 WHERE items.id = discounted.id",
		output: "update items cross join (select id from items where id in (select id from items where retail / wholesale >= 1.3 and quantity < 100)) as discounted set items.retail = items.retail * 0.9 where items.id = discounted.id",
	}, {
		input:  "with t2 as (select * from t1) DELETE FROM a1, a2 USING t1 AS a1 INNER JOIN t2 AS a2 WHERE a1.id=a2.id;",
		output: "with t2 as (select * from t1) delete from a1, a2 using t1 as a1 inner join t2 as a2 where a1.id = a2.id",
	}, {
		input:  "DELETE FROM a1, a2 USING t1 AS a1 INNER JOIN t2 AS a2 WHERE a1.id=a2.id;",
		output: "delete from a1, a2 using t1 as a1 inner join t2 as a2 where a1.id = a2.id",
	}, {
		input:  "DELETE a1, a2 FROM t1 AS a1 INNER JOIN t2 AS a2 WHERE a1.id=a2.id",
		output: "delete from a1, a2 using t1 as a1 inner join t2 as a2 where a1.id = a2.id",
	}, {
		input:  "DELETE FROM t1, t2 USING t1 INNER JOIN t2 INNER JOIN t3 WHERE t1.id=t2.id AND t2.id=t3.id",
		output: "delete from t1, t2 using t1 inner join t2 inner join t3 where t1.id = t2.id and t2.id = t3.id",
	}, {
		input:  "DELETE t1, t2 FROM t1 INNER JOIN t2 INNER JOIN t3 WHERE t1.id=t2.id AND t2.id=t3.id",
		output: "delete from t1, t2 using t1 inner join t2 inner join t3 where t1.id = t2.id and t2.id = t3.id",
	}, {
		input: "select cast(false as varchar)",
	}, {
		input:  "select cast(a as timestamp)",
		output: "select cast(a as timestamp(26))",
	}, {
		input:  "select cast(\"2022-01-30\" as varchar);",
		output: "select cast(2022-01-30 as varchar)",
	}, {
		input:  "select cast(b as timestamp) from t2",
		output: "select cast(b as timestamp(26)) from t2",
	}, {
		input:  "select cast(\"2022-01-01 01:23:34\" as varchar)",
		output: "select cast(2022-01-01 01:23:34 as varchar)",
	}, {
		input:  "select binary('Geeksforgeeks')",
		output: "select binary(Geeksforgeeks)",
	}, {
		input:  "show schemas where 1",
		output: "show databases where 1",
	}, {
		input: "select role from t1",
	}, {
		input:  "select a || 'hello' || 'world' from t1;",
		output: "select concat(concat(a, hello), world) from t1",
	}, {
		input:  "select col || 'bar'",
		output: "select concat(col, bar)",
	}, {
		input:  "select 'foo' || 'bar'",
		output: "select concat(foo, bar)",
	}, {
		input:  "select 'a\\'b'",
		output: "select a'b",
	}, {
		input:  "select char_length('\\n\\t\\r\\b\\0\\_\\%\\\\');",
		output: "select char_length(\\n\\t\\r\\b\\0\\_\\%\\\\)",
	}, {
		input:  "select CAST('10 ' as unsigned);",
		output: "select cast(10  as unsigned)",
	}, {
		input:  "select CAST('10 ' as unsigned integer);",
		output: "select cast(10  as integer unsigned)",
	}, {
		input:  "SELECT ((+0) IN ((0b111111111111111111111111111111111111111111111111111),(rpad(1.0,2048,1)), (32767.1)));",
		output: "select ((+0) in ((0b111111111111111111111111111111111111111111111111111), (rpad(1.0, 2048, 1)), (32767.1)))",
	}, {
		input: "select 0b111111111111111111111111111111111111111111111111111",
	}, {
		input:  "select date,format,to_date(date, format) as to_date from t1;",
		output: "select date, format, to_date(date, format) as to_date from t1",
	}, {
		input:  "select date,format,concat_ws(',',to_date(date, format)) as con from t1;",
		output: "select date, format, concat_ws(,, to_date(date, format)) as con from t1",
	}, {
		input:  "select date,format,to_date(date, format) as to_date from t1;",
		output: "select date, format, to_date(date, format) as to_date from t1",
	}, {
		input:  "select date,format,concat_ws(\" \",to_date(date, format),'') as con from t1;",
		output: "select date, format, concat_ws( , to_date(date, format), ) as con from t1",
	}, {
		input: "select schema()",
	}, {
		input: "select last_insert_id()",
	}, {
		input:  "show char set where charset = 'utf8mb4'",
		output: "show charset where charset = utf8mb4",
	}, {
		input:  "show charset where charset = 'utf8mb4'",
		output: "show charset where charset = utf8mb4",
	}, {
		input:  "show character set where charset = 'utf8mb4'",
		output: "show charset where charset = utf8mb4",
	}, {
		input: "show config where a > 1",
	}, {
		input:  "set @@a = b",
		output: "set a = b",
	}, {
		input:  "set @a = b",
		output: "set a = b",
	}, {
		input:  "CREATE TABLE t1 (datetime datetime, timestamp timestamp, date date)",
		output: "create table t1 (datetime datetime(26), timestamp timestamp(26), date date)",
	}, {
		input:  "SET timestamp=DEFAULT;",
		output: "set timestamp = default",
	}, {
		input:  "SET timestamp=UNIX_TIMESTAMP('2011-07-31 10:00:00')",
		output: "set timestamp = unix_timestamp(2011-07-31 10:00:00)",
	}, {
		input:  "select ltrim(\"a\"),rtrim(\"a\"),trim(BOTH \"\" from \"a\"),trim(BOTH \" \" from \"a\");",
		output: "select ltrim(a), rtrim(a), trim(both  from a), trim(both   from a)",
	}, {
		input:  "select rpad('hello', -18446744073709551616, '1');",
		output: "select rpad(hello, -18446744073709551616, 1)",
	}, {
		input:  "select rpad('hello', -18446744073709551616, '1');",
		output: "select rpad(hello, -18446744073709551616, 1)",
	}, {
		input:  "SELECT CONCAT_WS(1471290948102948112341241204312904-23412412-4141, \"a\", \"b\")",
		output: "select concat_ws(1471290948102948112341241204312904 - 23412412 - 4141, a, b)",
	}, {
		input:  "SELECT * FROM t1 WHERE a = ANY ( SELECT 1 UNION ( SELECT 1 UNION SELECT 1 ) );",
		output: "select * from t1 where a = any (select 1 union (select 1 union select 1))",
	}, {
		input:  "SELECT * FROM t1 WHERE a = ANY ( SELECT 1 except ( SELECT 1 except SELECT 1 ) );",
		output: "select * from t1 where a = any (select 1 except (select 1 except select 1))",
	}, {
		input:  "SELECT * FROM t1 WHERE a = ANY ( SELECT 1 intersect ( SELECT 1 intersect SELECT 1 ) );",
		output: "select * from t1 where a = any (select 1 intersect (select 1 intersect select 1))",
	}, {
		input:  "SELECT * FROM t1 WHERE a = ANY ( SELECT 1 minus ( SELECT 1 minus SELECT 1 ) );",
		output: "select * from t1 where a = any (select 1 minus (select 1 minus select 1))",
	}, {
		input:  "SELECT * FROM t1 WHERE (a,b) = ANY (SELECT a, max(b) FROM t1 GROUP BY a);",
		output: "select * from t1 where (a, b) = any (select a, max(b) from t1 group by a)",
	}, {
		input:  "select  (1,2) != ALL (select * from t1);",
		output: "select (1, 2) != all (select * from t1)",
	}, {
		input:  "select s1, s1 = ANY (SELECT s1 FROM t2) from t1;",
		output: "select s1, s1 = any (select s1 from t2) from t1",
	}, {
		input:  "select * from t3 where a >= some (select b from t2);",
		output: "select * from t3 where a >= some (select b from t2)",
	}, {
		input:  "select 9999999999999999999;",
		output: "select 9999999999999999999",
	}, {
		input:  "select substring('hello', -18446744073709551616, -18446744073709551616);",
		output: "select substring(hello, -18446744073709551616, -18446744073709551616)",
	}, {
		input:  "select substring('hello', -18446744073709551616, 1);",
		output: "select substring(hello, -18446744073709551616, 1)",
	}, {
		input:  "select space(18446744073709551616);",
		output: "select space(18446744073709551616)",
	}, {
		input:  "select space(-18446744073709551616);",
		output: "select space(-18446744073709551616)",
	}, {
		input:  "select ltrim(\"a\"),rtrim(\"a\"),trim(BOTH \"\" from \"a\"),trim(BOTH \" \" from \"a\");",
		output: "select ltrim(a), rtrim(a), trim(both  from a), trim(both   from a)",
	}, {
		input:  "SELECT (rpad(1.0, 2048,1)) IS NOT FALSE;",
		output: "select (rpad(1.0, 2048, 1)) is not false",
	}, {
		input:  "SELECT 1 is unknown;",
		output: "select 1 is unknown",
	}, {
		input:  "SELECT false is not unknown;",
		output: "select false is not unknown",
	}, {
		input:  "SELECT 1 is true;",
		output: "select 1 is true",
	}, {
		input:  "SELECT false is not true;",
		output: "select false is not true",
	}, {
		input:  "SELECT 1 is false;",
		output: "select 1 is false",
	}, {
		input:  "SELECT false is not false;",
		output: "select false is not false",
	}, {
		input:  "SELECT FROM_UNIXTIME(99999999999999999999999999999999999999999999999999999999999999999);",
		output: "select from_unixtime(99999999999999999999999999999999999999999999999999999999999999999)",
	}, {
		input:  "SELECT FROM_UNIXTIME(2147483647) AS c1, FROM_UNIXTIME(2147483648) AS c2, FROM_UNIXTIME(2147483647.9999999) AS c3, FROM_UNIXTIME(32536771199) AS c4,FROM_UNIXTIME(32536771199.9999999) AS c5;",
		output: "select from_unixtime(2147483647) as c1, from_unixtime(2147483648) as c2, from_unixtime(2147483647.9999999) as c3, from_unixtime(32536771199) as c4, from_unixtime(32536771199.9999999) as c5",
	}, {
		input:  "select date_add(\"1997-12-31 23:59:59\",INTERVAL -100000 YEAR);",
		output: "select date_add(1997-12-31 23:59:59, interval(-100000, year))",
	}, {
		input:  "SELECT ADDDATE(DATE'2021-01-01', INTERVAL 1 DAY);",
		output: "select adddate(date(2021-01-01), interval(1, day))",
	}, {
		input:  "select '2007-01-01' + interval a day from t1;",
		output: "select 2007-01-01 + interval(a, day) from t1",
	}, {
		input:  "SELECT CAST(COALESCE(t0.c0, -1) AS UNSIGNED) IS TRUE FROM t0;",
		output: "select cast(coalesce(t0.c0, -1) as unsigned) is true from t0",
	}, {
		input:  "select Fld1, variance(Fld2) as q from t1 group by Fld1 having q is not null;",
		output: "select fld1, variance(fld2) as q from t1 group by fld1 having q is not null",
	}, {
		input:  "select variance(-99999999999999999.99999);",
		output: "select variance(-99999999999999999.99999)",
	}, {
		input:  "select Fld1, std(Fld2) from t1 group by Fld1 having variance(Fld2) is not null",
		output: "select fld1, std(fld2) from t1 group by fld1 having variance(fld2) is not null",
	}, {
		input:  "select a.f1 as a, a.f1 > b.f1 as gt, a.f1 < b.f1 as lt, a.f1<=>b.f1 as eq from t1 a, t1 b;",
		output: "select a.f1 as a, a.f1 > b.f1 as gt, a.f1 < b.f1 as lt, a.f1 <=> b.f1 as eq from t1 as a cross join t1 as b",
	}, {
		input:  "select var_samp(s) as '0.5', var_pop(s) as '0.25' from bug22555;",
		output: "select var_samp(s) as 0.5, var_pop(s) as 0.25 from bug22555",
	}, {
		input:  "select var_samp(s) as 'null', var_pop(s) as 'null' from bug22555;",
		output: "select var_samp(s) as null, var_pop(s) as null from bug22555",
	}, {
		input: "select cast(variance(ff) as decimal(10, 3)) from t2",
	}, {
		input:  "SELECT GROUP_CONCAT(DISTINCT 2) from t1",
		output: "select group_concat(distinct 2, ,) from t1",
	}, {
		input:  "SELECT GROUP_CONCAT(DISTINCT a order by a) from t1",
		output: "select group_concat(distinct a, ,) from t1",
	}, {
		input: "select variance(2) from t1",
	}, {
		input:  "select SQL_BIG_RESULT bit_and(col), bit_or(col) from t1 group by col;",
		output: "select sql_big_result bit_and(col), bit_or(col) from t1 group by col",
	}, {
		input: "select sql_small_result t2.id, avg(rating + 0.0e0) from t2 group by t2.id",
	}, {
		input: "select sql_small_result t2.id, avg(rating) from t2 group by t2.id",
	}, {
		input:  "select any_value(name), avg(value1), std(value1), variance(value1) from t1, t2 where t1.id = t2.id group by t1.id",
		output: "select any_value(name), avg(value1), std(value1), variance(value1) from t1 cross join t2 where t1.id = t2.id group by t1.id",
	}, {
		input: "select id, avg(value1), std(value1), variance(value1) from t1 group by id",
	}, {
		input: "select i, count(*), std(s1 / s2) from bug22555 group by i order by i",
	}, {
		input: "select i, count(*), variance(s1 / s2) from bug22555 group by i order by i",
	}, {
		input: "select i, count(*), variance(s1 / s2) from bug22555 group by i order by i",
	}, {
		input:  "select name, avg(value1), std(value1), variance(value1) from t1, t2 where t1.id = t2.id group by t1.id",
		output: "select name, avg(value1), std(value1), variance(value1) from t1 cross join t2 where t1.id = t2.id group by t1.id",
	}, {
		input:  "select sum(all a),count(all a),avg(all a),std(all a),variance(all a),bit_or(all a),bit_and(all a),min(all a),max(all a),min(all c),max(all c) from t",
		output: "select sum(all a), count(all a), avg(all a), std(all a), variance(all a), bit_or(all a), bit_and(all a), min(all a), max(all a), min(all c), max(all c) from t",
	}, {
		input:  "insert into t1 values (date_add(NULL, INTERVAL 1 DAY));",
		output: "insert into t1 values (date_add(null, interval(1, day)))",
	}, {
		input:  "replace into t1 values (date_add(NULL, INTERVAL 1 DAY));",
		output: "replace into t1 values (date_add(null, interval(1, day)))",
	}, {
		input:  "SELECT DATE_ADD('2022-02-28 23:59:59.9999', INTERVAL 1 SECOND) '1 second later';",
		output: "select date_add(2022-02-28 23:59:59.9999, interval(1, second)) as 1 second later",
	}, {
		input:  "SELECT sum(a) as 'hello' from t1;",
		output: "select sum(a) as hello from t1",
	}, {
		input:  "SELECT DATE_ADD(\"2017-06-15\", INTERVAL -10 MONTH);",
		output: "select date_add(2017-06-15, interval(-10, month))",
	}, {
		input:  "create table t1 (a varchar)",
		output: "create table t1 (a varchar)",
	}, {
		input:  "SELECT (CAST(0x7FFFFFFFFFFFFFFF AS char));",
		output: "select (cast(0x7fffffffffffffff as char))",
	}, {
		input:  "select cast(-19999999999999999999 as signed);",
		output: "select cast(-19999999999999999999 as signed)",
	}, {
		input:  "select cast(19999999999999999999 as signed);",
		output: "select cast(19999999999999999999 as signed)",
	}, {
		input:  "select date_sub(now(), interval 1 day) from t1;",
		output: "select date_sub(now(), interval(1, day)) from t1",
	}, {
		input:  "select date_sub(now(), interval '1' day) from t1;",
		output: "select date_sub(now(), interval(1, day)) from t1",
	}, {
		input:  "select date_add(now(), interval '1' day) from t1;",
		output: "select date_add(now(), interval(1, day)) from t1",
	}, {
		input:  "SELECT md.datname as `Database` FROM TT md",
		output: "select md.datname as Database from tt as md",
	}, {
		input:  "select * from t where a = `Hello`",
		output: "select * from t where a = hello",
	}, {
		input:  "CREATE VIEW v AS SELECT * FROM t WHERE t.id = f(t.name);",
		output: "create view v as select * from t where t.id = f(t.name)",
	}, {
		input:  "ALTER VIEW v AS SELECT * FROM t WHERE t.id = f(t.name);",
		output: "alter view v as select * from t where t.id = f(t.name)",
	}, {
		input:  "CREATE VIEW v AS SELECT qty, price, qty*price AS value FROM t;",
		output: "create view v as select qty, price, qty * price as value from t",
	}, {
		input:  "ALTER VIEW v AS SELECT qty, price, qty*price AS value FROM t;",
		output: "alter view v as select qty, price, qty * price as value from t",
	}, {
		input: "create view v_today (today) as select current_day from t",
	}, {
		input: "alter view v_today (today) as select current_day from t",
	}, {
		input: "explain (analyze true,verbose false) select * from emp",
	}, {
		input: "select quarter from ontime limit 1",
	}, {
		input: "select month from ontime limit 1",
	}, {
		input: "with tw as (select * from t2), tf as (select * from t3) select * from tw where a > 1",
	}, {
		input: "with tw as (select * from t2) select * from tw where a > 1",
	}, {
		input:  "create table t (a double(13))  // comment",
		output: "create table t (a double(13))",
	}, {
		input:  "create table t (a double(13))  -- comment",
		output: "create table t (a double(13))",
	}, {
		input: "select a as promo_revenue from (select * from r) as c_orders(c_custkey, c_count)",
	}, {
		input:  "select extract(year from l_shipdate) as l_year from t",
		output: "select extract(year, l_shipdate) as l_year from t",
	}, {
		input:  "select * from R join S on R.uid = S.uid where l_shipdate <= date '1998-12-01' - interval '112' day",
		output: "select * from r inner join s on r.uid = s.uid where l_shipdate <= date(1998-12-01) - interval(112, day)",
	}, {
		input: "create table deci_table (a decimal(10, 5))",
	}, {
		input: "create table deci_table (a decimal(20, 5))",
	}, {
		input:  "create table deci_table (a decimal)",
		output: "create table deci_table (a decimal(34))",
	}, {
		input: "create table deci_table (a decimal(20))",
	}, {
		input: "select substr(name, 5) from t1",
	}, {
		input: "select substring(name, 5) from t1",
	}, {
		input: "select substr(name, 5, 3) from t1",
	}, {
		input: "select substring(name, 5, 3) from t1",
	}, {
		input:  "select * from R join S on R.uid = S.uid",
		output: "select * from r inner join s on r.uid = s.uid",
	}, {
		input:  "create table t (a int, b char, key idx1 type zonemap (a, b))",
		output: "create table t (a int, b char, index idx1 using zonemap (a, b))",
	}, {
		input: "create table t (a int, index idx1 using zonemap (a))",
	}, {
		input: "create table t (a int, index idx1 using bsi (a))",
	}, {
		input:  "set @@sql_mode ='TRADITIONAL'",
		output: "set sql_mode = TRADITIONAL",
	}, {
		input:  "set @@session.sql_mode ='TRADITIONAL'",
		output: "set sql_mode = TRADITIONAL",
	}, {
		input:  "set session sql_mode ='TRADITIONAL'",
		output: "set sql_mode = TRADITIONAL",
	}, {
		input:  "select @session.tx_isolation",
		output: "select @session.tx_isolation",
	}, {
		input:  "select @@session.tx_isolation",
		output: "select @@tx_isolation",
	}, {
		input:  "/* mysql-connector-java-8.0.27 (Revision: e920b979015ae7117d60d72bcc8f077a839cd791) */SHOW VARIABLES;",
		output: "show variables",
	}, {
		input: "create index idx1 using bsi on a (a) ",
	}, {
		input:  "INSERT INTO pet VALUES row('Sunsweet05','Dsant05','otter','f',30.11,2), row('Sunsweet06','Dsant06','otter','m',30.11,3);",
		output: "insert into pet values (Sunsweet05, Dsant05, otter, f, 30.11, 2), (Sunsweet06, Dsant06, otter, m, 30.11, 3)",
	}, {
		input:  "INSERT INTO t1 SET f1 = -1.0e+30, f2 = 'exore', f3 = 123",
		output: "insert into t1 (f1, f2, f3) values (-1.0e+30, exore, 123)",
	}, {
		input:  "INSERT INTO t1 SET f1 = -1;",
		output: "insert into t1 (f1) values (-1)",
	}, {
		input:  "INSERT INTO t1 (a,b,c) VALUES (1,2,3),(4,5,6) ON DUPLICATE KEY UPDATE c=VALUES(a)+VALUES(b), b=VALUES(a)+VALUES(c);",
		output: "insert into t1 (a, b, c) values (1, 2, 3), (4, 5, 6) on duplicate key update c = values(a) + values(b), b = values(a) + values(c)",
	}, {
		input:  "INSERT INTO t1 (a,b,c) VALUES (1,2,3),(4,5,6) ON DUPLICATE KEY UPDATE c=2, b=3;",
		output: "insert into t1 (a, b, c) values (1, 2, 3), (4, 5, 6) on duplicate key update c = 2, b = 3",
	}, {
		input:  "INSERT INTO t1 (a,b,c) VALUES (1,2,3),(4,5,6) ON DUPLICATE KEY UPDATE c=2/2, b=3;",
		output: "insert into t1 (a, b, c) values (1, 2, 3), (4, 5, 6) on duplicate key update c = 2 / 2, b = 3",
	}, {
		input:  "insert into t1 values (18446744073709551615), (0xFFFFFFFFFFFFFFFE), (18446744073709551613), (18446744073709551612)",
		output: "insert into t1 values (18446744073709551615), (0xfffffffffffffffe), (18446744073709551613), (18446744073709551612)",
	}, {
		input:  "REPLACE INTO pet VALUES row('Sunsweet05','Dsant05','otter','f',30.11,2), row('Sunsweet06','Dsant06','otter','m',30.11,3);",
		output: "replace into pet values (Sunsweet05, Dsant05, otter, f, 30.11, 2), (Sunsweet06, Dsant06, otter, m, 30.11, 3)",
	}, {
		input:  "REPLACE INTO t1 SET f1 = -1.0e+30, f2 = 'exore', f3 = 123",
		output: "replace into t1 (f1, f2, f3) values (-1.0e+30, exore, 123)",
	}, {
		input:  "REPLACE INTO t1 SET f1 = -1;",
		output: "replace into t1 (f1) values (-1)",
	}, {
		input:  "replace into t1 values (18446744073709551615), (0xFFFFFFFFFFFFFFFE), (18446744073709551613), (18446744073709551612)",
		output: "replace into t1 values (18446744073709551615), (0xfffffffffffffffe), (18446744073709551613), (18446744073709551612)",
	}, {
		input:  "create table t (a int) properties(\"host\" = \"127.0.0.1\", \"port\" = \"8239\", \"user\" = \"mysql_user\", \"password\" = \"mysql_passwd\")",
		output: "create table t (a int) properties(host = 127.0.0.1, port = 8239, user = mysql_user, password = mysql_passwd)",
	}, {
		input:  "create table t (a int) properties('a' = 'b')",
		output: "create table t (a int) properties(a = b)",
	}, {
		input: "create table t (a int, b char, check (1 + 1) enforced)",
	}, {
		input: "create table t (a int, b char, foreign key sdf (a, b) references b(a asc, b desc))",
	}, {
		input:  "create table t (a int, b char, constraint sdf foreign key (a, b) references b(a asc, b desc))",
		output: "create table t (a int, b char, foreign key sdf (a, b) references b(a asc, b desc))",
	}, {
		input:  "create table t (a int, b char, constraint sdf foreign key dddd (a, b) references b(a asc, b desc))",
		output: "create table t (a int, b char, foreign key sdf (a, b) references b(a asc, b desc))",
	}, {
		input: "create table t (a int, b char, unique key idx (a, b))",
	}, {
		input: "create table t (a int, b char, index if not exists idx (a, b))",
	}, {
		input: "create table t (a int, b char, fulltext idx (a, b))",
	}, {
		input:  "create table t (a int, b char, constraint p1 primary key idx using hash (a, b))",
		output: "create table t (a int, b char, primary key p1 using none (a, b))",
	}, {
		input: "create table t (a int, b char, primary key idx (a, b))",
	}, {
		input:  "create external table t (a int) infile 'data.txt'",
		output: "create external table t (a int) infile 'data.txt'",
	}, {
		input: "create external table t (a int) infile {'filepath'='data.txt', 'compression'='none'}",
	}, {
		input: "create external table t (a int) infile {'filepath'='data.txt', 'compression'='auto'}",
	}, {
		input: "create external table t (a int) infile {'filepath'='data.txt', 'compression'='lz4'}",
	}, {
		input:  "create external table t (a int) infile 'data.txt' FIELDS TERMINATED BY '' OPTIONALLY ENCLOSED BY '' LINES TERMINATED BY ''",
		output: "create external table t (a int) infile 'data.txt' fields terminated by \t optionally enclosed by \u0000 lines",
	}, {
		input:  "SET NAMES 'utf8mb4' COLLATE 'utf8mb4_general_ci'",
		output: "set names = utf8mb4 utf8mb4_general_ci",
	}, {
		input: "insert into cms values (null, default)",
	}, {
		input: "replace into cms values (null, default)",
	}, {
		input:  "create database `show`",
		output: "create database show",
	}, {
		input: "create table table16 (1a20 int, 1e int)",
	}, {
		input: "insert into t2 values (-3, 2)",
	}, {
		input: "replace into t2 values (-3, 2)",
	}, {
		input:  "select spID,userID,score from t1 where spID>(userID-1);",
		output: "select spid, userid, score from t1 where spid > (userid - 1)",
	}, {
		input:  "CREATE TABLE t2(product VARCHAR(32),country_id INTEGER NOT NULL,year INTEGER,profit INTEGER)",
		output: "create table t2 (product varchar(32), country_id integer not null, year integer, profit integer)",
	}, {
		input: "insert into numtable values (255, 65535, 4294967295, 18446744073709551615)",
	}, {
		input: "replace into numtable values (255, 65535, 4294967295, 18446744073709551615)",
	}, {
		input: "create table numtable (a tinyint unsigned, b smallint unsigned, c int unsigned, d bigint unsigned)",
	}, {
		input:  "SELECT userID as user, MAX(score) as max FROM t1 GROUP BY userID order by user",
		output: "select userid as user, max(score) as max from t1 group by userid order by user",
	}, {
		input:  "load data infile 'test/loadfile5' ignore INTO TABLE T.A FIELDS TERMINATED BY  ',' (@,@,c,d,e,f)",
		output: "load data infile test/loadfile5 ignore into table t.a fields terminated by , (, , c, d, e, f)",
	}, {
		input:  "load data infile '/root/lineorder_flat_10.tbl' into table lineorder_flat FIELDS TERMINATED BY '' OPTIONALLY ENCLOSED BY '' LINES TERMINATED BY '';",
		output: "load data infile /root/lineorder_flat_10.tbl into table lineorder_flat fields terminated by \t optionally enclosed by \u0000 lines",
	}, {
		input:  "load data local infile 'data' replace into table db.a (a, b, @vc, @vd) set a = @vc != 0, d = @vd != 1",
		output: "load data local infile data replace into table db.a (a, b, @vc, @vd) set a = @vc != 0, d = @vd != 1",
	}, {
		input:  "load data local infile 'data' replace into table db.a lines starting by '#' terminated by '\t' ignore 2 lines",
		output: "load data local infile data replace into table db.a lines starting by # terminated by 	 ignore 2 lines",
	}, {
		input:  "load data local infile 'data' replace into table db.a lines starting by '#' terminated by '\t' ignore 2 rows",
		output: "load data local infile data replace into table db.a lines starting by # terminated by 	 ignore 2 lines",
	}, {
		input:  "load data local infile 'data' replace into table db.a lines terminated by '\t' starting by '#' ignore 2 lines",
		output: "load data local infile data replace into table db.a lines starting by # terminated by 	 ignore 2 lines",
	}, {
		input:  "load data local infile 'data' replace into table db.a lines terminated by '\t' starting by '#' ignore 2 rows",
		output: "load data local infile data replace into table db.a lines starting by # terminated by 	 ignore 2 lines",
	}, {
		input:  "load data infile 'data.txt' into table db.a fields terminated by '\t' escaped by '\t'",
		output: "load data infile data.txt into table db.a fields terminated by \t escaped by \t",
	}, {
		input:  "load data infile 'data.txt' into table db.a fields terminated by '\t' enclosed by '\t' escaped by '\t'",
		output: "load data infile data.txt into table db.a fields terminated by \t enclosed by \t escaped by \t",
	}, {
		input:  "load data infile 'data.txt' into table db.a",
		output: "load data infile data.txt into table db.a",
	}, {
		input: "load data infile {'filepath'='data.txt', 'compression'='auto'} into table db.a",
	}, {
		input: "load data infile {'filepath'='data.txt', 'compression'='none'} into table db.a",
	}, {
		input:  "create external table t (a int) infile 'data.txt'",
		output: "create external table t (a int) infile 'data.txt'",
	}, {
		input: "create external table t (a int) infile {'filepath'='data.txt', 'compression'='none'}",
	}, {
		input: "create external table t (a int) infile {'filepath'='data.txt', 'compression'='auto'}",
	}, {
		input: "create external table t (a int) infile {'filepath'='data.txt', 'compression'='lz4'}",
	}, {
		input:  "create external table t (a int) infile 'data.txt' FIELDS TERMINATED BY '' OPTIONALLY ENCLOSED BY '' LINES TERMINATED BY ''",
		output: "create external table t (a int) infile 'data.txt' fields terminated by \t optionally enclosed by \u0000 lines",
	}, {
		input:  "create external table t (a int) URL s3option{'endpoint'='s3.us-west-2.amazonaws.com', 'access_key_id'='XXX', 'secret_access_key'='XXX', 'bucket'='test', 'filepath'='*.txt', 'region'='us-west-2'}",
		output: "create external table t (a int) url s3option {'endpoint'='s3.us-west-2.amazonaws.com', 'access_key_id'='XXX', 'secret_access_key'='XXX', 'bucket'='test', 'filepath'='*.txt', 'region'='us-west-2'}",
	}, {
		input:  "load data infile 'test/loadfile5' ignore INTO TABLE T.A FIELDS TERMINATED BY  ',' (@,@,c,d,e,f)",
		output: "load data infile test/loadfile5 ignore into table t.a fields terminated by , (, , c, d, e, f)",
	}, {
		input:  "load data infile '/root/lineorder_flat_10.tbl' into table lineorder_flat FIELDS TERMINATED BY '' OPTIONALLY ENCLOSED BY '' LINES TERMINATED BY '';",
		output: "load data infile /root/lineorder_flat_10.tbl into table lineorder_flat fields terminated by \t optionally enclosed by \u0000 lines",
	}, {
		input: "load data infile {'filepath'='data.txt', 'compression'='auto'} into table db.a",
	}, {
		input: "load data infile {'filepath'='data.txt', 'compression'='none'} into table db.a",
	}, {
		input: "load data infile {'filepath'='data.txt', 'compression'='GZIP'} into table db.a",
	}, {
		input: "load data infile {'filepath'='data.txt', 'compression'='BZIP2'} into table db.a",
	}, {
		input: "load data infile {'filepath'='data.txt', 'compression'='FLATE'} into table db.a",
	}, {
		input: "load data infile {'filepath'='data.txt', 'compression'='LZW'} into table db.a",
	}, {
		input: "load data infile {'filepath'='data.txt', 'compression'='ZLIB'} into table db.a",
	}, {
		input: "load data infile {'filepath'='data.txt', 'compression'='LZ4'} into table db.a",
	}, {
		input:  "LOAD DATA URL s3option{'endpoint'='s3.us-west-2.amazonaws.com', 'access_key_id'='XXX', 'secret_access_key'='XXX', 'bucket'='test', 'filepath'='*.txt', 'region'='us-west-2'} into table db.a",
		output: "load data url s3option {'endpoint'='s3.us-west-2.amazonaws.com', 'access_key_id'='XXX', 'secret_access_key'='XXX', 'bucket'='test', 'filepath'='*.txt', 'region'='us-west-2'} into table db.a",
	},
		{
			input: `load data url s3option {'endpoint'='s3.us-west-2.amazonaws.com', 'access_key_id'='XXX', 'secret_access_key'='XXX', 'bucket'='test', 'filepath'='jsonline/jsonline_object.jl', 'region'='us-west-2', 'compression'='none', 'format'='jsonline', 'jsondata'='object'} into table t1`,
		}, {
			input: "load data infile {'filepath'='data.txt', 'compression'='GZIP'} into table db.a",
		}, {
			input: "load data infile {'filepath'='data.txt', 'compression'='BZIP2'} into table db.a",
		}, {
			input: "load data infile {'filepath'='data.txt', 'compression'='FLATE'} into table db.a",
		}, {
			input: "load data infile {'filepath'='data.txt', 'compression'='LZW'} into table db.a",
		}, {
			input: "load data infile {'filepath'='data.txt', 'compression'='ZLIB'} into table db.a",
		}, {
			input: "load data infile {'filepath'='data.txt', 'compression'='LZ4'} into table db.a",
		}, {
			input: "load data infile {'filepath'='data.txt', 'format'='jsonline', 'jsondata'='array'} into table db.a",
		},
		{
			input: "load data infile {'filepath'='data.txt', 'format'='jsonline', 'jsondata'='object'} into table db.a",
		},
		{
			input: "load data infile {'filepath'='data.txt', 'compression'='BZIP2', 'format'='jsonline', 'jsondata'='object'} into table db.a",
		},
		{
			input:  "show tables from test01 where tables_in_test01 like '%t2%'",
			output: "show tables from test01 where tables_in_test01 like %t2%",
		}, {
			input:  "select userID,MAX(score) max_score from t1 where userID <2 || userID > 3 group by userID order by max_score",
			output: "select userid, max(score) as max_score from t1 where concat(userid < 2, userid > 3) group by userid order by max_score",
		}, {
			input: "select c1, -c2 from t2 order by -c1 desc",
		}, {
			input:  "select * from t1 where spID>2 AND userID <2 || userID >=2 OR userID < 2 limit 3",
			output: "select * from t1 where concat(spid > 2 and userid < 2, userid >= 2) or userid < 2 limit 3",
		}, {
			input:  "select * from t10 where (b='ba' or b='cb') and (c='dc' or c='ed');",
			output: "select * from t10 where (b = ba or b = cb) and (c = dc or c = ed)",
		}, {
			input:  "select CAST(userID AS DOUBLE) cast_double, CAST(userID AS FLOAT(3)) cast_float , CAST(userID AS REAL) cast_real, CAST(userID AS SIGNED) cast_signed, CAST(userID AS UNSIGNED) cast_unsigned from t1 limit 2",
			output: "select cast(userid as double) as cast_double, cast(userid as float(3)) as cast_float, cast(userid as real) as cast_real, cast(userid as signed) as cast_signed, cast(userid as unsigned) as cast_unsigned from t1 limit 2",
		}, {
			input: "select distinct name as name1 from t1",
		}, {
			input:  "select userID, userID DIV 2 as user_dir, userID%2 as user_percent, userID MOD 2 as user_mod from t1",
			output: "select userid, userid div 2 as user_dir, userid % 2 as user_percent, userid % 2 as user_mod from t1",
		}, {
			input:  "select sum(score) as sum from t1 where spID=6 group by score order by sum desc",
			output: "select sum(score) as sum from t1 where spid = 6 group by score order by sum desc",
		}, {
			input:  "select userID,count(score) from t1 where userID>2 group by userID having count(score)>1",
			output: "select userid, count(score) from t1 where userid > 2 group by userid having count(score) > 1",
		}, {
			input:  "SELECT product, SUM(profit),AVG(profit) FROM t2 where product<>'TV' GROUP BY product order by product asc",
			output: "select product, sum(profit), avg(profit) from t2 where product != TV group by product order by product asc",
		}, {
			input:  "SELECT product, SUM(profit),AVG(profit) FROM t2 where product='Phone' GROUP BY product order by product asc",
			output: "select product, sum(profit), avg(profit) from t2 where product = Phone group by product order by product asc",
		}, {
			input:  "select sum(col_1d),count(col_1d),avg(col_1d),min(col_1d),max(col_1d) from tbl1 group by col_1e",
			output: "select sum(col_1d), count(col_1d), avg(col_1d), min(col_1d), max(col_1d) from tbl1 group by col_1e",
		}, {
			input:  "select u.a, (select t.a from sa.t, u) from u, (select t.a, u.a from sa.t, u where t.a = u.a) as t where (u.a, u.b, u.c) in (select t.a, u.a, t.b * u.b tubb from t)",
			output: "select u.a, (select t.a from sa.t cross join u) from u cross join (select t.a, u.a from sa.t cross join u where t.a = u.a) as t where (u.a, u.b, u.c) in (select t.a, u.a, t.b * u.b as tubb from t)",
		}, {
			input:  "select u.a, (select t.a from sa.t, u) from u",
			output: "select u.a, (select t.a from sa.t cross join u) from u",
		}, {
			input:  "select t.a, u.a, t.b * u.b from sa.t join u on t.c = u.c or t.d != u.d where t.a = u.a and t.b > u.b group by t.a, u.a, (t.a + u.b + v.b) having t.a = 11 and v.c > 1000 order by t.a desc, u.a asc, v.d asc, tubb limit 200 offset 100",
			output: "select t.a, u.a, t.b * u.b from sa.t inner join u on t.c = u.c or t.d != u.d where t.a = u.a and t.b > u.b group by t.a, u.a, (t.a + u.b + v.b) having t.a = 11 and v.c > 1000 order by t.a desc, u.a asc, v.d asc, tubb limit 200 offset 100",
		}, {
			input:  "select t.a, u.a, t.b * u.b from sa.t join u on t.c = u.c or t.d != u.d where t.a = u.a and t.b > u.b group by t.a, u.a, (t.a + u.b + v.b) having t.a = 11 and v.c > 1000",
			output: "select t.a, u.a, t.b * u.b from sa.t inner join u on t.c = u.c or t.d != u.d where t.a = u.a and t.b > u.b group by t.a, u.a, (t.a + u.b + v.b) having t.a = 11 and v.c > 1000",
		}, {
			input:  "select t.a, u.a, t.b * u.b from sa.t join u on t.c = u.c or t.d != u.d where t.a = u.a and t.b > u.b group by t.a, u.a, (t.a + u.b + v.b)",
			output: "select t.a, u.a, t.b * u.b from sa.t inner join u on t.c = u.c or t.d != u.d where t.a = u.a and t.b > u.b group by t.a, u.a, (t.a + u.b + v.b)",
		}, {
			input:  "SELECT t.a,u.a,t.b * u.b FROM sa.t join u on t.c = u.c or t.d != u.d where t.a = u.a and t.b > u.b",
			output: "select t.a, u.a, t.b * u.b from sa.t inner join u on t.c = u.c or t.d != u.d where t.a = u.a and t.b > u.b",
		}, {
			input: "select avg(u.a), count(u.b), cast(u.c as char) from u",
		}, {
			input: "select avg(u.a), count(*) from u",
		}, {
			input: "select avg(u.a), count(u.b) from u",
		}, {
			input: "select sum(col_1d) from tbl1 where col_1d < 13 group by col_1e",
		}, {
			input:  "select sum(col_1a),count(col_1b),avg(col_1c),min(col_1d),max(col_1d) from tbl1",
			output: "select sum(col_1a), count(col_1b), avg(col_1c), min(col_1d), max(col_1d) from tbl1",
		}, {
			input:  "insert into tbl1 values (0,1,5,11, \"a\")",
			output: "insert into tbl1 values (0, 1, 5, 11, a)",
		}, {
			input:  "replace into tbl1 values (0,1,5,11, \"a\")",
			output: "replace into tbl1 values (0, 1, 5, 11, a)",
		}, {
			input: "create table tbl1 (col_1a tinyint, col_1b smallint, col_1c int, col_1d bigint, col_1e char(10) not null)",
		}, {
			input: "insert into numtable values (4, 1.234567891, 1.234567891)",
		}, {
			input: "insert into numtable values (3, 1.234567, 1.234567)",
		}, {
			input: "replace into numtable values (4, 1.234567891, 1.234567891)",
		}, {
			input: "replace into numtable values (3, 1.234567, 1.234567)",
		}, {
			input: "create table numtable (id int, fl float, dl double)",
		}, {
			input: "drop table if exists numtable",
		}, {
			input:  "create table table17 (`index` int)",
			output: "create table table17 (index int)",
		}, {
			input: "create table table19$ (a int)",
		}, {
			input:  "create table `aaaaaaaaaaaaaaaaaaaaaaaaaaaaaaaaaaaaaaaaaaaaaaaaaaaaaaaaaaaaaaaaaaa` (aaaaaaaaaaaaaaaaaaaaaaaaaaaaaaaaaaaaaaaaaaaaaaaaaaaaaaaaaaaaaaaaaa int);",
			output: "create table aaaaaaaaaaaaaaaaaaaaaaaaaaaaaaaaaaaaaaaaaaaaaaaaaaaaaaaaaaaaaaaaaaa (aaaaaaaaaaaaaaaaaaaaaaaaaaaaaaaaaaaaaaaaaaaaaaaaaaaaaaaaaaaaaaaaaa int)",
		}, {
			input:  "create table table12 (`a ` int)",
			output: "create table table12 (a  int)",
		}, {
			input:  "create table `table11 ` (a int)",
			output: "create table table11  (a int)",
		}, {
			input:  "create table table10 (a int primary key, b varchar(10)) checksum=0 COMMENT=\"asdf\"",
			output: "create table table10 (a int primary key, b varchar(10)) checksum = 0 comment = asdf",
		}, {
			input:  "create temporary table table05 ( a int, b char(10));",
			output: "create temporary table table05 (a int, b char(10))",
		}, {
			input:  "create table table15 (a varchar(5) default 'abcde')",
			output: "create table table15 (a varchar(5) default abcde)",
		}, {
			input:  "create table table01 (a TINYINT primary key, b SMALLINT SIGNED, c INT UNSIGNED, d BIGINT not null , e FLOAT unique,f DOUBLE, g CHAR(10), h VARCHAR(20))",
			output: "create table table01 (a tinyint primary key, b smallint, c int unsigned, d bigint not null, e float unique, f double, g char(10), h varchar(20))",
		}, {
			input:  "create database test04 CHARACTER SET=utf8 collate=utf8_general_ci ENCRYPTION='N'",
			output: "create database test04 character set utf8 collate utf8_general_ci encryption N",
		}, {
			input:  "create database test03 DEFAULT CHARACTER SET utf8 collate utf8_general_ci ENCRYPTION 'Y'",
			output: "create database test03 default character set utf8 collate utf8_general_ci encryption Y",
		}, {
			input: "drop database if exists t01234567890123456789012345678901234567890123456789012345678901234567890123456789",
		}, {
			input: "select distinct a from t",
		}, {
			input:  "select * from t where a like 'a%'",
			output: "select * from t where a like a%",
		}, {
			input: "select sysdate(), curtime(22) from t",
		}, {
			input: "select sysdate(), curtime from t",
		}, {
			input:  "select current_time(), current_timestamp, lacalTIMe(89), utc_time() from t",
			output: "select current_time(), current_timestamp(), lacaltime(89), utc_time() from t",
		}, {
			input:  "select current_user(), current_role(), current_date, utc_date from t",
			output: "select current_user(), current_role(), current_date(), utc_date() from t",
		}, {
			input: "select ascii(a), collation(b), hour(c), microsecond(d) from t",
		}, {
			input:  "select dayofmonth('2001-11-00'), month('2005-00-00') from t",
			output: "select dayofmonth(2001-11-00), month(2005-00-00) from t",
		}, {
			input: "select sum(distinct s) from tbl where 1",
		}, {
			input:  "select u.a, interval 1 second from t",
			output: "select u.a, interval(1, second) from t",
		}, {
			input:  "select u.a, (select t.a from sa.t, u) from t where (u.a, u.b, u.c) in (select * from t)",
			output: "select u.a, (select t.a from sa.t cross join u) from t where (u.a, u.b, u.c) in (select * from t)",
		}, {
			input:  "select u.a, (select t.a from sa.t, u) from t where (u.a, u.b, u.c)",
			output: "select u.a, (select t.a from sa.t cross join u) from t where (u.a, u.b, u.c)",
		}, {
			input:  "select u.a, (select t.a from sa.t, u) from u",
			output: "select u.a, (select t.a from sa.t cross join u) from u",
		}, {
			input:  "select t.a from sa.t, u",
			output: "select t.a from sa.t cross join u",
		}, {
			input: "select t.a from sa.t",
		}, {
			input:  "create table k1 (id int not null primary key,name varchar(20)) partition by key() partitions 2",
			output: "create table k1 (id int not null primary key, name varchar(20)) partition by key algorithm = 2 partitions 2",
		}, {
			input:  "create table k1 (id int not null,name varchar(20),unique key (id))partition by key() partitions 2",
			output: "create table k1 (id int not null, name varchar(20), unique key (id)) partition by key algorithm = 2 partitions 2",
		}, {
			input:  "create table a (a int) partition by key (a, b, db.t.c) (partition xx (subpartition s1, subpartition s3 max_rows = 1000 min_rows = 100))",
			output: "create table a (a int) partition by key algorithm = 2 (a, b, db.t.c) (partition xx (subpartition s1, subpartition s3 max_rows = 1000 min_rows = 100))",
		}, {
			input:  "create table a (a int) partition by key (a, b, db.t.c) (partition xx row_format = dynamic max_rows = 1000 min_rows = 100)",
			output: "create table a (a int) partition by key algorithm = 2 (a, b, db.t.c) (partition xx row_format = dynamic max_rows = 1000 min_rows = 100)",
		}, {
			input:  "create table a (a int) engine = 'innodb' row_format = dynamic comment = 'table A' compression = 'lz4' data directory = '/data' index directory = '/index' max_rows = 1000 min_rows = 100",
			output: "create table a (a int) engine = innodb row_format = dynamic comment = table A compression = lz4 data directory = /data index directory = /index max_rows = 1000 min_rows = 100",
		}, {
			input:  "create table a (a int) partition by linear key algorithm = 3221 (a, b, db.t.c) (partition xx values less than (1, 2, 323), partition yy)",
			output: "create table a (a int) partition by linear key algorithm = 3221 (a, b, db.t.c) (partition xx values less than (1, 2, 323), partition yy)",
		}, {
			input:  "create table a (a int) partition by linear key algorithm = 3221 (a, b, db.t.c) partitions 10 subpartition by key (a, b, db.t.c) subpartitions 10",
			output: "create table a (a int) partition by linear key algorithm = 3221 (a, b, db.t.c) partitions 10 subpartition by key algorithm = 2 (a, b, db.t.c) subpartitions 10",
		}, {
			input: "create table a (a int) partition by linear key algorithm = 3221 (a, b, db.t.c) partitions 10",
		}, {
			input: "create table a (a int) partition by linear hash (1 + 1234 / 32)",
		}, {
			input: "create table a (a int) partition by linear key algorithm = 31 (a, b, db.t.c)",
		}, {
			input:  "create table a (a int) partition by linear key (a, b, db.t.c)",
			output: "create table a (a int) partition by linear key algorithm = 2 (a, b, db.t.c)",
		}, {
			input: "create table a (a int) partition by list columns (a, b, db.t.c)",
		}, {
			input: "create table a (a int) partition by list columns (a, b, db.t.c)",
		}, {
			input: "create table a (a int) partition by range columns (a, b, db.t.c)",
		}, {
			input: "create table a (a int) partition by range(1 + 21)",
		}, {
			input: "create table a (a int storage disk constraint cx check (b + c) enforced)",
		}, {
			input: "create table a (a int storage disk, b int references b(a asc, b desc) match full on delete cascade on update restrict)",
		}, {
			input: "create table a (a int storage disk, b int)",
		}, {
			input: "create table a (a int not null default 1 auto_increment unique primary key collate utf8_bin storage disk)",
		},
		{
			input:  `CREATE TABLE tp1 (col1 INT, col2 CHAR(5), col3 DATE) PARTITION BY KEY(col3) PARTITIONS 4`,
			output: `create table tp1 (col1 int, col2 char(5), col3 date) partition by key algorithm = 2 (col3) partitions 4`,
		},
		{
			input:  `CREATE TABLE tp2 (col1 INT, col2 CHAR(5), col3 DATE) PARTITION BY KEY(col3)`,
			output: `create table tp2 (col1 int, col2 char(5), col3 date) partition by key algorithm = 2 (col3)`,
		},
		{
			input:  `CREATE TABLE tp3 (col1 INT, col2 CHAR(5), col3 DATE) PARTITION BY LINEAR KEY(col3) PARTITIONS 5`,
			output: `create table tp3 (col1 int, col2 char(5), col3 date) partition by linear key algorithm = 2 (col3) partitions 5`,
		},
		{
			input:  `CREATE TABLE tp4 (col1 INT, col2 CHAR(5), col3 DATE) PARTITION BY KEY ALGORITHM = 1 (col3)`,
			output: `create table tp4 (col1 int, col2 char(5), col3 date) partition by key algorithm = 1 (col3)`,
		},
		{
			input:  `CREATE TABLE tp5 (col1 INT, col2 CHAR(5), col3 DATE) PARTITION BY LINEAR KEY ALGORITHM = 1 (col3) PARTITIONS 5;`,
			output: `create table tp5 (col1 int, col2 char(5), col3 date) partition by linear key algorithm = 1 (col3) partitions 5`,
		},
		{
			input:  `CREATE TABLE tp6 (col1 INT, col2 CHAR(5), col3 DATE) PARTITION BY KEY(col1, col2) PARTITIONS 4`,
			output: `create table tp6 (col1 int, col2 char(5), col3 date) partition by key algorithm = 2 (col1, col2) partitions 4`,
		},
		{
			input:  `CREATE TABLE tp7 (col1 INT NOT NULL, col2 DATE NOT NULL, col3 INT NOT NULL, col4 INT NOT NULL, PRIMARY KEY (col1, col2)) PARTITION BY KEY(col1) PARTITIONS 4`,
			output: `create table tp7 (col1 int not null, col2 date not null, col3 int not null, col4 int not null, primary key (col1, col2)) partition by key algorithm = 2 (col1) partitions 4`,
		},
		{
			input:  `CREATE TABLE tp9 (col1 INT, col2 CHAR(5)) PARTITION BY HASH(col1) PARTITIONS 4`,
			output: `create table tp9 (col1 int, col2 char(5)) partition by hash (col1) partitions 4`,
		},
		{
			input:  `CREATE TABLE tp10 (col1 INT, col2 CHAR(5), col3 DATETIME) PARTITION BY HASH (YEAR(col3));`,
			output: `create table tp10 (col1 int, col2 char(5), col3 datetime(26)) partition by hash (year(col3))`,
		},
		{
			input:  `CREATE TABLE tp11 (col1 INT, col2 CHAR(5), col3 DATE) PARTITION BY LINEAR HASH( YEAR(col3)) PARTITIONS 6`,
			output: `create table tp11 (col1 int, col2 char(5), col3 date) partition by linear hash (year(col3)) partitions 6`,
		},
		{
			input:  `CREATE TABLE tp12 (col1 INT NOT NULL, col2 DATE NOT NULL, col3 INT NOT NULL, col4 INT NOT NULL, PRIMARY KEY (col1, col2)) PARTITION BY HASH(col1) PARTITIONS 4`,
			output: `create table tp12 (col1 int not null, col2 date not null, col3 int not null, col4 int not null, primary key (col1, col2)) partition by hash (col1) partitions 4`,
		},
		{
			input: `CREATE TABLE tp13 (
					id INT NOT NULL,
					fname VARCHAR(30),
					lname VARCHAR(30),
					hired DATE NOT NULL DEFAULT '1970-01-01',
					separated DATE NOT NULL DEFAULT '9999-12-31',
					job_code INT,
					store_id INT
				)
				PARTITION BY RANGE ( YEAR(separated) ) (
					PARTITION p0 VALUES LESS THAN (1991),
					PARTITION p1 VALUES LESS THAN (1996),
					PARTITION p2 VALUES LESS THAN (2001),
					PARTITION p3 VALUES LESS THAN MAXVALUE
				);`,
			output: `create table tp13 (id int not null, fname varchar(30), lname varchar(30), hired date not null default 1970-01-01, separated date not null default 9999-12-31, job_code int, store_id int) partition by range(year(separated)) (partition p0 values less than (1991), partition p1 values less than (1996), partition p2 values less than (2001), partition p3 values less than (MAXVALUE))`,
		},
		{
			input: `CREATE TABLE tp14 (
					a INT NOT NULL,
					b INT NOT NULL
				)
				PARTITION BY RANGE COLUMNS(a,b) PARTITIONS 4 (
					PARTITION p0 VALUES LESS THAN (10,5),
					PARTITION p1 VALUES LESS THAN (20,10),
					PARTITION p2 VALUES LESS THAN (50,20),
					PARTITION p3 VALUES LESS THAN (65,30)
				)`,
			output: `create table tp14 (a int not null, b int not null) partition by range columns (a, b) partitions 4 (partition p0 values less than (10, 5), partition p1 values less than (20, 10), partition p2 values less than (50, 20), partition p3 values less than (65, 30))`,
		},
		{
			input: `CREATE TABLE tp15 (
					id   INT PRIMARY KEY,
					name VARCHAR(35),
					age INT unsigned
				)
				PARTITION BY LIST (id) (
					PARTITION r0 VALUES IN (1, 5, 9, 13, 17, 21),
					PARTITION r1 VALUES IN (2, 6, 10, 14, 18, 22),
					PARTITION r2 VALUES IN (3, 7, 11, 15, 19, 23),
					PARTITION r3 VALUES IN (4, 8, 12, 16, 20, 24)
				);`,
			output: `create table tp15 (id int primary key, name varchar(35), age int unsigned) partition by list(id) (partition r0 values in (1, 5, 9, 13, 17, 21), partition r1 values in (2, 6, 10, 14, 18, 22), partition r2 values in (3, 7, 11, 15, 19, 23), partition r3 values in (4, 8, 12, 16, 20, 24))`,
		},
		{
			input: `CREATE TABLE tp16 (
					a INT NULL,
					b INT NULL
				)
				PARTITION BY LIST COLUMNS(a,b) (
					PARTITION p0 VALUES IN( (0,0), (NULL,NULL) ),
					PARTITION p1 VALUES IN( (0,1), (0,2), (0,3), (1,1), (1,2) ),
					PARTITION p2 VALUES IN( (1,0), (2,0), (2,1), (3,0), (3,1) ),
					PARTITION p3 VALUES IN( (1,3), (2,2), (2,3), (3,2), (3,3) )
				)`,
			output: `create table tp16 (a int null, b int null) partition by list columns (a, b) (partition p0 values in ((0, 0), (null, null)), partition p1 values in ((0, 1), (0, 2), (0, 3), (1, 1), (1, 2)), partition p2 values in ((1, 0), (2, 0), (2, 1), (3, 0), (3, 1)), partition p3 values in ((1, 3), (2, 2), (2, 3), (3, 2), (3, 3)))`,
		},
		{
			input: `CREATE TABLE tp17 (
					id INT NOT NULL PRIMARY KEY,
					fname VARCHAR(30),
					lname VARCHAR(30)
				)
				PARTITION BY RANGE (id) (
					PARTITION p0 VALUES LESS THAN (6),
					PARTITION p1 VALUES LESS THAN (11),
					PARTITION p2 VALUES LESS THAN (16),
					PARTITION p3 VALUES LESS THAN (21)
				);`,
			output: `create table tp17 (id int not null primary key, fname varchar(30), lname varchar(30)) partition by range(id) (partition p0 values less than (6), partition p1 values less than (11), partition p2 values less than (16), partition p3 values less than (21))`,
		},
		{
			input: "grant all, all(a, b), create(a, b), select(a, b), super(a, b, c) on table db.a to u1, u2 with grant option",
		}, {
			input: "grant proxy on u1 to u2, u3, u4 with grant option",
		}, {
			input: "grant proxy on u1 to u2, u3, u4",
		},
		{
			input: "grant r1, r2, r3 to u1, u1, u3",
		}, {
			input:  "grant super(a, b, c) on procedure db.func to 'h3'",
			output: "grant super(a, b, c) on procedure db.func to h3",
		},
		{
			input:  "revoke all, all(a, b), create(a, b), select(a, b), super(a, b, c) on table db.A from u1, u2",
			output: "revoke all, all(a, b), create(a, b), select(a, b), super(a, b, c) on table db.a from u1, u2",
		}, {
			input: "revoke r1, r2, r3 from u1, u2, u3",
		}, {
			input: "revoke super(a, b, c) on procedure db.func from h3",
		}, {
			input:  "revoke all on table db.A from u1, u2",
			output: "revoke all on table db.a from u1, u2",
		}, {
			input: "revoke all on table db.a from u1",
		}, {
			input: "set default role r1, r2, r3 to u1, u2, u3",
		}, {
			input: "set default role all to u1, u2, u3",
		}, {
			input: "set default role none to u1, u2, u3",
		}, {
			input:  "set password = password('ppp')",
			output: "set password = ppp",
		}, {
			input:  "set password for u1@h1 = password('ppp')",
			output: "set password for u1@h1 = ppp",
		}, {
			input:  "set password for u1@h1 = 'ppp'",
			output: "set password for u1@h1 = ppp",
		}, {
			input:  "set @a = 0, @b = 1",
			output: "set a = 0, b = 1",
		}, {
			input:  "set a = 0, session b = 1, @@session.c = 1, global d = 1, @@global.e = 1",
			output: "set a = 0, b = 1, c = 1, global d = 1, global e = 1",
		}, {
			input:  "set @@session.a = 1",
			output: "set a = 1",
		}, {
			input:  "set @@global.a = 1",
			output: "set global a = 1",
		}, {
			input: "set global a = 1",
		}, {
			input: "set a = 1",
		}, {
			input: "rollback",
		}, {
			input:  "rollback and chain no release",
			output: "rollback",
		}, {
			input:  "commit and chain no release",
			output: "commit",
		}, {
			input: "commit",
		}, {
			input: "start transaction read only",
		}, {
			input: "start transaction read write",
		}, {
			input: "start transaction",
		}, {
			input: "use db1",
		}, {
			input: "use",
		}, {
			input: "update a as aa set a = 3, b = 4 where a != 0 order by b limit 1",
		}, {
			input: "update a as aa set a = 3, b = 4",
		}, {
			input: "explain insert into u (a, b, c, d) values (1, 2, 3, 4), (5, 6, 7, 8)",
		}, {
			input: "explain replace into u (a, b, c, d) values (1, 2, 3, 4), (5, 6, 7, 8)",
		}, {
			input: "explain delete from a where a != 0 order by b limit 1",
		}, {
			input: "explain select a from a union select b from b",
		}, {
			input: "explain select a from a intersect select b from b",
		}, {
			input: "explain select a from a except select b from b",
		}, {
			input: "explain select a from a minus select b from b",
		}, {
			input: "explain select a from a",
		}, {
			input:  "explain (format text) select a from A",
			output: "explain (format text) select a from a",
		}, {
			input:  "explain analyze select * from t",
			output: "explain (analyze) select * from t",
		}, {
			input:  "explain format = 'tree' for connection 10",
			output: "explain format = tree for connection 10",
		}, {
			input:  "explain db.a",
			output: "show columns from db.a",
		}, {
			input:  "explain a",
			output: "show columns from a",
		}, {
			input: "show index from t where true",
		}, {
			input:  "show databases like 'a%'",
			output: "show databases like a%",
		}, {
			input: "show global status where 1 + 21 > 21",
		}, {
			input: "show global variables",
		}, {
			input: "show warnings",
		}, {
			input: "show errors",
		}, {
			input: "show full processlist",
		}, {
			input: "show processlist",
		}, {
			input:  "show full tables from db1 like 'a%' where a != 0",
			output: "show full tables from db1 like a% where a != 0",
		}, {
			input:  "show open tables from db1 like 'a%' where a != 0",
			output: "show open tables from db1 like a% where a != 0",
		}, {
			input:  "show tables from db1 like 'a%' where a != 0",
			output: "show tables from db1 like a% where a != 0",
		}, {
			input:  "show databases like 'a%' where a != 0",
			output: "show databases like a% where a != 0",
		}, {
			input: "show databases",
		}, {
			input:  "show extended full columns from t from db like 'a%'",
			output: "show extended full columns from t from db like a%",
		}, {
			input: "show extended full columns from t from db where a != 0",
		}, {
			input: "show columns from t from db where a != 0",
		}, {
			input: "show columns from t from db",
		}, {
			input: "show create database if not exists db",
		}, {
			input: "show create database db",
		}, {
			input: "show create table db.t1",
		}, {
			input: "show create table t1",
		}, {
			input: "drop user if exists u1, u2, u3",
		}, {
			input: "drop user u1",
		}, {
			input: "drop role r1",
		}, {
			input: "drop role if exists r1, r2, r3",
		}, {
			input: "drop index if exists idx1 on db.t",
		}, {
			input: "drop index idx1 on db.t",
		}, {
			input: "drop table if exists t1, t2, db.t",
		}, {
			input: "drop table db.t",
		}, {
			input: "drop table if exists t",
		}, {
			input: "drop database if exists t",
		}, {
			input: "drop database t",
		}, {
			input:  "create role if not exists 'a', 'b'",
			output: "create role if not exists a, b",
		}, {
			input:  "create role if not exists 'webapp'",
			output: "create role if not exists webapp",
		}, {
			input:  "create role 'admin', 'developer'",
			output: "create role admin, developer",
		}, {
			input:  "create index idx1 on a (a) KEY_BLOCK_SIZE 10 with parser x comment 'x' invisible",
			output: "create index idx1 on a (a) KEY_BLOCK_SIZE 10 with parser x comment x invisible",
		}, {
			input:  "create index idx1 using btree on A (a) KEY_BLOCK_SIZE 10 with parser x comment 'x' invisible",
			output: "create index idx1 using btree on a (a) KEY_BLOCK_SIZE 10 with parser x comment x invisible",
		}, {
			input: "create index idx1 on a (a)",
		}, {
			input: "create unique index idx1 using btree on a (a, b(10), (a + b), (a - b)) visible",
		}, {
			input:  "create database test_db default collate 'utf8mb4_general_ci' collate utf8mb4_general_ci",
			output: "create database test_db default collate utf8mb4_general_ci collate utf8mb4_general_ci",
		}, {
			input: "create database if not exists test_db character set geostd8",
		}, {
			input: "create database test_db default collate utf8mb4_general_ci",
		}, {
			input: "create database if not exists db",
		}, {
			input: "create database db",
		}, {
			input: "delete from a as aa",
		}, {
			input: "delete from t where a > 1 order by b limit 1 offset 2",
		}, {
			input: "delete from t where a = 1",
		}, {
			input: "insert into u partition(p1, p2) (a, b, c, d) values (1, 2, 3, 4), (5, 6, 1, 0)",
		}, {
			input:  "insert into t values ('aa', 'bb', 'cc')",
			output: "insert into t values (aa, bb, cc)",
		}, {
			input:  "insert into t() values (1, 2, 3)",
			output: "insert into t values (1, 2, 3)",
		}, {
			input: "insert into t (c1, c2, c3) values (1, 2, 3)",
		}, {
			input: "insert into t (c1, c2, c3) select c1, c2, c3 from t1",
		}, {
			input: "insert into t select c1, c2, c3 from t1",
		}, {
			input: "insert into t values (1, 3, 4)",
		}, {
			input: "replace into u partition(p1, p2) (a, b, c, d) values (1, 2, 3, 4), (5, 6, 1, 0)",
		}, {
			input:  "replace into t values ('aa', 'bb', 'cc')",
			output: "replace into t values (aa, bb, cc)",
		}, {
			input:  "replace into t() values (1, 2, 3)",
			output: "replace into t values (1, 2, 3)",
		}, {
			input: "replace into t (c1, c2, c3) values (1, 2, 3)",
		}, {
			input: "replace into t (c1, c2, c3) select c1, c2, c3 from t1",
		}, {
			input: "replace into t select c1, c2, c3 from t1",
		}, {
			input: "replace into t values (1, 3, 4)",
		}, {
			input:  "create table t1 (`show` bool(0));",
			output: "create table t1 (show bool(0))",
		}, {
			input:  "create table t1 (t bool(0));",
			output: "create table t1 (t bool(0))",
		}, {
			input: "create table t1 (t char(0))",
		}, {
			input: "create table t1 (t bool(20), b int, c char(20), d varchar(20))",
		}, {
			input: "create table t (a int(20) not null)",
		}, {
			input: "create table db.t (db.t.a int(20) null)",
		}, {
			input: "create table t (a float(20, 20) not null, b int(20) null, c int(30) null)",
		}, {
			input:  "create table t1 (t time(3) null, dt datetime(6) null, ts timestamp(1) null)",
			output: "create table t1 (t time(26, 3) null, dt datetime(26, 6) null, ts timestamp(26, 1) null)",
		}, {
			input:  "create table t1 (a int default 1 + 1 - 2 * 3 / 4 div 7 ^ 8 << 9 >> 10 % 11)",
			output: "create table t1 (a int default 1 + 1 - 2 * 3 / 4 div 7 ^ 8 << 9 >> 10 % 11)",
		}, {
			input: "create table t1 (t bool default -1 + +1)",
		}, {
			input: "create table t (id int unique key)",
		}, {
			input: "select * from t",
		}, {
			input:  "select c1, c2, c3 from t1, t as t2 where t1.c1 = 1 group by c2 having c2 > 10",
			output: "select c1, c2, c3 from t1 cross join t as t2 where t1.c1 = 1 group by c2 having c2 > 10",
		}, {
			input: "select a from t order by a desc limit 1 offset 2",
		}, {
			input:  "select a from t order by a desc limit 1, 2",
			output: "select a from t order by a desc limit 2 offset 1",
		}, {
			input: "select * from t union select c from t1",
		}, {
			input: "select * from t union all select c from t1",
		}, {
			input: "select * from t union distinct select c from t1",
		}, {
			input: "select * from t except select c from t1",
		}, {
			input: "select * from t except all select c from t1",
		}, {
			input: "select * from t except distinct select c from t1",
		}, {
			input: "select * from t intersect select c from t1",
		}, {
			input: "select * from t intersect all select c from t1",
		}, {
			input: "select * from t intersect distinct select c from t1",
		}, {
			input: "select * from t minus all select c from t1",
		}, {
			input: "select * from t minus distinct select c from t1",
		}, {
			input: "select * from t minus select c from t1",
		}, {
			input: "select * from (select a from t) as t1",
		}, {
			input:  "select * from (select a from t) as t1 join t2 on 1",
			output: "select * from (select a from t) as t1 inner join t2 on 1",
		}, {
			input: "select * from (select a from t) as t1 inner join t2 using (a)",
		}, {
			input: "select * from (select a from t) as t1 cross join t2",
		}, {
			input:  "select * from t1 join t2 using (a, b, c)",
			output: "select * from t1 inner join t2 using (a, b, c)",
		}, {
			input: "select * from t1 straight_join t2 on 1 + 213",
		}, {
			input: "select * from t1 straight_join t2 on col",
		}, {
			input:  "select * from t1 right outer join t2 on 123",
			output: "select * from t1 right join t2 on 123",
		}, {
			input: "select * from t1 natural left join t2",
		}, {
			input: "select 1",
		}, {
			input: "select $ from t",
		}, {
			input:  "analyze table part (a,b )",
			output: "analyze table part(a, b)",
		}, {
			input:  "select $ from t into outfile '/Users/tmp/test'",
			output: "select $ from t into outfile /Users/tmp/test fields terminated by , enclosed by \" lines terminated by \n header true",
		}, {
			input:  "select $ from t into outfile '/Users/tmp/test' FIELDS TERMINATED BY ','",
			output: "select $ from t into outfile /Users/tmp/test fields terminated by , enclosed by \" lines terminated by \n header true",
		}, {
			input:  "select $ from t into outfile '/Users/tmp/test' FIELDS TERMINATED BY ',' LINES TERMINATED BY '\n'",
			output: "select $ from t into outfile /Users/tmp/test fields terminated by , enclosed by \" lines terminated by \n header true",
		}, {
			input:  "select $ from t into outfile '/Users/tmp/test' FIELDS TERMINATED BY ',' LINES TERMINATED BY '\n' header 'TRUE'",
			output: "select $ from t into outfile /Users/tmp/test fields terminated by , enclosed by \" lines terminated by \n header true",
		}, {
			input:  "select $ from t into outfile '/Users/tmp/test' FIELDS TERMINATED BY ',' LINES TERMINATED BY '\n' header 'FALSE'",
			output: "select $ from t into outfile /Users/tmp/test fields terminated by , enclosed by \" lines terminated by \n header false",
		}, {
			input:  "select $ from t into outfile '/Users/tmp/test' FIELDS TERMINATED BY ',' LINES TERMINATED BY '\n' header 'FALSE' MAX_FILE_SIZE 100",
			output: "select $ from t into outfile /Users/tmp/test fields terminated by , enclosed by \" lines terminated by \n header false max_file_size 102400",
		}, {
			input:  "select $ from t into outfile '/Users/tmp/test' FIELDS TERMINATED BY ',' LINES TERMINATED BY '\n' header 'FALSE' MAX_FILE_SIZE 100 FORCE_QUOTE (a, b)",
			output: "select $ from t into outfile /Users/tmp/test fields terminated by , enclosed by \" lines terminated by \n header false max_file_size 102400 force_quote a, b",
		}, {
			input: "drop prepare stmt_name1",
		}, {
			input: "deallocate prepare stmt_name1",
		}, {
			input: "execute stmt_name1",
		}, {
			input: "execute stmt_name1 using @var_name,@@sys_name",
		}, {
			input: "prepare stmt_name1 from select * from t1",
		}, {
			input:  "prepare stmt_name1 from 'select * from t1'",
			output: "prepare stmt_name1 from select * from t1",
		}, {
			input: "prepare stmt_name1 from select * from t1 where a > ? or abs(b) < ?",
		}, {
			input: "create account if not exists nihao admin_name 'admin' identified by '123' open comment 'new account'",
		}, {
			input: "create account if not exists nihao admin_name 'admin' identified by random password",
		}, {
			input: "create account if not exists nihao admin_name 'admin' identified with '123'",
		}, {
			input: "create account nihao admin_name 'admin' identified by '123' open comment 'new account'",
		}, {
			input: "create account nihao admin_name 'admin' identified by random password",
		}, {
			input: "create account nihao admin_name 'admin' identified with '123'",
		}, {
			input: "drop account if exists abc",
		}, {
			input: "alter account if exists nihao admin_name 'admin' identified by '123' open comment 'new account'",
		}, {
			input: "alter account if exists nihao admin_name 'admin' identified by random password",
		}, {
			input: "alter account if exists nihao admin_name 'admin' identified with '123'",
		}, {
			input: "alter account nihao admin_name 'admin' identified by '123' open comment 'new account'",
		}, {
			input: "alter account nihao admin_name 'admin' identified by random password",
		}, {
			input: "alter account nihao admin_name 'admin' identified with '123'",
		}, {
			input: "create user if not exists abc1 identified by '123', abc2 identified by '234', abc3 identified by '111' default role def_role " +
				"password expire " +
				"comment 'new comment'",
		}, {
			input: "create user if not exists abc1 identified by '123', abc2 identified by '234', abc3 identified by '111' default role de_role " +
				"lock " +
				"attribute 'new attribute'",
		}, {
			input: "create user if not exists abc1 identified by '123', abc2 identified by '234', abc3 identified by '111', " +
				"abc4 identified by random password, " +
				"abc5 identified with '345' " +
				"default role de_role " +
				"attribute 'new attribute'",
		}, {
			input: "create user if not exists abc1 identified by '111' " +
				"default role de_role " +
				"comment 'new comment'",
		}, {
			input: "create user if not exists abc1 identified by '111' " +
				"default role de_role",
		}, {
			input: "create user if not exists abc1 identified by '123' " +
				"default role de_role",
		}, {
			input: "create user if not exists abc1 identified by '123' " +
				"default role de_role",
		}, {
			input: "create user abc1 identified by '123' " +
				"default role de_role",
		}, {
			input: "create user abc1 identified by '111' " +
				"default role de_role",
		}, {
			input: "create user abc1 identified by 'a111'",
		}, {
			input: "drop user if exists abc1, abc2, abc3",
		}, {
			input: "drop user abc1, abc2, abc3",
		}, {
			input: "drop user abc1",
		}, {
			input: "alter user if exists abc1 identified by '123', abc2 identified by '234', abc3 identified by '123' " +
				"default role de_role " +
				"lock " +
				"comment 'new comment'",
		}, {
			input: "alter user if exists abc1 identified by '123', abc2 identified by '234', abc3 identified by '123' " +
				"default role de_role " +
				"unlock " +
				"comment 'new comment'",
		}, {
			input: "alter user if exists abc1 identified by '123', abc2 identified by '234', abc3 identified by '123' " +
				"default role de_role " +
				"password expire " +
				"attribute 'new attribute'",
		}, {
			input: "alter user if exists abc1 identified by '123', abc2 identified by '234', abc3 identified by '123' " +
				"attribute 'new attribute'",
		}, {
			input: "alter user if exists abc1 identified by '123', abc2 identified by '234', abc3 identified by '123'",
		}, {
			input: "alter user if exists abc1 identified by '123', abc2 identified with '234', abc3 identified with 'SSL'",
		}, {
			input: "alter user if exists abc1 identified by '123'",
		}, {
			input: "alter user if exists abc1 identified by '123'",
		}, {
			input: "alter user abc1 identified by '123'",
		}, {
			input: "create role if not exists role1, role2, role2",
		}, {
			input: "create role role1",
		}, {
			input: "drop role if exists role1, role2, role2",
		}, {
			input: "drop role if exists role1",
		}, {
			input: "drop role role1",
		}, {
			input: "grant all, all(a, b), create(a, b), select(a, b), super(a, b, c) on table db.a to u1, u2 with grant option",
		}, {
			input: "grant all, all(a, b) on table *.* to u1, u2 with grant option",
		}, {
			input: "grant all, all(a, b) on table db.a to u1, u2 with grant option",
		}, {
			input: "grant all, all(a, b) on table db.* to u1, u2 with grant option",
		}, {
			input: "grant all, all(a, b) on database * to u1, u2 with grant option",
		}, {
			input: "grant all, all(a, b) on table *.* to u1, u2 with grant option",
		}, {
			input: "grant all, all(a, b) on table db1.* to u1, u2 with grant option",
		}, {
			input: "grant all, all(a, b) on table db1.tb1 to u1, u2 with grant option",
		}, {
			input: "grant all, all(a, b) on table tb1 to u1, u2 with grant option",
		}, {
			input: "grant r1, r2 to u1, u2, r3 with grant option",
		}, {
			input: "grant r1, r2 to u1, u2, r3",
		}, {
			input: "grant r1, r2 to u1@h1, u2@h2, r3",
		}, {
			input:  "revoke if exists all, all(a, b), create(a, b), select(a, b), super(a, b, c) on table db.A from u1, u2",
			output: "revoke if exists all, all(a, b), create(a, b), select(a, b), super(a, b, c) on table db.a from u1, u2",
		}, {
			input: "revoke if exists r1, r2, r3 from u1, u2, u3",
		}, {
			input: "revoke if exists super(a, b, c) on procedure db.func from h3",
		}, {
			input:  "revoke if exists all on table db.A from u1, u2",
			output: "revoke if exists all on table db.a from u1, u2",
		}, {
			input: "revoke if exists all on table db.a from u1",
		}, {
			input: "use db1",
		}, {
			input: "set role r1",
		}, {
			input: "set secondary role all",
		}, {
			input: "set secondary role none",
		}, {
			input:  `select json_extract('{"a":1,"b":2}', '$.b')`,
			output: `select json_extract({"a":1,"b":2}, $.b)`,
		}, {
			input:  `select json_extract(a, '$.b') from t`,
			output: `select json_extract(a, $.b) from t`,
		}, {
			input: `create table t1 (a int, b uuid)`,
		}, {
			input: `create table t2 (a uuid primary key, b varchar(10))`,
		}, {
			input: `create table t3 (a int, b uuid, primary key idx (a, b))`,
		}, {
			input:  `DO SLEEP(5)`,
			output: `do sleep(5)`,
		}, {
			input:  `DECLARE a, b INT`,
			output: `declare a b int default null`,
		}, {
			input:  `DECLARE a, b INT DEFAULT 1`,
			output: `declare a b int default 1`,
		}, {
			input: "grant truncate on table *.* to r1",
		}, {
			input: "grant reference on table *.* to r1",
		},
		{
			input:  `VALUES ROW(1,-2,3), ROW(5,7,9), ROW(4,6,8)`,
			output: `values row(1, -2, 3), row(5, 7, 9), row(4, 6, 8)`,
		}, {
			input:  `VALUES ROW(5,7,9), ROW(1,2,3), ROW(9,10,11) ORDER BY column_1`,
			output: `values row(5, 7, 9), row(1, 2, 3), row(9, 10, 11) order by column_1`,
		},
		{
			input:  `VALUES ROW(5,7,9), ROW(1,2,3), ROW(9,10,11) ORDER BY column_1 LIMIT 2`,
			output: `values row(5, 7, 9), row(1, 2, 3), row(9, 10, 11) order by column_1 limit 2`,
		},
		{
			input:  `select * from unnest("a") as f`,
			output: `select * from unnest(a) as f`,
		},
		{
			input:  `select * from unnest("a", "b") as f`,
			output: `select * from unnest(a, b) as f`,
		},
		{
			input:  `select * from unnest("a", "b", true) as f`,
			output: `select * from unnest(a, b, true) as f`,
		},
		{
			input:  `select * from unnest("a")`,
			output: `select * from unnest(a)`,
		},
		{
			input:  `select * from unnest("a", "b")`,
			output: `select * from unnest(a, b)`,
		},
		{
			input:  `select * from unnest("a", "b", true)`,
			output: `select * from unnest(a, b, true)`,
		},
		{
			input:  `select * from unnest(t.a)`,
			output: `select * from unnest(t.a)`,
		},
		{
			input:  `select * from unnest(t.a, "$.b")`,
			output: `select * from unnest(t.a, $.b)`,
		},
		{
			input:  `select * from unnest(t.a, "$.b", true)`,
			output: `select * from unnest(t.a, $.b, true)`,
		},
		{
			input:  `select * from unnest(t.a) as f`,
			output: `select * from unnest(t.a) as f`,
		},
		{
			input:  `select * from unnest(t.a, "$.b") as f`,
			output: `select * from unnest(t.a, $.b) as f`,
		},
		{
			input:  `select * from unnest(t.a, "$.b", true) as f`,
			output: `select * from unnest(t.a, $.b, true) as f`,
		},
		{
			input:  `select * from generate_series('1', '10', '1')`,
			output: `select * from generate_series(1, 10, 1)`,
		},
		{
			input:  `select * from generate_series('1', '10', '1') g`,
			output: `select * from generate_series(1, 10, 1) as g`,
		},
		{
			input:  `select * from generate_series(1, 10, 1)`,
			output: `select * from generate_series(1, 10, 1)`,
		},
		{
			input:  `select * from generate_series(1, 10, 1) as g`,
			output: `select * from generate_series(1, 10, 1) as g`,
		},
		{
			input:  `create table t1 (a int low_cardinality, b int not null low_cardinality)`,
			output: `create table t1 (a int low_cardinality, b int not null low_cardinality)`,
		},
		{
			input:  `modump database t into 'a.sql'`,
			output: `modump database t into a.sql`,
		},
		{
			input:  `modump database t into 'a.sql' max_file_size 1`,
			output: `modump database t into a.sql max_file_size 1`,
		},
		{
			input:  `modump database t tables t1 into 'a.sql'`,
			output: `modump database t tables t1 into a.sql`,
		},
		{
			input:  `modump database t tables t1 into 'a.sql' max_file_size 1`,
			output: `modump database t tables t1 into a.sql max_file_size 1`,
		},
		{
			input:  `modump database t tables t1,t2 into 'a.sql'`,
			output: `modump database t tables t1, t2 into a.sql`,
		},
		{
			input:  `modump database t tables t1,t2 into 'a.sql' max_file_size 1`,
			output: `modump database t tables t1, t2 into a.sql max_file_size 1`,
		},
		{
			input:  `select mo_show_visible_bin('a',0) as m`,
			output: `select mo_show_visible_bin(a, 0) as m`,
		},
		//https://dev.mysql.com/doc/refman/8.0/en/window-functions-usage.html
		{
			input: `select avg(a) over () from t1`,
		},
		{
			input: `select avg(a) over (partition by col1, col2) from t1`,
		},
		{
			input: `select avg(a) over (partition by col1, col2 order by col3 desc) from t1`,
		},
		//https://dev.mysql.com/doc/refman/8.0/en/window-functions-frames.html
		{
			input: `select count(a) over (partition by col1, col2 order by col3 desc rows 1 preceding) from t1`,
		},
		{
			input: `select sum(a) over (partition by col1, col2 order by col3 desc rows between 1 preceding and 20 following) from t1`,
		},
		{
			input: `select count(a) over (partition by col1, col2 order by col3 desc range unbounded preceding) from t1`,
		},
		{
			input: "alter account if exists abc",
		},
		{
			input: "alter account if exists abc admin_name 'root' identified by '111' open comment 'str'",
		},
		{
			input: "alter account if exists abc open comment 'str'",
		},
		{
			input: "alter account if exists abc comment 'str'",
		},
		{
			input: "alter account if exists abc open",
		},
		{
			input: "alter account if exists abc admin_name 'root' identified by '111' open",
		},
		{
			input: "alter account if exists abc admin_name 'root' identified by '111' comment 'str'",
		},
		{
			input: `create cluster table a (a int)`,
		},
		{
			input: `insert into a accounts(acc1, acc2) values (1, 2), (1, 2)`,
		},
		{
			input: `insert into a accounts(acc1, acc2) select a, b from a`,
		},
		{
			input: `insert into a (a, b) accounts(acc1, acc2) values (1, 2), (1, 2)`,
		},
		{
			input:  `insert into a () accounts(acc1, acc2) values (1, 2), (1, 2)`,
			output: `insert into a accounts(acc1, acc2) values (1, 2), (1, 2)`,
		},
		{
			input: `insert into a (a, b) accounts(acc1, acc2) select a, b from a`,
		},
		{
			input:  `insert into a accounts(acc1, acc2) set a = b, b = b + 1`,
			output: `insert into a (a, b) accounts(acc1, acc2) values (b, b + 1)`,
		},
		{
			input:  "load data infile 'test/loadfile5' ignore INTO TABLE T.A accounts (a1, a2) FIELDS TERMINATED BY  ',' (@,@,c,d,e,f)",
			output: "load data infile test/loadfile5 ignore into table t.a accounts(a1, a2) fields terminated by , (, , c, d, e, f)",
		},
		{
			input:  "load data infile 'data.txt' into table db.a accounts(a1, a2) fields terminated by '\t' escaped by '\t'",
			output: "load data infile data.txt into table db.a accounts(a1, a2) fields terminated by \t escaped by \t",
		},
		{
			input:  `create function helloworld () returns int language sql as 'select id from test_table limit 1'`,
			output: `create function helloworld () returns int language sql as 'select id from test_table limit 1'`,
		},
		{
			input:  `create function twosum (x int, y int) returns int language sql as 'select $1 + $2'`,
			output: `create function twosum (x int, y int) returns int language sql as 'select $1 + $2'`,
		},
		{
			input:  `create function charat (x int) returns char language sql as 'select $1'`,
			output: `create function charat (x int) returns char language sql as 'select $1'`,
		},
		{
			input:  `create function charat (x int default 15) returns char language sql as 'select $1'`,
			output: `create function charat (x int default 15) returns char language sql as 'select $1'`,
		},
		{
			input:  `create function t.increment (x float) returns float language sql as 'select $1 + 1'`,
			output: `create function t.increment (x float) returns float language sql as 'select $1 + 1'`,
		},
		{
			input:  `drop function helloworld ()`,
			output: `drop function helloworld ()`,
		},
		{
			input:  `drop function charat (int)`,
			output: `drop function charat (int)`,
		},
		{
			input:  `drop function twosum (int, int)`,
			output: `drop function twosum (int, int)`,
		},
		{
			input:  `drop function t.increment (float)`,
			output: `drop function t.increment (float)`,
		},
		{
			input:  `create extension python as strutil file 'stringutils.whl'`,
			output: `create extension python as strutil file stringutils.whl`,
		},
		{
			input:  `load strutil`,
			output: `load strutil`,
		},
		{
			input: `select * from (values row(1, 2), row(3, 3)) as a`,
		},
		{
			input: `select t1.* from (values row(1, 1), row(3, 3)) as a(c1, c2) inner join t1 on a.c1 = t1.b`,
		},
		{
			input:  "modump query_result '0adaxg' into '/Users/tmp/test'",
			output: "modump query_result 0adaxg into /Users/tmp/test fields terminated by , enclosed by \" lines terminated by \n header true",
		},
		{
			input:  `modump query_result "queryId" into '/Users/tmp/test' FIELDS TERMINATED BY ','`,
			output: "modump query_result queryId into /Users/tmp/test fields terminated by , enclosed by \" lines terminated by \n header true",
		},
		{
			input:  "modump query_result 'abcx' into '/Users/tmp/test' FIELDS TERMINATED BY ',' LINES TERMINATED BY '\n'",
			output: "modump query_result abcx into /Users/tmp/test fields terminated by , enclosed by \" lines terminated by \n header true",
		},
		{
			input:  "modump query_result '098e32' into '/Users/tmp/test' FIELDS TERMINATED BY ',' LINES TERMINATED BY '\n' header 'TRUE'",
			output: "modump query_result 098e32 into /Users/tmp/test fields terminated by , enclosed by \" lines terminated by \n header true",
		},
		{
			input:  "modump query_result '09eqr' into '/Users/tmp/test' FIELDS TERMINATED BY ',' LINES TERMINATED BY '\n' header 'FALSE'",
			output: "modump query_result 09eqr into /Users/tmp/test fields terminated by , enclosed by \" lines terminated by \n header false",
		},
		{
			input:  "modump query_result 'd097i7' into '/Users/tmp/test' FIELDS TERMINATED BY ',' LINES TERMINATED BY '\n' header 'FALSE' MAX_FILE_SIZE 100",
			output: "modump query_result d097i7 into /Users/tmp/test fields terminated by , enclosed by \" lines terminated by \n header false max_file_size 102400",
		},
		{
			input:  "modump query_result '09eqrteq' into '/Users/tmp/test' FIELDS TERMINATED BY ',' LINES TERMINATED BY '\n' header 'FALSE' MAX_FILE_SIZE 100 FORCE_QUOTE (a, b)",
			output: "modump query_result 09eqrteq into /Users/tmp/test fields terminated by , enclosed by \" lines terminated by \n header false max_file_size 102400 force_quote a, b",
		},
		{
			input: "show accounts",
		},
		{
			input:  "show accounts like '%dafgda_'",
			output: "show accounts like %dafgda_",
		},
		{
			input:  "create table test (`col` varchar(255) DEFAULT b'0')",
			output: "create table test (col varchar(255) default 0)",
		},
		{
			input:  "select trim(a)",
			output: "select trim(a)",
		},
		{
			input: "select trim(a from a)",
		},
		{
			input: "select trim(leading a from b)",
		},
		{
			input: "select trim(trailing b from a)",
		},
		{
			input: "select trim(both a from b) from t",
		},
		{
			input:  "LOCK TABLES t READ",
			output: "Lock Tables t READ",
		},
		{
			input:  "LOCK TABLES t READ LOCAL",
			output: "Lock Tables t READ LOCAL",
		},
		{
			input:  "LOCK TABLES t WRITE",
			output: "Lock Tables t WRITE",
		},
		{
			input:  "LOCK TABLES t LOW_PRIORITY WRITE",
			output: "Lock Tables t LOW_PRIORITY WRITE",
		},
		{
			input:  "LOCK TABLES t LOW_PRIORITY WRITE, t1 READ, t2 WRITE",
			output: "Lock Tables t LOW_PRIORITY WRITE, t1 READ, t2 WRITE",
		},
		{
			input:  "UNLOCK TABLES",
			output: "UnLock Tables",
		},
		{
<<<<<<< HEAD
			input:  "create sequence s as smallint unsigned increment by 1 minvalue -100 maxvalue 100 start with -90 cycle",
			output: "create sequence s as smallint unsigned increment by 1 minvalue -100 maxvalue 100 start with -90 cycle",
=======
			input: "alter table tbl1 drop column col1",
		},
		{
			input: "alter table tbl1 drop index idx_name",
		},
		{
			input: "alter table tbl1 drop key idx_name",
		},
		{
			input: "alter table tbl1 drop primary key",
		},
		{
			input: "alter table tbl1 drop foreign key fk_name",
		},
		{
			input: "alter table tbl1 add foreign key sdf (a, b) references b(a asc, b desc)",
		},
		{
			input:  "alter table tbl1 checksum = 0, COMMENT = 'asdf'",
			output: "alter table tbl1 checksum = 0, comment = asdf",
>>>>>>> 683a2673
		},
	}
)

func TestValid(t *testing.T) {
	ctx := context.TODO()
	for _, tcase := range validSQL {
		if tcase.output == "" {
			tcase.output = tcase.input
		}
		ast, err := ParseOne(ctx, tcase.input, 1)
		if err != nil {
			t.Errorf("Parse(%q) err: %v", tcase.input, err)
			continue
		}
		out := tree.String(ast, dialect.MYSQL)
		if tcase.output != out {
			t.Errorf("Parsing failed. \nExpected/Got:\n%s\n%s", tcase.output, out)
		}
	}
}

var (
	multiSQL = []struct {
		input  string
		output string
	}{{
		input:  "use db1; select * from t;",
		output: "use db1; select * from t",
	}, {
		input: "use db1; select * from t",
	}, {
		input: "use db1; select * from t; use db2; select * from t2",
	}}
)

func TestMulti(t *testing.T) {
	ctx := context.TODO()
	for _, tcase := range multiSQL {
		if tcase.output == "" {
			tcase.output = tcase.input
		}
		asts, err := Parse(ctx, tcase.input, 1)
		if err != nil {
			t.Errorf("Parse(%q) err: %v", tcase.input, err)
			continue
		}
		var res string
		prefix := ""
		for _, ast := range asts {
			res += prefix
			out := tree.String(ast, dialect.MYSQL)
			res += out
			prefix = "; "
		}
		if tcase.output != res {
			t.Errorf("Parsing failed. \nExpected/Got:\n%s\n%s", tcase.output, res)
		}
	}
}<|MERGE_RESOLUTION|>--- conflicted
+++ resolved
@@ -1977,10 +1977,10 @@
 			output: "UnLock Tables",
 		},
 		{
-<<<<<<< HEAD
 			input:  "create sequence s as smallint unsigned increment by 1 minvalue -100 maxvalue 100 start with -90 cycle",
 			output: "create sequence s as smallint unsigned increment by 1 minvalue -100 maxvalue 100 start with -90 cycle",
-=======
+		},
+		{
 			input: "alter table tbl1 drop column col1",
 		},
 		{
@@ -2001,7 +2001,6 @@
 		{
 			input:  "alter table tbl1 checksum = 0, COMMENT = 'asdf'",
 			output: "alter table tbl1 checksum = 0, comment = asdf",
->>>>>>> 683a2673
 		},
 	}
 )
