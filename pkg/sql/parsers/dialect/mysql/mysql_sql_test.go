--- conflicted
+++ resolved
@@ -3017,7 +3017,6 @@
 			output: "show databases {snapshot = sp01}",
 		},
 		{
-<<<<<<< HEAD
 			input:  "select * from t1 where MATCH (body, title) AGAINST ('abc dfc ghc')",
 			output: "select * from t1 where MATCH (body, title) AGAINST (abc dfc ghc)",
 		},
@@ -3040,7 +3039,8 @@
 		{
 			input:  "select MATCH (body, title) AGAINST ('abc' IN NATURAL LANGUAGE MODE WITH QUERY EXPANSION) from t1",
 			output: "select MATCH (body, title) AGAINST (abc IN NATURAL LANGUAGE MODE WITH QUERY EXPANSION) from t1",
-=======
+		},
+		{
 			input:  "create table t1 (a int) with retention period 1 day",
 			output: "create table t1 (a int) with retention period 1 day",
 		},
@@ -3051,7 +3051,6 @@
 		{
 			input:  "create table t1 (a int) with retention period 3 second",
 			output: "create table t1 (a int) with retention period 3 second",
->>>>>>> 70eadc55
 		},
 	}
 )
