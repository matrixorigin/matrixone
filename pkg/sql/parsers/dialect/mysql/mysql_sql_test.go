// Copyright 2021 Matrix Origin
//
// Licensed under the Apache License, Version 2.0 (the "License");
// you may not use this file except in compliance with the License.
// You may obtain a copy of the License at
//
//      http://www.apache.org/licenses/LICENSE-2.0
//
// Unless required by applicable law or agreed to in writing, software
// distributed under the License is distributed on an "AS IS" BASIS,
// WITHOUT WARRANTIES OR CONDITIONS OF ANY KIND, either express or implied.
// See the License for the specific language governing permissions and
// limitations under the License.

package mysql

import (
	"context"
	"testing"

	"github.com/matrixorigin/matrixone/pkg/sql/parsers/dialect"
	"github.com/matrixorigin/matrixone/pkg/sql/parsers/tree"
)

var (
	debugSQL = struct {
		input  string
		output string
	}{
		//input:  "upgrade account all with retry 10",
		//output: "upgrade account all with retry 10",
		//input:  "upgrade account all",
		//output: "upgrade account all",
		//input:  "upgrade account 'acc1' with retry 5",
		//output: "upgrade account acc1 with retry 5",
		//input:  "upgrade account 'acc1'",
		//output: "upgrade account acc1",
		input:  "show upgrade",
		output: "show upgrade",
	}
)

func TestDebug(t *testing.T) {
	if debugSQL.output == "" {
		debugSQL.output = debugSQL.input
	}
	ast, err := ParseOne(context.TODO(), debugSQL.input, 1)
	if err != nil {
		t.Errorf("Parse(%q) err: %v", debugSQL.input, err)
		return
	}
	out := tree.String(ast, dialect.MYSQL)
	if debugSQL.output != out {
		t.Errorf("Parsing failed. \nExpected/Got:\n%s\n%s", debugSQL.output, out)
	}
}

var (
	orginSQL = struct {
		input  string
		output string
	}{
		input:  "select A from t1",
		output: "select A from t1",
	}
)

// character set latin1 NOT NULL default
func TestOriginSQL(t *testing.T) {
	if orginSQL.output == "" {
		orginSQL.output = orginSQL.input
	}
	ast, err := ParseOne(context.TODO(), orginSQL.input, 0)
	if err != nil {
		t.Errorf("Parse(%q) err: %v", orginSQL.input, err)
		return
	}
	out := tree.String(ast, dialect.MYSQL)
	if orginSQL.output != out {
		t.Errorf("Parsing failed. \nExpected/Got:\n%s\n%s", orginSQL.output, out)
	}
}

var (
	validSQL = []struct {
		input  string
		output string
	}{{
		input:  "select period from t1",
		output: "select period from t1",
	}, {
		input:  "create account 0b6d35cc_11ab_4da5_a5c5_c4c09917c11 admin_name='admin' identified by '123456';",
		output: "create account 0b6d35cc_11ab_4da5_a5c5_c4c09917c11 admin_name 'admin' identified by '******'",
	}, {
		input:  "select enable from t1;",
		output: "select enable from t1",
	}, {
		input:  "select _wstart(ts), _wend(ts), max(temperature), min(temperature) from sensor_data where ts > \"2023-08-01 00:00:00.000\" and ts < \"2023-08-01 00:50:00.000\" interval(ts, 10, minute) sliding(5, minute) fill(prev);",
		output: "select _wstart(ts), _wend(ts), max(temperature), min(temperature) from sensor_data where ts > 2023-08-01 00:00:00.000 and ts < 2023-08-01 00:50:00.000 interval(ts, 10, minute) sliding(5, minute) fill(prev)",
	}, {
		input:  "select cluster_centers(a) from t1;",
		output: "select cluster_centers(a, 1,vector_l2_ops,random,false) from t1",
	}, {
		input:  "select cluster_centers(a kmeans '5') from t1;",
		output: "select cluster_centers(a, 5) from t1",
	}, {
		input:  "select cluster_centers(a kmeans '5,vector_l2_ops') from t1;",
		output: "select cluster_centers(a, 5,vector_l2_ops) from t1",
	}, {
		input:  "select cluster_centers(a kmeans '5,vector_cosine_ops') from t1;",
		output: "select cluster_centers(a, 5,vector_cosine_ops) from t1",
	}, {
		input:  "select cluster_centers(a kmeans '5,vector_cosine_ops,kmeansplusplus') from t1;",
		output: "select cluster_centers(a, 5,vector_cosine_ops,kmeansplusplus) from t1",
	}, {
		input:  "select cluster_centers(a kmeans '5,vector_cosine_ops,random') from t1;",
		output: "select cluster_centers(a, 5,vector_cosine_ops,random) from t1",
	}, {
		input:  "select cluster_centers(a kmeans '5,vector_cosine_ops,random,true') from t1;",
		output: "select cluster_centers(a, 5,vector_cosine_ops,random,true) from t1",
	}, {
		input:  "alter table t1 alter reindex idx1 IVFFLAT lists = 5",
		output: "alter table t1 alter reindex idx1 ivfflat lists = 5",
	}, {
		input:  "create connector for s with (\"type\"='kafka', \"topic\"= 'user', \"partition\" = '1', \"value\"= 'json', \"bootstrap.servers\" = '127.0.0.1:62610');",
		output: "create connector for s with (type = kafka, topic = user, partition = 1, value = json, bootstrap.servers = 127.0.0.1:62610)",
	}, {
		input:  "select _wstart(ts), _wend(ts), max(temperature), min(temperature) from sensor_data where ts > \"2023-08-01 00:00:00.000\" and ts < \"2023-08-01 00:50:00.000\" interval(ts, 10, minute) sliding(5, minute) fill(prev);",
		output: "select _wstart(ts), _wend(ts), max(temperature), min(temperature) from sensor_data where ts > 2023-08-01 00:00:00.000 and ts < 2023-08-01 00:50:00.000 interval(ts, 10, minute) sliding(5, minute) fill(prev)",
	}, {
		input:  "create connector for s with (\"type\"='kafkamo', \"topic\"= 'user', \"partion\" = '1', \"value\"= 'json', \"bootstrap.servers\" = '127.0.0.1:62610');",
		output: "create connector for s with (type = kafkamo, topic = user, partion = 1, value = json, bootstrap.servers = 127.0.0.1:62610)",
	}, {
		input:  "create source s(a varchar, b varchar) with (\"type\"='kafka', \"topic\"= 'user', \"partion\" = '1', \"value\"= 'json', \"bootstrap.servers\" = '127.0.0.1:62610');",
		output: "create source s (a varchar, b varchar) with (type = kafka, topic = user, partion = 1, value = json, bootstrap.servers = 127.0.0.1:62610)",
	}, {
		input:  "drop source if exists s",
		output: "drop table if exists s",
	}, {
		input:  "CREATE source pageviews (\n    page_id BIGINT KEY\n  ) WITH (\n    KAFKA_TOPIC = 'keyed-pageviews-topic',\n    VALUE_FORMAT = 'JSON_SR',\n    VALUE_SCHEMA_ID = 2\n  );",
		output: "create source pageviews (page_id bigint key) with (kafka_topic = keyed-pageviews-topic, value_format = JSON_SR, value_schema_id = 2)",
	}, {
		input:  "CREATE source pageviews (\n    viewtime BIGINT,\n    user_id VARCHAR\n  ) WITH (\n    KAFKA_TOPIC = 'keyless-pageviews-topic',\n    KEY_FORMAT = 'AVRO',\n    KEY_SCHEMA_ID = 1,\n    VALUE_FORMAT = 'JSON_SR'\n  );",
		output: "create source pageviews (viewtime bigint, user_id varchar) with (kafka_topic = keyless-pageviews-topic, key_format = AVRO, key_schema_id = 1, value_format = JSON_SR)",
	}, {
		input:  "CREATE source pageviews (page_id BIGINT, viewtime BIGINT, user_id VARCHAR) WITH (\n    KAFKA_TOPIC = 'keyless-pageviews-topic',\n    VALUE_FORMAT = 'JSON'\n  )",
		output: "create source pageviews (page_id bigint, viewtime bigint, user_id varchar) with (kafka_topic = keyless-pageviews-topic, value_format = JSON)",
	}, {
		input:  "select row_number() over (partition by col1, col2 order by col3 desc range unbounded preceding) from t1",
		output: "select row_number() over (partition by col1, col2 order by col3 desc range unbounded preceding) from t1",
	}, {
		input:  "select dense_rank() over (partition by col1, col2 order by col3 desc range unbounded preceding) from t1",
		output: "select dense_rank() over (partition by col1, col2 order by col3 desc range unbounded preceding) from t1",
	}, {
		input:  "select day_key,day_date,day,month,quarter,year,week,day_of_week from bi_date where 1=2;",
		output: "select day_key, day_date, day, month, quarter, year, week, day_of_week from bi_date where 1 = 2",
	}, {
		input:  "select sum(a) over(partition by a range between interval 1 day preceding and interval 2 day following) from t1",
		output: "select sum(a) over (partition by a range between interval(1, day) preceding and interval(2, day) following) from t1",
	}, {
		input:  "select rank() over(partition by a range between 1 preceding and current row) from t1",
		output: "select rank() over (partition by a range between 1 preceding and current row) from t1",
	}, {
		input:  "select rank() over(partition by a) from t1",
		output: "select rank() over (partition by a) from t1",
	}, {
		input:  "select rank() over(partition by a order by b desc) from t1",
		output: "select rank() over (partition by a order by b desc) from t1",
	}, {
		input:  "load data url s3option {\"bucket\"='dan-test1', \"filepath\"='ex_table_dan_gzip.gz',\"role_arn\"='arn:aws:iam::468413122987:role/dev-cross-s3', \"external_id\"='5404f91c_4e59_4898_85b3', \"compression\"='auto'} into table hx3.t2 fields terminated by ',' enclosed by '\\\"' lines terminated by '\\n';\n",
		output: "load data url s3option {'bucket'='dan-test1', 'filepath'='ex_table_dan_gzip.gz', 'role_arn'='arn:aws:iam::468413122987:role/dev-cross-s3', 'external_id'='5404f91c_4e59_4898_85b3', 'compression'='auto'} into table hx3.t2 fields terminated by , enclosed by \" lines terminated by \n",
	}, {
		input:  "load data url stageoption my_stage into table hx3.t2 fields terminated by ',' enclosed by '' lines terminated by '\\n';\n",
		output: "load data url from stage my_stage into table hx3.t2 fields terminated by , lines terminated by \n",
	}, {
		input:  "SHOW CREATE TABLE information_schema.PROCESSLIST;",
		output: "show create table information_schema.processlist",
	}, {
		input:  "create table t1 (a int comment '\"123123\\'')",
		output: "create table t1 (a int comment \"123123'')",
	}, {
		input:  "select * from t1 where a not ilike '%a'",
		output: "select * from t1 where a not ilike %a",
	}, {
		input:  "select * from t1 where a ilike '%a'",
		output: "select * from t1 where a ilike %a",
	}, {
		input:  "select * from result_scan(query_id)",
		output: "select * from result_scan(query_id)",
	}, {
		input:  "select * from meta_scan('query_id');",
		output: "select * from meta_scan(query_id)",
	}, {
		input:  "show variables like 'sql_mode'",
		output: "show variables like sql_mode",
	}, {
		input:  "show index from t1 from db",
		output: "show index from t1 from db",
	}, {
		input:  "create table t2(a int, b datalink);",
		output: "create table t2 (a int, b datalink)",
	}, {
		input:  "select * from (SELECT * FROM (SELECT 1, 2, 3)) AS t1",
		output: "select * from (select * from (select 1, 2, 3)) as t1",
	}, {
		input:  "SELECT count(*) AS low_stock FROM (\nSELECT s_w_id, s_i_id, s_quantity\nFROM bmsql_stock\nWHERE s_w_id = 1 AND s_quantity < 1000 AND s_i_id IN (\nSELECT ol_i_id\nFROM bmsql_district\nJOIN bmsql_order_line ON ol_w_id = d_w_id\nAND ol_d_id = d_id\nAND ol_o_id >= d_next_o_id - 20\nAND ol_o_id < d_next_o_id\nWHERE d_w_id = 1 AND d_id = 1\n)\n);",
		output: "select count(*) as low_stock from (select s_w_id, s_i_id, s_quantity from bmsql_stock where s_w_id = 1 and s_quantity < 1000 and s_i_id in (select ol_i_id from bmsql_district inner join bmsql_order_line on ol_w_id = d_w_id and ol_d_id = d_id and ol_o_id >= d_next_o_id - 20 and ol_o_id < d_next_o_id where d_w_id = 1 and d_id = 1))",
	}, {
		input:  "create account `abc@124` admin_name `abc@124` identified by '111'",
		output: "create account abc@124 admin_name 'abc@124' identified by '******'",
	}, {
		input:  "create account account ADMIN_NAME 'root' IDENTIFIED BY '123456';",
		output: "create account account admin_name 'root' identified by '******'",
	}, {
		input: "drop table if exists history",
	}, {
		input:  "create user daisy@192.168.1.10 identified by '123456'",
		output: "create user daisy@192.168.1.10 identified by '******'",
	}, {
		input: "create table t0 (a float(255, 3))",
	}, {
		input:  "SELECT  id,name,view_type,attribute,attribute_filed,size,created_at,updated_at  FROM view_warehouse limit 0,10",
		output: "select id, name, view_type, attribute, attribute_filed, size, created_at, updated_at from view_warehouse limit 10 offset 0",
	}, {
		input:  "select algo_alarm_record.* from algo_alarm_record inner join (SELECT id FROM algo_alarm_record use index(algo_alarm_record_algo_id_first_id_created_at_index) WHERE first_id = 0 AND created_at >= '2022-09-18 00:00:00' AND created_at <= '2022-10-18 00:00:00' and algo_id not in (9808,9809) order by id desc limit 0,10 ) e on e.id = algo_alarm_record.id order by algo_alarm_record.id desc;",
		output: "select algo_alarm_record.* from algo_alarm_record inner join (select id from algo_alarm_record use index(algo_alarm_record_algo_id_first_id_created_at_index) where first_id = 0 and created_at >= 2022-09-18 00:00:00 and created_at <= 2022-10-18 00:00:00 and algo_id not in (9808, 9809) order by id desc limit 10 offset 0) as e on e.id = algo_alarm_record.id order by algo_alarm_record.id desc",
	}, {
		input:  "SELECT * FROM kv WHERE k = 1 FOR UPDATE",
		output: "select * from kv where k = 1 for update",
	}, {
		input: "select a from t1 use index(b)",
	}, {
		input:  "SELECT   id,cid,status,ip,streams   FROM camera     WHERE (cid_type = ?)",
		output: "select id, cid, status, ip, streams from camera where (cid_type = ?)",
	}, {
		input:  "CREATE  \nVIEW `xab0100` AS (\n  select `a`.`SYSUSERID` AS `sysuserid`,`a`.`USERID` AS `userid`,`a`.`USERNAME` AS `usernm`,`a`.`PWDHASH` AS `userpwd`,`a`.`USERTYPE` AS `usertype`,`a`.`EMPID` AS `empid`,`a`.`EMAIL` AS `email`,`a`.`TELO` AS `telo`,`a`.`TELH` AS `telh`,`a`.`MOBIL` AS `mobil`,(case `a`.`ACTIVED` when '1' then 'N' when '2' then 'Y' else 'Y' end) AS `useyn`,`a`.`ENABLEPWD` AS `enablepwd`,`a`.`ENABLEMMSG` AS `enablemmsg`,`a`.`FEECENTER` AS `feecenter`,left(concat(ifnull(`c`.`ORGID`,''),'|'),(char_length(concat(ifnull(`c`.`ORGID`,''),'|')) - 1)) AS `orgid`,left(concat(ifnull(`c`.`ORGNAME`,''),'|'),(char_length(concat(ifnull(`c`.`ORGNAME`,''),'|')) - 1)) AS `orgname`,ifnull(`a`.`ISPLANNER`,'') AS `isplanner`,ifnull(`a`.`ISWHEMPLOYEE`,'') AS `iswhemployee`,ifnull(`a`.`ISBUYER`,'') AS `isbuyer`,ifnull(`a`.`ISQCEMPLOYEE`,'') AS `isqceemployee`,ifnull(`a`.`ISSALEEMPLOYEE`,'') AS `issaleemployee`,`a`.`SEX` AS `sex`,ifnull(`c`.`ENTID`,'3') AS `ORGANIZATION_ID`,ifnull(`a`.`NOTICEUSER`,'') AS `NOTICEUSER` \n  from ((`kaf_cpcuser` `a` left join `kaf_cpcorguser` `b` on((`a`.`SYSUSERID` = `b`.`SYSUSERID`))) left join `kaf_cpcorg` `c` on((`b`.`ORGID` = `c`.`ORGID`))) \n  order by `a`.`SYSUSERID`,`a`.`USERID`,`a`.`USERNAME`,`a`.`USERPASS`,`a`.`USERTYPE`,`a`.`EMPID`,`a`.`EMAIL`,`a`.`TELO`,`a`.`TELH`,`a`.`MOBIL`,`a`.`ACTIVED`,`a`.`ENABLEPWD`,`a`.`ENABLEMMSG`,`a`.`FEECENTER`,`a`.`ISPLANNER`,`a`.`ISWHEMPLOYEE`,`a`.`ISBUYER`,`a`.`ISQCEMPLOYEE`,`a`.`ISSALEEMPLOYEE`,`a`.`SEX`,`c`.`ENTID`) ;\n",
		output: "create view xab0100 as (select a.SYSUSERID as sysuserid, a.USERID as userid, a.USERNAME as usernm, a.PWDHASH as userpwd, a.USERTYPE as usertype, a.EMPID as empid, a.EMAIL as email, a.TELO as telo, a.TELH as telh, a.MOBIL as mobil, (case a.ACTIVED when 1 then N when 2 then Y else Y end) as useyn, a.ENABLEPWD as enablepwd, a.ENABLEMMSG as enablemmsg, a.FEECENTER as feecenter, left(concat(ifnull(c.ORGID, ), |), (char_length(concat(ifnull(c.ORGID, ), |)) - 1)) as orgid, left(concat(ifnull(c.ORGNAME, ), |), (char_length(concat(ifnull(c.ORGNAME, ), |)) - 1)) as orgname, ifnull(a.ISPLANNER, ) as isplanner, ifnull(a.ISWHEMPLOYEE, ) as iswhemployee, ifnull(a.ISBUYER, ) as isbuyer, ifnull(a.ISQCEMPLOYEE, ) as isqceemployee, ifnull(a.ISSALEEMPLOYEE, ) as issaleemployee, a.SEX as sex, ifnull(c.ENTID, 3) as ORGANIZATION_ID, ifnull(a.NOTICEUSER, ) as NOTICEUSER from kaf_cpcuser as a left join kaf_cpcorguser as b on ((a.SYSUSERID = b.SYSUSERID)) left join kaf_cpcorg as c on ((b.ORGID = c.ORGID)) order by a.SYSUSERID, a.USERID, a.USERNAME, a.USERPASS, a.USERTYPE, a.EMPID, a.EMAIL, a.TELO, a.TELH, a.MOBIL, a.ACTIVED, a.ENABLEPWD, a.ENABLEMMSG, a.FEECENTER, a.ISPLANNER, a.ISWHEMPLOYEE, a.ISBUYER, a.ISQCEMPLOYEE, a.ISSALEEMPLOYEE, a.SEX, c.ENTID)",
	}, {
		input:  "ALTER  \nVIEW `xab0100` AS (\n  select `a`.`SYSUSERID` AS `sysuserid`,`a`.`USERID` AS `userid`,`a`.`USERNAME` AS `usernm`,`a`.`PWDHASH` AS `userpwd`,`a`.`USERTYPE` AS `usertype`,`a`.`EMPID` AS `empid`,`a`.`EMAIL` AS `email`,`a`.`TELO` AS `telo`,`a`.`TELH` AS `telh`,`a`.`MOBIL` AS `mobil`,(case `a`.`ACTIVED` when '1' then 'N' when '2' then 'Y' else 'Y' end) AS `useyn`,`a`.`ENABLEPWD` AS `enablepwd`,`a`.`ENABLEMMSG` AS `enablemmsg`,`a`.`FEECENTER` AS `feecenter`,left(concat(ifnull(`c`.`ORGID`,''),'|'),(char_length(concat(ifnull(`c`.`ORGID`,''),'|')) - 1)) AS `orgid`,left(concat(ifnull(`c`.`ORGNAME`,''),'|'),(char_length(concat(ifnull(`c`.`ORGNAME`,''),'|')) - 1)) AS `orgname`,ifnull(`a`.`ISPLANNER`,'') AS `isplanner`,ifnull(`a`.`ISWHEMPLOYEE`,'') AS `iswhemployee`,ifnull(`a`.`ISBUYER`,'') AS `isbuyer`,ifnull(`a`.`ISQCEMPLOYEE`,'') AS `isqceemployee`,ifnull(`a`.`ISSALEEMPLOYEE`,'') AS `issaleemployee`,`a`.`SEX` AS `sex`,ifnull(`c`.`ENTID`,'3') AS `ORGANIZATION_ID`,ifnull(`a`.`NOTICEUSER`,'') AS `NOTICEUSER` \n  from ((`kaf_cpcuser` `a` left join `kaf_cpcorguser` `b` on((`a`.`SYSUSERID` = `b`.`SYSUSERID`))) left join `kaf_cpcorg` `c` on((`b`.`ORGID` = `c`.`ORGID`))) \n  order by `a`.`SYSUSERID`,`a`.`USERID`,`a`.`USERNAME`,`a`.`USERPASS`,`a`.`USERTYPE`,`a`.`EMPID`,`a`.`EMAIL`,`a`.`TELO`,`a`.`TELH`,`a`.`MOBIL`,`a`.`ACTIVED`,`a`.`ENABLEPWD`,`a`.`ENABLEMMSG`,`a`.`FEECENTER`,`a`.`ISPLANNER`,`a`.`ISWHEMPLOYEE`,`a`.`ISBUYER`,`a`.`ISQCEMPLOYEE`,`a`.`ISSALEEMPLOYEE`,`a`.`SEX`,`c`.`ENTID`) ;\n",
		output: "alter view xab0100 as (select a.SYSUSERID as sysuserid, a.USERID as userid, a.USERNAME as usernm, a.PWDHASH as userpwd, a.USERTYPE as usertype, a.EMPID as empid, a.EMAIL as email, a.TELO as telo, a.TELH as telh, a.MOBIL as mobil, (case a.ACTIVED when 1 then N when 2 then Y else Y end) as useyn, a.ENABLEPWD as enablepwd, a.ENABLEMMSG as enablemmsg, a.FEECENTER as feecenter, left(concat(ifnull(c.ORGID, ), |), (char_length(concat(ifnull(c.ORGID, ), |)) - 1)) as orgid, left(concat(ifnull(c.ORGNAME, ), |), (char_length(concat(ifnull(c.ORGNAME, ), |)) - 1)) as orgname, ifnull(a.ISPLANNER, ) as isplanner, ifnull(a.ISWHEMPLOYEE, ) as iswhemployee, ifnull(a.ISBUYER, ) as isbuyer, ifnull(a.ISQCEMPLOYEE, ) as isqceemployee, ifnull(a.ISSALEEMPLOYEE, ) as issaleemployee, a.SEX as sex, ifnull(c.ENTID, 3) as ORGANIZATION_ID, ifnull(a.NOTICEUSER, ) as NOTICEUSER from kaf_cpcuser as a left join kaf_cpcorguser as b on ((a.SYSUSERID = b.SYSUSERID)) left join kaf_cpcorg as c on ((b.ORGID = c.ORGID)) order by a.SYSUSERID, a.USERID, a.USERNAME, a.USERPASS, a.USERTYPE, a.EMPID, a.EMAIL, a.TELO, a.TELH, a.MOBIL, a.ACTIVED, a.ENABLEPWD, a.ENABLEMMSG, a.FEECENTER, a.ISPLANNER, a.ISWHEMPLOYEE, a.ISBUYER, a.ISQCEMPLOYEE, a.ISSALEEMPLOYEE, a.SEX, c.ENTID)",
	}, {
		input: "select time from t1 as value",
	}, {
		input:  "alter database test set mysql_compatibility_mode = '{transaction_isolation: REPEATABLE-READ, lower_case_table_names: 0}'",
		output: "alter database configuration for test as {transaction_isolation: REPEATABLE-READ, lower_case_table_names: 0} ",
	}, {
		input: "show profiles",
	}, {
		input:  "CREATE TABLE new_t1 LIKE t1",
		output: "create table new_t1 like t1",
	}, {
		input:  "CREATE TABLE new_t1 LIKE test.t1",
		output: "create table new_t1 like test.t1",
	}, {
		input: "show privileges",
	}, {
		input: "show events from db1",
	}, {
		input: "show collation",
	}, {
		input: "show plugins",
	}, {
		input: "show procedure status",
	}, {
		input: "show triggers from db1 where 1",
	}, {
		input: "show engines",
	}, {
		input: "show config",
	}, {
		input: "show grants",
	}, {
		input:  "show grants for 'test'@'localhost'",
		output: "show grants for test@localhost",
	}, {
		input: "show table status from t1",
	}, {
		input: "show table status from t1",
	}, {
		input: "grant connect on account * to role_r1",
	}, {
		input: "select password from t1",
	}, {
		input:  "create table t1 (a datetime on update CURRENT_TIMESTAMP(1))",
		output: "create table t1 (a datetime on update CURRENT_TIMESTAMP(1))",
	}, {
		input:  `create table table10 (a int primary key, b varchar(10)) checksum=0 COMMENT="asdf"`,
		output: "create table table10 (a int primary key, b varchar(10)) checksum = 0 comment = 'asdf'",
	}, {
		input:  "commit work",
		output: "commit",
	}, {
		input: "select * from tables",
	}, {
		input: "update t1 set a = default",
	}, {
		input:  "truncate t1",
		output: "truncate table t1",
	}, {
		input:  "truncate table t1",
		output: "truncate table t1",
	}, {
		input:  "truncate db1.t1",
		output: "truncate table db1.t1",
	}, {
		input:  "truncate table db1.t1",
		output: "truncate table db1.t1",
	},
		{
			input:  "upgrade account all with retry 10",
			output: "upgrade account all with retry 10",
		}, {
			input:  "upgrade account all",
			output: "upgrade account all",
		}, {
			input:  "upgrade account 'acc1' with retry 5",
			output: "upgrade account acc1 with retry 5",
		}, {
			input:  "upgrade account 'acc1'",
			output: "upgrade account acc1",
		}, {
			input:  "explain select * from emp",
			output: "explain select * from emp",
		}, {
			input:  "explain verbose select * from emp",
			output: "explain (verbose) select * from emp",
		}, {
			input:  "explain analyze select * from emp",
			output: "explain (analyze) select * from emp",
		}, {
			input:  "explain analyze verbose select * from emp",
			output: "explain (analyze,verbose) select * from emp",
		}, {
			input:  "explain (analyze true,verbose false) select * from emp",
			output: "explain (analyze true,verbose false) select * from emp",
		}, {
			input:  "explain (analyze true,verbose false,format json) select * from emp",
			output: "explain (analyze true,verbose false,format json) select * from emp",
		}, {
			input:  "explain phyplan select * from emp where sal > 3000",
			output: "explain (phyplan) select * from emp where sal > 3000",
		}, {
			input:  "explain phyplan verbose select * from emp",
			output: "explain (phyplan,verbose) select * from emp",
		}, {
			input:  "explain phyplan analyze select * from emp",
			output: "explain (phyplan,analyze) select * from emp",
		}, {
			input:  "explain (phyplan true,verbose false) select * from emp",
			output: "explain (phyplan true,verbose false) select * from emp",
		}, {
			input:  "explain (phyplan true,verbose false,format json) select * from emp",
			output: "explain (phyplan true,verbose false,format json) select * from emp",
		}, {
			input:  "explain (phyplan true,analyze true,verbose true) select * from emp",
			output: "explain (phyplan true,analyze true,verbose true) select * from emp",
		}, {
			input:  "with t11 as (select * from t1) update t11 join t2 on t11.a = t2.b set t11.b = 1 where t2.a > 1",
			output: "with t11 as (select * from t1) update t11 inner join t2 on t11.a = t2.b set t11.b = 1 where t2.a > 1",
		}, {
			input:  "UPDATE items,(SELECT id FROM items WHERE id IN (SELECT id FROM items WHERE retail / wholesale >= 1.3 AND quantity < 100)) AS discounted SET items.retail = items.retail * 0.9 WHERE items.id = discounted.id",
			output: "update items cross join (select id from items where id in (select id from items where retail / wholesale >= 1.3 and quantity < 100)) as discounted set items.retail = items.retail * 0.9 where items.id = discounted.id",
		}, {
			input:  "with t2 as (select * from t1) DELETE FROM a1, a2 USING t1 AS a1 INNER JOIN t2 AS a2 WHERE a1.id=a2.id;",
			output: "with t2 as (select * from t1) delete from a1, a2 using t1 as a1 inner join t2 as a2 where a1.id = a2.id",
		}, {
			input:  "DELETE FROM a1, a2 USING t1 AS a1 INNER JOIN t2 AS a2 WHERE a1.id=a2.id;",
			output: "delete from a1, a2 using t1 as a1 inner join t2 as a2 where a1.id = a2.id",
		}, {
			input:  "DELETE a1, a2 FROM t1 AS a1 INNER JOIN t2 AS a2 WHERE a1.id=a2.id",
			output: "delete from a1, a2 using t1 as a1 inner join t2 as a2 where a1.id = a2.id",
		}, {
			input:  "DELETE FROM t1, t2 USING t1 INNER JOIN t2 INNER JOIN t3 WHERE t1.id=t2.id AND t2.id=t3.id",
			output: "delete from t1, t2 using t1 inner join t2 inner join t3 where t1.id = t2.id and t2.id = t3.id",
		}, {
			input:  "DELETE t1, t2 FROM t1 INNER JOIN t2 INNER JOIN t3 WHERE t1.id=t2.id AND t2.id=t3.id",
			output: "delete from t1, t2 using t1 inner join t2 inner join t3 where t1.id = t2.id and t2.id = t3.id",
		}, {
			input: "select cast(false as varchar)",
		}, {
			input: "select cast(a as timestamp)",
		}, {
			input:  "select cast(\"2022-01-30\" as varchar);",
			output: "select cast(2022-01-30 as varchar)",
		}, {
			input: "select cast(b as timestamp) from t2",
		}, {
			input:  "select cast(\"2022-01-01 01:23:34\" as varchar)",
			output: "select cast(2022-01-01 01:23:34 as varchar)",
		}, {
			input:  "select serial_extract(col, 1 as varchar(3)) from t1",
			output: "select serial_extract(col, 1 as varchar(3)) from t1",
		}, {
			input:  "select binary('Geeksforgeeks')",
			output: "select binary(Geeksforgeeks)",
		}, {
			input:  "show schemas where 1",
			output: "show databases where 1",
		}, {
			input: "select role from t1",
		}, {
			input:  "select a || 'hello' || 'world' from t1;",
			output: "select concat(concat(a, hello), world) from t1",
		}, {
			input:  "select col || 'bar'",
			output: "select concat(col, bar)",
		}, {
			input:  "select 'foo' || 'bar'",
			output: "select concat(foo, bar)",
		}, {
			input:  "select 'a\\'b'",
			output: "select a'b",
		}, {
			input:  "select char_length('\\n\\t\\r\\b\\0\\_\\%\\\\');",
			output: "select char_length(\\n\\t\\r\\b\\0\\_\\%\\\\)",
		}, {
			input:  "select CAST('10 ' as unsigned);",
			output: "select cast(10  as unsigned)",
		}, {
			input:  "select CAST('10 ' as unsigned integer);",
			output: "select cast(10  as integer unsigned)",
		}, {
			input:  "SELECT ((+0) IN ((0b111111111111111111111111111111111111111111111111111),(rpad(1.0,2048,1)), (32767.1)));",
			output: "select ((+0) in ((0b111111111111111111111111111111111111111111111111111), (rpad(1.0, 2048, 1)), (32767.1)))",
		}, {
			input: "select 0b111111111111111111111111111111111111111111111111111",
		}, {
			input:  "select date,format,to_date(date, format) as to_date from t1;",
			output: "select date, format, to_date(date, format) as to_date from t1",
		}, {
			input:  "select date,format,concat_ws(',',to_date(date, format)) as con from t1;",
			output: "select date, format, concat_ws(,, to_date(date, format)) as con from t1",
		}, {
			input:  "select date,format,to_date(date, format) as to_date from t1;",
			output: "select date, format, to_date(date, format) as to_date from t1",
		}, {
			input:  "select date,format,concat_ws(\" \",to_date(date, format),'') as con from t1;",
			output: "select date, format, concat_ws( , to_date(date, format), ) as con from t1",
		}, {
			input: "select schema()",
		}, {
			input: "select last_insert_id()",
		}, {
			input:  "show char set where charset = 'utf8mb4'",
			output: "show charset where charset = utf8mb4",
		}, {
			input:  "show charset where charset = 'utf8mb4'",
			output: "show charset where charset = utf8mb4",
		}, {
			input:  "show character set where charset = 'utf8mb4'",
			output: "show charset where charset = utf8mb4",
		}, {
			input: "show config where a > 1",
		}, {
			input:  "set @@a = b",
			output: "set a = b",
		}, {
			input:  "set @a = b",
			output: "set a = b",
		}, {
			input:  "CREATE TABLE t1 (datetime datetime, timestamp timestamp, date date)",
			output: "create table t1 (datetime datetime, timestamp timestamp, date date)",
		}, {
			input:  "SET timestamp=DEFAULT;",
			output: "set timestamp = default",
		}, {
			input:  "SET timestamp=UNIX_TIMESTAMP('2011-07-31 10:00:00')",
			output: "set timestamp = UNIX_TIMESTAMP(2011-07-31 10:00:00)",
		}, {
			input:  "select ltrim(\"a\"),rtrim(\"a\"),trim(BOTH \"\" from \"a\"),trim(BOTH \" \" from \"a\");",
			output: "select ltrim(a), rtrim(a), trim(both  from a), trim(both   from a)",
		}, {
			input:  "select rpad('hello', -18446744073709551616, '1');",
			output: "select rpad(hello, -18446744073709551616, 1)",
		}, {
			input:  "select rpad('hello', -18446744073709551616, '1');",
			output: "select rpad(hello, -18446744073709551616, 1)",
		}, {
			input:  "SELECT CONCAT_WS(1471290948102948112341241204312904-23412412-4141, \"a\", \"b\")",
			output: "select CONCAT_WS(1471290948102948112341241204312904 - 23412412 - 4141, a, b)",
		}, {
			input:  "SELECT * FROM t1 WHERE a = ANY ( SELECT 1 UNION ( SELECT 1 UNION SELECT 1 ) );",
			output: "select * from t1 where a = any (select 1 union (select 1 union select 1))",
		}, {
			input:  "SELECT * FROM t1 WHERE a = ANY ( SELECT 1 except ( SELECT 1 except SELECT 1 ) );",
			output: "select * from t1 where a = any (select 1 except (select 1 except select 1))",
		}, {
			input:  "SELECT * FROM t1 WHERE a = ANY ( SELECT 1 intersect ( SELECT 1 intersect SELECT 1 ) );",
			output: "select * from t1 where a = any (select 1 intersect (select 1 intersect select 1))",
		}, {
			input:  "SELECT * FROM t1 WHERE a = ANY ( SELECT 1 minus ( SELECT 1 minus SELECT 1 ) );",
			output: "select * from t1 where a = any (select 1 minus (select 1 minus select 1))",
		}, {
			input:  "SELECT * FROM t1 WHERE (a,b) = ANY (SELECT a, max(b) FROM t1 GROUP BY a);",
			output: "select * from t1 where (a, b) = any (select a, max(b) from t1 group by a)",
		}, {
			input:  "select  (1,2) != ALL (select * from t1);",
			output: "select (1, 2) != all (select * from t1)",
		}, {
			input:  "select s1, s1 = ANY (SELECT s1 FROM t2) from t1;",
			output: "select s1, s1 = any (select s1 from t2) from t1",
		}, {
			input:  "select * from t3 where a >= some (select b from t2);",
			output: "select * from t3 where a >= some (select b from t2)",
		}, {
			input:  "select 9999999999999999999;",
			output: "select 9999999999999999999",
		}, {
			input:  "select substring('hello', -18446744073709551616, -18446744073709551616);",
			output: "select substring(hello, -18446744073709551616, -18446744073709551616)",
		}, {
			input:  "select substring('hello', -18446744073709551616, 1);",
			output: "select substring(hello, -18446744073709551616, 1)",
		}, {
			input:  "select space(18446744073709551616);",
			output: "select space(18446744073709551616)",
		}, {
			input:  "select space(-18446744073709551616);",
			output: "select space(-18446744073709551616)",
		}, {
			input:  "select ltrim(\"a\"),rtrim(\"a\"),trim(BOTH \"\" from \"a\"),trim(BOTH \" \" from \"a\");",
			output: "select ltrim(a), rtrim(a), trim(both  from a), trim(both   from a)",
		}, {
			input:  "SELECT (rpad(1.0, 2048,1)) IS NOT FALSE;",
			output: "select (rpad(1.0, 2048, 1)) is not false",
		}, {
			input:  "SELECT 1 is unknown;",
			output: "select 1 is unknown",
		}, {
			input:  "SELECT false is not unknown;",
			output: "select false is not unknown",
		}, {
			input:  "SELECT 1 is true;",
			output: "select 1 is true",
		}, {
			input:  "SELECT false is not true;",
			output: "select false is not true",
		}, {
			input:  "SELECT 1 is false;",
			output: "select 1 is false",
		}, {
			input:  "SELECT false is not false;",
			output: "select false is not false",
		}, {
			input:  "SELECT FROM_UNIXTIME(99999999999999999999999999999999999999999999999999999999999999999);",
			output: "select FROM_UNIXTIME(99999999999999999999999999999999999999999999999999999999999999999)",
		}, {
			input:  "SELECT FROM_UNIXTIME(2147483647) AS c1, FROM_UNIXTIME(2147483648) AS c2, FROM_UNIXTIME(2147483647.9999999) AS c3, FROM_UNIXTIME(32536771199) AS c4,FROM_UNIXTIME(32536771199.9999999) AS c5;",
			output: "select FROM_UNIXTIME(2147483647) as c1, FROM_UNIXTIME(2147483648) as c2, FROM_UNIXTIME(2147483647.9999999) as c3, FROM_UNIXTIME(32536771199) as c4, FROM_UNIXTIME(32536771199.9999999) as c5",
		}, {
			input:  "select date_add(\"1997-12-31 23:59:59\",INTERVAL -100000 YEAR);",
			output: "select date_add(1997-12-31 23:59:59, INTERVAL(-100000, year))",
		}, {
			input:  "SELECT ADDDATE(DATE'2021-01-01', INTERVAL 1 DAY);",
			output: "select ADDDATE(DATE(2021-01-01), INTERVAL(1, day))",
		}, {
			input:  "select '2007-01-01' + interval a day from t1;",
			output: "select 2007-01-01 + interval(a, day) from t1",
		}, {
			input:  "SELECT CAST(COALESCE(t0.c0, -1) AS UNSIGNED) IS TRUE FROM t0;",
			output: "select cast(COALESCE(t0.c0, -1) as unsigned) is true from t0",
		}, {
			input:  "select Fld1, variance(Fld2) as q from t1 group by Fld1 having q is not null;",
			output: "select Fld1, variance(Fld2) as q from t1 group by Fld1 having q is not null",
		}, {
			input:  "select variance(-99999999999999999.99999);",
			output: "select variance(-99999999999999999.99999)",
		}, {
			input:  "select Fld1, std(Fld2) from t1 group by Fld1 having variance(Fld2) is not null",
			output: "select Fld1, std(Fld2) from t1 group by Fld1 having variance(Fld2) is not null",
		}, {
			input:  "select Fld1, std(Fld2) from t1 group by Fld1 with rollup having variance(Fld2) is not null",
			output: "select Fld1, std(Fld2) from t1 group by Fld1 with rollup having variance(Fld2) is not null",
		}, {
			input:  "select a.f1 as a, a.f1 > b.f1 as gt, a.f1 < b.f1 as lt, a.f1<=>b.f1 as eq from t1 a, t1 b;",
			output: "select a.f1 as a, a.f1 > b.f1 as gt, a.f1 < b.f1 as lt, a.f1 <=> b.f1 as eq from t1 as a cross join t1 as b",
		}, {
			input:  "select var_samp(s) as '0.5', var_pop(s) as '0.25' from bug22555;",
			output: "select var_samp(s) as 0.5, var_pop(s) as 0.25 from bug22555",
		}, {
			input:  "select var_samp(s) as 'null', var_pop(s) as 'null' from bug22555;",
			output: "select var_samp(s) as null, var_pop(s) as null from bug22555",
		}, {
			input: "select cast(variance(ff) as decimal(10, 3)) from t2",
		}, {
			input:  "SELECT GROUP_CONCAT(DISTINCT 2) from t1",
			output: "select GROUP_CONCAT(distinct 2, ,) from t1",
		}, {
			input:  "SELECT GROUP_CONCAT(DISTINCT a order by a) from t1",
			output: "select GROUP_CONCAT(distinct a, ,order by a) from t1",
		}, {
			input: "select variance(2) from t1",
		}, {
			input:  "select SQL_BIG_RESULT bit_and(col), bit_or(col) from t1 group by col;",
			output: "select sql_big_result bit_and(col), bit_or(col) from t1 group by col",
		}, {
			input: "select sql_small_result t2.id, avg(rating + 0.0e0) from t2 group by t2.id",
		}, {
			input: "select sql_small_result t2.id, avg(rating) from t2 group by t2.id",
		}, {
			input:  "select any_value(name), avg(value1), std(value1), variance(value1) from t1, t2 where t1.id = t2.id group by t1.id",
			output: "select any_value(name), avg(value1), std(value1), variance(value1) from t1 cross join t2 where t1.id = t2.id group by t1.id",
		}, {
			input: "select id, avg(value1), std(value1), variance(value1) from t1 group by id",
		}, {
			input: "select i, count(*), std(s1 / s2) from bug22555 group by i order by i",
		}, {
			input: "select i, count(*), variance(s1 / s2) from bug22555 group by i order by i",
		}, {
			input: "select i, count(*), variance(s1 / s2) from bug22555 group by i order by i",
		}, {
			input:  "select name, avg(value1), std(value1), variance(value1) from t1, t2 where t1.id = t2.id group by t1.id",
			output: "select name, avg(value1), std(value1), variance(value1) from t1 cross join t2 where t1.id = t2.id group by t1.id",
		}, {
			input:  "select sum(all a),count(all a),avg(all a),std(all a),variance(all a),bit_or(all a),bit_and(all a),min(all a),max(all a),min(all c),max(all c) from t",
			output: "select sum(all a), count(all a), avg(all a), std(all a), variance(all a), bit_or(all a), bit_and(all a), min(all a), max(all a), min(all c), max(all c) from t",
		}, {
			input:  "insert into t1 values (date_add(NULL, INTERVAL 1 DAY));",
			output: "insert into t1 values (date_add(null, INTERVAL(1, day)))",
		}, {
			input:  "replace into t1 values (date_add(NULL, INTERVAL 1 DAY));",
			output: "replace into t1 values (date_add(null, INTERVAL(1, day)))",
		}, {
			input:  "SELECT DATE_ADD('2022-02-28 23:59:59.9999', INTERVAL 1 SECOND) '1 second later';",
			output: "select DATE_ADD(2022-02-28 23:59:59.9999, INTERVAL(1, second)) as 1 second later",
		}, {
			input:  "SELECT sum(a) as 'hello' from t1;",
			output: "select sum(a) as hello from t1",
		}, {
			input:  "select stream from t1;",
			output: "select stream from t1",
		}, {
			input:  "SELECT DATE_ADD(\"2017-06-15\", INTERVAL -10 MONTH);",
			output: "select DATE_ADD(2017-06-15, INTERVAL(-10, month))",
		}, {
			input:  "create table t1 (a varchar)",
			output: "create table t1 (a varchar)",
		}, {
			input:  "SELECT (CAST(0x7FFFFFFFFFFFFFFF AS char));",
			output: "select (cast(0x7fffffffffffffff as varchar))",
		}, {
			input:  "select cast(-19999999999999999999 as signed);",
			output: "select cast(-19999999999999999999 as signed)",
		}, {
			input:  "select cast(19999999999999999999 as signed);",
			output: "select cast(19999999999999999999 as signed)",
		}, {
			input:  "select date_sub(now(), interval 1 day) from t1;",
			output: "select date_sub(now(), interval(1, day)) from t1",
		}, {
			input:  "select date_sub(now(), interval '1' day) from t1;",
			output: "select date_sub(now(), interval(1, day)) from t1",
		}, {
			input:  "select date_add(now(), interval '1' day) from t1;",
			output: "select date_add(now(), interval(1, day)) from t1",
		}, {
			input:  "SELECT md.datname as `Database` FROM TT md",
			output: "select md.datname as Database from tt as md",
		}, {
			input:  "select * from t where a = `Hello`",
			output: "select * from t where a = Hello",
		}, {
			input:  "CREATE VIEW v AS SELECT * FROM t WHERE t.id = f(t.name);",
			output: "create view v as select * from t where t.id = f(t.name)",
		}, {
			input:  "ALTER VIEW v AS SELECT * FROM t WHERE t.id = f(t.name);",
			output: "alter view v as select * from t where t.id = f(t.name)",
		}, {
			input:  "CREATE VIEW v AS SELECT qty, price, qty*price AS value FROM t;",
			output: "create view v as select qty, price, qty * price as value from t",
		}, {
			input:  "ALTER VIEW v AS SELECT qty, price, qty*price AS value FROM t;",
			output: "alter view v as select qty, price, qty * price as value from t",
		}, {
			input: "create view v_today (today) as select current_day from t",
		}, {
			input: "alter view v_today (today) as select current_day from t",
		}, {
			input: "explain (analyze true,verbose false) select * from emp",
		}, {
			input: "select quarter from ontime limit 1",
		}, {
			input: "select month from ontime limit 1",
		}, {
			input: "with tw as (select * from t2), tf as (select * from t3) select * from tw where a > 1",
		}, {
			input: "with tw as (select * from t2) select * from tw where a > 1",
		}, {
			input:  "create table t (a double(13))  // comment",
			output: "create table t (a double(13))",
		}, {
			input:  "create table t (a double(13))  -- comment",
			output: "create table t (a double(13))",
		}, {
			input: "select a as promo_revenue from (select * from r) as c_orders(c_custkey, c_count)",
		}, {
			input:  "select extract(year from l_shipdate) as l_year from t",
			output: "select extract(year, l_shipdate) as l_year from t",
		}, {
			input:  "select * from R join S on R.uid = S.uid where l_shipdate <= date '1998-12-01' - interval '112' day",
			output: "select * from r inner join s on R.uid = S.uid where l_shipdate <= date(1998-12-01) - interval(112, day)",
		}, {
			input: "create table deci_table (a decimal(10, 5))",
		}, {
			input: "create table deci_table (a decimal(20, 5))",
		}, {
			input:  "create table deci_table (a decimal)",
			output: "create table deci_table (a decimal(38))",
		}, {
			input: "create table deci_table (a decimal(20))",
		}, {
			input: "select substr(name, 5) from t1",
		}, {
			input: "select substring(name, 5) from t1",
		}, {
			input: "select substr(name, 5, 3) from t1",
		}, {
			input: "select substring(name, 5, 3) from t1",
		}, {
			input:  "select * from R join S on R.uid = S.uid",
			output: "select * from r inner join s on R.uid = S.uid",
		}, {
			input:  "create table t (a int, b char, key idx1 type zonemap (a, b))",
			output: "create table t (a int, b char, index idx1 using zonemap (a, b))",
		}, {
			input: "create table t (a int, index idx1 using zonemap (a))",
		}, {
			input: "create table t (a int, index idx1 using bsi (a))",
		}, {
			input:  "set @@sql_mode ='TRADITIONAL'",
			output: "set sql_mode = TRADITIONAL",
		}, {
			input:  "set @@session.sql_mode ='TRADITIONAL'",
			output: "set sql_mode = TRADITIONAL",
		}, {
			input:  "set session sql_mode ='TRADITIONAL'",
			output: "set sql_mode = TRADITIONAL",
		}, {
			input:  "select @session.tx_isolation",
			output: "select @session.tx_isolation",
		}, {
			input:  "select @@session.tx_isolation",
			output: "select @@tx_isolation",
		}, {
			input: "select @@tx_isolation",
		}, {
			input:  "select @@SESSION.tx_isolation",
			output: "select @@tx_isolation",
		}, {
			input:  "select @@global.tx_isolation",
			output: "select @@tx_isolation",
		}, {
			input:  "select @@GLOBAL.tx_isolation",
			output: "select @@tx_isolation",
		}, {
			input:  "/* mysql-connector-java-8.0.27 (Revision: e920b979015ae7117d60d72bcc8f077a839cd791) */SHOW VARIABLES;",
			output: "show variables",
		}, {
			input: "create index idx1 using bsi on a (a)",
		}, {
			input:  "INSERT INTO pet VALUES row('Sunsweet05','Dsant05','otter','f',30.11,2), row('Sunsweet06','Dsant06','otter','m',30.11,3);",
			output: "insert into pet values (Sunsweet05, Dsant05, otter, f, 30.11, 2), (Sunsweet06, Dsant06, otter, m, 30.11, 3)",
		}, {
			input:  "INSERT INTO t1 SET f1 = -1.0e+30, f2 = 'exore', f3 = 123",
			output: "insert into t1 (f1, f2, f3) values (-1.0e+30, exore, 123)",
		}, {
			input:  "INSERT INTO t1 SET f1 = -1;",
			output: "insert into t1 (f1) values (-1)",
		}, {
			input:  "INSERT INTO t1 (a,b,c) VALUES (1,2,3),(4,5,6) ON DUPLICATE KEY UPDATE c=VALUES(a)+VALUES(b), b=VALUES(a)+VALUES(c);",
			output: "insert into t1 (a, b, c) values (1, 2, 3), (4, 5, 6) on duplicate key update c = VALUES(a) + VALUES(b), b = VALUES(a) + VALUES(c)",
		}, {
			input:  "INSERT INTO t1 (a,b,c) VALUES (1,2,3),(4,5,6) ON DUPLICATE KEY UPDATE c=2, b=3;",
			output: "insert into t1 (a, b, c) values (1, 2, 3), (4, 5, 6) on duplicate key update c = 2, b = 3",
		}, {
			input:  "INSERT INTO t1 (a,b,c) VALUES (1,2,3),(4,5,6) ON DUPLICATE KEY UPDATE c=2/2, b=3;",
			output: "insert into t1 (a, b, c) values (1, 2, 3), (4, 5, 6) on duplicate key update c = 2 / 2, b = 3",
		}, {
			input:  "insert into t1 values (18446744073709551615), (0xFFFFFFFFFFFFFFFE), (18446744073709551613), (18446744073709551612)",
			output: "insert into t1 values (18446744073709551615), (0xfffffffffffffffe), (18446744073709551613), (18446744073709551612)",
		}, {
			input:  "REPLACE INTO pet VALUES row('Sunsweet05','Dsant05','otter','f',30.11,2), row('Sunsweet06','Dsant06','otter','m',30.11,3);",
			output: "replace into pet values (Sunsweet05, Dsant05, otter, f, 30.11, 2), (Sunsweet06, Dsant06, otter, m, 30.11, 3)",
		}, {
			input:  "REPLACE INTO t1 SET f1 = -1.0e+30, f2 = 'exore', f3 = 123",
			output: "replace into t1 (f1, f2, f3) values (-1.0e+30, exore, 123)",
		}, {
			input:  "REPLACE INTO t1 SET f1 = -1;",
			output: "replace into t1 (f1) values (-1)",
		}, {
			input:  "replace into t1 values (18446744073709551615), (0xFFFFFFFFFFFFFFFE), (18446744073709551613), (18446744073709551612)",
			output: "replace into t1 values (18446744073709551615), (0xfffffffffffffffe), (18446744073709551613), (18446744073709551612)",
		}, {
			input:  "create table t (a int) properties(\"host\" = \"127.0.0.1\", \"port\" = \"8239\", \"user\" = \"mysql_user\", \"password\" = \"mysql_passwd\")",
			output: "create table t (a int) properties(host = 127.0.0.1, port = 8239, user = mysql_user, password = mysql_passwd)",
		}, {
			input:  "create table t (a int) properties('a' = 'b')",
			output: "create table t (a int) properties(a = b)",
		}, {
			input: "create table t (a int, b char, check (1 + 1) enforced)",
		}, {
			input: "create table t (a int, b char, foreign key sdf (a, b) references b(a asc, b desc))",
		}, {
			input:  "create table t (a int, b char, constraint sdf foreign key (a, b) references b(a asc, b desc))",
			output: "create table t (a int, b char, constraint sdf foreign key (a, b) references b(a asc, b desc))",
		}, {
			input:  "create table t (a int, b char, constraint sdf foreign key dddd (a, b) references b(a asc, b desc))",
			output: "create table t (a int, b char, constraint sdf foreign key dddd (a, b) references b(a asc, b desc))",
		}, {
			input: "create table t (a int, b char, unique key idx (a, b))",
		}, {
			input: "create table t (a int, b char, index if not exists idx (a, b))",
		}, {
			input: "create table t (a int, b char, fulltext idx (a, b))",
		}, {
			input:  "create table t (a int, b char, constraint p1 primary key idx using hash (a, b))",
			output: "create table t (a int, b char, constraint p1 primary key idx using none (a, b))",
		}, {
			input: "create table t (a int, b char, primary key idx (a, b))",
		}, {
			input:  "create dynamic table t as select a from t1",
			output: "create dynamic table t as select a from t1",
		}, {
			input:  "create dynamic table t as select a from t1 with (\"type\"='kafka')",
			output: "create dynamic table t as select a from t1 with (type = kafka)",
		}, {
			input:  "create external table t (a int) infile 'data.txt'",
			output: "create external table t (a int) infile 'data.txt'",
		}, {
			input: "create external table t (a int) infile {'filepath'='data.txt', 'compression'='none'}",
		}, {
			input: "create external table t (a int) infile {'filepath'='data.txt', 'compression'='auto'}",
		}, {
			input: "create external table t (a int) infile {'filepath'='data.txt', 'compression'='lz4'}",
		}, {
			input:  "create external table t (a int) infile 'data.txt' FIELDS TERMINATED BY '' OPTIONALLY ENCLOSED BY '' LINES TERMINATED BY ''",
			output: "create external table t (a int) infile 'data.txt' fields terminated by '' optionally enclosed by '' lines terminated by ''",
		}, {
			input:  "SET NAMES 'utf8mb4' COLLATE 'utf8mb4_general_ci'",
			output: "set names = utf8mb4 utf8mb4_general_ci",
		}, {
			input: "insert into cms values (null, default)",
		}, {
			input: "replace into cms values (null, default)",
		}, {
			input:  "create database `show`",
			output: "create database show",
		}, {
			input: "create table table16 (1a20 int, 1e int)",
		}, {
			input: "insert into t2 values (-3, 2)",
		}, {
			input: "replace into t2 values (-3, 2)",
		}, {
			input:  "select spID,userID,score from t1 where spID>(userID-1);",
			output: "select spID, userID, score from t1 where spID > (userID - 1)",
		}, {
			input:  "CREATE TABLE t2(product VARCHAR(32),country_id INTEGER NOT NULL,year INTEGER,profit INTEGER)",
			output: "create table t2 (product varchar(32), country_id integer not null, year integer, profit integer)",
		}, {
			input: "insert into numtable values (255, 65535, 4294967295, 18446744073709551615)",
		}, {
			input: "replace into numtable values (255, 65535, 4294967295, 18446744073709551615)",
		}, {
			input: "create table numtable (a tinyint unsigned, b smallint unsigned, c int unsigned, d bigint unsigned)",
		}, {
			input:  "SELECT userID as user, MAX(score) as max FROM t1 GROUP BY userID order by user",
			output: "select userID as user, MAX(score) as max from t1 group by userID order by user",
		}, {
			input:  "load data infile 'test/loadfile5' ignore INTO TABLE T.A FIELDS TERMINATED BY  ',' (@,@,c,d,e,f)",
			output: "load data infile test/loadfile5 ignore into table t.a fields terminated by , (, , c, d, e, f)",
		}, {
			input:  "load data infile '/root/lineorder_flat_10.tbl' into table lineorder_flat FIELDS TERMINATED BY '' OPTIONALLY ENCLOSED BY '' LINES TERMINATED BY '';",
			output: "load data infile /root/lineorder_flat_10.tbl into table lineorder_flat fields terminated by '' optionally enclosed by '' lines terminated by ''",
		}, {
			input:  "load data local infile 'data' replace into table db.a (a, b, @vc, @vd) set a = @vc != 0, d = @vd != 1",
			output: "load data local infile data replace into table db.a (a, b, @vc, @vd) set a = @vc != 0, d = @vd != 1",
		}, {
			input:  "load data local infile 'data' replace into table db.a lines starting by '#' terminated by '\t' ignore 2 lines",
			output: "load data local infile data replace into table db.a lines starting by # terminated by 	 ignore 2 lines",
		}, {
			input:  "load data local infile 'data' replace into table db.a lines starting by '#' terminated by '\t' ignore 2 rows",
			output: "load data local infile data replace into table db.a lines starting by # terminated by 	 ignore 2 lines",
		}, {
			input:  "load data local infile 'data' replace into table db.a lines terminated by '\t' starting by '#' ignore 2 lines",
			output: "load data local infile data replace into table db.a lines starting by # terminated by 	 ignore 2 lines",
		}, {
			input:  "load data local infile 'data' replace into table db.a lines terminated by '\t' starting by '#' ignore 2 rows",
			output: "load data local infile data replace into table db.a lines starting by # terminated by 	 ignore 2 lines",
		}, {
			input:  "load data infile 'data.txt' into table db.a fields terminated by '\t' escaped by '\t'",
			output: "load data infile data.txt into table db.a fields terminated by \t escaped by \t",
		}, {
			input:  "load data infile 'data.txt' into table db.a fields terminated by '\t' enclosed by '\t' escaped by '\t'",
			output: "load data infile data.txt into table db.a fields terminated by \t enclosed by \t escaped by \t",
		}, {
			input:  "load data infile 'data.txt' into table db.a",
			output: "load data infile data.txt into table db.a",
		}, {
			input: "load data infile {'filepath'='data.txt', 'compression'='auto'} into table db.a",
		}, {
			input: "load data infile {'filepath'='data.txt', 'compression'='none'} into table db.a",
		}, {
			input:  "create external table t (a int) infile 'data.txt'",
			output: "create external table t (a int) infile 'data.txt'",
		}, {
			input: "create external table t (a int) infile {'filepath'='data.txt', 'compression'='none'}",
		}, {
			input: "create external table t (a int) infile {'filepath'='data.txt', 'compression'='auto'}",
		}, {
			input: "create external table t (a int) infile {'filepath'='data.txt', 'compression'='lz4'}",
		}, {
			input:  "create external table t (a int) infile 'data.txt' FIELDS TERMINATED BY '' OPTIONALLY ENCLOSED BY '' LINES TERMINATED BY ''",
			output: "create external table t (a int) infile 'data.txt' fields terminated by '' optionally enclosed by '' lines terminated by ''",
		}, {
			input:  "create external table t (a int) URL s3option{'endpoint'='s3.us-west-2.amazonaws.com', 'access_key_id'='XXX', 'secret_access_key'='XXX', 'bucket'='test', 'filepath'='*.txt', 'region'='us-west-2'}",
			output: "create external table t (a int) url s3option {'endpoint'='s3.us-west-2.amazonaws.com', 'access_key_id'='******', 'secret_access_key'='******', 'bucket'='test', 'filepath'='*.txt', 'region'='us-west-2'}",
		}, {
			input:  "load data infile 'test/loadfile5' ignore INTO TABLE T.A FIELDS TERMINATED BY  ',' (@,@,c,d,e,f)",
			output: "load data infile test/loadfile5 ignore into table t.a fields terminated by , (, , c, d, e, f)",
		}, {
			input:  "load data infile '/root/lineorder_flat_10.tbl' into table lineorder_flat FIELDS TERMINATED BY '' OPTIONALLY ENCLOSED BY '' LINES TERMINATED BY '';",
			output: "load data infile /root/lineorder_flat_10.tbl into table lineorder_flat fields terminated by '' optionally enclosed by '' lines terminated by ''",
		}, {
			input:  "load data infile '/root/lineorder_flat_10.tbl' into table lineorder_flat FIELDS TERMINATED BY '' OPTIONALLY ENCLOSED BY '' LINES TERMINATED BY '' parallel 'true';",
			output: "load data infile /root/lineorder_flat_10.tbl into table lineorder_flat fields terminated by '' optionally enclosed by '' lines terminated by '' parallel true strict true ",
		}, {
			input:  "load data infile '/root/lineorder_flat_10.tbl' into table lineorder_flat FIELDS TERMINATED BY '' OPTIONALLY ENCLOSED BY '' LINES TERMINATED BY '' parallel 'true' strict 'true';",
			output: "load data infile /root/lineorder_flat_10.tbl into table lineorder_flat fields terminated by '' optionally enclosed by '' lines terminated by '' parallel true strict true ",
		}, {
			input: "load data infile {'filepath'='data.txt', 'compression'='auto'} into table db.a",
		}, {
			input: "load data infile {'filepath'='data.txt', 'compression'='none'} into table db.a",
		}, {
			input: "load data infile {'filepath'='data.txt', 'compression'='GZIP'} into table db.a",
		}, {
			input: "load data infile {'filepath'='data.txt', 'compression'='BZIP2'} into table db.a",
		}, {
			input: "load data infile {'filepath'='data.txt', 'compression'='FLATE'} into table db.a",
		}, {
			input: "load data infile {'filepath'='data.txt', 'compression'='LZW'} into table db.a",
		}, {
			input: "load data infile {'filepath'='data.txt', 'compression'='ZLIB'} into table db.a",
		}, {
			input: "load data infile {'filepath'='data.txt', 'compression'='LZ4'} into table db.a",
		}, {
			input:  "LOAD DATA URL s3option{'endpoint'='s3.us-west-2.amazonaws.com', 'access_key_id'='XXX', 'secret_access_key'='XXX', 'bucket'='test', 'filepath'='*.txt', 'region'='us-west-2'} into table db.a",
			output: "load data url s3option {'endpoint'='s3.us-west-2.amazonaws.com', 'access_key_id'='******', 'secret_access_key'='******', 'bucket'='test', 'filepath'='*.txt', 'region'='us-west-2'} into table db.a",
		},
		{
			input: `load data url s3option {'endpoint'='s3.us-west-2.amazonaws.com', 'access_key_id'='******', 'secret_access_key'='******', 'bucket'='test', 'filepath'='jsonline/jsonline_object.jl', 'region'='us-west-2', 'compression'='none', 'format'='jsonline', 'jsondata'='object'} into table t1`,
		}, {
			input: "load data infile {'filepath'='data.txt', 'compression'='GZIP'} into table db.a",
		}, {
			input: "load data infile {'filepath'='data.txt', 'compression'='BZIP2'} into table db.a",
		}, {
			input: "load data infile {'filepath'='data.txt', 'compression'='FLATE'} into table db.a",
		}, {
			input: "load data infile {'filepath'='data.txt', 'compression'='LZW'} into table db.a",
		}, {
			input: "load data infile {'filepath'='data.txt', 'compression'='ZLIB'} into table db.a",
		}, {
			input: "load data infile {'filepath'='data.txt', 'compression'='LZ4'} into table db.a",
		}, {
			input: "load data infile {'filepath'='data.txt', 'format'='jsonline', 'jsondata'='array'} into table db.a",
		},
		{
			input: "load data infile {'filepath'='data.txt', 'format'='jsonline', 'jsondata'='object'} into table db.a",
		},
		{
			input: "load data infile {'filepath'='data.txt', 'compression'='BZIP2', 'format'='jsonline', 'jsondata'='object'} into table db.a",
		},
		{
			input: "load data inline format='jsonline', data='[1,2,3,4]', jsontype='array' into table t1",
		},
		{
			input:  "show tables from test01 where tables_in_test01 like '%t2%'",
			output: "show tables from test01 where tables_in_test01 like %t2%",
		}, {
			input:  "select userID,MAX(score) max_score from t1 where userID <2 || userID > 3 group by userID order by max_score",
			output: "select userID, MAX(score) as max_score from t1 where concat(userID < 2, userID > 3) group by userID order by max_score",
		}, {
			input: "select c1, -c2 from t2 order by -c1 desc",
		}, {
			input:  "select * from t1 where spID>2 AND userID <2 || userID >=2 OR userID < 2 limit 3",
			output: "select * from t1 where concat(spID > 2 and userID < 2, userID >= 2) or userID < 2 limit 3",
		}, {
			input:  "select * from t10 where (b='ba' or b='cb') and (c='dc' or c='ed');",
			output: "select * from t10 where (b = ba or b = cb) and (c = dc or c = ed)",
		}, {
			input:  "select CAST(userID AS DOUBLE) cast_double, CAST(userID AS FLOAT(3)) cast_float , CAST(userID AS REAL) cast_real, CAST(userID AS SIGNED) cast_signed, CAST(userID AS UNSIGNED) cast_unsigned from t1 limit 2",
			output: "select cast(userID as double) as cast_double, cast(userID as float(3)) as cast_float, cast(userID as real) as cast_real, cast(userID as signed) as cast_signed, cast(userID as unsigned) as cast_unsigned from t1 limit 2",
		}, {
			input: "select distinct name as name1 from t1",
		}, {
			input:  "select userID, userID DIV 2 as user_dir, userID%2 as user_percent, userID MOD 2 as user_mod from t1",
			output: "select userID, userID div 2 as user_dir, userID % 2 as user_percent, userID % 2 as user_mod from t1",
		}, {
			input:  "select sum(score) as sum from t1 where spID=6 group by score order by sum desc",
			output: "select sum(score) as sum from t1 where spID = 6 group by score order by sum desc",
		}, {
			input:  "select userID,count(score) from t1 where userID>2 group by userID having count(score)>1",
			output: "select userID, count(score) from t1 where userID > 2 group by userID having count(score) > 1",
		}, {
			input:  "SELECT product, SUM(profit),AVG(profit) FROM t2 where product<>'TV' GROUP BY product order by product asc",
			output: "select product, SUM(profit), AVG(profit) from t2 where product != TV group by product order by product asc",
		}, {
			input:  "SELECT product, SUM(profit),AVG(profit) FROM t2 where product='Phone' GROUP BY product order by product asc",
			output: "select product, SUM(profit), AVG(profit) from t2 where product = Phone group by product order by product asc",
		}, {
			input:  "select sum(col_1d),count(col_1d),avg(col_1d),min(col_1d),max(col_1d) from tbl1 group by col_1e",
			output: "select sum(col_1d), count(col_1d), avg(col_1d), min(col_1d), max(col_1d) from tbl1 group by col_1e",
		}, {
			input:  "select u.a, (select t.a from sa.t, u) from u, (select t.a, u.a from sa.t, u where t.a = u.a) as t where (u.a, u.b, u.c) in (select t.a, u.a, t.b * u.b tubb from t)",
			output: "select u.a, (select t.a from sa.t cross join u) from u cross join (select t.a, u.a from sa.t cross join u where t.a = u.a) as t where (u.a, u.b, u.c) in (select t.a, u.a, t.b * u.b as tubb from t)",
		}, {
			input:  "select u.a, (select t.a from sa.t, u) from u",
			output: "select u.a, (select t.a from sa.t cross join u) from u",
		}, {
			input:  "select t.a, u.a, t.b * u.b from sa.t join u on t.c = u.c or t.d != u.d where t.a = u.a and t.b > u.b group by t.a, u.a, (t.a + u.b + v.b) having t.a = 11 and v.c > 1000 order by t.a desc, u.a asc, v.d asc, tubb limit 200 offset 100",
			output: "select t.a, u.a, t.b * u.b from sa.t inner join u on t.c = u.c or t.d != u.d where t.a = u.a and t.b > u.b group by t.a, u.a, (t.a + u.b + v.b) having t.a = 11 and v.c > 1000 order by t.a desc, u.a asc, v.d asc, tubb limit 200 offset 100",
		}, {
			input:  "select t.a, u.a, t.b * u.b from sa.t join u on t.c = u.c or t.d != u.d where t.a = u.a and t.b > u.b group by t.a, u.a, (t.a + u.b + v.b) having t.a = 11 and v.c > 1000",
			output: "select t.a, u.a, t.b * u.b from sa.t inner join u on t.c = u.c or t.d != u.d where t.a = u.a and t.b > u.b group by t.a, u.a, (t.a + u.b + v.b) having t.a = 11 and v.c > 1000",
		}, {
			input:  "select t.a, u.a, t.b * u.b from sa.t join u on t.c = u.c or t.d != u.d where t.a = u.a and t.b > u.b group by t.a, u.a, (t.a + u.b + v.b)",
			output: "select t.a, u.a, t.b * u.b from sa.t inner join u on t.c = u.c or t.d != u.d where t.a = u.a and t.b > u.b group by t.a, u.a, (t.a + u.b + v.b)",
		}, {
			input:  "SELECT t.a,u.a,t.b * u.b FROM sa.t join u on t.c = u.c or t.d != u.d where t.a = u.a and t.b > u.b",
			output: "select t.a, u.a, t.b * u.b from sa.t inner join u on t.c = u.c or t.d != u.d where t.a = u.a and t.b > u.b",
		}, {
			input: "select avg(u.a), count(u.b), cast(u.c as varchar) from u",
		}, {
			input: "select avg(u.a), count(*) from u",
		}, {
			input: "select approx_count(*) from u",
		}, {
			input: "select avg(u.a), count(u.b) from u",
		}, {
			input: "select sum(col_1d) from tbl1 where col_1d < 13 group by col_1e",
		}, {
			input:  "select sum(col_1a),count(col_1b),avg(col_1c),min(col_1d),max(col_1d) from tbl1",
			output: "select sum(col_1a), count(col_1b), avg(col_1c), min(col_1d), max(col_1d) from tbl1",
		}, {
			input:  "insert into tbl1 values (0,1,5,11, \"a\")",
			output: "insert into tbl1 values (0, 1, 5, 11, a)",
		}, {
			input:  "replace into tbl1 values (0,1,5,11, \"a\")",
			output: "replace into tbl1 values (0, 1, 5, 11, a)",
		}, {
			input: "create table tbl1 (col_1a tinyint, col_1b smallint, col_1c int, col_1d bigint, col_1e char(10) not null)",
		}, {
			input: "insert into numtable values (4, 1.234567891, 1.234567891)",
		}, {
			input: "insert into numtable values (3, 1.234567, 1.234567)",
		}, {
			input: "replace into numtable values (4, 1.234567891, 1.234567891)",
		}, {
			input: "replace into numtable values (3, 1.234567, 1.234567)",
		}, {
			input: "create table numtable (id int, fl float, dl double)",
		}, {
			input: "drop table if exists numtable",
		}, {
			input:  "create table table17 (`index` int)",
			output: "create table table17 (index int)",
		}, {
			input: "create table table19$ (a int)",
		}, {
			input:  "create table `aaaaaaaaaaaaaaaaaaaaaaaaaaaaaaaaaaaaaaaaaaaaaaaaaaaaaaaaaaaaaaaaaaa` (aaaaaaaaaaaaaaaaaaaaaaaaaaaaaaaaaaaaaaaaaaaaaaaaaaaaaaaaaaaaaaaaaa int);",
			output: "create table aaaaaaaaaaaaaaaaaaaaaaaaaaaaaaaaaaaaaaaaaaaaaaaaaaaaaaaaaaaaaaaaaaa (aaaaaaaaaaaaaaaaaaaaaaaaaaaaaaaaaaaaaaaaaaaaaaaaaaaaaaaaaaaaaaaaaa int)",
		}, {
			input:  "create table table12 (`a ` int)",
			output: "create table table12 (a  int)",
		}, {
			input:  "create table `table11 ` (a int)",
			output: "create table table11  (a int)",
		}, {
			input:  "create table table10 (a int primary key, b varchar(10)) checksum=0 COMMENT=\"asdf\"",
			output: "create table table10 (a int primary key, b varchar(10)) checksum = 0 comment = 'asdf'",
		}, {
			input:  "create temporary table table05 ( a int, b char(10));",
			output: "create temporary table table05 (a int, b char(10))",
		}, {
			input:  "create table table15 (a varchar(5) default 'abcde')",
			output: "create table table15 (a varchar(5) default abcde)",
		}, {
			input:  "create table table01 (a TINYINT primary key, b SMALLINT SIGNED, c INT UNSIGNED, d BIGINT not null , e FLOAT unique,f DOUBLE, g CHAR(10), h VARCHAR(20))",
			output: "create table table01 (a tinyint primary key, b smallint, c int unsigned, d bigint not null, e float unique, f double, g char(10), h varchar(20))",
		}, {
			input:  "create database test04 CHARACTER SET=utf8 collate=utf8_general_ci ENCRYPTION='N'",
			output: "create database test04 character set utf8 collate utf8_general_ci encryption N",
		}, {
			input:  "create database test03 DEFAULT CHARACTER SET utf8 collate utf8_general_ci ENCRYPTION 'Y'",
			output: "create database test03 default character set utf8 collate utf8_general_ci encryption Y",
		}, {
			input: "drop database if exists t01234567890123456789012345678901234567890123456789012345678901234567890123456789",
		}, {
			input: "select distinct a from t",
		}, {
			input:  "select * from t where a like 'a%'",
			output: "select * from t where a like a%",
		}, {
			input: "select sysdate(), curtime(22) from t",
		}, {
			input: "select sysdate(), curtime from t",
		}, {
			input:  "select current_time(), current_timestamp, lacalTIMe(89), utc_time() from t",
			output: "select current_time(), current_timestamp(), lacalTIMe(89), utc_time() from t",
		}, {
			input:  "select current_user(), current_role(), current_date, utc_date from t",
			output: "select current_user(), current_role(), current_date(), utc_date() from t",
		}, {
			input: "select ascii(a), collation(b), hour(c), microsecond(d) from t",
		}, {
			input:  "select dayofmonth('2001-11-00'), month('2005-00-00') from t",
			output: "select dayofmonth(2001-11-00), month(2005-00-00) from t",
		}, {
			input: "select sum(distinct s) from tbl where 1",
		}, {
			input:  "select u.a, interval 1 second from t",
			output: "select u.a, interval(1, second) from t",
		}, {
			input:  "select u.a, (select t.a from sa.t, u) from t where (u.a, u.b, u.c) in (select * from t)",
			output: "select u.a, (select t.a from sa.t cross join u) from t where (u.a, u.b, u.c) in (select * from t)",
		}, {
			input:  "select u.a, (select t.a from sa.t, u) from t where (u.a, u.b, u.c)",
			output: "select u.a, (select t.a from sa.t cross join u) from t where (u.a, u.b, u.c)",
		}, {
			input:  "select u.a, (select t.a from sa.t, u) from u",
			output: "select u.a, (select t.a from sa.t cross join u) from u",
		}, {
			input:  "select t.a from sa.t, u",
			output: "select t.a from sa.t cross join u",
		}, {
			input: "select t.a from sa.t",
		}, {
			input:  "create table k1 (id int not null primary key,name varchar(20)) partition by key() partitions 2",
			output: "create table k1 (id int not null primary key, name varchar(20)) partition by key algorithm = 2 partitions 2",
		}, {
			input:  "create table k1 (id int not null,name varchar(20),unique key (id))partition by key() partitions 2",
			output: "create table k1 (id int not null, name varchar(20), unique key (id)) partition by key algorithm = 2 partitions 2",
		}, {
			input:  "create table a (a int) partition by key (a, b, db.t.c) (partition xx (subpartition s1, subpartition s3 max_rows = 1000 min_rows = 100))",
			output: "create table a (a int) partition by key algorithm = 2 (a, b, db.t.c) (partition xx (subpartition s1, subpartition s3 max_rows = 1000 min_rows = 100))",
		}, {
			input:  "create table a (a int) partition by key (a, b, db.t.c) (partition xx row_format = dynamic max_rows = 1000 min_rows = 100)",
			output: "create table a (a int) partition by key algorithm = 2 (a, b, db.t.c) (partition xx row_format = dynamic max_rows = 1000 min_rows = 100)",
		}, {
			input:  "create table a (a int) engine = 'innodb' row_format = dynamic comment = 'table A' compression = 'lz4' data directory = '/data' index directory = '/index' max_rows = 1000 min_rows = 100",
			output: "create table a (a int) engine = innodb row_format = dynamic comment = 'table A' compression = lz4 data directory = /data index directory = /index max_rows = 1000 min_rows = 100",
		}, {
			input:  "create table a (a int) partition by linear key algorithm = 3221 (a, b, db.t.c) (partition xx values less than (1, 2, 323), partition yy)",
			output: "create table a (a int) partition by linear key algorithm = 3221 (a, b, db.t.c) (partition xx values less than (1, 2, 323), partition yy)",
		}, {
			input:  "create table a (a int) partition by linear key algorithm = 3221 (a, b, db.t.c) partitions 10 subpartition by key (a, b, db.t.c) subpartitions 10",
			output: "create table a (a int) partition by linear key algorithm = 3221 (a, b, db.t.c) partitions 10 subpartition by key algorithm = 2 (a, b, db.t.c) subpartitions 10",
		}, {
			input: "create table a (a int) partition by linear key algorithm = 3221 (a, b, db.t.c) partitions 10",
		}, {
			input: "create table a (a int) partition by linear hash (1 + 1234 / 32)",
		}, {
			input: "create table a (a int) partition by linear key algorithm = 31 (a, b, db.t.c)",
		}, {
			input:  "create table a (a int) partition by linear key (a, b, db.t.c)",
			output: "create table a (a int) partition by linear key algorithm = 2 (a, b, db.t.c)",
		}, {
			input: "create table a (a int) partition by list columns (a, b, db.t.c)",
		}, {
			input: "create table a (a int) partition by list columns (a, b, db.t.c)",
		}, {
			input: "create table a (a int) partition by range columns (a, b, db.t.c)",
		}, {
			input: "create table a (a int) partition by range(1 + 21)",
		}, {
			input: "create table a (a int storage disk constraint cx check (b + c) enforced)",
		}, {
			input: "create table a (a int storage disk, b int references b(a asc, b desc) match full on delete cascade on update restrict)",
		}, {
			input: "create table a (a int storage disk, b int)",
		}, {
			input: "create table a (a int not null default 1 auto_increment unique primary key collate utf8_bin storage disk)",
		},
		{
			input:  `CREATE TABLE tp1 (col1 INT, col2 CHAR(5), col3 DATE) PARTITION BY KEY(col3) PARTITIONS 4`,
			output: `create table tp1 (col1 int, col2 char(5), col3 date) partition by key algorithm = 2 (col3) partitions 4`,
		},
		{
			input:  `CREATE TABLE tp2 (col1 INT, col2 CHAR(5), col3 DATE) PARTITION BY KEY(col3)`,
			output: `create table tp2 (col1 int, col2 char(5), col3 date) partition by key algorithm = 2 (col3)`,
		},
		{
			input:  `CREATE TABLE tp3 (col1 INT, col2 CHAR(5), col3 DATE) PARTITION BY LINEAR KEY(col3) PARTITIONS 5`,
			output: `create table tp3 (col1 int, col2 char(5), col3 date) partition by linear key algorithm = 2 (col3) partitions 5`,
		},
		{
			input:  `CREATE TABLE tp4 (col1 INT, col2 CHAR(5), col3 DATE) PARTITION BY KEY ALGORITHM = 1 (col3)`,
			output: `create table tp4 (col1 int, col2 char(5), col3 date) partition by key algorithm = 1 (col3)`,
		},
		{
			input:  `CREATE TABLE tp5 (col1 INT, col2 CHAR(5), col3 DATE) PARTITION BY LINEAR KEY ALGORITHM = 1 (col3) PARTITIONS 5;`,
			output: `create table tp5 (col1 int, col2 char(5), col3 date) partition by linear key algorithm = 1 (col3) partitions 5`,
		},
		{
			input:  `CREATE TABLE tp6 (col1 INT, col2 CHAR(5), col3 DATE) PARTITION BY KEY(col1, col2) PARTITIONS 4`,
			output: `create table tp6 (col1 int, col2 char(5), col3 date) partition by key algorithm = 2 (col1, col2) partitions 4`,
		},
		{
			input:  `CREATE TABLE tp7 (col1 INT NOT NULL, col2 DATE NOT NULL, col3 INT NOT NULL, col4 INT NOT NULL, PRIMARY KEY (col1, col2)) PARTITION BY KEY(col1) PARTITIONS 4`,
			output: `create table tp7 (col1 int not null, col2 date not null, col3 int not null, col4 int not null, primary key (col1, col2)) partition by key algorithm = 2 (col1) partitions 4`,
		},
		{
			input:  `CREATE TABLE tp9 (col1 INT, col2 CHAR(5)) PARTITION BY HASH(col1) PARTITIONS 4`,
			output: `create table tp9 (col1 int, col2 char(5)) partition by hash (col1) partitions 4`,
		},
		{
			input:  `CREATE TABLE tp10 (col1 INT, col2 CHAR(5), col3 DATETIME) PARTITION BY HASH (YEAR(col3));`,
			output: `create table tp10 (col1 int, col2 char(5), col3 datetime) partition by hash (YEAR(col3))`,
		},
		{
			input:  `CREATE TABLE tp11 (col1 INT, col2 CHAR(5), col3 DATE) PARTITION BY LINEAR HASH( YEAR(col3)) PARTITIONS 6`,
			output: `create table tp11 (col1 int, col2 char(5), col3 date) partition by linear hash (YEAR(col3)) partitions 6`,
		},
		{
			input:  `CREATE TABLE tp12 (col1 INT NOT NULL, col2 DATE NOT NULL, col3 INT NOT NULL, col4 INT NOT NULL, PRIMARY KEY (col1, col2)) PARTITION BY HASH(col1) PARTITIONS 4`,
			output: `create table tp12 (col1 int not null, col2 date not null, col3 int not null, col4 int not null, primary key (col1, col2)) partition by hash (col1) partitions 4`,
		},
		{
			input: `CREATE TABLE tp13 (
					id INT NOT NULL,
					fname VARCHAR(30),
					lname VARCHAR(30),
					hired DATE NOT NULL DEFAULT '1970-01-01',
					separated DATE NOT NULL DEFAULT '9999-12-31',
					job_code INT,
					store_id INT
				)
				PARTITION BY RANGE ( YEAR(separated) ) (
					PARTITION p0 VALUES LESS THAN (1991),
					PARTITION p1 VALUES LESS THAN (1996),
					PARTITION p2 VALUES LESS THAN (2001),
					PARTITION p3 VALUES LESS THAN MAXVALUE
				);`,
			output: `create table tp13 (id int not null, fname varchar(30), lname varchar(30), hired date not null default 1970-01-01, separated date not null default 9999-12-31, job_code int, store_id int) partition by range(YEAR(separated)) (partition p0 values less than (1991), partition p1 values less than (1996), partition p2 values less than (2001), partition p3 values less than (MAXVALUE))`,
		},
		{
			input: `CREATE TABLE tp14 (
					a INT NOT NULL,
					b INT NOT NULL
				)
				PARTITION BY RANGE COLUMNS(a,b) PARTITIONS 4 (
					PARTITION p0 VALUES LESS THAN (10,5),
					PARTITION p1 VALUES LESS THAN (20,10),
					PARTITION p2 VALUES LESS THAN (50,20),
					PARTITION p3 VALUES LESS THAN (65,30)
				)`,
			output: `create table tp14 (a int not null, b int not null) partition by range columns (a, b) partitions 4 (partition p0 values less than (10, 5), partition p1 values less than (20, 10), partition p2 values less than (50, 20), partition p3 values less than (65, 30))`,
		},
		{
			input: `CREATE TABLE tp15 (
					id   INT PRIMARY KEY,
					name VARCHAR(35),
					age INT unsigned
				)
				PARTITION BY LIST (id) (
					PARTITION r0 VALUES IN (1, 5, 9, 13, 17, 21),
					PARTITION r1 VALUES IN (2, 6, 10, 14, 18, 22),
					PARTITION r2 VALUES IN (3, 7, 11, 15, 19, 23),
					PARTITION r3 VALUES IN (4, 8, 12, 16, 20, 24)
				);`,
			output: `create table tp15 (id int primary key, name varchar(35), age int unsigned) partition by list(id) (partition r0 values in (1, 5, 9, 13, 17, 21), partition r1 values in (2, 6, 10, 14, 18, 22), partition r2 values in (3, 7, 11, 15, 19, 23), partition r3 values in (4, 8, 12, 16, 20, 24))`,
		},
		{
			input: `CREATE TABLE tp16 (
					a INT NULL,
					b INT NULL
				)
				PARTITION BY LIST COLUMNS(a,b) (
					PARTITION p0 VALUES IN( (0,0), (NULL,NULL) ),
					PARTITION p1 VALUES IN( (0,1), (0,2), (0,3), (1,1), (1,2) ),
					PARTITION p2 VALUES IN( (1,0), (2,0), (2,1), (3,0), (3,1) ),
					PARTITION p3 VALUES IN( (1,3), (2,2), (2,3), (3,2), (3,3) )
				)`,
			output: `create table tp16 (a int null, b int null) partition by list columns (a, b) (partition p0 values in ((0, 0), (null, null)), partition p1 values in ((0, 1), (0, 2), (0, 3), (1, 1), (1, 2)), partition p2 values in ((1, 0), (2, 0), (2, 1), (3, 0), (3, 1)), partition p3 values in ((1, 3), (2, 2), (2, 3), (3, 2), (3, 3)))`,
		},
		{
			input: `CREATE TABLE tp17 (
					id INT NOT NULL PRIMARY KEY,
					fname VARCHAR(30),
					lname VARCHAR(30)
				)
				PARTITION BY RANGE (id) (
					PARTITION p0 VALUES LESS THAN (6),
					PARTITION p1 VALUES LESS THAN (11),
					PARTITION p2 VALUES LESS THAN (16),
					PARTITION p3 VALUES LESS THAN (21)
				);`,
			output: `create table tp17 (id int not null primary key, fname varchar(30), lname varchar(30)) partition by range(id) (partition p0 values less than (6), partition p1 values less than (11), partition p2 values less than (16), partition p3 values less than (21))`,
		},
		{
			input: "grant all, all(a, b), create(a, b), select(a, b), super(a, b, c) on table db.a to u1, u2 with grant option",
		}, {
			input: "grant proxy on u1 to u2, u3, u4 with grant option",
		}, {
			input: "grant proxy on u1 to u2, u3, u4",
		},
		{
			input: "grant r1, r2, r3 to u1, u1, u3",
		}, {
			input:  "grant super(a, b, c) on procedure db.func to 'h3'",
			output: "grant super(a, b, c) on procedure db.func to h3",
		},
		{
			input:  "revoke all, all(a, b), create(a, b), select(a, b), super(a, b, c) on table db.A from u1, u2",
			output: "revoke all, all(a, b), create(a, b), select(a, b), super(a, b, c) on table db.a from u1, u2",
		}, {
			input: "revoke r1, r2, r3 from u1, u2, u3",
		}, {
			input: "revoke super(a, b, c) on procedure db.func from h3",
		}, {
			input:  "revoke all on table db.A from u1, u2",
			output: "revoke all on table db.a from u1, u2",
		}, {
			input: "revoke all on table db.a from u1",
		}, {
			input: "set default role r1, r2, r3 to u1, u2, u3",
		}, {
			input: "set default role all to u1, u2, u3",
		}, {
			input: "set default role none to u1, u2, u3",
		}, {
			input:  "set password = password('ppp')",
			output: "set password = ppp",
		}, {
			input:  "set password for u1@h1 = password('ppp')",
			output: "set password for u1@h1 = ppp",
		}, {
			input:  "set password for u1@h1 = 'ppp'",
			output: "set password for u1@h1 = ppp",
		}, {
			input:  "set @a = 0, @b = 1",
			output: "set a = 0, b = 1",
		}, {
			input:  "set a = 0, session b = 1, @@session.c = 1, global d = 1, @@global.e = 1",
			output: "set a = 0, b = 1, c = 1, global d = 1, global e = 1",
		}, {
			input:  "set @@session.a = 1",
			output: "set a = 1",
		}, {
			input:  "set @@SESSION.a = 1",
			output: "set a = 1",
		}, {
			input:  "set @@global.a = 1",
			output: "set global a = 1",
		}, {
			input:  "set @@GLOBAL.a = 1",
			output: "set global a = 1",
		}, {
			input: "set global a = 1",
		}, {
			input:  "set persist a = 1",
			output: "set global a = 1",
		}, {
			input:  "alter account config set MYSQL_COMPATIBILITY_MODE a = 1",
			output: "set global a = 1",
		}, {
			input: "set a = 1",
		}, {
			input: "rollback",
		}, {
			input:  "rollback and chain no release",
			output: "rollback",
		}, {
			input:  "commit and chain no release",
			output: "commit",
		}, {
			input: "commit",
		}, {
			input: "start transaction read only",
		}, {
			input: "start transaction read write",
		}, {
			input: "start transaction",
		}, {
			input: "use db1",
		}, {
			input: "use",
		}, {
			input: "update a as aa set a = 3, b = 4 where a != 0 order by b limit 1",
		}, {
			input: "update a as aa set a = 3, b = 4",
		}, {
			input: "explain insert into u (a, b, c, d) values (1, 2, 3, 4), (5, 6, 7, 8)",
		}, {
			input: "explain replace into u (a, b, c, d) values (1, 2, 3, 4), (5, 6, 7, 8)",
		}, {
			input: "explain delete from a where a != 0 order by b limit 1",
		}, {
			input: "explain select a from a union select b from b",
		}, {
			input: "explain select a from a intersect select b from b",
		}, {
			input: "explain select a from a except select b from b",
		}, {
			input: "explain select a from a minus select b from b",
		}, {
			input: "explain select a from a",
		}, {
			input:  "explain (format text) select a from A",
			output: "explain (format text) select a from a",
		}, {
			input:  "explain analyze select * from t",
			output: "explain (analyze) select * from t",
		}, {
			input:  "explain format = 'tree' for connection 10",
			output: "explain format = tree for connection 10",
		}, {
			input:  "explain db.a",
			output: "show columns from db.a",
		}, {
			input:  "explain a",
			output: "show columns from a",
		}, {
			input: "show index from t where true",
		}, {
			input:  "show databases like 'a%'",
			output: "show databases like a%",
		}, {
			input: "show global status where 1 + 21 > 21",
		}, {
			input: "show global variables",
		}, {
			input: "show warnings",
		}, {
			input: "show errors",
		}, {
			input: "show full processlist",
		}, {
			input: "show processlist",
		}, {
			input:  "show full tables from db1 like 'a%' where a != 0",
			output: "show full tables from db1 like a% where a != 0",
		}, {
			input:  "show open tables from db1 like 'a%' where a != 0",
			output: "show open tables from db1 like a% where a != 0",
		}, {
			input:  "show tables from db1 like 'a%' where a != 0",
			output: "show tables from db1 like a% where a != 0",
		}, {
			input:  "show databases like 'a%' where a != 0",
			output: "show databases like a% where a != 0",
		}, {
			input: "show databases",
		}, {
			input:  "show extended full columns from t from db like 'a%'",
			output: "show extended full columns from t from db like a%",
		}, {
			input: "show extended full columns from t from db where a != 0",
		}, {
			input: "show columns from t from db where a != 0",
		}, {
			input: "show columns from t from db",
		}, {
			input: "show create database if not exists db",
		}, {
			input: "show create database db",
		}, {
			input: "show create table db.t1",
		}, {
			input: "show create table t1",
		}, {
			input: "drop user if exists u1, u2, u3",
		}, {
			input: "drop user u1",
		}, {
			input: "drop role r1",
		}, {
			input: "drop role if exists r1, r2, r3",
		}, {
			input: "drop index if exists idx1 on db.t",
		}, {
			input: "drop index idx1 on db.t",
		}, {
			input: "drop table if exists t1, t2, db.t",
		}, {
			input: "drop table db.t",
		}, {
			input: "drop table if exists t",
		}, {
			input: "drop database if exists t",
		}, {
			input: "drop database t",
		}, {
			input:  "create role if not exists 'a', 'b'",
			output: "create role if not exists a, b",
		}, {
			input:  "create role if not exists 'webapp'",
			output: "create role if not exists webapp",
		}, {
			input:  "create role 'admin', 'developer'",
			output: "create role admin, developer",
		}, {
			input:  "create index idx1 on a (a) KEY_BLOCK_SIZE 10 with parser x comment 'x' invisible",
			output: "create index idx1 on a (a) KEY_BLOCK_SIZE 10 with parser x comment x invisible",
		}, {
			input:  "create index idx1 using btree on A (a) KEY_BLOCK_SIZE 10 with parser x comment 'x' invisible",
			output: "create index idx1 using btree on a (a) KEY_BLOCK_SIZE 10 with parser x comment x invisible",
		}, {
			input:  "create index idx using ivfflat on A (a) LISTS 10",
			output: "create index idx using ivfflat on a (a) LISTS 10 ",
		}, {
			input:  "create index idx using ivfflat on A (a) LISTS 10 op_type 'vector_l2_ops'",
			output: "create index idx using ivfflat on a (a) LISTS 10 OP_TYPE vector_l2_ops ",
		}, {
			input: "create index idx1 on a (a)",
		}, {
			input:  "create index idx using master on A (a,b,c)",
			output: "create index idx using master on a (a, b, c)",
		}, {
			input: "create unique index idx1 using btree on a (a, b(10), (a + b), (a - b)) visible",
		}, {
			input:  "create database test_db default collate 'utf8mb4_general_ci' collate utf8mb4_general_ci",
			output: "create database test_db default collate utf8mb4_general_ci collate utf8mb4_general_ci",
		}, {
			input: "create database if not exists test_db character set geostd8",
		}, {
			input: "create database test_db default collate utf8mb4_general_ci",
		}, {
			input: "create database if not exists db",
		}, {
			input: "create database db",
		}, {
			input: "delete from a as aa",
		}, {
			input: "delete from t where a > 1 order by b limit 1 offset 2",
		}, {
			input: "delete from t where a = 1",
		}, {
			input: "insert into u partition(p1, p2) (a, b, c, d) values (1, 2, 3, 4), (5, 6, 1, 0)",
		}, {
			input:  "insert into t values ('aa', 'bb', 'cc')",
			output: "insert into t values (aa, bb, cc)",
		}, {
			input:  "insert into t() values (1, 2, 3)",
			output: "insert into t values (1, 2, 3)",
		}, {
			input: "insert into t (c1, c2, c3) values (1, 2, 3)",
		}, {
			input: "insert into t (c1, c2, c3) select c1, c2, c3 from t1",
		}, {
			input: "insert into t select c1, c2, c3 from t1",
		}, {
			input: "insert into t values (1, 3, 4)",
		}, {
			input: "replace into u partition(p1, p2) (a, b, c, d) values (1, 2, 3, 4), (5, 6, 1, 0)",
		}, {
			input:  "replace into t values ('aa', 'bb', 'cc')",
			output: "replace into t values (aa, bb, cc)",
		}, {
			input:  "replace into t() values (1, 2, 3)",
			output: "replace into t values (1, 2, 3)",
		}, {
			input: "replace into t (c1, c2, c3) values (1, 2, 3)",
		}, {
			input: "replace into t (c1, c2, c3) select c1, c2, c3 from t1",
		}, {
			input: "replace into t select c1, c2, c3 from t1",
		}, {
			input: "replace into t values (1, 3, 4)",
		}, {
			input:  "create table t1 (`show` bool(0));",
			output: "create table t1 (show bool(0))",
		}, {
			input:  "create table t1 (t bool(0));",
			output: "create table t1 (t bool(0))",
		}, {
			input: "create table t1 (t char(0))",
		}, {
			input: "create table t1 (t bool(20), b int, c char(20), d varchar(20))",
		}, {
			input: "create table t (a int(20) not null)",
		}, {
			input: "create table db.t (db.t.a int(20) null)",
		}, {
			input: "create table t (a float(20, 20) not null, b int(20) null, c int(30) null)",
		}, {
			input:  "create table t1 (t time(3) null, dt datetime(6) null, ts timestamp(1) null)",
			output: "create table t1 (t time(3, 3) null, dt datetime(6, 6) null, ts timestamp(1, 1) null)",
		}, {
			input:  "create table t1 (a int default 1 + 1 - 2 * 3 / 4 div 7 ^ 8 << 9 >> 10 % 11)",
			output: "create table t1 (a int default 1 + 1 - 2 * 3 / 4 div 7 ^ 8 << 9 >> 10 % 11)",
		}, {
			input: "create table t1 (t bool default -1 + +1)",
		}, {
			input: "create table t (id int unique key)",
		}, {
			input: "select * from t",
		}, {
			input:  "select c1, c2, c3 from t1, t as t2 where t1.c1 = 1 group by c2 having c2 > 10",
			output: "select c1, c2, c3 from t1 cross join t as t2 where t1.c1 = 1 group by c2 having c2 > 10",
		}, {
			input: "select a from t order by a desc limit 1 offset 2",
		}, {
			input:  "select a from t order by a desc limit 1, 2",
			output: "select a from t order by a desc limit 2 offset 1",
		}, {
			input: "select * from t union select c from t1",
		}, {
			input: "select * from t union all select c from t1",
		}, {
			input: "select * from t union distinct select c from t1",
		}, {
			input: "select * from t except select c from t1",
		}, {
			input: "select * from t except all select c from t1",
		}, {
			input: "select * from t except distinct select c from t1",
		}, {
			input: "select * from t intersect select c from t1",
		}, {
			input: "select * from t intersect all select c from t1",
		}, {
			input: "select * from t intersect distinct select c from t1",
		}, {
			input: "select * from t minus all select c from t1",
		}, {
			input: "select * from t minus distinct select c from t1",
		}, {
			input: "select * from t minus select c from t1",
		}, {
			input: "select * from (select a from t) as t1",
		}, {
			input:  "select * from (select a from t) as t1 join t2 on 1",
			output: "select * from (select a from t) as t1 inner join t2 on 1",
		}, {
			input: "select * from (select a from t) as t1 inner join t2 using (a)",
		}, {
			input: "select * from (select a from t) as t1 cross join t2",
		}, {
			input:  "select * from t1 join t2 using (a, b, c)",
			output: "select * from t1 inner join t2 using (a, b, c)",
		}, {
			input: "select * from t1 straight_join t2 on 1 + 213",
		}, {
			input: "select * from t1 straight_join t2 on col",
		}, {
			input:  "select * from t1 right outer join t2 on 123",
			output: "select * from t1 right join t2 on 123",
		}, {
			input: "select * from t1 natural left join t2",
		}, {
			input: "select 1",
		}, {
			input: "select $ from t",
		}, {
			input:  "analyze table part (a,b )",
			output: "analyze table part(a, b)",
		}, {
			input:  "select $ from t into outfile '/Users/tmp/test'",
			output: "select $ from t into outfile /Users/tmp/test fields terminated by , enclosed by \" lines terminated by \n header true",
		}, {
			input:  "select $ from t into outfile '/Users/tmp/test' FIELDS TERMINATED BY ','",
			output: "select $ from t into outfile /Users/tmp/test fields terminated by , enclosed by \" lines terminated by \n header true",
		}, {
			input:  "select $ from t into outfile '/Users/tmp/test' FIELDS TERMINATED BY ',' LINES TERMINATED BY '\n'",
			output: "select $ from t into outfile /Users/tmp/test fields terminated by , enclosed by \" lines terminated by \n header true",
		}, {
			input:  "select $ from t into outfile '/Users/tmp/test' FIELDS TERMINATED BY ',' LINES TERMINATED BY '\n' header 'TRUE'",
			output: "select $ from t into outfile /Users/tmp/test fields terminated by , enclosed by \" lines terminated by \n header true",
		}, {
			input:  "select $ from t into outfile '/Users/tmp/test' FIELDS TERMINATED BY ',' LINES TERMINATED BY '\n' header 'FALSE'",
			output: "select $ from t into outfile /Users/tmp/test fields terminated by , enclosed by \" lines terminated by \n header false",
		}, {
			input:  "select $ from t into outfile '/Users/tmp/test' FIELDS TERMINATED BY ',' LINES TERMINATED BY '\n' header 'FALSE' MAX_FILE_SIZE 100",
			output: "select $ from t into outfile /Users/tmp/test fields terminated by , enclosed by \" lines terminated by \n header false max_file_size 102400",
		}, {
			input:  "select $ from t into outfile '/Users/tmp/test' FIELDS TERMINATED BY ',' LINES TERMINATED BY '\n' header 'FALSE' MAX_FILE_SIZE 100 FORCE_QUOTE (a, b)",
			output: "select $ from t into outfile /Users/tmp/test fields terminated by , enclosed by \" lines terminated by \n header false max_file_size 102400 force_quote a, b",
		}, {
			input: "drop prepare stmt_name1",
		}, {
			input: "deallocate prepare stmt_name1",
		}, {
			input: "execute stmt_name1",
		}, {
			input: "execute stmt_name1 using @var_name,@@sys_name",
		}, {
			input: "prepare stmt_name1 from select * from t1",
		}, {
			input:  "prepare stmt_name1 from 'select * from t1'",
			output: "prepare stmt_name1 from select * from t1",
		}, {
			input: "prepare stmt_name1 from select * from t1 where a > ? or abs(b) < ?",
		}, {
			input:  "create account if not exists nihao admin_name 'admin' identified by '123' open comment 'new account'",
			output: "create account if not exists nihao admin_name 'admin' identified by '******' open comment 'new account'",
		}, {
			input: "create account if not exists nihao admin_name 'admin' identified by random password",
		}, {
			input:  "create account if not exists nihao admin_name 'admin' identified with '123'",
			output: "create account if not exists nihao admin_name 'admin' identified with '******'",
		}, {
			input:  "create account nihao admin_name 'admin' identified by '123' open comment 'new account'",
			output: "create account nihao admin_name 'admin' identified by '******' open comment 'new account'",
		}, {
			input: "create account nihao admin_name 'admin' identified by random password",
		}, {
			input:  "create account nihao admin_name 'admin' identified with '123'",
			output: "create account nihao admin_name 'admin' identified with '******'",
		}, {
			input:  "create account ? admin_name 'admin' identified with '123'",
			output: "create account ? admin_name 'admin' identified with '******'",
		}, {
			input: "create account nihao admin_name ? identified by ?",
		}, {
			input: "drop account if exists abc",
		}, {
			input: "drop account ?",
		}, {
			input:  "alter account if exists nihao admin_name 'admin' identified by '123' open comment 'new account'",
			output: "alter account if exists nihao admin_name 'admin' identified by '******' open comment 'new account'",
		}, {
			input: "alter account if exists nihao admin_name 'admin' identified by random password",
		}, {
			input:  "alter account if exists nihao admin_name 'admin' identified with '123'",
			output: "alter account if exists nihao admin_name 'admin' identified with '******'",
		}, {
			input:  "alter account nihao admin_name 'admin' identified by '123' open comment 'new account'",
			output: "alter account nihao admin_name 'admin' identified by '******' open comment 'new account'",
		}, {
			input: "alter account nihao admin_name 'admin' identified by random password",
		}, {
			input:  "alter account nihao admin_name 'admin' identified with '123'",
			output: "alter account nihao admin_name 'admin' identified with '******'",
		}, {
			input: "alter account ? admin_name ? identified with ?",
		}, {
			input: "create user if not exists abc1 identified by '123', abc2 identified by '234', abc3 identified by '111' default role def_role " +
				"password expire " +
				"comment 'new comment'",
			output: "create user if not exists abc1 identified by '******', abc2 identified by '******', abc3 identified by '******' default role def_role " +
				"password expire " +
				"comment 'new comment'",
		}, {
			input: "create user if not exists abc1 identified by '123', abc2 identified by '234', abc3 identified by '111' default role de_role " +
				"lock " +
				"attribute 'new attribute'",
			output: "create user if not exists abc1 identified by '******', abc2 identified by '******', abc3 identified by '******' default role de_role " +
				"lock " +
				"attribute 'new attribute'",
		}, {
			input: "create user if not exists abc1 identified by '123', abc2 identified by '234', abc3 identified by '111', " +
				"abc4 identified by random password, " +
				"abc5 identified with '345' " +
				"default role de_role " +
				"attribute 'new attribute'",
			output: "create user if not exists abc1 identified by '******', abc2 identified by '******', abc3 identified by '******', " +
				"abc4 identified by random password, " +
				"abc5 identified with '******' " +
				"default role de_role " +
				"attribute 'new attribute'",
		}, {
			input: "create user if not exists abc1 identified by '111' " +
				"default role de_role " +
				"comment 'new comment'",
			output: "create user if not exists abc1 identified by '******' " +
				"default role de_role " +
				"comment 'new comment'",
		}, {
			input: "create user if not exists abc1 identified by '111' " +
				"default role de_role",
			output: "create user if not exists abc1 identified by '******' " +
				"default role de_role",
		}, {
			input: "create user if not exists abc1 identified by '123' " +
				"default role de_role",
			output: "create user if not exists abc1 identified by '******' " +
				"default role de_role",
		}, {
			input: "create user if not exists abc1 identified by '123' " +
				"default role de_role",
			output: "create user if not exists abc1 identified by '******' " +
				"default role de_role",
		}, {
			input: "create user abc1 identified by '123' " +
				"default role de_role",
			output: "create user abc1 identified by '******' " +
				"default role de_role",
		}, {
			input: "create user abc1 identified by '111' " +
				"default role de_role",
			output: "create user abc1 identified by '******' " +
				"default role de_role",
		}, {
			input:  "create user abc1 identified by 'a111'",
			output: "create user abc1 identified by '******'",
		}, {
			input: "drop user if exists abc1, abc2, abc3",
		}, {
			input: "drop user abc1, abc2, abc3",
		}, {
			input: "drop user abc1",
		}, {
			input: "alter user if exists abc1 identified by '123', abc2 identified by '234', abc3 identified by '123' " +
				"default role de_role " +
				"lock " +
				"comment 'new comment'",
			output: "alter user if exists abc1 identified by '******', abc2 identified by '******', abc3 identified by '******' " +
				"default role de_role " +
				"lock " +
				"comment 'new comment'",
		}, {
			input: "alter user if exists abc1 identified by '123', abc2 identified by '234', abc3 identified by '123' " +
				"default role de_role " +
				"unlock " +
				"comment 'new comment'",
			output: "alter user if exists abc1 identified by '******', abc2 identified by '******', abc3 identified by '******' " +
				"default role de_role " +
				"unlock " +
				"comment 'new comment'",
		}, {
			input: "alter user if exists abc1 identified by '123', abc2 identified by '234', abc3 identified by '123' " +
				"default role de_role " +
				"password expire " +
				"attribute 'new attribute'",
			output: "alter user if exists abc1 identified by '******', abc2 identified by '******', abc3 identified by '******' " +
				"default role de_role " +
				"password expire " +
				"attribute 'new attribute'",
		}, {
			input: "alter user if exists abc1 identified by '123', abc2 identified by '234', abc3 identified by '123' " +
				"attribute 'new attribute'",
			output: "alter user if exists abc1 identified by '******', abc2 identified by '******', abc3 identified by '******' " +
				"attribute 'new attribute'",
		}, {
			input:  "alter user if exists abc1 identified by '123', abc2 identified by '234', abc3 identified by '123'",
			output: "alter user if exists abc1 identified by '******', abc2 identified by '******', abc3 identified by '******'",
		}, {
			input:  "alter user if exists abc1 identified by '123', abc2 identified with '234', abc3 identified with 'SSL'",
			output: "alter user if exists abc1 identified by '******', abc2 identified with '******', abc3 identified with '******'",
		}, {
			input:  "alter user if exists abc1 identified by '123'",
			output: "alter user if exists abc1 identified by '******'",
		}, {
			input:  "alter user if exists abc1 identified by '123'",
			output: "alter user if exists abc1 identified by '******'",
		}, {
			input:  "alter user abc1 identified by '123'",
			output: "alter user abc1 identified by '******'",
		}, {
			input: "create role if not exists role1, role2, role2",
		}, {
			input: "create role role1",
		}, {
			input: "drop role if exists role1, role2, role2",
		}, {
			input: "drop role if exists role1",
		}, {
			input: "drop role role1",
		}, {
			input: "grant all, all(a, b), create(a, b), select(a, b), super(a, b, c) on table db.a to u1, u2 with grant option",
		}, {
			input: "grant all, all(a, b) on table *.* to u1, u2 with grant option",
		}, {
			input: "grant all, all(a, b) on table db.a to u1, u2 with grant option",
		}, {
			input: "grant all, all(a, b) on table db.* to u1, u2 with grant option",
		}, {
			input: "grant all, all(a, b) on database * to u1, u2 with grant option",
		}, {
			input: "grant all, all(a, b) on table *.* to u1, u2 with grant option",
		}, {
			input: "grant all, all(a, b) on table db1.* to u1, u2 with grant option",
		}, {
			input: "grant all, all(a, b) on table db1.tb1 to u1, u2 with grant option",
		}, {
			input: "grant all, all(a, b) on table tb1 to u1, u2 with grant option",
		}, {
			input: "grant r1, r2 to u1, u2, r3 with grant option",
		}, {
			input: "grant r1, r2 to u1, u2, r3",
		}, {
			input: "grant r1, r2 to u1@h1, u2@h2, r3",
		}, {
			input:  "revoke if exists all, all(a, b), create(a, b), select(a, b), super(a, b, c) on table db.A from u1, u2",
			output: "revoke if exists all, all(a, b), create(a, b), select(a, b), super(a, b, c) on table db.a from u1, u2",
		}, {
			input: "revoke if exists r1, r2, r3 from u1, u2, u3",
		}, {
			input: "revoke if exists super(a, b, c) on procedure db.func from h3",
		}, {
			input:  "revoke if exists all on table db.A from u1, u2",
			output: "revoke if exists all on table db.a from u1, u2",
		}, {
			input: "revoke if exists all on table db.a from u1",
		}, {
			input: "use db1",
		}, {
			input: "set role r1",
		}, {
			input: "set secondary role all",
		}, {
			input: "set secondary role none",
		}, {
			input:  `select json_extract('{"a":1,"b":2}', '$.b')`,
			output: `select json_extract({"a":1,"b":2}, $.b)`,
		}, {
			input:  `select json_extract(a, '$.b') from t`,
			output: `select json_extract(a, $.b) from t`,
		}, {
			input: `create table t1 (a int, b uuid)`,
		}, {
			input: `create table t2 (a uuid primary key, b varchar(10))`,
		}, {
			input: `create table t3 (a int, b uuid, primary key idx (a, b))`,
		}, {
			input:  `DO SLEEP(5)`,
			output: `do SLEEP(5)`,
		}, {
			input:  `DECLARE a, b INT`,
			output: `declare a b int default null`,
		}, {
			input:  `DECLARE a, b INT DEFAULT 1`,
			output: `declare a b int default 1`,
		}, {
			input: "grant truncate on table *.* to r1",
		}, {
			input: "grant reference on table *.* to r1",
		},
		{
			input:  `VALUES ROW(1,-2,3), ROW(5,7,9), ROW(4,6,8)`,
			output: `values row(1, -2, 3), row(5, 7, 9), row(4, 6, 8)`,
		}, {
			input:  `VALUES ROW(5,7,9), ROW(1,2,3), ROW(9,10,11) ORDER BY column_1`,
			output: `values row(5, 7, 9), row(1, 2, 3), row(9, 10, 11) order by column_1`,
		},
		{
			input:  `VALUES ROW(5,7,9), ROW(1,2,3), ROW(9,10,11) ORDER BY column_1 LIMIT 2`,
			output: `values row(5, 7, 9), row(1, 2, 3), row(9, 10, 11) order by column_1 limit 2`,
		},
		{
			input:  `select * from unnest("a") as f`,
			output: `select * from unnest(a) as f`,
		},
		{
			input:  `select * from unnest("a", "b") as f`,
			output: `select * from unnest(a, b) as f`,
		},
		{
			input:  `select * from unnest("a", "b", true) as f`,
			output: `select * from unnest(a, b, true) as f`,
		},
		{
			input:  `select * from unnest("a")`,
			output: `select * from unnest(a)`,
		},
		{
			input:  `select * from unnest("a", "b")`,
			output: `select * from unnest(a, b)`,
		},
		{
			input:  `select * from unnest("a", "b", true)`,
			output: `select * from unnest(a, b, true)`,
		},
		{
			input:  `select * from unnest(t.a)`,
			output: `select * from unnest(t.a)`,
		},
		{
			input:  `select * from unnest(t.a, "$.b")`,
			output: `select * from unnest(t.a, $.b)`,
		},
		{
			input:  `select * from unnest(t.a, "$.b", true)`,
			output: `select * from unnest(t.a, $.b, true)`,
		},
		{
			input:  `select * from unnest(t.a) as f`,
			output: `select * from unnest(t.a) as f`,
		},
		{
			input:  `select * from unnest(t.a, "$.b") as f`,
			output: `select * from unnest(t.a, $.b) as f`,
		},
		{
			input:  `select * from unnest(t.a, "$.b", true) as f`,
			output: `select * from unnest(t.a, $.b, true) as f`,
		},
		{
			input:  `select * from generate_series('1', '10', '1')`,
			output: `select * from generate_series(1, 10, 1)`,
		},
		{
			input:  `select * from generate_series('1', '10', '1') g`,
			output: `select * from generate_series(1, 10, 1) as g`,
		},
		{
			input:  `select * from generate_series(1, 10, 1)`,
			output: `select * from generate_series(1, 10, 1)`,
		},
		{
			input:  `select * from generate_series(1, 10, 1) as g`,
			output: `select * from generate_series(1, 10, 1) as g`,
		},
		{
			input:  `create table t1 (a int low_cardinality, b int not null low_cardinality)`,
			output: `create table t1 (a int low_cardinality, b int not null low_cardinality)`,
		},
		{
			input:  `select mo_show_visible_bin('a',0) as m`,
			output: `select mo_show_visible_bin(a, 0) as m`,
		},
		//https://dev.mysql.com/doc/refman/8.0/en/window-functions-usage.html
		{
			input:  `select avg(a) over () from t1`,
			output: "select avg(a) over () from t1",
		},
		{
			input:  `select avg(a) over (partition by col1, col2) from t1`,
			output: "select avg(a) over (partition by col1, col2) from t1",
		},
		{
			input:  `select avg(a) over (partition by col1, col2 order by col3 desc) from t1`,
			output: "select avg(a) over (partition by col1, col2 order by col3 desc) from t1",
		},
		//https://dev.mysql.com/doc/refman/8.0/en/window-functions-frames.html
		{
			input:  `select count(a) over (partition by col1, col2 order by col3 desc rows 1 preceding) from t1`,
			output: "select count(a) over (partition by col1, col2 order by col3 desc rows 1 preceding) from t1",
		},
		{
			input: `select sum(a) over (partition by col1, col2 order by col3 desc rows between 1 preceding and 20 following) from t1`,
		},
		{
			input:  `select count(a) over (partition by col1, col2 order by col3 desc range unbounded preceding) from t1`,
			output: "select count(a) over (partition by col1, col2 order by col3 desc range unbounded preceding) from t1",
		},
		{
			input: "alter account if exists abc",
		},
		{
			input:  "alter account if exists abc admin_name 'root' identified by '111' open comment 'str'",
			output: "alter account if exists abc admin_name 'root' identified by '******' open comment 'str'",
		},
		{
			input: "alter account if exists abc open comment 'str'",
		},
		{
			input: "alter account if exists abc comment 'str'",
		},
		{
			input: "alter account if exists abc open",
		},
		{
			input:  "alter account if exists abc restricted",
			output: "alter account if exists abc restricted",
		},
		{
			input:  "alter account if exists abc admin_name 'root' identified by '111' open",
			output: "alter account if exists abc admin_name 'root' identified by '******' open",
		},
		{
			input:  "alter account if exists abc admin_name 'root' identified by '111' comment 'str'",
			output: "alter account if exists abc admin_name 'root' identified by '******' comment 'str'",
		},
		{
			input: `create cluster table a (a int)`,
		},
		{
			input: `insert into a values (1, 2), (1, 2)`,
		},
		{
			input: `insert into a select a, b from a`,
		},
		{
			input: `insert into a (a, b) values (1, 2), (1, 2)`,
		},
		{
			input:  `insert into a () values (1, 2), (1, 2)`,
			output: `insert into a values (1, 2), (1, 2)`,
		},
		{
			input: `insert into a (a, b) select a, b from a`,
		},
		{
			input:  `insert into a set a = b, b = b + 1`,
			output: `insert into a (a, b) values (b, b + 1)`,
		},
		{
			input:  "load data infile 'test/loadfile5' ignore INTO TABLE T.A FIELDS TERMINATED BY  ',' (@,@,c,d,e,f)",
			output: "load data infile test/loadfile5 ignore into table t.a fields terminated by , (, , c, d, e, f)",
		},
		{
			input:  "load data infile 'data.txt' into table db.a fields terminated by '\t' escaped by '\t'",
			output: "load data infile data.txt into table db.a fields terminated by \t escaped by \t",
		},
		{
			input:  `create function helloworld () returns int language sql as 'select id from test_table limit 1'`,
			output: `create function helloworld () returns int language sql as 'select id from test_table limit 1'`,
		},
		{
			input:  `create function twosum (x int, y int) returns int language sql as 'select $1 + $2'`,
			output: `create function twosum (x int, y int) returns int language sql as 'select $1 + $2'`,
		},
		{
			input:  `create function charat (x int) returns char language sql as 'select $1'`,
			output: `create function charat (x int) returns char language sql as 'select $1'`,
		},
		{
			input:  `create function charat (x int default 15) returns char language sql as 'select $1'`,
			output: `create function charat (x int default 15) returns char language sql as 'select $1'`,
		},
		{
			input:  `create function t.increment (x float) returns float language sql as 'select $1 + 1'`,
			output: `create function t.increment (x float) returns float language sql as 'select $1 + 1'`,
		},
		{
			input:  `drop function helloworld ()`,
			output: `drop function helloworld ()`,
		},
		{
			input:  `drop function charat (int)`,
			output: `drop function charat (int)`,
		},
		{
			input:  `drop function twosum (int, int)`,
			output: `drop function twosum (int, int)`,
		},
		{
			input:  `drop function t.increment (float)`,
			output: `drop function t.increment (float)`,
		},
		{
			input:  `create extension python as strutil file 'stringutils.whl'`,
			output: `create extension python as strutil file stringutils.whl`,
		},
		{
			input:  `load strutil`,
			output: `load strutil`,
		},
		{
			input: `select * from (values row(1, 2), row(3, 3)) as a`,
		},
		{
			input: `select t1.* from (values row(1, 1), row(3, 3)) as a(c1, c2) inner join t1 on a.c1 = t1.b`,
		},
		{
			input:  "modump query_result '0adaxg' into '/Users/tmp/test'",
			output: "modump query_result 0adaxg into /Users/tmp/test fields terminated by , enclosed by \" lines terminated by \n header true",
		},
		{
			input:  `modump query_result "queryId" into '/Users/tmp/test' FIELDS TERMINATED BY ','`,
			output: "modump query_result queryId into /Users/tmp/test fields terminated by , enclosed by \" lines terminated by \n header true",
		},
		{
			input:  "modump query_result 'abcx' into '/Users/tmp/test' FIELDS TERMINATED BY ',' LINES TERMINATED BY '\n'",
			output: "modump query_result abcx into /Users/tmp/test fields terminated by , enclosed by \" lines terminated by \n header true",
		},
		{
			input:  "modump query_result '098e32' into '/Users/tmp/test' FIELDS TERMINATED BY ',' LINES TERMINATED BY '\n' header 'TRUE'",
			output: "modump query_result 098e32 into /Users/tmp/test fields terminated by , enclosed by \" lines terminated by \n header true",
		},
		{
			input:  "modump query_result '09eqr' into '/Users/tmp/test' FIELDS TERMINATED BY ',' LINES TERMINATED BY '\n' header 'FALSE'",
			output: "modump query_result 09eqr into /Users/tmp/test fields terminated by , enclosed by \" lines terminated by \n header false",
		},
		{
			input:  "modump query_result 'd097i7' into '/Users/tmp/test' FIELDS TERMINATED BY ',' LINES TERMINATED BY '\n' header 'FALSE' MAX_FILE_SIZE 100",
			output: "modump query_result d097i7 into /Users/tmp/test fields terminated by , enclosed by \" lines terminated by \n header false max_file_size 102400",
		},
		{
			input:  "modump query_result '09eqrteq' into '/Users/tmp/test' FIELDS TERMINATED BY ',' LINES TERMINATED BY '\n' header 'FALSE' MAX_FILE_SIZE 100 FORCE_QUOTE (a, b)",
			output: "modump query_result 09eqrteq into /Users/tmp/test fields terminated by , enclosed by \" lines terminated by \n header false max_file_size 102400 force_quote a, b",
		},
		{
			input: "show accounts",
		},
		{
			input:  "show accounts like '%dafgda_'",
			output: "show accounts like %dafgda_",
		},
		{
			input:  "create table test (`col` varchar(255) DEFAULT b'0')",
			output: "create table test (col varchar(255) default 0b0)",
		},
		{
			input:  "select trim(a)",
			output: "select trim(a)",
		},
		{
			input: "select trim(a from a)",
		},
		{
			input: "select trim(leading a from b)",
		},
		{
			input: "select trim(trailing b from a)",
		},
		{
			input: "select trim(both a from b) from t",
		},
		{
			input:  "LOCK TABLES t READ",
			output: "Lock Tables t READ",
		},
		{
			input:  "LOCK TABLES t READ LOCAL",
			output: "Lock Tables t READ LOCAL",
		},
		{
			input:  "LOCK TABLES t WRITE",
			output: "Lock Tables t WRITE",
		},
		{
			input:  "LOCK TABLES t LOW_PRIORITY WRITE",
			output: "Lock Tables t LOW_PRIORITY WRITE",
		},
		{
			input:  "LOCK TABLES t LOW_PRIORITY WRITE, t1 READ, t2 WRITE",
			output: "Lock Tables t LOW_PRIORITY WRITE, t1 READ, t2 WRITE",
		},
		{
			input:  "UNLOCK TABLES",
			output: "UnLock Tables",
		},
		{
			input:  "create sequence s as smallint unsigned increment by 1 minvalue -100 maxvalue 100 start with -90 cycle",
			output: "create sequence s as smallint unsigned increment by 1 minvalue -100 maxvalue 100 start with -90 cycle",
		},
		{
			input:  "ALTER SEQUENCE my_sequence START WITH 100;",
			output: "alter sequence my_sequence start with 100 ",
		},
		{
			input:  "ALTER SEQUENCE my_sequence INCREMENT BY 5;",
			output: "alter sequence my_sequence increment by 5 ",
		},
		{
			input:  "ALTER SEQUENCE my_sequence MINVALUE 1 MAXVALUE 1000;",
			output: "alter sequence my_sequence minvalue 1 maxvalue 1000 ",
		},
		{
			input:  "ALTER SEQUENCE my_sequence CYCLE;",
			output: "alter sequence my_sequence cycle",
		},
		{
			input:  "alter table t1 modify column b int",
			output: "alter table t1 modify column b int",
		},
		{
			input:  "alter table t1 modify column b VARCHAR(20) first",
			output: "alter table t1 modify column b varchar(20) first",
		},
		{
			input:  "alter table t1 modify column b VARCHAR(20) after a",
			output: "alter table t1 modify column b varchar(20) after a",
		},
		{
			input:  "alter table t1 modify b VARCHAR(20) after a",
			output: "alter table t1 modify column b varchar(20) after a",
		},
		{
			input:  "alter table t1 change column a b int",
			output: "alter table t1 change column a b int",
		},
		{
			input:  "alter table t1 change column a b int first",
			output: "alter table t1 change column a b int first",
		},
		{
			input:  "alter table t1 change a x varchar(20) after b",
			output: "alter table t1 change column a x varchar(20) after b",
		},
		{
			input:  "alter table t1 change column a x varchar(20) after b",
			output: "alter table t1 change column a x varchar(20) after b",
		},
		{
			input:  "alter table emp rename column deptno to deptid",
			output: "alter table emp rename column deptno to deptid",
		},
		{
			input:  "alter table t1 alter a set default 100",
			output: "alter table t1 alter column a set default 100",
		},
		{
			input:  "alter table t1 alter column a drop default",
			output: "alter table t1 alter column a drop default",
		},
		{
			input:  "alter table t1 alter column b set visible",
			output: "alter table t1 alter column b set visible",
		},
		{
			input:  "alter table t1 order by a ASC, b DESC",
			output: "alter table t1 order by a asc, b desc",
		},
		{
			input:  "alter table t1 order by a, b DESC",
			output: "alter table t1 order by a, b desc",
		},
		{
			input: "alter table tbl1 drop column col1",
		},
		{
			input: "alter table tbl1 drop column col1, drop column col2",
		},
		{
			input: "alter table tbl1 drop index idx_name",
		},
		{
			input:  "alter table tbl1 drop index idx_name, drop key idx_name, drop column col1, drop primary key, comment = 'aa'",
			output: "alter table tbl1 drop index idx_name, drop key idx_name, drop column col1, drop primary key, comment = 'aa'",
		},
		{
			input: "alter table tbl1 drop key idx_name",
		},
		{
			input: "alter table tbl1 drop primary key",
		},
		{
			input: "alter table tbl1 drop foreign key fk_name",
		},
		{
			input: "alter table tbl1 add foreign key sdf (a, b) references b(a asc, b desc)",
		},
		{
			input:  "alter table tbl1 checksum = 0, COMMENT = 'asdf'",
			output: "alter table tbl1 checksum = 0, comment = 'asdf'",
		},
		{
			input:  "alter table t1 alter index c visible",
			output: "alter table t1 alter index c visible",
		},
		{
			input:  "alter table t1 alter index c invisible",
			output: "alter table t1 alter index c invisible",
		},
		{
			input:  "alter table t1 add constraint uk_6dotkott2kjsp8vw4d0m25fb7 unique key (col3)",
			output: "alter table t1 add constraint uk_6dotkott2kjsp8vw4d0m25fb7 unique key (col3)",
		},
		{
			input:  "alter table t1 add constraint unique key (col3, col4)",
			output: "alter table t1 add unique key (col3, col4)",
		},
		{
			input:  "alter table t1 add constraint unique key zxxxxxx (col3, col4)",
			output: "alter table t1 add unique key zxxxxxx (col3, col4)",
		},
		{
			input:  "alter table t1 add constraint uk_6dotkott2kjsp8vw4d0m25fb7 unique key zxxxxx (col3)",
			output: "alter table t1 add constraint uk_6dotkott2kjsp8vw4d0m25fb7 unique key zxxxxx (col3)",
		},
		{
			input:  "alter table t1 add constraint uk_6dotkott2kjsp8vw4d0m25fb7 unique key (col3)",
			output: "alter table t1 add constraint uk_6dotkott2kjsp8vw4d0m25fb7 unique key (col3)",
		},
		{
			input:  "alter table t1 add constraint fk_6dotkott2kjsp8vw4d0m25fb7 foreign key fk1 (col4) references dept(deptno)",
			output: "alter table t1 add constraint fk_6dotkott2kjsp8vw4d0m25fb7 foreign key fk1 (col4) references dept(deptno)",
		},
		{
			input:  "alter table t1 add constraint fk_6dotkott2kjsp8vw4d0m25fb7 foreign key (col4) references dept(deptno)",
			output: "alter table t1 add constraint fk_6dotkott2kjsp8vw4d0m25fb7 foreign key (col4) references dept(deptno)",
		},
		{
			input:  "alter table t1 add constraint foreign key fk1 (col4) references dept(deptno)",
			output: "alter table t1 add foreign key fk1 (col4) references dept(deptno)",
		},
		{
			input:  "alter table t1 add constraint foreign key (col4) references dept(deptno)",
			output: "alter table t1 add foreign key (col4) references dept(deptno)",
		},
		{
			input:  "alter table t1 add constraint pk primary key pk1 (col1, col4)",
			output: "alter table t1 add constraint pk primary key pk1 (col1, col4)",
		},
		{
			input:  "alter table t1 add constraint pk primary key (col4)",
			output: "alter table t1 add constraint pk primary key (col4)",
		},
		{
			input:  "alter table t1 add constraint pk primary key (col1, col4)",
			output: "alter table t1 add constraint pk primary key (col1, col4)",
		},
		{
			input:  "alter table t1 add primary key (col1, col4)",
			output: "alter table t1 add primary key (col1, col4)",
		},
		{
			input:  "alter table t1 add primary key pk1 (col1, col4)",
			output: "alter table t1 add primary key pk1 (col1, col4)",
		},
		{
			input:  "alter table t1 comment 'abc'",
			output: "alter table t1 comment = 'abc'",
		},
		{
			input: "alter table t1 rename to t2",
		},
		{
			input: "alter table t1 add column a int, add column b int",
		},
		{
			input: "alter table t1 drop column a, drop column b",
		},
		{
			input:  "ALTER TABLE employees ADD PARTITION (PARTITION p05 VALUES LESS THAN (500001))",
			output: "alter table employees add partition (partition p05 values less than (500001))",
		},
		{
			input:  "alter table t add partition (partition p4 values in (7), partition p5 values in (8, 9))",
			output: "alter table t add partition (partition p4 values in (7), partition p5 values in (8, 9))",
		},
		{
			input:  "ALTER TABLE t1 DROP PARTITION p1",
			output: "alter table t1 drop partition p1",
		},
		{
			input:  "ALTER TABLE t1 DROP PARTITION p0, p1",
			output: "alter table t1 drop partition p0, p1",
		},
		{
			input:  "ALTER TABLE t1 TRUNCATE PARTITION p0",
			output: "alter table t1 truncate partition p0",
		},
		{
			input:  "ALTER TABLE t1 TRUNCATE PARTITION p0, p3",
			output: "alter table t1 truncate partition p0, p3",
		},
		{
			input:  "ALTER TABLE t1 TRUNCATE PARTITION ALL",
			output: "alter table t1 truncate partition all",
		},
		{
			input:  "ALTER TABLE titles partition by range(to_days(from_date)) (partition p01 values less than (to_days('1985-12-31')), partition p02 values less than (to_days('1986-12-31')), partition p03 values less than (to_days('1987-12-31')))",
			output: "alter table titles partition by range(to_days(from_date)) (partition p01 values less than (to_days(1985-12-31)), partition p02 values less than (to_days(1986-12-31)), partition p03 values less than (to_days(1987-12-31)))",
		},
		{
			input:  "Alter table nation rename to nations",
			output: "alter table nation rename to nations",
		},
		{
			input:  "Rename table nation to nations",
			output: "rename table nation rename to nations",
		},
		{
			input:  "rename table rename_table_01 to rename01,rename_table_02 to rename02,rename_table_03 to rename03,rename_table_04 to rename04,rename_table_05 to rename05",
			output: "rename table rename_table_01 rename to rename01, rename_table_02 rename to rename02, rename_table_03 rename to rename03, rename_table_04 rename to rename04, rename_table_05 rename to rename05",
		},
		{
			input:  "create table pt2 (id int, date_column date) partition by range(year(date_column)) (partition p1 values less than (2010) comment 'p1 comment', partition p2 values less than maxvalue comment 'p3 comment')",
			output: "create table pt2 (id int, date_column date) partition by range(year(date_column)) (partition p1 values less than (2010) comment = 'p1 comment', partition p2 values less than (MAXVALUE) comment = 'p3 comment')",
		},
		{
			input: "create publication pub1 database db1 account all",
		},
		{
			input: "create publication pub1 database db1 account acc0",
		},
		{
			input: "create publication pub1 database db1 account acc0, acc1",
		},
		{
			input: "create publication pub1 database db1 account acc0, acc1, acc2 comment 'test'",
		},
		{
			input: "create publication pub1 database db1 account all comment 'test'",
		},
		{
			input: "create publication pub1 database db1 table t1 account all",
		},
		{
			input: "create publication pub1 database db1 table t1 account acc0",
		},
		{
			input: "create publication pub1 database db1 table t1 account acc0, acc1",
		},
		{
			input: "create publication pub1 database db1 table t1 account acc0, acc1, acc2 comment 'test'",
		},
		{
			input: "create publication pub1 database db1 table t1 account all comment 'test'",
		},
		{
			input:  "create publication pub1 database db1 table t1,t2 account all comment 'test'",
			output: "create publication pub1 database db1 table t1, t2 account all comment 'test'",
		},
		{
			input:  "CREATE STAGE my_ext_stage URL='s3://load/files/'",
			output: "create stage my_ext_stage url='s3://load/files/'",
		},
		{
			input:  "CREATE STAGE my_ext_stage1 URL='s3://load/files/' CREDENTIALS={'AWS_KEY_ID'='1a2b3c' ,'AWS_SECRET_KEY'='4x5y6z'};",
			output: "create stage my_ext_stage1 url='s3://load/files/' crentiasl={'AWS_KEY_ID'='1a2b3c','AWS_SECRET_KEY'='4x5y6z'}",
		},
		{
			input:  "CREATE STAGE my_ext_stage1 URL='s3://load/files/' CREDENTIALS={'AWS_KEY_ID'='1a2b3c', 'AWS_SECRET_KEY'='4x5y6z'} ENABLE = TRUE;",
			output: "create stage my_ext_stage1 url='s3://load/files/' crentiasl={'AWS_KEY_ID'='1a2b3c','AWS_SECRET_KEY'='4x5y6z'} enabled",
		},
		{
			input:  "DROP STAGE my_ext_stage1",
			output: "drop stage my_ext_stage1",
		},
		{
			input:  "DROP STAGE if exists my_ext_stage1",
			output: "drop stage if not exists my_ext_stage1",
		},
		{
			input:  "ALTER STAGE my_ext_stage SET URL='s3://loading/files/new/'",
			output: "alter stage my_ext_stage set  url='s3://loading/files/new/'",
		},
		{
			input:  "ALTER STAGE my_ext_stage SET CREDENTIALS={'AWS_KEY_ID'='1a2b3c' ,'AWS_SECRET_KEY'='4x5y6z'};",
			output: "alter stage my_ext_stage set  crentiasl={'AWS_KEY_ID'='1a2b3c','AWS_SECRET_KEY'='4x5y6z'}",
		},
		{
			input:  "SHOW STAGES LIKE 'my_stage'",
			output: "show stages like my_stage",
		},
		{
			input: "create database db1 from acc0 publication pub1",
		},
		{
			input: "create table t1 from acc0 publication pub1",
		},
		{
			input: "create temporary table t1 from acc0 publication pub1",
		},
		{
			input: "create table if not exists t1 from acc0 publication pub1",
		},
		{
			input: "create temporary table if not exists t1 from acc0 publication pub1",
		},
		{
			input: "drop publication pub1",
		},
		{
			input: "drop publication if exists pub1",
		},
		{
			input: "alter publication pub1 account all",
		},
		{
			input: "alter publication pub1 account acc0",
		},
		{
			input: "alter publication pub1 account acc0, acc1",
		},
		{
			input: "alter publication pub1 account add acc0",
		},
		{
			input: "alter publication pub1 account add acc0 database db1",
		},
		{
			input:  "alter publication pub1 account acc0 database db1 table t1,t2",
			output: "alter publication pub1 account acc0 database db1 table t1, t2",
		},
		{
			input: "restore cluster from snapshot snapshot_01",
		},
		{
			input: "restore account account_01 from snapshot snapshot_01",
		},
		{
			input: "restore account account_01 database db1 from snapshot snapshot_01",
		},
		{
			input: "restore account account_01 database db1 table t1 from snapshot snapshot_01",
		},
		{
			input:  "restore account account_01 from snapshot snapshot_01 to account account_02",
			output: "restore account account_01 from snapshot snapshot_01 to account account_02",
		},
		{
			input: `create cdc test_create_task 'mysql://dump:111@127.0.0.1:6001' 'mysql' 'mysql://root:123456@127.0.0.1:3306' 'a,b' { "StartTS"='',"EndTS"='',"NoFull"='false',"FullConcurrency"='16',"IncrementalConcurrency"='16',"ConfigFile"='',"FullTaskRetry"='',"IncrementalTaskRetry"='',"FullDDLRetry"='0',"FullDMLRetry"='0',"IncrementalDDLRetry"='0',"IncrementalDMLRetry"='0',};`,
		},
		{
			input: `show cdc all;`,
		},
		{
			input: `show cdc task t1;`,
		},
		{
			input: `drop cdc all;`,
		},
		{
			input: `drop cdc task t1;`,
		},
		{
			input: `pause cdc all;`,
		},
		{
			input: `pause cdc task t1;`,
		},
		{
			input: `resume cdc task t1;`,
		},
		{
			input: `resume cdc task t1 'restart';`,
		},
		{
			input: "alter publication pub1 account add acc0, acc1",
		},
		{
			input: "alter publication pub1 account drop acc0",
		},
		{
			input: "alter publication if exists pub1 account drop acc0, acc1",
		},
		{
			input: "alter publication pub1 account drop acc1 comment 'test'",
		},
		{
			input: "alter publication if exists pub1 account acc1 comment 'test'",
		},
		{
			input: "show create publication pub1",
		},
		{
			input: "show publications",
		},
		{
			input: "show subscriptions",
		},
		{
			input: "show subscriptions all",
		},
		{
			input:  "show subscriptions all like '%pub'",
			output: "show subscriptions all like %pub",
		},
		{
			input:  "insert into tbl values ($$this is a dollar-quoted string$$)",
			output: "insert into tbl values (this is a dollar-quoted string)",
		},
		{
			input:  "select $tag$this is a dollar-quoted string$tag$",
			output: "select this is a dollar-quoted string",
		},
		{
			input:  "select $1 + $q$\\n\\t\\r\\b\\0\\_\\%\\\\$q$",
			output: "select $1 + \\n\\t\\r\\b\\0\\_\\%\\\\",
		},
		{
			input:  "show table_size from test",
			output: "show table size from test",
		},
		{
			input:  "show table_size from mo_role from mo_catalog",
			output: "show table size from mo_role from mo_catalog",
		},
		{
			input:  "show roles",
			output: "show roles",
		},
		{
			input:  "show roles like '%dafgda_'",
			output: "show roles like %dafgda_",
		},
		{
			input:  "create procedure test1 (in param1 int) 'test test'",
			output: "create procedure test1 (in param1 int) 'test test'",
		},
		{
			input:  "create procedure test2 (param1 int, inout param2 char(5)) 'test test'",
			output: "create procedure test2 (in param1 int, inout param2 char(5)) 'test test'",
		},
		{
			input:  "drop procedure test1",
			output: "drop procedure test1",
		},
		{
			input:  "call test1()",
			output: "call test1()",
		},
		{
			input:  "call test1(@session, @increment)",
			output: "call test1(@session, @increment)",
		},
		{
			input:  "select cast(123 as binary)",
			output: "select cast(123 as binary)",
		},
		{
			input:  "select BINARY 124",
			output: "select BINARY(124)",
		},
		{
			input:  "set transaction isolation level read committed;",
			output: "set transaction isolation level read committed",
		},
		{
			input:  "set global transaction isolation level read committed , read write , isolation level read committed , read only;",
			output: "set global transaction isolation level read committed , read write , isolation level read committed , read only",
		},
		{
			input:  "set session transaction isolation level read committed , read write , isolation level read committed , read only;",
			output: "set transaction isolation level read committed , read write , isolation level read committed , read only",
		},
		{
			input:  "set session transaction isolation level read committed , isolation level read uncommitted , isolation level repeatable read , isolation level serializable;",
			output: "set transaction isolation level read committed , isolation level read uncommitted , isolation level repeatable read , isolation level serializable",
		},
		{
			input:  "create table t1(a int) STORAGE DISK;",
			output: "create table t1 (a int) tablespace =  STORAGE DISK",
		}, {
			input:  "create table t1 (a int) STORAGE DISK;",
			output: "create table t1 (a int) tablespace =  STORAGE DISK",
		}, {
			input: "create table t1 (a numeric(10, 2))",
		}, {
			input: "create table t1 (a mediumint)",
		}, {
			input:  "drop schema if exists ssb",
			output: "drop database if exists ssb",
		}, {
			input:  "drop table if exists ssb RESTRICT",
			output: "drop table if exists ssb",
		}, {
			input:  "drop table if exists ssb CASCADE",
			output: "drop table if exists ssb",
		}, {
			input: "create table t1 (a int) AUTOEXTEND_SIZE = 10",
		}, {
			input:  "create table t1 (a int) ENGINE_ATTRIBUTE = 'abc'",
			output: "create table t1 (a int) ENGINE_ATTRIBUTE = abc",
		}, {
			input: "create table t1 (a int) INSERT_METHOD = NO",
		}, {
			input: "create table t1 (a int) INSERT_METHOD = FIRST",
		}, {
			input: "create table t1 (a int) INSERT_METHOD = LAST",
		}, {
			input: "create table t1 (a int) START TRANSACTION",
		}, {
			input:  "create table t1 (a int) SECONDARY_ENGINE_ATTRIBUTE = 'abc'",
			output: "create table t1 (a int) SECONDARY_ENGINE_ATTRIBUTE = abc",
		}, {
			input:  "create table /*! if not exists */ t1 (a int)",
			output: "create table if not exists t1 (a int)",
		}, {
			input:  "create table /*!50100 if not exists */ t1 (a int)",
			output: "create table if not exists t1 (a int)",
		}, {
			input:  "create table /*!50100 if not exists */ t1 (a int) /*!AUTOEXTEND_SIZE = 10*/",
			output: "create table if not exists t1 (a int) AUTOEXTEND_SIZE = 10",
		}, {
			input:  "/*!40101 SET @OLD_CHARACTER_SET_CLIENT=@@CHARACTER_SET_CLIENT */",
			output: "set OLD_CHARACTER_SET_CLIENT = @@character_set_client",
		}, {
			input:  "SET @@GLOBAL.GTID_PURGED=/*!80000 '+'*/ '65c4c218-d343-11eb-8106-525400f4f901:1-769275'",
			output: "set global gtid_purged = 65c4c218-d343-11eb-8106-525400f4f901:1-769275",
		}, {
			input:  " /*!40103 SET TIME_ZONE='+00:00' */",
			output: "set time_zone = +00:00",
		}, {
			input:  "/*!40101 SET @OLD_CHARACTER_SET_CLIENT=@@CHARACTER_SET_CLIENT */",
			output: "set OLD_CHARACTER_SET_CLIENT = @@character_set_client",
		}, {
			input:  "/*!40103 SET @OLD_TIME_ZONE=@@TIME_ZONE */",
			output: "set OLD_TIME_ZONE = @@time_zone",
		}, {
			input:  "/*!40101 SET @OLD_SQL_MODE=@@SQL_MODE, SQL_MODE='NO_AUTO_VALUE_ON_ZERO' */",
			output: "set OLD_SQL_MODE = @@sql_mode, sql_mode = NO_AUTO_VALUE_ON_ZERO",
		}, {
			input:  "/*!40111 SET @OLD_SQL_NOTES=@@SQL_NOTES, SQL_NOTES=0 */;",
			output: "set OLD_SQL_NOTES = @@sql_notes, sql_notes = 0",
		}, {
			input:  "SELECT /*+ RESOURCE_GROUP(resouce_group_name) */ * from table_name;",
			output: "select * from table_name",
		}, {
			input:  "SELECT /*+ qb_name(viewSub, v@sel_1 . @sel_2) use_index(e3@viewSub, idx) hash_agg(viewSub) */ * FROM v;",
			output: "select * from v",
		}, {
			input:  "SELECT * FROM t1 dt WHERE EXISTS( WITH RECURSIVE qn AS (SELECT a AS b UNION ALL SELECT b+1 FROM qn WHERE b=0 or b = 1) SELECT * FROM qn dtqn1 where exists (select /*+ NO_DECORRELATE() */ b from qn where dtqn1.b+1))",
			output: "select * from t1 as dt where exists (with recursive qn as (select a as b union all select b + 1 from qn where b = 0 or b = 1) select * from qn as dtqn1 where exists (select b from qn where dtqn1.b + 1))",
		}, {
			input:  "select /*+use_index(tmp1, code)*/ * from tmp1 where code > 1",
			output: "select * from tmp1 where code > 1",
		}, {
			input:  "explain analyze select /*+ HASH_JOIN(t1, t2) */ t1.k from t t1, t t2 where t1.v = t2.v+1",
			output: "explain (analyze) select t1.k from t as t1 cross join t as t2 where t1.v = t2.v + 1",
		}, {
			input:  "prepare stmt from 'select /*+ inl_join(t2) */ * from t t1 join t t2 on t1.a = t2.a and t1.c = t2.c where t2.a = 1 or t2.b = 1;';",
			output: "prepare stmt from select /*+ inl_join(t2) */ * from t t1 join t t2 on t1.a = t2.a and t1.c = t2.c where t2.a = 1 or t2.b = 1;",
		}, {
			input:  "CREATE DATABASE /*!32312 IF NOT EXISTS*/ `ucl360_demo_v3` /*!40100 DEFAULT CHARACTER SET utf8mb4 COLLATE utf8mb4_0900_ai_ci */ /*!80016 DEFAULT ENCRYPTION='N' */;",
			output: "create database if not exists ucl360_demo_v3 default character set utf8mb4 collate utf8mb4_0900_ai_ci encryption N",
		}, {
			input:  "alter table t1 algorithm = DEFAULT",
			output: "alter table t1 alter algorithm not enforce",
		}, {
			input:  "alter table t1 algorithm = INSTANT",
			output: "alter table t1 alter algorithm not enforce",
		}, {
			input:  "alter table t1 algorithm = INPLACE",
			output: "alter table t1 alter algorithm not enforce",
		}, {
			input:  "alter table t1 algorithm = COPY",
			output: "alter table t1 alter algorithm not enforce",
		}, {
			input:  "alter table t1 default CHARACTER SET = a COLLATE = b",
			output: "alter table t1 charset = a",
		}, {
			input:  "alter table t1 CONVERT TO CHARACTER SET a COLLATE b",
			output: "alter table t1 charset = a",
		}, {
			input:  "alter table t1 DISABLE KEYS",
			output: "alter table t1 charset = DISABLE",
		}, {
			input:  "alter table t1 ENABLE KEYS",
			output: "alter table t1 charset = ENABLE",
		}, {
			input:  "alter table t1 DISCARD TABLESPACE",
			output: "alter table t1 charset = DISCARD",
		}, {
			input:  "alter table t1 IMPORT TABLESPACE",
			output: "alter table t1 charset = IMPORT",
		}, {
			input:  "alter table t1 FORCE",
			output: "alter table t1 charset = FORCE",
		}, {
			input:  "alter table t1 LOCK = DEFAULT",
			output: "alter table t1 charset = LOCK",
		}, {
			input:  "alter table t1 LOCK = NONE",
			output: "alter table t1 charset = LOCK",
		}, {
			input:  "alter table t1 LOCK = SHARED",
			output: "alter table t1 charset = LOCK",
		}, {
			input:  "alter table t1 LOCK = EXCLUSIVE",
			output: "alter table t1 charset = LOCK",
		}, {
			input:  "alter table t1 WITHOUT VALIDATION",
			output: "alter table t1 charset = WITHOUT",
		}, {
			input:  "alter table t1 WITH VALIDATION",
			output: "alter table t1 charset = WITH",
		}, {
			input:  "alter table t1 alter CHECK a ENFORCED",
			output: "alter table t1 alter CHECK enforce",
		}, {
			input:  "alter table t1 alter CONSTRAINT a NOT ENFORCED",
			output: "alter table t1 alter CONSTRAINT not enforce",
		}, {
			input:  "create SQL SECURITY DEFINER VIEW t2 as select * from t1",
			output: "create view t2 as select * from t1",
		}, {
			input:  "create SQL SECURITY INVOKER VIEW t2 as select * from t1",
			output: "create view t2 as select * from t1",
		}, {
			input:  "create VIEW t2 as select * from t1 WITH CASCADED CHECK OPTION",
			output: "create view t2 as select * from t1",
		}, {
			input:  "create VIEW t2 as select * from t1 WITH LOCAL CHECK OPTION",
			output: "create view t2 as select * from t1",
		}, {
			input:  "insert into t1 values(_binary 0x123)",
			output: "insert into t1 values (123)",
		}, {
			input:  "backup '123' filesystem '/home/abc' parallelism '1'",
			output: "backup 123 filesystem /home/abc parallelism 1",
		}, {
			input:  "backup '125' filesystem '/tmp/backup' parallelism '1';",
			output: "backup 125 filesystem /tmp/backup parallelism 1",
		}, {
			input:  "backup '123' s3option {\"bucket\"='dan-test1', \"filepath\"='ex_table_dan_gzip.gz',\"role_arn\"='arn:aws:iam::468413122987:role/dev-cross-s3', \"external_id\"='5404f91c_4e59_4898_85b3', \"compression\"='auto'}",
			output: "backup 123 s3option {'bucket'='dan-test1', 'filepath'='ex_table_dan_gzip.gz', 'role_arn'='arn:aws:iam::468413122987:role/dev-cross-s3', 'external_id'='5404f91c_4e59_4898_85b3', 'compression'='auto'}",
		}, {
			input:  "backup '123' s3option{'endpoint'='s3.us-west-2.amazonaws.com', 'access_key_id'='XXX', 'secret_access_key'='XXX', 'bucket'='test', 'filepath'='*.txt', 'region'='us-west-2'}",
			output: "backup 123 s3option {'endpoint'='s3.us-west-2.amazonaws.com', 'access_key_id'='******', 'secret_access_key'='******', 'bucket'='test', 'filepath'='*.txt', 'region'='us-west-2'}",
		}, {
			input:  "backup '123' s3option{'endpoint'='s3.us-west-2.amazonaws.com', 'access_key_id'='XXX', 'secret_access_key'='XXX', 'bucket'='test', 'filepath'='*.txt', 'region'='us-west-2'}",
			output: "backup 123 s3option {'endpoint'='s3.us-west-2.amazonaws.com', 'access_key_id'='******', 'secret_access_key'='******', 'bucket'='test', 'filepath'='*.txt', 'region'='us-west-2'}",
		}, {
			input:  `backup '123' s3option {'endpoint'='s3.us-west-2.amazonaws.com', 'access_key_id'='******', 'secret_access_key'='******', 'bucket'='test', 'filepath'='jsonline/jsonline_object.jl', 'region'='us-west-2', 'compression'='none', 'format'='jsonline', 'jsondata'='object'}`,
			output: `backup 123 s3option {'endpoint'='s3.us-west-2.amazonaws.com', 'access_key_id'='******', 'secret_access_key'='******', 'bucket'='test', 'filepath'='jsonline/jsonline_object.jl', 'region'='us-west-2', 'compression'='none', 'format'='jsonline', 'jsondata'='object'}`,
		},
		{
			input:  "backup '123' filesystem '/home/abc' parallelism '1' type 'incremental' timestamp 'xxxxx-xxxxx'",
			output: "backup 123 filesystem /home/abc parallelism 1 backuptype incremental backupts xxxxx-xxxxx",
		}, {
			input:  "backup '125' filesystem '/tmp/backup' parallelism '1' type 'incremental' timestamp 'xxxxx-xxxxx';",
			output: "backup 125 filesystem /tmp/backup parallelism 1 backuptype incremental backupts xxxxx-xxxxx",
		}, {
			input:  "backup '123' s3option {\"bucket\"='dan-test1', \"filepath\"='ex_table_dan_gzip.gz',\"role_arn\"='arn:aws:iam::468413122987:role/dev-cross-s3', \"external_id\"='5404f91c_4e59_4898_85b3', \"compression\"='auto'} type 'incremental' timestamp 'xxxxx-xxxxx'",
			output: "backup 123 s3option {'bucket'='dan-test1', 'filepath'='ex_table_dan_gzip.gz', 'role_arn'='arn:aws:iam::468413122987:role/dev-cross-s3', 'external_id'='5404f91c_4e59_4898_85b3', 'compression'='auto'} backuptype incremental backupts xxxxx-xxxxx",
		}, {
			input:  "backup '123' s3option{'endpoint'='s3.us-west-2.amazonaws.com', 'access_key_id'='XXX', 'secret_access_key'='XXX', 'bucket'='test', 'filepath'='*.txt', 'region'='us-west-2'} type 'incremental' timestamp 'xxxxx-xxxxx'",
			output: "backup 123 s3option {'endpoint'='s3.us-west-2.amazonaws.com', 'access_key_id'='******', 'secret_access_key'='******', 'bucket'='test', 'filepath'='*.txt', 'region'='us-west-2'} backuptype incremental backupts xxxxx-xxxxx",
		}, {
			input:  "backup '123' s3option{'endpoint'='s3.us-west-2.amazonaws.com', 'access_key_id'='XXX', 'secret_access_key'='XXX', 'bucket'='test', 'filepath'='*.txt', 'region'='us-west-2'} type 'incremental' timestamp 'xxxxx-xxxxx'",
			output: "backup 123 s3option {'endpoint'='s3.us-west-2.amazonaws.com', 'access_key_id'='******', 'secret_access_key'='******', 'bucket'='test', 'filepath'='*.txt', 'region'='us-west-2'} backuptype incremental backupts xxxxx-xxxxx",
		}, {
			input:  `backup '123' s3option {'endpoint'='s3.us-west-2.amazonaws.com', 'access_key_id'='******', 'secret_access_key'='******', 'bucket'='test', 'filepath'='jsonline/jsonline_object.jl', 'region'='us-west-2', 'compression'='none', 'format'='jsonline', 'jsondata'='object'} type 'incremental' timestamp 'xxxxx-xxxxx'`,
			output: `backup 123 s3option {'endpoint'='s3.us-west-2.amazonaws.com', 'access_key_id'='******', 'secret_access_key'='******', 'bucket'='test', 'filepath'='jsonline/jsonline_object.jl', 'region'='us-west-2', 'compression'='none', 'format'='jsonline', 'jsondata'='object'} backuptype incremental backupts xxxxx-xxxxx`,
		}, {
			input:  "/*!50001 CREATE ALGORITHM=UNDEFINED *//*!50013 DEFINER=`root`@`%` SQL SECURITY DEFINER *//*!50001 VIEW `pga0010` AS select distinct `a`.`FACDIV` AS `FACDIV`,`a`.`BLDCD` AS `BLDCD`,`a`.`PRDCD` AS `PRDCD`,`a`.`PRDNAM` AS `PRDNAM`,`a`.`PRDLNG` AS `PRDLNG`,`a`.`PRDWID` AS `PRDWID`,`a`.`PRDGAG` AS `PRDGAG`,`a`.`AREA` AS `AREA`,`a`.`GLZTYP` AS `GLZTYP`,`a`.`TECTYP` AS `TECTYP`,`a`.`PRDCATE` AS `PRDCATE`,`a`.`PRCCD` AS `PRCCD`,`a`.`PRCDSC` AS `PRCDSC`,`a`.`GLSSTR` AS `GLSSTR`,`a`.`REMARK` AS `REMARK`,`a`.`USEYN` AS `USEYN`,`a`.`ISMES` AS `ISMES` from (select 'N' AS `ISMES`,`skim`.`bga0010`.`USEYN` AS `USEYN`,`skim`.`bga0010`.`FACDIV` AS `FACDIV`,`skim`.`bga0010`.`BLDCDFATHER` AS `BLDCD`,substring_index(`skim`.`bga0010`.`PRDCD`,'-',1) AS `PRDCD`,`skim`.`bga0010`.`PRDNAM` AS `PRDNAM`,`skim`.`bga0010`.`PRDLNG` AS `PRDLNG`,`skim`.`bga0010`.`PRDWID` AS `PRDWID`,`skim`.`bga0010`.`PRDGAG` AS `PRDGAG`,`skim`.`bga0010`.`AREA` AS `AREA`,`skim`.`bga0010`.`GLZTYP` AS `GLZTYP`,`skim`.`bga0010`.`TECTYP` AS `TECTYP`,`skim`.`bga0010`.`PRDCATE` AS `PRDCATE`,`skim`.`bga0010`.`MATCST` AS `MATCST`,`skim`.`bga0010`.`PRCCD` AS `PRCCD`,`skim`.`bga0010`.`PRCDSC` AS `PRCDSC`,`skim`.`bga0010`.`GLSSTR` AS `GLSSTR`,`skim`.`bga0010`.`REMARK` AS `REMARK` from `skim`.`bga0010` where ((`skim`.`bga0010`.`ISMES` = 'Y') and (`skim`.`bga0010`.`USEYN` = 'Y') and (not(substring_index(`skim`.`bga0010`.`PRDCD`,'-',1) in (select `skim`.`bga0010`.`PRDCD` from `skim`.`bga0010` where ((`skim`.`bga0010`.`ISMES` = 'N') and (`skim`.`bga0010`.`USEYN` = 'Y')))))) union all select `skim`.`bga0010`.`ISMES` AS `ISMES`,`skim`.`bga0010`.`USEYN` AS `USEYN`,`skim`.`bga0010`.`FACDIV` AS `FACDIV`,`skim`.`bga0010`.`BLDCD` AS `BLDCD`,`skim`.`bga0010`.`PRDCD` AS `PRDCD`,`skim`.`bga0010`.`PRDNAM` AS `PRDNAM`,`skim`.`bga0010`.`PRDLNG` AS `PRDLNG`,`skim`.`bga0010`.`PRDWID` AS `PRDWID`,`skim`.`bga0010`.`PRDGAG` AS `PRDGAG`,`skim`.`bga0010`.`AREA` AS `AREA`,`skim`.`bga0010`.`GLZTYP` AS `GLZTYP`,`skim`.`bga0010`.`TECTYP` AS `TECTYP`,`skim`.`bga0010`.`PRDCATE` AS `PRDCATE`,`skim`.`bga0010`.`MATCST` AS `MATCST`,`skim`.`bga0010`.`PRCCD` AS `PRCCD`,`skim`.`bga0010`.`PRCDSC` AS `PRCDSC`,`skim`.`bga0010`.`GLSSTR` AS `GLSSTR`,`skim`.`bga0010`.`REMARK` AS `REMARK` from `skim`.`bga0010` where ((`skim`.`bga0010`.`ISMES` = 'N') and (`skim`.`bga0010`.`USEYN` = 'Y'))) `a` order by `a`.`BLDCD` */;",
			output: "create view pga0010 as select distinct a.FACDIV as FACDIV, a.BLDCD as BLDCD, a.PRDCD as PRDCD, a.PRDNAM as PRDNAM, a.PRDLNG as PRDLNG, a.PRDWID as PRDWID, a.PRDGAG as PRDGAG, a.AREA as AREA, a.GLZTYP as GLZTYP, a.TECTYP as TECTYP, a.PRDCATE as PRDCATE, a.PRCCD as PRCCD, a.PRCDSC as PRCDSC, a.GLSSTR as GLSSTR, a.REMARK as REMARK, a.USEYN as USEYN, a.ISMES as ISMES from (select N as ISMES, skim.bga0010.USEYN as USEYN, skim.bga0010.FACDIV as FACDIV, skim.bga0010.BLDCDFATHER as BLDCD, substring_index(skim.bga0010.PRDCD, -, 1) as PRDCD, skim.bga0010.PRDNAM as PRDNAM, skim.bga0010.PRDLNG as PRDLNG, skim.bga0010.PRDWID as PRDWID, skim.bga0010.PRDGAG as PRDGAG, skim.bga0010.AREA as AREA, skim.bga0010.GLZTYP as GLZTYP, skim.bga0010.TECTYP as TECTYP, skim.bga0010.PRDCATE as PRDCATE, skim.bga0010.MATCST as MATCST, skim.bga0010.PRCCD as PRCCD, skim.bga0010.PRCDSC as PRCDSC, skim.bga0010.GLSSTR as GLSSTR, skim.bga0010.REMARK as REMARK from skim.bga0010 where ((skim.bga0010.ISMES = Y) and (skim.bga0010.USEYN = Y) and (not (substring_index(skim.bga0010.PRDCD, -, 1) in (select skim.bga0010.PRDCD from skim.bga0010 where ((skim.bga0010.ISMES = N) and (skim.bga0010.USEYN = Y)))))) union all select skim.bga0010.ISMES as ISMES, skim.bga0010.USEYN as USEYN, skim.bga0010.FACDIV as FACDIV, skim.bga0010.BLDCD as BLDCD, skim.bga0010.PRDCD as PRDCD, skim.bga0010.PRDNAM as PRDNAM, skim.bga0010.PRDLNG as PRDLNG, skim.bga0010.PRDWID as PRDWID, skim.bga0010.PRDGAG as PRDGAG, skim.bga0010.AREA as AREA, skim.bga0010.GLZTYP as GLZTYP, skim.bga0010.TECTYP as TECTYP, skim.bga0010.PRDCATE as PRDCATE, skim.bga0010.MATCST as MATCST, skim.bga0010.PRCCD as PRCCD, skim.bga0010.PRCDSC as PRCDSC, skim.bga0010.GLSSTR as GLSSTR, skim.bga0010.REMARK as REMARK from skim.bga0010 where ((skim.bga0010.ISMES = N) and (skim.bga0010.USEYN = Y))) as a order by a.BLDCD",
		}, {
			input:  "/*!50001 CREATE ALGORITHM=UNDEFINED *//*!50013 DEFINER=`root`@`%` SQL SECURITY DEFINER *//*!50001 VIEW `sale_employee` AS select `ct`.`ENTID` AS `ORGANIZATION_ID`,`cu`.`SYSUSERID` AS `SALE_EMPLOYEE_ID`,`cu`.`SYSUSERID` AS `EMPLOYEE_ID`,`cu`.`ACTIVED` AS `ISUSEABLE`,`cu`.`CREATOR` AS `CREATED_BY`,`cu`.`CREATETIME` AS `CREATION_DATE`,`cu`.`UPDATOR` AS `LAST_UPDATED_BY`,`cu`.`UPDATETIME` AS `LAST_UPDATE_DATE`,'' AS `ATTRIBUTE11`,'' AS `ATTRIBUTE21`,'' AS `ATTRIBUTE31`,0 AS `ATTRIBUTE41`,0 AS `ATTRIBUTE51`,0 AS `AREA_ID` from (`kaf_cpcuser` `cu` join `kaf_cpcent` `ct`) where (`cu`.`ISSALEEMPLOYEE` = 2) */;",
			output: "create view sale_employee as select ct.ENTID as ORGANIZATION_ID, cu.SYSUSERID as SALE_EMPLOYEE_ID, cu.SYSUSERID as EMPLOYEE_ID, cu.ACTIVED as ISUSEABLE, cu.CREATOR as CREATED_BY, cu.CREATETIME as CREATION_DATE, cu.UPDATOR as LAST_UPDATED_BY, cu.UPDATETIME as LAST_UPDATE_DATE,  as ATTRIBUTE11,  as ATTRIBUTE21,  as ATTRIBUTE31, 0 as ATTRIBUTE41, 0 as ATTRIBUTE51, 0 as AREA_ID from kaf_cpcuser as cu inner join kaf_cpcent as ct where (cu.ISSALEEMPLOYEE = 2)",
		}, {
			input:  "/*!50001 CREATE ALGORITHM=UNDEFINED *//*!50013 DEFINER=`root`@`%` SQL SECURITY DEFINER *//*!50001 VIEW `xab0100` AS (select `a`.`SYSUSERID` AS `sysuserid`,`a`.`USERID` AS `userid`,`a`.`USERNAME` AS `usernm`,`a`.`PWDHASH` AS `userpwd`,`a`.`USERTYPE` AS `usertype`,`a`.`EMPID` AS `empid`,`a`.`EMAIL` AS `email`,`a`.`TELO` AS `telo`,`a`.`TELH` AS `telh`,`a`.`MOBIL` AS `mobil`,(case `a`.`ACTIVED` when '1' then 'N' when '2' then 'Y' else 'Y' end) AS `useyn`,`a`.`ENABLEPWD` AS `enablepwd`,`a`.`ENABLEMMSG` AS `enablemmsg`,`a`.`FEECENTER` AS `feecenter`,left(concat(ifnull(`c`.`ORGID`,''),'|'),(char_length(concat(ifnull(`c`.`ORGID`,''),'|')) - 1)) AS `orgid`,left(concat(ifnull(`c`.`ORGNAME`,''),'|'),(char_length(concat(ifnull(`c`.`ORGNAME`,''),'|')) - 1)) AS `orgname`,ifnull(`a`.`ISPLANNER`,'') AS `isplanner`,ifnull(`a`.`ISWHEMPLOYEE`,'') AS `iswhemployee`,ifnull(`a`.`ISBUYER`,'') AS `isbuyer`,ifnull(`a`.`ISQCEMPLOYEE`,'') AS `isqceemployee`,ifnull(`a`.`ISSALEEMPLOYEE`,'') AS `issaleemployee`,`a`.`SEX` AS `sex`,ifnull(`c`.`ENTID`,'3') AS `ORGANIZATION_ID`,ifnull(`a`.`NOTICEUSER`,'') AS `NOTICEUSER` from ((`kaf_cpcuser` `a` left join `kaf_cpcorguser` `b` on((`a`.`SYSUSERID` = `b`.`SYSUSERID`))) left join `kaf_cpcorg` `c` on((`b`.`ORGID` = `c`.`ORGID`))) order by `a`.`SYSUSERID`,`a`.`USERID`,`a`.`USERNAME`,`a`.`USERPASS`,`a`.`USERTYPE`,`a`.`EMPID`,`a`.`EMAIL`,`a`.`TELO`,`a`.`TELH`,`a`.`MOBIL`,`a`.`ACTIVED`,`a`.`ENABLEPWD`,`a`.`ENABLEMMSG`,`a`.`FEECENTER`,`a`.`ISPLANNER`,`a`.`ISWHEMPLOYEE`,`a`.`ISBUYER`,`a`.`ISQCEMPLOYEE`,`a`.`ISSALEEMPLOYEE`,`a`.`SEX`,`c`.`ENTID`) */;",
			output: "create view xab0100 as (select a.SYSUSERID as sysuserid, a.USERID as userid, a.USERNAME as usernm, a.PWDHASH as userpwd, a.USERTYPE as usertype, a.EMPID as empid, a.EMAIL as email, a.TELO as telo, a.TELH as telh, a.MOBIL as mobil, (case a.ACTIVED when 1 then N when 2 then Y else Y end) as useyn, a.ENABLEPWD as enablepwd, a.ENABLEMMSG as enablemmsg, a.FEECENTER as feecenter, left(concat(ifnull(c.ORGID, ), |), (char_length(concat(ifnull(c.ORGID, ), |)) - 1)) as orgid, left(concat(ifnull(c.ORGNAME, ), |), (char_length(concat(ifnull(c.ORGNAME, ), |)) - 1)) as orgname, ifnull(a.ISPLANNER, ) as isplanner, ifnull(a.ISWHEMPLOYEE, ) as iswhemployee, ifnull(a.ISBUYER, ) as isbuyer, ifnull(a.ISQCEMPLOYEE, ) as isqceemployee, ifnull(a.ISSALEEMPLOYEE, ) as issaleemployee, a.SEX as sex, ifnull(c.ENTID, 3) as ORGANIZATION_ID, ifnull(a.NOTICEUSER, ) as NOTICEUSER from kaf_cpcuser as a left join kaf_cpcorguser as b on ((a.SYSUSERID = b.SYSUSERID)) left join kaf_cpcorg as c on ((b.ORGID = c.ORGID)) order by a.SYSUSERID, a.USERID, a.USERNAME, a.USERPASS, a.USERTYPE, a.EMPID, a.EMAIL, a.TELO, a.TELH, a.MOBIL, a.ACTIVED, a.ENABLEPWD, a.ENABLEMMSG, a.FEECENTER, a.ISPLANNER, a.ISWHEMPLOYEE, a.ISBUYER, a.ISQCEMPLOYEE, a.ISSALEEMPLOYEE, a.SEX, c.ENTID)",
		},
		{
			input:  "CREATE TABLE `ecbase_push_log` (`id` bigint NOT NULL AUTO_INCREMENT COMMENT '主键',`create_time` datetime NOT NULL DEFAULT CURRENT_TIMESTAMP COMMENT '创建时间') ENGINE=InnoDB AUTO_INCREMENT=654 DEFAULT CHARSET=utf8mb4 COLLATE=utf8mb4_general_ci COMMENT='推送记录表'/*!50500 PARTITION BY RANGE  COLUMNS(create_time)(PARTITION p20240115 VALUES LESS THAN ('2024-01-15 00:00:00') ENGINE = InnoDB,PARTITION p20240116 VALUES LESS THAN ('2024-01-16 00:00:00') ENGINE = InnoDB,PARTITION p20240117 VALUES LESS THAN ('2024-01-17 00:00:00') ENGINE = InnoDB,PARTITION p20240118 VALUES LESS THAN ('2024-01-18 00:00:00') ENGINE = InnoDB,PARTITION p20240119 VALUES LESS THAN ('2024-01-19 00:00:00') ENGINE = InnoDB,PARTITION p20240120 VALUES LESS THAN ('2024-01-20 00:00:00') ENGINE = InnoDB,PARTITION p20240121 VALUES LESS THAN ('2024-01-21 00:00:00') ENGINE = InnoDB,PARTITION p20240122 VALUES LESS THAN ('2024-01-22 00:00:00') ENGINE = InnoDB,PARTITION p20240123 VALUES LESS THAN ('2024-01-23 00:00:00') ENGINE = InnoDB,PARTITION p20240124 VALUES LESS THAN ('2024-01-24 00:00:00') ENGINE = InnoDB,PARTITION p20240125 VALUES LESS THAN ('2024-01-25 00:00:00') ENGINE = InnoDB) */;",
			output: "create table ecbase_push_log (id bigint not null auto_increment comment 主键, create_time datetime not null default CURRENT_TIMESTAMP() comment 创建时间) engine = innodb auto_increment = 654 charset = utf8mb4 Collate = utf8mb4_general_ci comment = '推送记录表' partition by range columns (create_time) (partition p20240115 values less than (2024-01-15 00:00:00) engine = innodb, partition p20240116 values less than (2024-01-16 00:00:00) engine = innodb, partition p20240117 values less than (2024-01-17 00:00:00) engine = innodb, partition p20240118 values less than (2024-01-18 00:00:00) engine = innodb, partition p20240119 values less than (2024-01-19 00:00:00) engine = innodb, partition p20240120 values less than (2024-01-20 00:00:00) engine = innodb, partition p20240121 values less than (2024-01-21 00:00:00) engine = innodb, partition p20240122 values less than (2024-01-22 00:00:00) engine = innodb, partition p20240123 values less than (2024-01-23 00:00:00) engine = innodb, partition p20240124 values less than (2024-01-24 00:00:00) engine = innodb, partition p20240125 values less than (2024-01-25 00:00:00) engine = innodb)",
		},
		{
			input:  "show connectors",
			output: "show connectors",
		},
		{
			input:  "show index from t1 from db",
			output: "show index from t1 from db",
		},
		{
			input:  "show index from t1",
			output: "show index from t1",
		},
		{
			input:  "show index from db.t1",
			output: "show index from db.t1",
		},
		{
			input:  "show index from db.t1 from db",
			output: "show index from db.t1 from db",
		},
		{
			input:  "create table t1(a vecf32(3), b vecf64(3), c int)",
			output: "create table t1 (a vecf32(3), b vecf64(3), c int)",
		},
		{
			input:  "alter table tbl1 drop constraint fk_name",
			output: "alter table tbl1 drop foreign key fk_name",
		},
		{
			input:  "explain force execute st using @a",
			output: "explain execute st using @a",
		},
		{
			input:  "explain analyze force execute st using @a",
			output: "explain (analyze) execute st using @a",
		},
		{
			input:  "explain verbose force execute st using @a",
			output: "explain (verbose) execute st using @a",
		},
		{
			input:  "explain analyze verbose force execute st using @a",
			output: "explain (analyze,verbose) execute st using @a",
		},
		{
			input:  "explain force execute st",
			output: "explain execute st",
		},
		{
			input:  "explain analyze force execute st",
			output: "explain (analyze) execute st",
		},
		{
			input:  "explain verbose force execute st",
			output: "explain (verbose) execute st",
		},
		{
			input:  "explain analyze verbose force execute st",
			output: "explain (analyze,verbose) execute st",
		},
		{
			input:  "explain analyze verbose force execute st",
			output: "explain (analyze,verbose) execute st",
		},
		{
			input:  "create pitr `pitr1` for cluster range 1 'd'",
			output: "create pitr pitr1 for cluster range 1  d",
		},
		{
			input:  "create pitr `pitr2` for account acc01 range 1 'd'",
			output: "create pitr pitr2 for account acc01 range 1  d",
		},
		{
			input:  "create pitr `pitr3` range 1 'h'",
			output: "create pitr pitr3 for self account range 1  h",
		},
		{
			input:  "create pitr `pitr4` for database db01 range 1 'h'",
			output: "create pitr pitr4 for database db01 range 1  h",
		},
		{
			input:  "create pitr `pitr5` for database db01 table t01 range 1 'h'",
			output: "create pitr pitr5 for database db01 table t01 range 1  h",
		},
		{
			input: "show pitr",
		},
		{
			input:  "drop pitr `pitr1`",
			output: "drop pitr pitr1",
		},
		{
			input:  "drop pitr if exists `pitr2`",
			output: "drop pitr if exists pitr2",
		},
		{
			input:  "alter pitr `pitr3` range 2 'h'",
			output: "alter pitr pitr3 range 2  h",
		},
		{
			input:  "alter pitr if exists `pitr01` range 2 'h'",
			output: "alter pitr if exists pitr01 range 2  h",
		},
		{
			input:  "restore from pitr pitr01 '2021-01-01 00:00:00'",
			output: "restore self account from pitr pitr01 timestamp = 2021-01-01 00:00:00",
		},
		{
			input:  "restore database db01 from pitr pitr01 '2021-01-01 00:00:00'",
			output: "restore database db01 from pitr pitr01 timestamp = 2021-01-01 00:00:00",
		},
		{
			input:  "restore database db01 table t01 from pitr pitr01 '2021-01-01 00:00:00'",
			output: "restore database db01 table t01 from pitr pitr01 timestamp = 2021-01-01 00:00:00",
		},
		{
			input:  "restore account acc01 from pitr pitr01 '2021-01-01 00:00:00'",
			output: "restore account acc01 from pitr pitr01 timestamp = 2021-01-01 00:00:00",
		},
		{
			input:  "restore account acc01 from pitr pitr01 '2021-01-01 00:00:00' acc02",
			output: "restore account acc01 from pitr pitr01 timestamp = 2021-01-01 00:00:00 from account acc02",
		},
		{
			input:  "restore cluster from pitr pitr01 '2021-01-01 00:00:00'",
			output: "restore cluster from pitr pitr01 timestamp = 2021-01-01 00:00:00",
		},
		{
			input:  "show create table t1 {snapshot = 'sp01'}",
			output: "show create table t1 {snapshot = sp01}",
		},
		{
			input:  "show create view test_view {snapshot = 'sp01'}",
			output: "show create view test_view {snapshot = sp01}",
		},
		{
			input:  "show create database db01 {snapshot = 'sp01'}",
			output: "show create database db01 {snapshot = sp01}",
		},
		{
			input:  "show tables {snapshot = 'sp01'}",
			output: "show tables {snapshot = sp01}",
		},
		{
			input:  "show databases {snapshot = 'sp01'}",
			output: "show databases {snapshot = sp01}",
		},
		{
			input:  "select * from t1 where MATCH (body, title) AGAINST ('abc dfc ghc')",
			output: "select * from t1 where MATCH (body, title) AGAINST (abc dfc ghc)",
		},
		{
			input:  "select * from t1 where MATCH (body, title) AGAINST ('abc- +abc' IN BOOLEAN MODE)",
			output: "select * from t1 where MATCH (body, title) AGAINST (abc- +abc IN BOOLEAN MODE)",
		},
		{
			input:  "select * from t1 where MATCH (body, title) AGAINST ('abc%' IN NATURAL LANGUAGE MODE)",
			output: "select * from t1 where MATCH (body, title) AGAINST (abc% IN NATURAL LANGUAGE MODE)",
		},
		{
			input:  "select * from t1 where MATCH (body, title) AGAINST ('abc gg*' WITH QUERY EXPANSION)",
			output: "select * from t1 where MATCH (body, title) AGAINST (abc gg* WITH QUERY EXPANSION)",
		},
		{
			input:  "select * from t1 where MATCH (body, title) AGAINST ('abc' IN NATURAL LANGUAGE MODE WITH QUERY EXPANSION)",
			output: "select * from t1 where MATCH (body, title) AGAINST (abc IN NATURAL LANGUAGE MODE WITH QUERY EXPANSION)",
		},
		{
			input:  "select MATCH (body, title) AGAINST ('abc' IN NATURAL LANGUAGE MODE WITH QUERY EXPANSION) from t1",
			output: "select MATCH (body, title) AGAINST (abc IN NATURAL LANGUAGE MODE WITH QUERY EXPANSION) from t1",
		},
		{
			input:  "create table t1 (a int) with retention period 1 day",
			output: "create table t1 (a int) with retention period 1 day",
		},
		{
			input:  "create table t1 (a int) with retention period 10 week",
			output: "create table t1 (a int) with retention period 10 week",
		},
		{
			input:  "create table t1 (a int) with retention period 3 second",
			output: "create table t1 (a int) with retention period 3 second",
		},
		{
			input:  "alter user user1 unlock",
			output: "alter user user1 unlock",
		},
		{
<<<<<<< HEAD
			input:  "SELECT /*!40001 SQL_NO_CACHE HIGH_PRIORITY STRAIGHT_JOIN SQL_SMALL_RESULT SQL_BIG_RESULT SQL_BUFFER_RESULT SQL_NO_CACHE SQL_CALC_FOUND_ROWS */ * FROM `tbl_test`;",
			output: "select sql_no_cache high_priority straight_join sql_small_result sql_big_result sql_buffer_result sql_no_cache sql_calc_found_rows * from tbl_test",
		},

		{
			input:  "SELECT SQL_NO_CACHE HIGH_PRIORITY STRAIGHT_JOIN SQL_SMALL_RESULT SQL_BIG_RESULT SQL_BUFFER_RESULT SQL_NO_CACHE SQL_CALC_FOUND_ROWS * FROM `tbl_test`;",
			output: "select sql_no_cache high_priority straight_join sql_small_result sql_big_result sql_buffer_result sql_no_cache sql_calc_found_rows * from tbl_test",
		},
		{
			input:  "SELECT /*!40001 SQL_NO_CACHE HIGH_PRIORITY STRAIGHT_JOIN SQL_SMALL_RESULT SQL_BIG_RESULT SQL_BUFFER_RESULT SQL_NO_CACHE SQL_CALC_FOUND_ROWS */ abc FROM `tbl_test`;",
			output: "select sql_no_cache high_priority straight_join sql_small_result sql_big_result sql_buffer_result sql_no_cache sql_calc_found_rows abc from tbl_test",
		},
		{
			input:  "SELECT SQL_NO_CACHE HIGH_PRIORITY STRAIGHT_JOIN SQL_SMALL_RESULT SQL_BIG_RESULT SQL_BUFFER_RESULT SQL_NO_CACHE SQL_CALC_FOUND_ROWS abc FROM `tbl_test`;",
			output: "select sql_no_cache high_priority straight_join sql_small_result sql_big_result sql_buffer_result sql_no_cache sql_calc_found_rows abc from tbl_test",
		},

		{
			input:  "SELECT /*!40001 SQL_NO_CACHE HIGH_PRIORITY STRAIGHT_JOIN SQL_SMALL_RESULT SQL_BIG_RESULT SQL_BUFFER_RESULT SQL_NO_CACHE SQL_CALC_FOUND_ROWS */ abc, tbl_test.* FROM `tbl_test`;",
			output: "select sql_no_cache high_priority straight_join sql_small_result sql_big_result sql_buffer_result sql_no_cache sql_calc_found_rows abc, tbl_test.* from tbl_test",
		},
		{
			input:  "SELECT SQL_NO_CACHE HIGH_PRIORITY STRAIGHT_JOIN SQL_SMALL_RESULT SQL_BIG_RESULT SQL_BUFFER_RESULT SQL_NO_CACHE SQL_CALC_FOUND_ROWS abc, tbl_test.* FROM `tbl_test`;",
			output: "select sql_no_cache high_priority straight_join sql_small_result sql_big_result sql_buffer_result sql_no_cache sql_calc_found_rows abc, tbl_test.* from tbl_test",
=======
			input:  "savepoint abc",
			output: "savepoint abc",
		},
		{
			input:  "savepoint `abc.abc`",
			output: "savepoint abc.abc",
		},
		{
			input:  "release savepoint `abc.abc`",
			output: "release savepoint abc.abc",
		},
		{
			input:  "release savepoint abc",
			output: "release savepoint abc",
		},
		{
			input:  "rollback to savepoint abc",
			output: "rollback to savepoint abc",
		},
		{
			input:  "rollback work to savepoint `abc`",
			output: "rollback to savepoint abc",
		},
		{
			input:  "rollback work to `abc`",
			output: "rollback to savepoint abc",
		},
		{
			input:  "rollback to `abc`",
			output: "rollback to savepoint abc",
>>>>>>> 5ac8ce39
		},
	}
)

func TestValid(t *testing.T) {
	ctx := context.TODO()
	for _, tcase := range validSQL {
		if tcase.output == "" {
			tcase.output = tcase.input
		}
		ast, err := ParseOne(ctx, tcase.input, 1)
		if err != nil {
			t.Errorf("Parse(%q) err: %v", tcase.input, err)
			continue
		}
		out := tree.String(ast, dialect.MYSQL)
		if tcase.output != out {
			t.Errorf("Parsing failed. \nExpected/Got:\n%s\n%s", tcase.output, out)
		}
		ast.StmtKind()
	}
}

var (
	validStrSQL = []struct {
		input  string
		output string
	}{
		{
			input:  "create table pt1 (id int, category varchar(50)) partition by list columns(category) (partition p1 values in ('A', 'B') comment 'Category A and B', partition p2 values in ('C', 'D') comment 'Category C and D')",
			output: "create table pt1 (id int, category varchar(50)) partition by list columns (category) (partition p1 values in ('A', 'B') comment = 'Category A and B', partition p2 values in ('C', 'D') comment = 'Category C and D')",
		},
		{
			input:  "create table titles (emp_no int not null, title varchar(50) not null, from_date date not null, to_date date, primary key (emp_no, title, from_date)) partition by range(to_days(from_date)) (partition p01 values less than (to_days('1985-12-31')), partition p02 values less than (to_days('1986-12-31')))",
			output: "create table titles (emp_no int not null, title varchar(50) not null, from_date date not null, to_date date, primary key (emp_no, title, from_date)) partition by range(to_days(from_date)) (partition p01 values less than (to_days('1985-12-31')), partition p02 values less than (to_days('1986-12-31')))",
		},
		{
			input:  "create table pt2 (id int, date_column date, value int) partition by range(year(date_column)) (partition p1 values less than (2010) comment 'Before 2010', partition p2 values less than (2020) comment '2010 - 2019', partition p3 values less than (MAXVALUE) comment '2020 and Beyond')",
			output: "create table pt2 (id int, date_column date, value int) partition by range(year(date_column)) (partition p1 values less than (2010) comment = 'Before 2010', partition p2 values less than (2020) comment = '2010 - 2019', partition p3 values less than (MAXVALUE) comment = '2020 and Beyond')",
		},
	}
)

// Test whether strings in SQL can be restored in string format
func TestSQLStringFmt(t *testing.T) {
	ctx := context.TODO()
	for _, tcase := range validStrSQL {
		if tcase.output == "" {
			tcase.output = tcase.input
		}
		ast, err := ParseOne(ctx, tcase.input, 1)
		if err != nil {
			t.Errorf("Parse(%q) err: %v", tcase.input, err)
			continue
		}
		out := tree.StringWithOpts(ast, dialect.MYSQL, tree.WithSingleQuoteString())
		if tcase.output != out {
			t.Errorf("Parsing failed. \nExpected/Got:\n%s\n%s", tcase.output, out)
		}
	}
}

var (
	multiSQL = []struct {
		input  string
		output string
	}{{
		input:  "use db1; select * from t;",
		output: "use db1; select * from t",
	}, {
		input: "use db1; select * from t",
	}, {
		input: "use db1; select * from t; use db2; select * from t2",
	}, {
		input: `BEGIN
					DECLARE x,y VARCHAR(10);
					DECLARE z INT;
					DECLARE fl FLOAT DEFAULT 1.0;
				END`,
		output: `begin declare x y varchar(10) default null; declare z int default null; declare fl float default 1.0; end`,
	}, {
		input: `BEGIN
					CASE v
						WHEN 2 THEN SELECT v;
						WHEN 3 THEN SELECT 0;
					ELSE
						BEGIN
							CASE v
								WHEN 4 THEN SELECT v;
								WHEN 5 THEN SELECT 0;
							ELSE
								BEGIN
								END
							END CASE;
						END
					END CASE; 
				END`,
		output: "begin case v when 2 then select v; when 3 then select 0; else begin case v when 4 then select v; when 5 then select 0; else begin end; end case; end; end case; end",
	}, {
		input: `BEGIN
					IF n > m THEN SET s = '>';
					ELSEIF n = m THEN SET s = '=';
					ELSE SET s = '<';
					END IF;
				END`,
		output: "begin if n > m then set s = >; elseif n = m then set s = =; else set s = <; end if; end",
	}, {
		input: `BEGIN					
					IF n = m THEN SET s = 'equals';
					ELSE
						IF n > m THEN SET s = 'greater';
						ELSE SET s = 'less';
						END IF;
						SET s = CONCAT('is ', s, ' than');
					END IF;
					SET s = CONCAT(n, ' ', s, ' ', m, '.');
				END`,
		output: "begin if n = m then set s = equals; else if n > m then set s = greater; else set s = less; end if; set s = CONCAT(is , s,  than); end if; set s = CONCAT(n,  , s,  , m, .); end",
	}, {
		input: `BEGIN					
					label1: LOOP
						SET p1 = p1 + 1;
						IF p1 < 10 THEN
							ITERATE label1;
						END IF;
						LEAVE label1;
					END LOOP label1;
					SET @x = p1;
				END`,
		output: "begin label1: loop set p1 = p1 + 1; if p1 < 10 then iterate label1; end if; leave label1; end loop label1; set x = p1; end",
	}, {
		input: `BEGIN
					SET @x = 0;
					REPEAT
						SET @x = @x + 1;
					UNTIL @x > p1 END REPEAT;
				END`,
		output: "begin set x = 0; repeat set x = @x + 1; until @x > p1 end repeat; end",
	}, {
		input: `BEGIN
					DECLARE v1 INT DEFAULT 5;
					WHILE v1 > 0 DO
						SET v1 = v1 - 1;
					END WHILE;
				END`,
		output: "begin declare v1 int default 5; while v1 > 0 do set v1 = v1 - 1; end while; end",
	}}
)

func TestMulti(t *testing.T) {
	ctx := context.TODO()
	for _, tcase := range multiSQL {
		if tcase.output == "" {
			tcase.output = tcase.input
		}
		asts, err := Parse(ctx, tcase.input, 1)
		if err != nil {
			t.Errorf("Parse(%q) err: %v", tcase.input, err)
			continue
		}
		var res string
		prefix := ""
		for _, ast := range asts {
			res += prefix
			out := tree.String(ast, dialect.MYSQL)
			res += out
			prefix = "; "
		}
		if tcase.output != res {
			t.Errorf("Parsing failed. \nExpected/Got:\n%s\n%s", tcase.output, res)
		}
	}
}

// Fault tolerant use cases
var (
	invalidSQL = []struct {
		input string
	}{
		{
			input: "alter table t1 add constraint index (col3, col4)",
		},
		{
			input: "alter table t1 add constraint uk_6dotkott2kjsp8vw4d0m25fb7 index (col3)",
		},
		{
			input: "alter table t1 add constraint uk_6dotkott2kjsp8vw4d0m25fb7 index zxxx (col3)",
		},
		{
			input: "create table t (a int, b char, constraint sdf index (a, b) )",
		},
		{
			input: "create table t (a int, b char, constraint sdf index idx(a, b) )",
		},
		{
			input: "create table t (a int, b char, constraint index idx(a, b) )",
		},
		{
			input: "ALTER TABLE t1 TRUNCATE PARTITION ALL, p0",
		},
		{
			input: "ALTER TABLE pt5 add column a INT NOT NULL, ADD PARTITION (PARTITION p4 VALUES LESS THAN (2022))",
		},
		{
			input: "ALTER TABLE pt5 ADD PARTITION (PARTITION p4 VALUES LESS THAN (2022)),add column a INT NOT NULL",
		},
		{
			input: "ALTER TABLE t1 ADD PARTITION (PARTITION p5 VALUES IN (15, 17)",
		},
		{
			input: "create table t (a int) with retention period 2 days",
		},
	}
)

func TestFaultTolerance(t *testing.T) {
	ctx := context.TODO()
	for _, tcase := range invalidSQL {
		_, err := ParseOne(ctx, tcase.input, 1)
		if err == nil {
			t.Errorf("Fault tolerant ases (%q) should parse errors", tcase.input)
			continue
		}
	}
}<|MERGE_RESOLUTION|>--- conflicted
+++ resolved
@@ -3102,7 +3102,37 @@
 			output: "alter user user1 unlock",
 		},
 		{
-<<<<<<< HEAD
+			input:  "savepoint abc",
+			output: "savepoint abc",
+		},
+		{
+			input:  "savepoint `abc.abc`",
+			output: "savepoint abc.abc",
+		},
+		{
+			input:  "release savepoint `abc.abc`",
+			output: "release savepoint abc.abc",
+		},
+		{
+			input:  "release savepoint abc",
+			output: "release savepoint abc",
+		},
+		{
+			input:  "rollback to savepoint abc",
+			output: "rollback to savepoint abc",
+		},
+		{
+			input:  "rollback work to savepoint `abc`",
+			output: "rollback to savepoint abc",
+		},
+		{
+			input:  "rollback work to `abc`",
+			output: "rollback to savepoint abc",
+		},
+		{
+			input:  "rollback to `abc`",
+			output: "rollback to savepoint abc",
+		},
 			input:  "SELECT /*!40001 SQL_NO_CACHE HIGH_PRIORITY STRAIGHT_JOIN SQL_SMALL_RESULT SQL_BIG_RESULT SQL_BUFFER_RESULT SQL_NO_CACHE SQL_CALC_FOUND_ROWS */ * FROM `tbl_test`;",
 			output: "select sql_no_cache high_priority straight_join sql_small_result sql_big_result sql_buffer_result sql_no_cache sql_calc_found_rows * from tbl_test",
 		},
@@ -3127,39 +3157,8 @@
 		{
 			input:  "SELECT SQL_NO_CACHE HIGH_PRIORITY STRAIGHT_JOIN SQL_SMALL_RESULT SQL_BIG_RESULT SQL_BUFFER_RESULT SQL_NO_CACHE SQL_CALC_FOUND_ROWS abc, tbl_test.* FROM `tbl_test`;",
 			output: "select sql_no_cache high_priority straight_join sql_small_result sql_big_result sql_buffer_result sql_no_cache sql_calc_found_rows abc, tbl_test.* from tbl_test",
-=======
-			input:  "savepoint abc",
-			output: "savepoint abc",
-		},
-		{
-			input:  "savepoint `abc.abc`",
-			output: "savepoint abc.abc",
-		},
-		{
-			input:  "release savepoint `abc.abc`",
-			output: "release savepoint abc.abc",
-		},
-		{
-			input:  "release savepoint abc",
-			output: "release savepoint abc",
-		},
-		{
-			input:  "rollback to savepoint abc",
-			output: "rollback to savepoint abc",
-		},
-		{
-			input:  "rollback work to savepoint `abc`",
-			output: "rollback to savepoint abc",
-		},
-		{
-			input:  "rollback work to `abc`",
-			output: "rollback to savepoint abc",
-		},
-		{
-			input:  "rollback to `abc`",
-			output: "rollback to savepoint abc",
->>>>>>> 5ac8ce39
-		},
+                },
+
 	}
 )
 
