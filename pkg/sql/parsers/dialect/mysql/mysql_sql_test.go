// Copyright 2021 Matrix Origin
//
// Licensed under the Apache License, Version 2.0 (the "License");
// you may not use this file except in compliance with the License.
// You may obtain a copy of the License at
//
//      http://www.apache.org/licenses/LICENSE-2.0
//
// Unless required by applicable law or agreed to in writing, software
// distributed under the License is distributed on an "AS IS" BASIS,
// WITHOUT WARRANTIES OR CONDITIONS OF ANY KIND, either express or implied.
// See the License for the specific language governing permissions and
// limitations under the License.

package mysql

import (
	"context"
	"testing"

	"github.com/matrixorigin/matrixone/pkg/sql/parsers/dialect"
	"github.com/matrixorigin/matrixone/pkg/sql/parsers/tree"
)

var (
	debugSQL = struct {
		input  string
		output string
	}{
		input:  "select 1 + 1",
		output: "select 1 + 1",
	}
)

func TestDebug(t *testing.T) {
	if debugSQL.output == "" {
		debugSQL.output = debugSQL.input
	}
	ast, err := ParseOne(context.TODO(), debugSQL.input, 1)
	if err != nil {
		t.Errorf("Parse(%q) err: %v", debugSQL.input, err)
		return
	}
	out := tree.String(ast, dialect.MYSQL)
	if debugSQL.output != out {
		t.Errorf("Parsing failed. \nExpected/Got:\n%s\n%s", debugSQL.output, out)
	}
}

var (
	orginSQL = struct {
		input  string
		output string
	}{
		input:  "select A from t1",
		output: "select A from t1",
	}
)

// character set latin1 NOT NULL default
func TestOriginSQL(t *testing.T) {
	if orginSQL.output == "" {
		orginSQL.output = orginSQL.input
	}
	ast, err := ParseOne(context.TODO(), orginSQL.input, 0)
	if err != nil {
		t.Errorf("Parse(%q) err: %v", orginSQL.input, err)
		return
	}
	out := tree.String(ast, dialect.MYSQL)
	if orginSQL.output != out {
		t.Errorf("Parsing failed. \nExpected/Got:\n%s\n%s", orginSQL.output, out)
	}
}

var (
	validSQL = []struct {
		input  string
		output string
	}{{
		input:  "load data url s3option {\"bucket\"='dan-test1', \"filepath\"='ex_table_dan_gzip.gz',\"role_arn\"='arn:aws:iam::468413122987:role/dev-cross-s3', \"external_id\"='5404f91c_4e59_4898_85b3', \"compression\"='auto'} into table hx3.t2 fields terminated by ',' enclosed by '\\\"' lines terminated by '\\n';\n",
		output: "load data url s3option {'bucket'='dan-test1', 'filepath'='ex_table_dan_gzip.gz', 'role_arn'='arn:aws:iam::468413122987:role/dev-cross-s3', 'external_id'='5404f91c_4e59_4898_85b3', 'compression'='auto'} into table hx3.t2 fields terminated by , enclosed by \" lines terminated by \n",
	}, {
		input:  "SHOW CREATE TABLE information_schema.PROCESSLIST;",
		output: "show create table information_schema.processlist",
	}, {
		input:  "create table t1 (a int comment '\"123123\\'')",
		output: "create table t1 (a int comment \"123123'')",
	}, {
		input:  "select * from t1 where a not ilike '%a'",
		output: "select * from t1 where a not ilike %a",
	}, {
		input:  "select * from t1 where a ilike '%a'",
		output: "select * from t1 where a ilike %a",
	}, {
		input:  "select * from result_scan(query_id)",
		output: "select * from result_scan(query_id)",
	}, {
		input:  "select * from meta_scan('query_id');",
		output: "select * from meta_scan(query_id)",
	}, {
		input:  "show variables like 'sql_mode'",
		output: "show variables like sql_mode",
	}, {
		input:  "show index from t1 from db",
		output: "show index from db.t1",
	}, {
		input:  "select * from (SELECT * FROM (SELECT 1, 2, 3)) AS t1",
		output: "select * from (select * from (select 1, 2, 3)) as t1",
	}, {
		input:  "SELECT count(*) AS low_stock FROM (\nSELECT s_w_id, s_i_id, s_quantity\nFROM bmsql_stock\nWHERE s_w_id = 1 AND s_quantity < 1000 AND s_i_id IN (\nSELECT ol_i_id\nFROM bmsql_district\nJOIN bmsql_order_line ON ol_w_id = d_w_id\nAND ol_d_id = d_id\nAND ol_o_id >= d_next_o_id - 20\nAND ol_o_id < d_next_o_id\nWHERE d_w_id = 1 AND d_id = 1\n)\n);",
		output: "select count(*) as low_stock from (select s_w_id, s_i_id, s_quantity from bmsql_stock where s_w_id = 1 and s_quantity < 1000 and s_i_id in (select ol_i_id from bmsql_district inner join bmsql_order_line on ol_w_id = d_w_id and ol_d_id = d_id and ol_o_id >= d_next_o_id - 20 and ol_o_id < d_next_o_id where d_w_id = 1 and d_id = 1))",
	}, {
		input:  "create account `abc@124` admin_name `abc@124` identified by '111'",
		output: "create account abc@124 admin_name 'abc@124' identified by '111'",
	}, {
		input:  "create account account ADMIN_NAME 'root' IDENTIFIED BY '123456';",
		output: "create account account admin_name 'root' identified by '123456'",
	}, {
		input: "drop table if exists history",
	}, {
		input: "create user daisy@192.168.1.10 identified by '123456'",
	}, {
		input: "create table t0 (a float(255, 3))",
	}, {
		input:  "SELECT  id,name,view_type,attribute,attribute_filed,size,created_at,updated_at  FROM view_warehouse limit 0,10",
		output: "select id, name, view_type, attribute, attribute_filed, size, created_at, updated_at from view_warehouse limit 10 offset 0",
	}, {
		input:  "select algo_alarm_record.* from algo_alarm_record inner join (SELECT id FROM algo_alarm_record use index(algo_alarm_record_algo_id_first_id_created_at_index) WHERE first_id = 0 AND created_at >= '2022-09-18 00:00:00' AND created_at <= '2022-10-18 00:00:00' and algo_id not in (9808,9809) order by id desc limit 0,10 ) e on e.id = algo_alarm_record.id order by algo_alarm_record.id desc;",
		output: "select algo_alarm_record.* from algo_alarm_record inner join (select id from algo_alarm_record use index(algo_alarm_record_algo_id_first_id_created_at_index) where first_id = 0 and created_at >= 2022-09-18 00:00:00 and created_at <= 2022-10-18 00:00:00 and algo_id not in (9808, 9809) order by id desc limit 10 offset 0) as e on e.id = algo_alarm_record.id order by algo_alarm_record.id desc",
	}, {
		input: "select a from t1 use index(b)",
	}, {
		input:  "SELECT   id,cid,status,ip,stream   FROM camera     WHERE (cid_type = ?)",
		output: "select id, cid, status, ip, stream from camera where (cid_type = ?)",
	}, {
		input:  "CREATE  \nVIEW `xab0100` AS (\n  select `a`.`SYSUSERID` AS `sysuserid`,`a`.`USERID` AS `userid`,`a`.`USERNAME` AS `usernm`,`a`.`PWDHASH` AS `userpwd`,`a`.`USERTYPE` AS `usertype`,`a`.`EMPID` AS `empid`,`a`.`EMAIL` AS `email`,`a`.`TELO` AS `telo`,`a`.`TELH` AS `telh`,`a`.`MOBIL` AS `mobil`,(case `a`.`ACTIVED` when '1' then 'N' when '2' then 'Y' else 'Y' end) AS `useyn`,`a`.`ENABLEPWD` AS `enablepwd`,`a`.`ENABLEMMSG` AS `enablemmsg`,`a`.`FEECENTER` AS `feecenter`,left(concat(ifnull(`c`.`ORGID`,''),'|'),(char_length(concat(ifnull(`c`.`ORGID`,''),'|')) - 1)) AS `orgid`,left(concat(ifnull(`c`.`ORGNAME`,''),'|'),(char_length(concat(ifnull(`c`.`ORGNAME`,''),'|')) - 1)) AS `orgname`,ifnull(`a`.`ISPLANNER`,'') AS `isplanner`,ifnull(`a`.`ISWHEMPLOYEE`,'') AS `iswhemployee`,ifnull(`a`.`ISBUYER`,'') AS `isbuyer`,ifnull(`a`.`ISQCEMPLOYEE`,'') AS `isqceemployee`,ifnull(`a`.`ISSALEEMPLOYEE`,'') AS `issaleemployee`,`a`.`SEX` AS `sex`,ifnull(`c`.`ENTID`,'3') AS `ORGANIZATION_ID`,ifnull(`a`.`NOTICEUSER`,'') AS `NOTICEUSER` \n  from ((`kaf_cpcuser` `a` left join `kaf_cpcorguser` `b` on((`a`.`SYSUSERID` = `b`.`SYSUSERID`))) left join `kaf_cpcorg` `c` on((`b`.`ORGID` = `c`.`ORGID`))) \n  order by `a`.`SYSUSERID`,`a`.`USERID`,`a`.`USERNAME`,`a`.`USERPASS`,`a`.`USERTYPE`,`a`.`EMPID`,`a`.`EMAIL`,`a`.`TELO`,`a`.`TELH`,`a`.`MOBIL`,`a`.`ACTIVED`,`a`.`ENABLEPWD`,`a`.`ENABLEMMSG`,`a`.`FEECENTER`,`a`.`ISPLANNER`,`a`.`ISWHEMPLOYEE`,`a`.`ISBUYER`,`a`.`ISQCEMPLOYEE`,`a`.`ISSALEEMPLOYEE`,`a`.`SEX`,`c`.`ENTID`) ;\n",
		output: "create view xab0100 as (select a.sysuserid as sysuserid, a.userid as userid, a.username as usernm, a.pwdhash as userpwd, a.usertype as usertype, a.empid as empid, a.email as email, a.telo as telo, a.telh as telh, a.mobil as mobil, (case a.actived when 1 then N when 2 then Y else Y end) as useyn, a.enablepwd as enablepwd, a.enablemmsg as enablemmsg, a.feecenter as feecenter, left(concat(ifnull(c.orgid, ), |), (char_length(concat(ifnull(c.orgid, ), |)) - 1)) as orgid, left(concat(ifnull(c.orgname, ), |), (char_length(concat(ifnull(c.orgname, ), |)) - 1)) as orgname, ifnull(a.isplanner, ) as isplanner, ifnull(a.iswhemployee, ) as iswhemployee, ifnull(a.isbuyer, ) as isbuyer, ifnull(a.isqcemployee, ) as isqceemployee, ifnull(a.issaleemployee, ) as issaleemployee, a.sex as sex, ifnull(c.entid, 3) as ORGANIZATION_ID, ifnull(a.noticeuser, ) as NOTICEUSER from kaf_cpcuser as a left join kaf_cpcorguser as b on ((a.sysuserid = b.sysuserid)) left join kaf_cpcorg as c on ((b.orgid = c.orgid)) order by a.sysuserid, a.userid, a.username, a.userpass, a.usertype, a.empid, a.email, a.telo, a.telh, a.mobil, a.actived, a.enablepwd, a.enablemmsg, a.feecenter, a.isplanner, a.iswhemployee, a.isbuyer, a.isqcemployee, a.issaleemployee, a.sex, c.entid)",
	}, {
		input:  "ALTER  \nVIEW `xab0100` AS (\n  select `a`.`SYSUSERID` AS `sysuserid`,`a`.`USERID` AS `userid`,`a`.`USERNAME` AS `usernm`,`a`.`PWDHASH` AS `userpwd`,`a`.`USERTYPE` AS `usertype`,`a`.`EMPID` AS `empid`,`a`.`EMAIL` AS `email`,`a`.`TELO` AS `telo`,`a`.`TELH` AS `telh`,`a`.`MOBIL` AS `mobil`,(case `a`.`ACTIVED` when '1' then 'N' when '2' then 'Y' else 'Y' end) AS `useyn`,`a`.`ENABLEPWD` AS `enablepwd`,`a`.`ENABLEMMSG` AS `enablemmsg`,`a`.`FEECENTER` AS `feecenter`,left(concat(ifnull(`c`.`ORGID`,''),'|'),(char_length(concat(ifnull(`c`.`ORGID`,''),'|')) - 1)) AS `orgid`,left(concat(ifnull(`c`.`ORGNAME`,''),'|'),(char_length(concat(ifnull(`c`.`ORGNAME`,''),'|')) - 1)) AS `orgname`,ifnull(`a`.`ISPLANNER`,'') AS `isplanner`,ifnull(`a`.`ISWHEMPLOYEE`,'') AS `iswhemployee`,ifnull(`a`.`ISBUYER`,'') AS `isbuyer`,ifnull(`a`.`ISQCEMPLOYEE`,'') AS `isqceemployee`,ifnull(`a`.`ISSALEEMPLOYEE`,'') AS `issaleemployee`,`a`.`SEX` AS `sex`,ifnull(`c`.`ENTID`,'3') AS `ORGANIZATION_ID`,ifnull(`a`.`NOTICEUSER`,'') AS `NOTICEUSER` \n  from ((`kaf_cpcuser` `a` left join `kaf_cpcorguser` `b` on((`a`.`SYSUSERID` = `b`.`SYSUSERID`))) left join `kaf_cpcorg` `c` on((`b`.`ORGID` = `c`.`ORGID`))) \n  order by `a`.`SYSUSERID`,`a`.`USERID`,`a`.`USERNAME`,`a`.`USERPASS`,`a`.`USERTYPE`,`a`.`EMPID`,`a`.`EMAIL`,`a`.`TELO`,`a`.`TELH`,`a`.`MOBIL`,`a`.`ACTIVED`,`a`.`ENABLEPWD`,`a`.`ENABLEMMSG`,`a`.`FEECENTER`,`a`.`ISPLANNER`,`a`.`ISWHEMPLOYEE`,`a`.`ISBUYER`,`a`.`ISQCEMPLOYEE`,`a`.`ISSALEEMPLOYEE`,`a`.`SEX`,`c`.`ENTID`) ;\n",
		output: "alter view xab0100 as (select a.sysuserid as sysuserid, a.userid as userid, a.username as usernm, a.pwdhash as userpwd, a.usertype as usertype, a.empid as empid, a.email as email, a.telo as telo, a.telh as telh, a.mobil as mobil, (case a.actived when 1 then N when 2 then Y else Y end) as useyn, a.enablepwd as enablepwd, a.enablemmsg as enablemmsg, a.feecenter as feecenter, left(concat(ifnull(c.orgid, ), |), (char_length(concat(ifnull(c.orgid, ), |)) - 1)) as orgid, left(concat(ifnull(c.orgname, ), |), (char_length(concat(ifnull(c.orgname, ), |)) - 1)) as orgname, ifnull(a.isplanner, ) as isplanner, ifnull(a.iswhemployee, ) as iswhemployee, ifnull(a.isbuyer, ) as isbuyer, ifnull(a.isqcemployee, ) as isqceemployee, ifnull(a.issaleemployee, ) as issaleemployee, a.sex as sex, ifnull(c.entid, 3) as ORGANIZATION_ID, ifnull(a.noticeuser, ) as NOTICEUSER from kaf_cpcuser as a left join kaf_cpcorguser as b on ((a.sysuserid = b.sysuserid)) left join kaf_cpcorg as c on ((b.orgid = c.orgid)) order by a.sysuserid, a.userid, a.username, a.userpass, a.usertype, a.empid, a.email, a.telo, a.telh, a.mobil, a.actived, a.enablepwd, a.enablemmsg, a.feecenter, a.isplanner, a.iswhemployee, a.isbuyer, a.isqcemployee, a.issaleemployee, a.sex, c.entid)",
	}, {
		input: "select time from t1 as value",
	}, {
		input:  "alter database test set mysql_compatbility_mode = '{transaction_isolation: REPEATABLE-READ, lower_case_table_names: 0}'",
		output: "alter database configuration for test as {transaction_isolation: REPEATABLE-READ, lower_case_table_names: 0} ",
	}, {
		input: "show profiles",
	}, {
		input: "show privileges",
	}, {
		input: "show events from db1",
	}, {
		input: "show collation",
	}, {
		input: "show plugins",
	}, {
		input: "show procedure status",
	}, {
		input: "show triggers from db1 where 1",
	}, {
		input: "show engines",
	}, {
		input: "show config",
	}, {
		input: "show grants",
	}, {
		input:  "show grants for 'test'@'localhost'",
		output: "show grants for test@localhost",
	}, {
		input: "show table status from t1",
	}, {
		input: "show table status from t1",
	}, {
		input: "grant connect on account * to role_r1",
	}, {
		input: "select password from t1",
	}, {
		input:  "create table t1 (a datetime on update CURRENT_TIMESTAMP(1))",
		output: "create table t1 (a datetime(26) on update current_timestamp(1))",
	}, {
		input:  `create table table10 (a int primary key, b varchar(10)) checksum=0 COMMENT="asdf"`,
		output: "create table table10 (a int primary key, b varchar(10)) checksum = 0 comment = asdf",
	}, {
		input:  "commit work",
		output: "commit",
	}, {
		input: "select * from tables",
	}, {
		input: "update t1 set a = default",
	}, {
		input:  "truncate t1",
		output: "truncate table t1",
	}, {
		input:  "truncate table t1",
		output: "truncate table t1",
	}, {
		input:  "truncate db1.t1",
		output: "truncate table db1.t1",
	}, {
		input:  "truncate table db1.t1",
		output: "truncate table db1.t1",
	}, {
		input:  "explain select * from emp",
		output: "explain select * from emp",
	}, {
		input:  "explain verbose select * from emp",
		output: "explain (verbose) select * from emp",
	}, {
		input:  "explain analyze select * from emp",
		output: "explain (analyze) select * from emp",
	}, {
		input:  "explain analyze verbose select * from emp",
		output: "explain (analyze,verbose) select * from emp",
	}, {
		input:  "explain (analyze true,verbose false) select * from emp",
		output: "explain (analyze true,verbose false) select * from emp",
	}, {
		input:  "explain (analyze true,verbose false,format json) select * from emp",
		output: "explain (analyze true,verbose false,format json) select * from emp",
	}, {
		input:  "with t11 as (select * from t1) update t11 join t2 on t11.a = t2.b set t11.b = 1 where t2.a > 1",
		output: "with t11 as (select * from t1) update t11 inner join t2 on t11.a = t2.b set t11.b = 1 where t2.a > 1",
	}, {
		input:  "UPDATE items,(SELECT id FROM items WHERE id IN (SELECT id FROM items WHERE retail / wholesale >= 1.3 AND quantity < 100)) AS discounted SET items.retail = items.retail * 0.9 WHERE items.id = discounted.id",
		output: "update items cross join (select id from items where id in (select id from items where retail / wholesale >= 1.3 and quantity < 100)) as discounted set items.retail = items.retail * 0.9 where items.id = discounted.id",
	}, {
		input:  "with t2 as (select * from t1) DELETE FROM a1, a2 USING t1 AS a1 INNER JOIN t2 AS a2 WHERE a1.id=a2.id;",
		output: "with t2 as (select * from t1) delete from a1, a2 using t1 as a1 inner join t2 as a2 where a1.id = a2.id",
	}, {
		input:  "DELETE FROM a1, a2 USING t1 AS a1 INNER JOIN t2 AS a2 WHERE a1.id=a2.id;",
		output: "delete from a1, a2 using t1 as a1 inner join t2 as a2 where a1.id = a2.id",
	}, {
		input:  "DELETE a1, a2 FROM t1 AS a1 INNER JOIN t2 AS a2 WHERE a1.id=a2.id",
		output: "delete from a1, a2 using t1 as a1 inner join t2 as a2 where a1.id = a2.id",
	}, {
		input:  "DELETE FROM t1, t2 USING t1 INNER JOIN t2 INNER JOIN t3 WHERE t1.id=t2.id AND t2.id=t3.id",
		output: "delete from t1, t2 using t1 inner join t2 inner join t3 where t1.id = t2.id and t2.id = t3.id",
	}, {
		input:  "DELETE t1, t2 FROM t1 INNER JOIN t2 INNER JOIN t3 WHERE t1.id=t2.id AND t2.id=t3.id",
		output: "delete from t1, t2 using t1 inner join t2 inner join t3 where t1.id = t2.id and t2.id = t3.id",
	}, {
		input: "select cast(false as varchar)",
	}, {
		input:  "select cast(a as timestamp)",
		output: "select cast(a as timestamp(26))",
	}, {
		input:  "select cast(\"2022-01-30\" as varchar);",
		output: "select cast(2022-01-30 as varchar)",
	}, {
		input:  "select cast(b as timestamp) from t2",
		output: "select cast(b as timestamp(26)) from t2",
	}, {
		input:  "select cast(\"2022-01-01 01:23:34\" as varchar)",
		output: "select cast(2022-01-01 01:23:34 as varchar)",
	}, {
		input:  "select binary('Geeksforgeeks')",
		output: "select binary(Geeksforgeeks)",
	}, {
		input:  "show schemas where 1",
		output: "show databases where 1",
	}, {
		input: "select role from t1",
	}, {
		input:  "select a || 'hello' || 'world' from t1;",
		output: "select concat(concat(a, hello), world) from t1",
	}, {
		input:  "select col || 'bar'",
		output: "select concat(col, bar)",
	}, {
		input:  "select 'foo' || 'bar'",
		output: "select concat(foo, bar)",
	}, {
		input:  "select 'a\\'b'",
		output: "select a'b",
	}, {
		input:  "select char_length('\\n\\t\\r\\b\\0\\_\\%\\\\');",
		output: "select char_length(\\n\\t\\r\\b\\0\\_\\%\\\\)",
	}, {
		input:  "select CAST('10 ' as unsigned);",
		output: "select cast(10  as unsigned)",
	}, {
		input:  "select CAST('10 ' as unsigned integer);",
		output: "select cast(10  as integer unsigned)",
	}, {
		input:  "SELECT ((+0) IN ((0b111111111111111111111111111111111111111111111111111),(rpad(1.0,2048,1)), (32767.1)));",
		output: "select ((+0) in ((0b111111111111111111111111111111111111111111111111111), (rpad(1.0, 2048, 1)), (32767.1)))",
	}, {
		input: "select 0b111111111111111111111111111111111111111111111111111",
	}, {
		input:  "select date,format,to_date(date, format) as to_date from t1;",
		output: "select date, format, to_date(date, format) as to_date from t1",
	}, {
		input:  "select date,format,concat_ws(',',to_date(date, format)) as con from t1;",
		output: "select date, format, concat_ws(,, to_date(date, format)) as con from t1",
	}, {
		input:  "select date,format,to_date(date, format) as to_date from t1;",
		output: "select date, format, to_date(date, format) as to_date from t1",
	}, {
		input:  "select date,format,concat_ws(\" \",to_date(date, format),'') as con from t1;",
		output: "select date, format, concat_ws( , to_date(date, format), ) as con from t1",
	}, {
		input: "select schema()",
	}, {
		input: "select last_insert_id()",
	}, {
		input:  "show char set where charset = 'utf8mb4'",
		output: "show charset where charset = utf8mb4",
	}, {
		input:  "show charset where charset = 'utf8mb4'",
		output: "show charset where charset = utf8mb4",
	}, {
		input:  "show character set where charset = 'utf8mb4'",
		output: "show charset where charset = utf8mb4",
	}, {
		input: "show config where a > 1",
	}, {
		input:  "set @@a = b",
		output: "set a = b",
	}, {
		input:  "set @a = b",
		output: "set a = b",
	}, {
		input:  "CREATE TABLE t1 (datetime datetime, timestamp timestamp, date date)",
		output: "create table t1 (datetime datetime(26), timestamp timestamp(26), date date)",
	}, {
		input:  "SET timestamp=DEFAULT;",
		output: "set timestamp = default",
	}, {
		input:  "SET timestamp=UNIX_TIMESTAMP('2011-07-31 10:00:00')",
		output: "set timestamp = unix_timestamp(2011-07-31 10:00:00)",
	}, {
		input:  "select ltrim(\"a\"),rtrim(\"a\"),trim(BOTH \"\" from \"a\"),trim(BOTH \" \" from \"a\");",
		output: "select ltrim(a), rtrim(a), trim(both  from a), trim(both   from a)",
	}, {
		input:  "select rpad('hello', -18446744073709551616, '1');",
		output: "select rpad(hello, -18446744073709551616, 1)",
	}, {
		input:  "select rpad('hello', -18446744073709551616, '1');",
		output: "select rpad(hello, -18446744073709551616, 1)",
	}, {
		input:  "SELECT CONCAT_WS(1471290948102948112341241204312904-23412412-4141, \"a\", \"b\")",
		output: "select concat_ws(1471290948102948112341241204312904 - 23412412 - 4141, a, b)",
	}, {
		input:  "SELECT * FROM t1 WHERE a = ANY ( SELECT 1 UNION ( SELECT 1 UNION SELECT 1 ) );",
		output: "select * from t1 where a = any (select 1 union (select 1 union select 1))",
	}, {
		input:  "SELECT * FROM t1 WHERE a = ANY ( SELECT 1 except ( SELECT 1 except SELECT 1 ) );",
		output: "select * from t1 where a = any (select 1 except (select 1 except select 1))",
	}, {
		input:  "SELECT * FROM t1 WHERE a = ANY ( SELECT 1 intersect ( SELECT 1 intersect SELECT 1 ) );",
		output: "select * from t1 where a = any (select 1 intersect (select 1 intersect select 1))",
	}, {
		input:  "SELECT * FROM t1 WHERE a = ANY ( SELECT 1 minus ( SELECT 1 minus SELECT 1 ) );",
		output: "select * from t1 where a = any (select 1 minus (select 1 minus select 1))",
	}, {
		input:  "SELECT * FROM t1 WHERE (a,b) = ANY (SELECT a, max(b) FROM t1 GROUP BY a);",
		output: "select * from t1 where (a, b) = any (select a, max(b) from t1 group by a)",
	}, {
		input:  "select  (1,2) != ALL (select * from t1);",
		output: "select (1, 2) != all (select * from t1)",
	}, {
		input:  "select s1, s1 = ANY (SELECT s1 FROM t2) from t1;",
		output: "select s1, s1 = any (select s1 from t2) from t1",
	}, {
		input:  "select * from t3 where a >= some (select b from t2);",
		output: "select * from t3 where a >= some (select b from t2)",
	}, {
		input:  "select 9999999999999999999;",
		output: "select 9999999999999999999",
	}, {
		input:  "select substring('hello', -18446744073709551616, -18446744073709551616);",
		output: "select substring(hello, -18446744073709551616, -18446744073709551616)",
	}, {
		input:  "select substring('hello', -18446744073709551616, 1);",
		output: "select substring(hello, -18446744073709551616, 1)",
	}, {
		input:  "select space(18446744073709551616);",
		output: "select space(18446744073709551616)",
	}, {
		input:  "select space(-18446744073709551616);",
		output: "select space(-18446744073709551616)",
	}, {
		input:  "select ltrim(\"a\"),rtrim(\"a\"),trim(BOTH \"\" from \"a\"),trim(BOTH \" \" from \"a\");",
		output: "select ltrim(a), rtrim(a), trim(both  from a), trim(both   from a)",
	}, {
		input:  "SELECT (rpad(1.0, 2048,1)) IS NOT FALSE;",
		output: "select (rpad(1.0, 2048, 1)) is not false",
	}, {
		input:  "SELECT 1 is unknown;",
		output: "select 1 is unknown",
	}, {
		input:  "SELECT false is not unknown;",
		output: "select false is not unknown",
	}, {
		input:  "SELECT 1 is true;",
		output: "select 1 is true",
	}, {
		input:  "SELECT false is not true;",
		output: "select false is not true",
	}, {
		input:  "SELECT 1 is false;",
		output: "select 1 is false",
	}, {
		input:  "SELECT false is not false;",
		output: "select false is not false",
	}, {
		input:  "SELECT FROM_UNIXTIME(99999999999999999999999999999999999999999999999999999999999999999);",
		output: "select from_unixtime(99999999999999999999999999999999999999999999999999999999999999999)",
	}, {
		input:  "SELECT FROM_UNIXTIME(2147483647) AS c1, FROM_UNIXTIME(2147483648) AS c2, FROM_UNIXTIME(2147483647.9999999) AS c3, FROM_UNIXTIME(32536771199) AS c4,FROM_UNIXTIME(32536771199.9999999) AS c5;",
		output: "select from_unixtime(2147483647) as c1, from_unixtime(2147483648) as c2, from_unixtime(2147483647.9999999) as c3, from_unixtime(32536771199) as c4, from_unixtime(32536771199.9999999) as c5",
	}, {
		input:  "select date_add(\"1997-12-31 23:59:59\",INTERVAL -100000 YEAR);",
		output: "select date_add(1997-12-31 23:59:59, interval(-100000, year))",
	}, {
		input:  "SELECT ADDDATE(DATE'2021-01-01', INTERVAL 1 DAY);",
		output: "select adddate(date(2021-01-01), interval(1, day))",
	}, {
		input:  "select '2007-01-01' + interval a day from t1;",
		output: "select 2007-01-01 + interval(a, day) from t1",
	}, {
		input:  "SELECT CAST(COALESCE(t0.c0, -1) AS UNSIGNED) IS TRUE FROM t0;",
		output: "select cast(coalesce(t0.c0, -1) as unsigned) is true from t0",
	}, {
		input:  "select Fld1, variance(Fld2) as q from t1 group by Fld1 having q is not null;",
		output: "select fld1, variance(fld2) as q from t1 group by fld1 having q is not null",
	}, {
		input:  "select variance(-99999999999999999.99999);",
		output: "select variance(-99999999999999999.99999)",
	}, {
		input:  "select Fld1, std(Fld2) from t1 group by Fld1 having variance(Fld2) is not null",
		output: "select fld1, std(fld2) from t1 group by fld1 having variance(fld2) is not null",
	}, {
		input:  "select a.f1 as a, a.f1 > b.f1 as gt, a.f1 < b.f1 as lt, a.f1<=>b.f1 as eq from t1 a, t1 b;",
		output: "select a.f1 as a, a.f1 > b.f1 as gt, a.f1 < b.f1 as lt, a.f1 <=> b.f1 as eq from t1 as a cross join t1 as b",
	}, {
		input:  "select var_samp(s) as '0.5', var_pop(s) as '0.25' from bug22555;",
		output: "select var_samp(s) as 0.5, var_pop(s) as 0.25 from bug22555",
	}, {
		input:  "select var_samp(s) as 'null', var_pop(s) as 'null' from bug22555;",
		output: "select var_samp(s) as null, var_pop(s) as null from bug22555",
	}, {
		input: "select cast(variance(ff) as decimal(10, 3)) from t2",
	}, {
		input:  "SELECT GROUP_CONCAT(DISTINCT 2) from t1",
		output: "select group_concat(distinct 2, ,) from t1",
	}, {
		input:  "SELECT GROUP_CONCAT(DISTINCT a order by a) from t1",
		output: "select group_concat(distinct a, ,) from t1",
	}, {
		input: "select variance(2) from t1",
	}, {
		input:  "select SQL_BIG_RESULT bit_and(col), bit_or(col) from t1 group by col;",
		output: "select sql_big_result bit_and(col), bit_or(col) from t1 group by col",
	}, {
		input: "select sql_small_result t2.id, avg(rating + 0.0e0) from t2 group by t2.id",
	}, {
		input: "select sql_small_result t2.id, avg(rating) from t2 group by t2.id",
	}, {
		input:  "select any_value(name), avg(value1), std(value1), variance(value1) from t1, t2 where t1.id = t2.id group by t1.id",
		output: "select any_value(name), avg(value1), std(value1), variance(value1) from t1 cross join t2 where t1.id = t2.id group by t1.id",
	}, {
		input: "select id, avg(value1), std(value1), variance(value1) from t1 group by id",
	}, {
		input: "select i, count(*), std(s1 / s2) from bug22555 group by i order by i",
	}, {
		input: "select i, count(*), variance(s1 / s2) from bug22555 group by i order by i",
	}, {
		input: "select i, count(*), variance(s1 / s2) from bug22555 group by i order by i",
	}, {
		input:  "select name, avg(value1), std(value1), variance(value1) from t1, t2 where t1.id = t2.id group by t1.id",
		output: "select name, avg(value1), std(value1), variance(value1) from t1 cross join t2 where t1.id = t2.id group by t1.id",
	}, {
		input:  "select sum(all a),count(all a),avg(all a),std(all a),variance(all a),bit_or(all a),bit_and(all a),min(all a),max(all a),min(all c),max(all c) from t",
		output: "select sum(all a), count(all a), avg(all a), std(all a), variance(all a), bit_or(all a), bit_and(all a), min(all a), max(all a), min(all c), max(all c) from t",
	}, {
		input:  "insert into t1 values (date_add(NULL, INTERVAL 1 DAY));",
		output: "insert into t1 values (date_add(null, interval(1, day)))",
	}, {
		input:  "replace into t1 values (date_add(NULL, INTERVAL 1 DAY));",
		output: "replace into t1 values (date_add(null, interval(1, day)))",
	}, {
		input:  "SELECT DATE_ADD('2022-02-28 23:59:59.9999', INTERVAL 1 SECOND) '1 second later';",
		output: "select date_add(2022-02-28 23:59:59.9999, interval(1, second)) as 1 second later",
	}, {
		input:  "SELECT sum(a) as 'hello' from t1;",
		output: "select sum(a) as hello from t1",
	}, {
		input:  "SELECT DATE_ADD(\"2017-06-15\", INTERVAL -10 MONTH);",
		output: "select date_add(2017-06-15, interval(-10, month))",
	}, {
		input:  "create table t1 (a varchar)",
		output: "create table t1 (a varchar)",
	}, {
		input:  "SELECT (CAST(0x7FFFFFFFFFFFFFFF AS char));",
		output: "select (cast(0x7fffffffffffffff as char))",
	}, {
		input:  "select cast(-19999999999999999999 as signed);",
		output: "select cast(-19999999999999999999 as signed)",
	}, {
		input:  "select cast(19999999999999999999 as signed);",
		output: "select cast(19999999999999999999 as signed)",
	}, {
		input:  "select date_sub(now(), interval 1 day) from t1;",
		output: "select date_sub(now(), interval(1, day)) from t1",
	}, {
		input:  "select date_sub(now(), interval '1' day) from t1;",
		output: "select date_sub(now(), interval(1, day)) from t1",
	}, {
		input:  "select date_add(now(), interval '1' day) from t1;",
		output: "select date_add(now(), interval(1, day)) from t1",
	}, {
		input:  "SELECT md.datname as `Database` FROM TT md",
		output: "select md.datname as Database from tt as md",
	}, {
		input:  "select * from t where a = `Hello`",
		output: "select * from t where a = hello",
	}, {
		input:  "CREATE VIEW v AS SELECT * FROM t WHERE t.id = f(t.name);",
		output: "create view v as select * from t where t.id = f(t.name)",
	}, {
		input:  "ALTER VIEW v AS SELECT * FROM t WHERE t.id = f(t.name);",
		output: "alter view v as select * from t where t.id = f(t.name)",
	}, {
		input:  "CREATE VIEW v AS SELECT qty, price, qty*price AS value FROM t;",
		output: "create view v as select qty, price, qty * price as value from t",
	}, {
		input:  "ALTER VIEW v AS SELECT qty, price, qty*price AS value FROM t;",
		output: "alter view v as select qty, price, qty * price as value from t",
	}, {
		input: "create view v_today (today) as select current_day from t",
	}, {
		input: "alter view v_today (today) as select current_day from t",
	}, {
		input: "explain (analyze true,verbose false) select * from emp",
	}, {
		input: "select quarter from ontime limit 1",
	}, {
		input: "select month from ontime limit 1",
	}, {
		input: "with tw as (select * from t2), tf as (select * from t3) select * from tw where a > 1",
	}, {
		input: "with tw as (select * from t2) select * from tw where a > 1",
	}, {
		input:  "create table t (a double(13))  // comment",
		output: "create table t (a double(13))",
	}, {
		input:  "create table t (a double(13))  -- comment",
		output: "create table t (a double(13))",
	}, {
		input: "select a as promo_revenue from (select * from r) as c_orders(c_custkey, c_count)",
	}, {
		input:  "select extract(year from l_shipdate) as l_year from t",
		output: "select extract(year, l_shipdate) as l_year from t",
	}, {
		input:  "select * from R join S on R.uid = S.uid where l_shipdate <= date '1998-12-01' - interval '112' day",
		output: "select * from r inner join s on r.uid = s.uid where l_shipdate <= date(1998-12-01) - interval(112, day)",
	}, {
		input: "create table deci_table (a decimal(10, 5))",
	}, {
		input: "create table deci_table (a decimal(20, 5))",
	}, {
		input:  "create table deci_table (a decimal)",
		output: "create table deci_table (a decimal(38))",
	}, {
		input: "create table deci_table (a decimal(20))",
	}, {
		input: "select substr(name, 5) from t1",
	}, {
		input: "select substring(name, 5) from t1",
	}, {
		input: "select substr(name, 5, 3) from t1",
	}, {
		input: "select substring(name, 5, 3) from t1",
	}, {
		input:  "select * from R join S on R.uid = S.uid",
		output: "select * from r inner join s on r.uid = s.uid",
	}, {
		input:  "create table t (a int, b char, key idx1 type zonemap (a, b))",
		output: "create table t (a int, b char, index idx1 using zonemap (a, b))",
	}, {
		input: "create table t (a int, index idx1 using zonemap (a))",
	}, {
		input: "create table t (a int, index idx1 using bsi (a))",
	}, {
		input:  "set @@sql_mode ='TRADITIONAL'",
		output: "set sql_mode = TRADITIONAL",
	}, {
		input:  "set @@session.sql_mode ='TRADITIONAL'",
		output: "set sql_mode = TRADITIONAL",
	}, {
		input:  "set session sql_mode ='TRADITIONAL'",
		output: "set sql_mode = TRADITIONAL",
	}, {
		input:  "select @session.tx_isolation",
		output: "select @session.tx_isolation",
	}, {
		input:  "select @@session.tx_isolation",
		output: "select @@tx_isolation",
	}, {
		input:  "/* mysql-connector-java-8.0.27 (Revision: e920b979015ae7117d60d72bcc8f077a839cd791) */SHOW VARIABLES;",
		output: "show variables",
	}, {
		input: "create index idx1 using bsi on a (a) ",
	}, {
		input:  "INSERT INTO pet VALUES row('Sunsweet05','Dsant05','otter','f',30.11,2), row('Sunsweet06','Dsant06','otter','m',30.11,3);",
		output: "insert into pet values (Sunsweet05, Dsant05, otter, f, 30.11, 2), (Sunsweet06, Dsant06, otter, m, 30.11, 3)",
	}, {
		input:  "INSERT INTO t1 SET f1 = -1.0e+30, f2 = 'exore', f3 = 123",
		output: "insert into t1 (f1, f2, f3) values (-1.0e+30, exore, 123)",
	}, {
		input:  "INSERT INTO t1 SET f1 = -1;",
		output: "insert into t1 (f1) values (-1)",
	}, {
		input:  "INSERT INTO t1 (a,b,c) VALUES (1,2,3),(4,5,6) ON DUPLICATE KEY UPDATE c=VALUES(a)+VALUES(b), b=VALUES(a)+VALUES(c);",
		output: "insert into t1 (a, b, c) values (1, 2, 3), (4, 5, 6) on duplicate key update c = values(a) + values(b), b = values(a) + values(c)",
	}, {
		input:  "INSERT INTO t1 (a,b,c) VALUES (1,2,3),(4,5,6) ON DUPLICATE KEY UPDATE c=2, b=3;",
		output: "insert into t1 (a, b, c) values (1, 2, 3), (4, 5, 6) on duplicate key update c = 2, b = 3",
	}, {
		input:  "INSERT INTO t1 (a,b,c) VALUES (1,2,3),(4,5,6) ON DUPLICATE KEY UPDATE c=2/2, b=3;",
		output: "insert into t1 (a, b, c) values (1, 2, 3), (4, 5, 6) on duplicate key update c = 2 / 2, b = 3",
	}, {
		input:  "insert into t1 values (18446744073709551615), (0xFFFFFFFFFFFFFFFE), (18446744073709551613), (18446744073709551612)",
		output: "insert into t1 values (18446744073709551615), (0xfffffffffffffffe), (18446744073709551613), (18446744073709551612)",
	}, {
		input:  "REPLACE INTO pet VALUES row('Sunsweet05','Dsant05','otter','f',30.11,2), row('Sunsweet06','Dsant06','otter','m',30.11,3);",
		output: "replace into pet values (Sunsweet05, Dsant05, otter, f, 30.11, 2), (Sunsweet06, Dsant06, otter, m, 30.11, 3)",
	}, {
		input:  "REPLACE INTO t1 SET f1 = -1.0e+30, f2 = 'exore', f3 = 123",
		output: "replace into t1 (f1, f2, f3) values (-1.0e+30, exore, 123)",
	}, {
		input:  "REPLACE INTO t1 SET f1 = -1;",
		output: "replace into t1 (f1) values (-1)",
	}, {
		input:  "replace into t1 values (18446744073709551615), (0xFFFFFFFFFFFFFFFE), (18446744073709551613), (18446744073709551612)",
		output: "replace into t1 values (18446744073709551615), (0xfffffffffffffffe), (18446744073709551613), (18446744073709551612)",
	}, {
		input:  "create table t (a int) properties(\"host\" = \"127.0.0.1\", \"port\" = \"8239\", \"user\" = \"mysql_user\", \"password\" = \"mysql_passwd\")",
		output: "create table t (a int) properties(host = 127.0.0.1, port = 8239, user = mysql_user, password = mysql_passwd)",
	}, {
		input:  "create table t (a int) properties('a' = 'b')",
		output: "create table t (a int) properties(a = b)",
	}, {
		input: "create table t (a int, b char, check (1 + 1) enforced)",
	}, {
		input: "create table t (a int, b char, foreign key sdf (a, b) references b(a asc, b desc))",
	}, {
		input:  "create table t (a int, b char, constraint sdf foreign key (a, b) references b(a asc, b desc))",
		output: "create table t (a int, b char, foreign key sdf (a, b) references b(a asc, b desc))",
	}, {
		input:  "create table t (a int, b char, constraint sdf foreign key dddd (a, b) references b(a asc, b desc))",
		output: "create table t (a int, b char, foreign key sdf (a, b) references b(a asc, b desc))",
	}, {
		input: "create table t (a int, b char, unique key idx (a, b))",
	}, {
		input: "create table t (a int, b char, index if not exists idx (a, b))",
	}, {
		input: "create table t (a int, b char, fulltext idx (a, b))",
	}, {
		input:  "create table t (a int, b char, constraint p1 primary key idx using hash (a, b))",
		output: "create table t (a int, b char, primary key p1 using none (a, b))",
	}, {
		input: "create table t (a int, b char, primary key idx (a, b))",
	}, {
		input:  "create external table t (a int) infile 'data.txt'",
		output: "create external table t (a int) infile 'data.txt'",
	}, {
		input: "create external table t (a int) infile {'filepath'='data.txt', 'compression'='none'}",
	}, {
		input: "create external table t (a int) infile {'filepath'='data.txt', 'compression'='auto'}",
	}, {
		input: "create external table t (a int) infile {'filepath'='data.txt', 'compression'='lz4'}",
	}, {
		input:  "create external table t (a int) infile 'data.txt' FIELDS TERMINATED BY '' OPTIONALLY ENCLOSED BY '' LINES TERMINATED BY ''",
		output: "create external table t (a int) infile 'data.txt' fields terminated by \t optionally enclosed by \u0000 lines",
	}, {
		input:  "SET NAMES 'utf8mb4' COLLATE 'utf8mb4_general_ci'",
		output: "set names = utf8mb4 utf8mb4_general_ci",
	}, {
		input: "insert into cms values (null, default)",
	}, {
		input: "replace into cms values (null, default)",
	}, {
		input:  "create database `show`",
		output: "create database show",
	}, {
		input: "create table table16 (1a20 int, 1e int)",
	}, {
		input: "insert into t2 values (-3, 2)",
	}, {
		input: "replace into t2 values (-3, 2)",
	}, {
		input:  "select spID,userID,score from t1 where spID>(userID-1);",
		output: "select spid, userid, score from t1 where spid > (userid - 1)",
	}, {
		input:  "CREATE TABLE t2(product VARCHAR(32),country_id INTEGER NOT NULL,year INTEGER,profit INTEGER)",
		output: "create table t2 (product varchar(32), country_id integer not null, year integer, profit integer)",
	}, {
		input: "insert into numtable values (255, 65535, 4294967295, 18446744073709551615)",
	}, {
		input: "replace into numtable values (255, 65535, 4294967295, 18446744073709551615)",
	}, {
		input: "create table numtable (a tinyint unsigned, b smallint unsigned, c int unsigned, d bigint unsigned)",
	}, {
		input:  "SELECT userID as user, MAX(score) as max FROM t1 GROUP BY userID order by user",
		output: "select userid as user, max(score) as max from t1 group by userid order by user",
	}, {
		input:  "load data infile 'test/loadfile5' ignore INTO TABLE T.A FIELDS TERMINATED BY  ',' (@,@,c,d,e,f)",
		output: "load data infile test/loadfile5 ignore into table t.a fields terminated by , (, , c, d, e, f)",
	}, {
		input:  "load data infile '/root/lineorder_flat_10.tbl' into table lineorder_flat FIELDS TERMINATED BY '' OPTIONALLY ENCLOSED BY '' LINES TERMINATED BY '';",
		output: "load data infile /root/lineorder_flat_10.tbl into table lineorder_flat fields terminated by \t optionally enclosed by \u0000 lines",
	}, {
		input:  "load data local infile 'data' replace into table db.a (a, b, @vc, @vd) set a = @vc != 0, d = @vd != 1",
		output: "load data local infile data replace into table db.a (a, b, @vc, @vd) set a = @vc != 0, d = @vd != 1",
	}, {
		input:  "load data local infile 'data' replace into table db.a lines starting by '#' terminated by '\t' ignore 2 lines",
		output: "load data local infile data replace into table db.a lines starting by # terminated by 	 ignore 2 lines",
	}, {
		input:  "load data local infile 'data' replace into table db.a lines starting by '#' terminated by '\t' ignore 2 rows",
		output: "load data local infile data replace into table db.a lines starting by # terminated by 	 ignore 2 lines",
	}, {
		input:  "load data local infile 'data' replace into table db.a lines terminated by '\t' starting by '#' ignore 2 lines",
		output: "load data local infile data replace into table db.a lines starting by # terminated by 	 ignore 2 lines",
	}, {
		input:  "load data local infile 'data' replace into table db.a lines terminated by '\t' starting by '#' ignore 2 rows",
		output: "load data local infile data replace into table db.a lines starting by # terminated by 	 ignore 2 lines",
	}, {
		input:  "load data infile 'data.txt' into table db.a fields terminated by '\t' escaped by '\t'",
		output: "load data infile data.txt into table db.a fields terminated by \t escaped by \t",
	}, {
		input:  "load data infile 'data.txt' into table db.a fields terminated by '\t' enclosed by '\t' escaped by '\t'",
		output: "load data infile data.txt into table db.a fields terminated by \t enclosed by \t escaped by \t",
	}, {
		input:  "load data infile 'data.txt' into table db.a",
		output: "load data infile data.txt into table db.a",
	}, {
		input: "load data infile {'filepath'='data.txt', 'compression'='auto'} into table db.a",
	}, {
		input: "load data infile {'filepath'='data.txt', 'compression'='none'} into table db.a",
	}, {
		input:  "create external table t (a int) infile 'data.txt'",
		output: "create external table t (a int) infile 'data.txt'",
	}, {
		input: "create external table t (a int) infile {'filepath'='data.txt', 'compression'='none'}",
	}, {
		input: "create external table t (a int) infile {'filepath'='data.txt', 'compression'='auto'}",
	}, {
		input: "create external table t (a int) infile {'filepath'='data.txt', 'compression'='lz4'}",
	}, {
		input:  "create external table t (a int) infile 'data.txt' FIELDS TERMINATED BY '' OPTIONALLY ENCLOSED BY '' LINES TERMINATED BY ''",
		output: "create external table t (a int) infile 'data.txt' fields terminated by \t optionally enclosed by \u0000 lines",
	}, {
		input:  "create external table t (a int) URL s3option{'endpoint'='s3.us-west-2.amazonaws.com', 'access_key_id'='XXX', 'secret_access_key'='XXX', 'bucket'='test', 'filepath'='*.txt', 'region'='us-west-2'}",
		output: "create external table t (a int) url s3option {'endpoint'='s3.us-west-2.amazonaws.com', 'access_key_id'='******', 'secret_access_key'='******', 'bucket'='test', 'filepath'='*.txt', 'region'='us-west-2'}",
	}, {
		input:  "load data infile 'test/loadfile5' ignore INTO TABLE T.A FIELDS TERMINATED BY  ',' (@,@,c,d,e,f)",
		output: "load data infile test/loadfile5 ignore into table t.a fields terminated by , (, , c, d, e, f)",
	}, {
		input:  "load data infile '/root/lineorder_flat_10.tbl' into table lineorder_flat FIELDS TERMINATED BY '' OPTIONALLY ENCLOSED BY '' LINES TERMINATED BY '';",
		output: "load data infile /root/lineorder_flat_10.tbl into table lineorder_flat fields terminated by \t optionally enclosed by \u0000 lines",
	}, {
		input: "load data infile {'filepath'='data.txt', 'compression'='auto'} into table db.a",
	}, {
		input: "load data infile {'filepath'='data.txt', 'compression'='none'} into table db.a",
	}, {
		input: "load data infile {'filepath'='data.txt', 'compression'='GZIP'} into table db.a",
	}, {
		input: "load data infile {'filepath'='data.txt', 'compression'='BZIP2'} into table db.a",
	}, {
		input: "load data infile {'filepath'='data.txt', 'compression'='FLATE'} into table db.a",
	}, {
		input: "load data infile {'filepath'='data.txt', 'compression'='LZW'} into table db.a",
	}, {
		input: "load data infile {'filepath'='data.txt', 'compression'='ZLIB'} into table db.a",
	}, {
		input: "load data infile {'filepath'='data.txt', 'compression'='LZ4'} into table db.a",
	}, {
		input:  "LOAD DATA URL s3option{'endpoint'='s3.us-west-2.amazonaws.com', 'access_key_id'='XXX', 'secret_access_key'='XXX', 'bucket'='test', 'filepath'='*.txt', 'region'='us-west-2'} into table db.a",
		output: "load data url s3option {'endpoint'='s3.us-west-2.amazonaws.com', 'access_key_id'='******', 'secret_access_key'='******', 'bucket'='test', 'filepath'='*.txt', 'region'='us-west-2'} into table db.a",
	},
		{
			input: `load data url s3option {'endpoint'='s3.us-west-2.amazonaws.com', 'access_key_id'='******', 'secret_access_key'='******', 'bucket'='test', 'filepath'='jsonline/jsonline_object.jl', 'region'='us-west-2', 'compression'='none', 'format'='jsonline', 'jsondata'='object'} into table t1`,
		}, {
			input: "load data infile {'filepath'='data.txt', 'compression'='GZIP'} into table db.a",
		}, {
			input: "load data infile {'filepath'='data.txt', 'compression'='BZIP2'} into table db.a",
		}, {
			input: "load data infile {'filepath'='data.txt', 'compression'='FLATE'} into table db.a",
		}, {
			input: "load data infile {'filepath'='data.txt', 'compression'='LZW'} into table db.a",
		}, {
			input: "load data infile {'filepath'='data.txt', 'compression'='ZLIB'} into table db.a",
		}, {
			input: "load data infile {'filepath'='data.txt', 'compression'='LZ4'} into table db.a",
		}, {
			input: "load data infile {'filepath'='data.txt', 'format'='jsonline', 'jsondata'='array'} into table db.a",
		},
		{
			input: "load data infile {'filepath'='data.txt', 'format'='jsonline', 'jsondata'='object'} into table db.a",
		},
		{
			input: "load data infile {'filepath'='data.txt', 'compression'='BZIP2', 'format'='jsonline', 'jsondata'='object'} into table db.a",
		},
		{
			input:  "show tables from test01 where tables_in_test01 like '%t2%'",
			output: "show tables from test01 where tables_in_test01 like %t2%",
		}, {
			input:  "select userID,MAX(score) max_score from t1 where userID <2 || userID > 3 group by userID order by max_score",
			output: "select userid, max(score) as max_score from t1 where concat(userid < 2, userid > 3) group by userid order by max_score",
		}, {
			input: "select c1, -c2 from t2 order by -c1 desc",
		}, {
			input:  "select * from t1 where spID>2 AND userID <2 || userID >=2 OR userID < 2 limit 3",
			output: "select * from t1 where concat(spid > 2 and userid < 2, userid >= 2) or userid < 2 limit 3",
		}, {
			input:  "select * from t10 where (b='ba' or b='cb') and (c='dc' or c='ed');",
			output: "select * from t10 where (b = ba or b = cb) and (c = dc or c = ed)",
		}, {
			input:  "select CAST(userID AS DOUBLE) cast_double, CAST(userID AS FLOAT(3)) cast_float , CAST(userID AS REAL) cast_real, CAST(userID AS SIGNED) cast_signed, CAST(userID AS UNSIGNED) cast_unsigned from t1 limit 2",
			output: "select cast(userid as double) as cast_double, cast(userid as float(3)) as cast_float, cast(userid as real) as cast_real, cast(userid as signed) as cast_signed, cast(userid as unsigned) as cast_unsigned from t1 limit 2",
		}, {
			input: "select distinct name as name1 from t1",
		}, {
			input:  "select userID, userID DIV 2 as user_dir, userID%2 as user_percent, userID MOD 2 as user_mod from t1",
			output: "select userid, userid div 2 as user_dir, userid % 2 as user_percent, userid % 2 as user_mod from t1",
		}, {
			input:  "select sum(score) as sum from t1 where spID=6 group by score order by sum desc",
			output: "select sum(score) as sum from t1 where spid = 6 group by score order by sum desc",
		}, {
			input:  "select userID,count(score) from t1 where userID>2 group by userID having count(score)>1",
			output: "select userid, count(score) from t1 where userid > 2 group by userid having count(score) > 1",
		}, {
			input:  "SELECT product, SUM(profit),AVG(profit) FROM t2 where product<>'TV' GROUP BY product order by product asc",
			output: "select product, sum(profit), avg(profit) from t2 where product != TV group by product order by product asc",
		}, {
			input:  "SELECT product, SUM(profit),AVG(profit) FROM t2 where product='Phone' GROUP BY product order by product asc",
			output: "select product, sum(profit), avg(profit) from t2 where product = Phone group by product order by product asc",
		}, {
			input:  "select sum(col_1d),count(col_1d),avg(col_1d),min(col_1d),max(col_1d) from tbl1 group by col_1e",
			output: "select sum(col_1d), count(col_1d), avg(col_1d), min(col_1d), max(col_1d) from tbl1 group by col_1e",
		}, {
			input:  "select u.a, (select t.a from sa.t, u) from u, (select t.a, u.a from sa.t, u where t.a = u.a) as t where (u.a, u.b, u.c) in (select t.a, u.a, t.b * u.b tubb from t)",
			output: "select u.a, (select t.a from sa.t cross join u) from u cross join (select t.a, u.a from sa.t cross join u where t.a = u.a) as t where (u.a, u.b, u.c) in (select t.a, u.a, t.b * u.b as tubb from t)",
		}, {
			input:  "select u.a, (select t.a from sa.t, u) from u",
			output: "select u.a, (select t.a from sa.t cross join u) from u",
		}, {
			input:  "select t.a, u.a, t.b * u.b from sa.t join u on t.c = u.c or t.d != u.d where t.a = u.a and t.b > u.b group by t.a, u.a, (t.a + u.b + v.b) having t.a = 11 and v.c > 1000 order by t.a desc, u.a asc, v.d asc, tubb limit 200 offset 100",
			output: "select t.a, u.a, t.b * u.b from sa.t inner join u on t.c = u.c or t.d != u.d where t.a = u.a and t.b > u.b group by t.a, u.a, (t.a + u.b + v.b) having t.a = 11 and v.c > 1000 order by t.a desc, u.a asc, v.d asc, tubb limit 200 offset 100",
		}, {
			input:  "select t.a, u.a, t.b * u.b from sa.t join u on t.c = u.c or t.d != u.d where t.a = u.a and t.b > u.b group by t.a, u.a, (t.a + u.b + v.b) having t.a = 11 and v.c > 1000",
			output: "select t.a, u.a, t.b * u.b from sa.t inner join u on t.c = u.c or t.d != u.d where t.a = u.a and t.b > u.b group by t.a, u.a, (t.a + u.b + v.b) having t.a = 11 and v.c > 1000",
		}, {
			input:  "select t.a, u.a, t.b * u.b from sa.t join u on t.c = u.c or t.d != u.d where t.a = u.a and t.b > u.b group by t.a, u.a, (t.a + u.b + v.b)",
			output: "select t.a, u.a, t.b * u.b from sa.t inner join u on t.c = u.c or t.d != u.d where t.a = u.a and t.b > u.b group by t.a, u.a, (t.a + u.b + v.b)",
		}, {
			input:  "SELECT t.a,u.a,t.b * u.b FROM sa.t join u on t.c = u.c or t.d != u.d where t.a = u.a and t.b > u.b",
			output: "select t.a, u.a, t.b * u.b from sa.t inner join u on t.c = u.c or t.d != u.d where t.a = u.a and t.b > u.b",
		}, {
			input: "select avg(u.a), count(u.b), cast(u.c as char) from u",
		}, {
			input: "select avg(u.a), count(*) from u",
		}, {
			input: "select avg(u.a), count(u.b) from u",
		}, {
			input: "select sum(col_1d) from tbl1 where col_1d < 13 group by col_1e",
		}, {
			input:  "select sum(col_1a),count(col_1b),avg(col_1c),min(col_1d),max(col_1d) from tbl1",
			output: "select sum(col_1a), count(col_1b), avg(col_1c), min(col_1d), max(col_1d) from tbl1",
		}, {
			input:  "insert into tbl1 values (0,1,5,11, \"a\")",
			output: "insert into tbl1 values (0, 1, 5, 11, a)",
		}, {
			input:  "replace into tbl1 values (0,1,5,11, \"a\")",
			output: "replace into tbl1 values (0, 1, 5, 11, a)",
		}, {
			input: "create table tbl1 (col_1a tinyint, col_1b smallint, col_1c int, col_1d bigint, col_1e char(10) not null)",
		}, {
			input: "insert into numtable values (4, 1.234567891, 1.234567891)",
		}, {
			input: "insert into numtable values (3, 1.234567, 1.234567)",
		}, {
			input: "replace into numtable values (4, 1.234567891, 1.234567891)",
		}, {
			input: "replace into numtable values (3, 1.234567, 1.234567)",
		}, {
			input: "create table numtable (id int, fl float, dl double)",
		}, {
			input: "drop table if exists numtable",
		}, {
			input:  "create table table17 (`index` int)",
			output: "create table table17 (index int)",
		}, {
			input: "create table table19$ (a int)",
		}, {
			input:  "create table `aaaaaaaaaaaaaaaaaaaaaaaaaaaaaaaaaaaaaaaaaaaaaaaaaaaaaaaaaaaaaaaaaaa` (aaaaaaaaaaaaaaaaaaaaaaaaaaaaaaaaaaaaaaaaaaaaaaaaaaaaaaaaaaaaaaaaaa int);",
			output: "create table aaaaaaaaaaaaaaaaaaaaaaaaaaaaaaaaaaaaaaaaaaaaaaaaaaaaaaaaaaaaaaaaaaa (aaaaaaaaaaaaaaaaaaaaaaaaaaaaaaaaaaaaaaaaaaaaaaaaaaaaaaaaaaaaaaaaaa int)",
		}, {
			input:  "create table table12 (`a ` int)",
			output: "create table table12 (a  int)",
		}, {
			input:  "create table `table11 ` (a int)",
			output: "create table table11  (a int)",
		}, {
			input:  "create table table10 (a int primary key, b varchar(10)) checksum=0 COMMENT=\"asdf\"",
			output: "create table table10 (a int primary key, b varchar(10)) checksum = 0 comment = asdf",
		}, {
			input:  "create temporary table table05 ( a int, b char(10));",
			output: "create temporary table table05 (a int, b char(10))",
		}, {
			input:  "create table table15 (a varchar(5) default 'abcde')",
			output: "create table table15 (a varchar(5) default abcde)",
		}, {
			input:  "create table table01 (a TINYINT primary key, b SMALLINT SIGNED, c INT UNSIGNED, d BIGINT not null , e FLOAT unique,f DOUBLE, g CHAR(10), h VARCHAR(20))",
			output: "create table table01 (a tinyint primary key, b smallint, c int unsigned, d bigint not null, e float unique, f double, g char(10), h varchar(20))",
		}, {
			input:  "create database test04 CHARACTER SET=utf8 collate=utf8_general_ci ENCRYPTION='N'",
			output: "create database test04 character set utf8 collate utf8_general_ci encryption N",
		}, {
			input:  "create database test03 DEFAULT CHARACTER SET utf8 collate utf8_general_ci ENCRYPTION 'Y'",
			output: "create database test03 default character set utf8 collate utf8_general_ci encryption Y",
		}, {
			input: "drop database if exists t01234567890123456789012345678901234567890123456789012345678901234567890123456789",
		}, {
			input: "select distinct a from t",
		}, {
			input:  "select * from t where a like 'a%'",
			output: "select * from t where a like a%",
		}, {
			input: "select sysdate(), curtime(22) from t",
		}, {
			input: "select sysdate(), curtime from t",
		}, {
			input:  "select current_time(), current_timestamp, lacalTIMe(89), utc_time() from t",
			output: "select current_time(), current_timestamp(), lacaltime(89), utc_time() from t",
		}, {
			input:  "select current_user(), current_role(), current_date, utc_date from t",
			output: "select current_user(), current_role(), current_date(), utc_date() from t",
		}, {
			input: "select ascii(a), collation(b), hour(c), microsecond(d) from t",
		}, {
			input:  "select dayofmonth('2001-11-00'), month('2005-00-00') from t",
			output: "select dayofmonth(2001-11-00), month(2005-00-00) from t",
		}, {
			input: "select sum(distinct s) from tbl where 1",
		}, {
			input:  "select u.a, interval 1 second from t",
			output: "select u.a, interval(1, second) from t",
		}, {
			input:  "select u.a, (select t.a from sa.t, u) from t where (u.a, u.b, u.c) in (select * from t)",
			output: "select u.a, (select t.a from sa.t cross join u) from t where (u.a, u.b, u.c) in (select * from t)",
		}, {
			input:  "select u.a, (select t.a from sa.t, u) from t where (u.a, u.b, u.c)",
			output: "select u.a, (select t.a from sa.t cross join u) from t where (u.a, u.b, u.c)",
		}, {
			input:  "select u.a, (select t.a from sa.t, u) from u",
			output: "select u.a, (select t.a from sa.t cross join u) from u",
		}, {
			input:  "select t.a from sa.t, u",
			output: "select t.a from sa.t cross join u",
		}, {
			input: "select t.a from sa.t",
		}, {
			input:  "create table k1 (id int not null primary key,name varchar(20)) partition by key() partitions 2",
			output: "create table k1 (id int not null primary key, name varchar(20)) partition by key algorithm = 2 partitions 2",
		}, {
			input:  "create table k1 (id int not null,name varchar(20),unique key (id))partition by key() partitions 2",
			output: "create table k1 (id int not null, name varchar(20), unique key (id)) partition by key algorithm = 2 partitions 2",
		}, {
			input:  "create table a (a int) partition by key (a, b, db.t.c) (partition xx (subpartition s1, subpartition s3 max_rows = 1000 min_rows = 100))",
			output: "create table a (a int) partition by key algorithm = 2 (a, b, db.t.c) (partition xx (subpartition s1, subpartition s3 max_rows = 1000 min_rows = 100))",
		}, {
			input:  "create table a (a int) partition by key (a, b, db.t.c) (partition xx row_format = dynamic max_rows = 1000 min_rows = 100)",
			output: "create table a (a int) partition by key algorithm = 2 (a, b, db.t.c) (partition xx row_format = dynamic max_rows = 1000 min_rows = 100)",
		}, {
			input:  "create table a (a int) engine = 'innodb' row_format = dynamic comment = 'table A' compression = 'lz4' data directory = '/data' index directory = '/index' max_rows = 1000 min_rows = 100",
			output: "create table a (a int) engine = innodb row_format = dynamic comment = table A compression = lz4 data directory = /data index directory = /index max_rows = 1000 min_rows = 100",
		}, {
			input:  "create table a (a int) partition by linear key algorithm = 3221 (a, b, db.t.c) (partition xx values less than (1, 2, 323), partition yy)",
			output: "create table a (a int) partition by linear key algorithm = 3221 (a, b, db.t.c) (partition xx values less than (1, 2, 323), partition yy)",
		}, {
			input:  "create table a (a int) partition by linear key algorithm = 3221 (a, b, db.t.c) partitions 10 subpartition by key (a, b, db.t.c) subpartitions 10",
			output: "create table a (a int) partition by linear key algorithm = 3221 (a, b, db.t.c) partitions 10 subpartition by key algorithm = 2 (a, b, db.t.c) subpartitions 10",
		}, {
			input: "create table a (a int) partition by linear key algorithm = 3221 (a, b, db.t.c) partitions 10",
		}, {
			input: "create table a (a int) partition by linear hash (1 + 1234 / 32)",
		}, {
			input: "create table a (a int) partition by linear key algorithm = 31 (a, b, db.t.c)",
		}, {
			input:  "create table a (a int) partition by linear key (a, b, db.t.c)",
			output: "create table a (a int) partition by linear key algorithm = 2 (a, b, db.t.c)",
		}, {
			input: "create table a (a int) partition by list columns (a, b, db.t.c)",
		}, {
			input: "create table a (a int) partition by list columns (a, b, db.t.c)",
		}, {
			input: "create table a (a int) partition by range columns (a, b, db.t.c)",
		}, {
			input: "create table a (a int) partition by range(1 + 21)",
		}, {
			input: "create table a (a int storage disk constraint cx check (b + c) enforced)",
		}, {
			input: "create table a (a int storage disk, b int references b(a asc, b desc) match full on delete cascade on update restrict)",
		}, {
			input: "create table a (a int storage disk, b int)",
		}, {
			input: "create table a (a int not null default 1 auto_increment unique primary key collate utf8_bin storage disk)",
		},
		{
			input:  `CREATE TABLE tp1 (col1 INT, col2 CHAR(5), col3 DATE) PARTITION BY KEY(col3) PARTITIONS 4`,
			output: `create table tp1 (col1 int, col2 char(5), col3 date) partition by key algorithm = 2 (col3) partitions 4`,
		},
		{
			input:  `CREATE TABLE tp2 (col1 INT, col2 CHAR(5), col3 DATE) PARTITION BY KEY(col3)`,
			output: `create table tp2 (col1 int, col2 char(5), col3 date) partition by key algorithm = 2 (col3)`,
		},
		{
			input:  `CREATE TABLE tp3 (col1 INT, col2 CHAR(5), col3 DATE) PARTITION BY LINEAR KEY(col3) PARTITIONS 5`,
			output: `create table tp3 (col1 int, col2 char(5), col3 date) partition by linear key algorithm = 2 (col3) partitions 5`,
		},
		{
			input:  `CREATE TABLE tp4 (col1 INT, col2 CHAR(5), col3 DATE) PARTITION BY KEY ALGORITHM = 1 (col3)`,
			output: `create table tp4 (col1 int, col2 char(5), col3 date) partition by key algorithm = 1 (col3)`,
		},
		{
			input:  `CREATE TABLE tp5 (col1 INT, col2 CHAR(5), col3 DATE) PARTITION BY LINEAR KEY ALGORITHM = 1 (col3) PARTITIONS 5;`,
			output: `create table tp5 (col1 int, col2 char(5), col3 date) partition by linear key algorithm = 1 (col3) partitions 5`,
		},
		{
			input:  `CREATE TABLE tp6 (col1 INT, col2 CHAR(5), col3 DATE) PARTITION BY KEY(col1, col2) PARTITIONS 4`,
			output: `create table tp6 (col1 int, col2 char(5), col3 date) partition by key algorithm = 2 (col1, col2) partitions 4`,
		},
		{
			input:  `CREATE TABLE tp7 (col1 INT NOT NULL, col2 DATE NOT NULL, col3 INT NOT NULL, col4 INT NOT NULL, PRIMARY KEY (col1, col2)) PARTITION BY KEY(col1) PARTITIONS 4`,
			output: `create table tp7 (col1 int not null, col2 date not null, col3 int not null, col4 int not null, primary key (col1, col2)) partition by key algorithm = 2 (col1) partitions 4`,
		},
		{
			input:  `CREATE TABLE tp9 (col1 INT, col2 CHAR(5)) PARTITION BY HASH(col1) PARTITIONS 4`,
			output: `create table tp9 (col1 int, col2 char(5)) partition by hash (col1) partitions 4`,
		},
		{
			input:  `CREATE TABLE tp10 (col1 INT, col2 CHAR(5), col3 DATETIME) PARTITION BY HASH (YEAR(col3));`,
			output: `create table tp10 (col1 int, col2 char(5), col3 datetime(26)) partition by hash (year(col3))`,
		},
		{
			input:  `CREATE TABLE tp11 (col1 INT, col2 CHAR(5), col3 DATE) PARTITION BY LINEAR HASH( YEAR(col3)) PARTITIONS 6`,
			output: `create table tp11 (col1 int, col2 char(5), col3 date) partition by linear hash (year(col3)) partitions 6`,
		},
		{
			input:  `CREATE TABLE tp12 (col1 INT NOT NULL, col2 DATE NOT NULL, col3 INT NOT NULL, col4 INT NOT NULL, PRIMARY KEY (col1, col2)) PARTITION BY HASH(col1) PARTITIONS 4`,
			output: `create table tp12 (col1 int not null, col2 date not null, col3 int not null, col4 int not null, primary key (col1, col2)) partition by hash (col1) partitions 4`,
		},
		{
			input: `CREATE TABLE tp13 (
					id INT NOT NULL,
					fname VARCHAR(30),
					lname VARCHAR(30),
					hired DATE NOT NULL DEFAULT '1970-01-01',
					separated DATE NOT NULL DEFAULT '9999-12-31',
					job_code INT,
					store_id INT
				)
				PARTITION BY RANGE ( YEAR(separated) ) (
					PARTITION p0 VALUES LESS THAN (1991),
					PARTITION p1 VALUES LESS THAN (1996),
					PARTITION p2 VALUES LESS THAN (2001),
					PARTITION p3 VALUES LESS THAN MAXVALUE
				);`,
			output: `create table tp13 (id int not null, fname varchar(30), lname varchar(30), hired date not null default 1970-01-01, separated date not null default 9999-12-31, job_code int, store_id int) partition by range(year(separated)) (partition p0 values less than (1991), partition p1 values less than (1996), partition p2 values less than (2001), partition p3 values less than (MAXVALUE))`,
		},
		{
			input: `CREATE TABLE tp14 (
					a INT NOT NULL,
					b INT NOT NULL
				)
				PARTITION BY RANGE COLUMNS(a,b) PARTITIONS 4 (
					PARTITION p0 VALUES LESS THAN (10,5),
					PARTITION p1 VALUES LESS THAN (20,10),
					PARTITION p2 VALUES LESS THAN (50,20),
					PARTITION p3 VALUES LESS THAN (65,30)
				)`,
			output: `create table tp14 (a int not null, b int not null) partition by range columns (a, b) partitions 4 (partition p0 values less than (10, 5), partition p1 values less than (20, 10), partition p2 values less than (50, 20), partition p3 values less than (65, 30))`,
		},
		{
			input: `CREATE TABLE tp15 (
					id   INT PRIMARY KEY,
					name VARCHAR(35),
					age INT unsigned
				)
				PARTITION BY LIST (id) (
					PARTITION r0 VALUES IN (1, 5, 9, 13, 17, 21),
					PARTITION r1 VALUES IN (2, 6, 10, 14, 18, 22),
					PARTITION r2 VALUES IN (3, 7, 11, 15, 19, 23),
					PARTITION r3 VALUES IN (4, 8, 12, 16, 20, 24)
				);`,
			output: `create table tp15 (id int primary key, name varchar(35), age int unsigned) partition by list(id) (partition r0 values in (1, 5, 9, 13, 17, 21), partition r1 values in (2, 6, 10, 14, 18, 22), partition r2 values in (3, 7, 11, 15, 19, 23), partition r3 values in (4, 8, 12, 16, 20, 24))`,
		},
		{
			input: `CREATE TABLE tp16 (
					a INT NULL,
					b INT NULL
				)
				PARTITION BY LIST COLUMNS(a,b) (
					PARTITION p0 VALUES IN( (0,0), (NULL,NULL) ),
					PARTITION p1 VALUES IN( (0,1), (0,2), (0,3), (1,1), (1,2) ),
					PARTITION p2 VALUES IN( (1,0), (2,0), (2,1), (3,0), (3,1) ),
					PARTITION p3 VALUES IN( (1,3), (2,2), (2,3), (3,2), (3,3) )
				)`,
			output: `create table tp16 (a int null, b int null) partition by list columns (a, b) (partition p0 values in ((0, 0), (null, null)), partition p1 values in ((0, 1), (0, 2), (0, 3), (1, 1), (1, 2)), partition p2 values in ((1, 0), (2, 0), (2, 1), (3, 0), (3, 1)), partition p3 values in ((1, 3), (2, 2), (2, 3), (3, 2), (3, 3)))`,
		},
		{
			input: `CREATE TABLE tp17 (
					id INT NOT NULL PRIMARY KEY,
					fname VARCHAR(30),
					lname VARCHAR(30)
				)
				PARTITION BY RANGE (id) (
					PARTITION p0 VALUES LESS THAN (6),
					PARTITION p1 VALUES LESS THAN (11),
					PARTITION p2 VALUES LESS THAN (16),
					PARTITION p3 VALUES LESS THAN (21)
				);`,
			output: `create table tp17 (id int not null primary key, fname varchar(30), lname varchar(30)) partition by range(id) (partition p0 values less than (6), partition p1 values less than (11), partition p2 values less than (16), partition p3 values less than (21))`,
		},
		{
			input: "grant all, all(a, b), create(a, b), select(a, b), super(a, b, c) on table db.a to u1, u2 with grant option",
		}, {
			input: "grant proxy on u1 to u2, u3, u4 with grant option",
		}, {
			input: "grant proxy on u1 to u2, u3, u4",
		},
		{
			input: "grant r1, r2, r3 to u1, u1, u3",
		}, {
			input:  "grant super(a, b, c) on procedure db.func to 'h3'",
			output: "grant super(a, b, c) on procedure db.func to h3",
		},
		{
			input:  "revoke all, all(a, b), create(a, b), select(a, b), super(a, b, c) on table db.A from u1, u2",
			output: "revoke all, all(a, b), create(a, b), select(a, b), super(a, b, c) on table db.a from u1, u2",
		}, {
			input: "revoke r1, r2, r3 from u1, u2, u3",
		}, {
			input: "revoke super(a, b, c) on procedure db.func from h3",
		}, {
			input:  "revoke all on table db.A from u1, u2",
			output: "revoke all on table db.a from u1, u2",
		}, {
			input: "revoke all on table db.a from u1",
		}, {
			input: "set default role r1, r2, r3 to u1, u2, u3",
		}, {
			input: "set default role all to u1, u2, u3",
		}, {
			input: "set default role none to u1, u2, u3",
		}, {
			input:  "set password = password('ppp')",
			output: "set password = ppp",
		}, {
			input:  "set password for u1@h1 = password('ppp')",
			output: "set password for u1@h1 = ppp",
		}, {
			input:  "set password for u1@h1 = 'ppp'",
			output: "set password for u1@h1 = ppp",
		}, {
			input:  "set @a = 0, @b = 1",
			output: "set a = 0, b = 1",
		}, {
			input:  "set a = 0, session b = 1, @@session.c = 1, global d = 1, @@global.e = 1",
			output: "set a = 0, b = 1, c = 1, global d = 1, global e = 1",
		}, {
			input:  "set @@session.a = 1",
			output: "set a = 1",
		}, {
			input:  "set @@global.a = 1",
			output: "set global a = 1",
		}, {
			input: "set global a = 1",
		}, {
			input: "set a = 1",
		}, {
			input: "rollback",
		}, {
			input:  "rollback and chain no release",
			output: "rollback",
		}, {
			input:  "commit and chain no release",
			output: "commit",
		}, {
			input: "commit",
		}, {
			input: "start transaction read only",
		}, {
			input: "start transaction read write",
		}, {
			input: "start transaction",
		}, {
			input: "use db1",
		}, {
			input: "use",
		}, {
			input: "update a as aa set a = 3, b = 4 where a != 0 order by b limit 1",
		}, {
			input: "update a as aa set a = 3, b = 4",
		}, {
			input: "explain insert into u (a, b, c, d) values (1, 2, 3, 4), (5, 6, 7, 8)",
		}, {
			input: "explain replace into u (a, b, c, d) values (1, 2, 3, 4), (5, 6, 7, 8)",
		}, {
			input: "explain delete from a where a != 0 order by b limit 1",
		}, {
			input: "explain select a from a union select b from b",
		}, {
			input: "explain select a from a intersect select b from b",
		}, {
			input: "explain select a from a except select b from b",
		}, {
			input: "explain select a from a minus select b from b",
		}, {
			input: "explain select a from a",
		}, {
			input:  "explain (format text) select a from A",
			output: "explain (format text) select a from a",
		}, {
			input:  "explain analyze select * from t",
			output: "explain (analyze) select * from t",
		}, {
			input:  "explain format = 'tree' for connection 10",
			output: "explain format = tree for connection 10",
		}, {
			input:  "explain db.a",
			output: "show columns from db.a",
		}, {
			input:  "explain a",
			output: "show columns from a",
		}, {
			input: "show index from t where true",
		}, {
			input:  "show databases like 'a%'",
			output: "show databases like a%",
		}, {
			input: "show global status where 1 + 21 > 21",
		}, {
			input: "show global variables",
		}, {
			input: "show warnings",
		}, {
			input: "show errors",
		}, {
			input: "show full processlist",
		}, {
			input: "show processlist",
		}, {
			input:  "show full tables from db1 like 'a%' where a != 0",
			output: "show full tables from db1 like a% where a != 0",
		}, {
			input:  "show open tables from db1 like 'a%' where a != 0",
			output: "show open tables from db1 like a% where a != 0",
		}, {
			input:  "show tables from db1 like 'a%' where a != 0",
			output: "show tables from db1 like a% where a != 0",
		}, {
			input:  "show databases like 'a%' where a != 0",
			output: "show databases like a% where a != 0",
		}, {
			input: "show databases",
		}, {
			input:  "show extended full columns from t from db like 'a%'",
			output: "show extended full columns from t from db like a%",
		}, {
			input: "show extended full columns from t from db where a != 0",
		}, {
			input: "show columns from t from db where a != 0",
		}, {
			input: "show columns from t from db",
		}, {
			input: "show create database if not exists db",
		}, {
			input: "show create database db",
		}, {
			input: "show create table db.t1",
		}, {
			input: "show create table t1",
		}, {
			input: "drop user if exists u1, u2, u3",
		}, {
			input: "drop user u1",
		}, {
			input: "drop role r1",
		}, {
			input: "drop role if exists r1, r2, r3",
		}, {
			input: "drop index if exists idx1 on db.t",
		}, {
			input: "drop index idx1 on db.t",
		}, {
			input: "drop table if exists t1, t2, db.t",
		}, {
			input: "drop table db.t",
		}, {
			input: "drop table if exists t",
		}, {
			input: "drop database if exists t",
		}, {
			input: "drop database t",
		}, {
			input:  "create role if not exists 'a', 'b'",
			output: "create role if not exists a, b",
		}, {
			input:  "create role if not exists 'webapp'",
			output: "create role if not exists webapp",
		}, {
			input:  "create role 'admin', 'developer'",
			output: "create role admin, developer",
		}, {
			input:  "create index idx1 on a (a) KEY_BLOCK_SIZE 10 with parser x comment 'x' invisible",
			output: "create index idx1 on a (a) KEY_BLOCK_SIZE 10 with parser x comment x invisible",
		}, {
			input:  "create index idx1 using btree on A (a) KEY_BLOCK_SIZE 10 with parser x comment 'x' invisible",
			output: "create index idx1 using btree on a (a) KEY_BLOCK_SIZE 10 with parser x comment x invisible",
		}, {
			input: "create index idx1 on a (a)",
		}, {
			input: "create unique index idx1 using btree on a (a, b(10), (a + b), (a - b)) visible",
		}, {
			input:  "create database test_db default collate 'utf8mb4_general_ci' collate utf8mb4_general_ci",
			output: "create database test_db default collate utf8mb4_general_ci collate utf8mb4_general_ci",
		}, {
			input: "create database if not exists test_db character set geostd8",
		}, {
			input: "create database test_db default collate utf8mb4_general_ci",
		}, {
			input: "create database if not exists db",
		}, {
			input: "create database db",
		}, {
			input: "delete from a as aa",
		}, {
			input: "delete from t where a > 1 order by b limit 1 offset 2",
		}, {
			input: "delete from t where a = 1",
		}, {
			input: "insert into u partition(p1, p2) (a, b, c, d) values (1, 2, 3, 4), (5, 6, 1, 0)",
		}, {
			input:  "insert into t values ('aa', 'bb', 'cc')",
			output: "insert into t values (aa, bb, cc)",
		}, {
			input:  "insert into t() values (1, 2, 3)",
			output: "insert into t values (1, 2, 3)",
		}, {
			input: "insert into t (c1, c2, c3) values (1, 2, 3)",
		}, {
			input: "insert into t (c1, c2, c3) select c1, c2, c3 from t1",
		}, {
			input: "insert into t select c1, c2, c3 from t1",
		}, {
			input: "insert into t values (1, 3, 4)",
		}, {
			input: "replace into u partition(p1, p2) (a, b, c, d) values (1, 2, 3, 4), (5, 6, 1, 0)",
		}, {
			input:  "replace into t values ('aa', 'bb', 'cc')",
			output: "replace into t values (aa, bb, cc)",
		}, {
			input:  "replace into t() values (1, 2, 3)",
			output: "replace into t values (1, 2, 3)",
		}, {
			input: "replace into t (c1, c2, c3) values (1, 2, 3)",
		}, {
			input: "replace into t (c1, c2, c3) select c1, c2, c3 from t1",
		}, {
			input: "replace into t select c1, c2, c3 from t1",
		}, {
			input: "replace into t values (1, 3, 4)",
		}, {
			input:  "create table t1 (`show` bool(0));",
			output: "create table t1 (show bool(0))",
		}, {
			input:  "create table t1 (t bool(0));",
			output: "create table t1 (t bool(0))",
		}, {
			input: "create table t1 (t char(0))",
		}, {
			input: "create table t1 (t bool(20), b int, c char(20), d varchar(20))",
		}, {
			input: "create table t (a int(20) not null)",
		}, {
			input: "create table db.t (db.t.a int(20) null)",
		}, {
			input: "create table t (a float(20, 20) not null, b int(20) null, c int(30) null)",
		}, {
			input:  "create table t1 (t time(3) null, dt datetime(6) null, ts timestamp(1) null)",
			output: "create table t1 (t time(26, 3) null, dt datetime(26, 6) null, ts timestamp(26, 1) null)",
		}, {
			input:  "create table t1 (a int default 1 + 1 - 2 * 3 / 4 div 7 ^ 8 << 9 >> 10 % 11)",
			output: "create table t1 (a int default 1 + 1 - 2 * 3 / 4 div 7 ^ 8 << 9 >> 10 % 11)",
		}, {
			input: "create table t1 (t bool default -1 + +1)",
		}, {
			input: "create table t (id int unique key)",
		}, {
			input: "select * from t",
		}, {
			input:  "select c1, c2, c3 from t1, t as t2 where t1.c1 = 1 group by c2 having c2 > 10",
			output: "select c1, c2, c3 from t1 cross join t as t2 where t1.c1 = 1 group by c2 having c2 > 10",
		}, {
			input: "select a from t order by a desc limit 1 offset 2",
		}, {
			input:  "select a from t order by a desc limit 1, 2",
			output: "select a from t order by a desc limit 2 offset 1",
		}, {
			input: "select * from t union select c from t1",
		}, {
			input: "select * from t union all select c from t1",
		}, {
			input: "select * from t union distinct select c from t1",
		}, {
			input: "select * from t except select c from t1",
		}, {
			input: "select * from t except all select c from t1",
		}, {
			input: "select * from t except distinct select c from t1",
		}, {
			input: "select * from t intersect select c from t1",
		}, {
			input: "select * from t intersect all select c from t1",
		}, {
			input: "select * from t intersect distinct select c from t1",
		}, {
			input: "select * from t minus all select c from t1",
		}, {
			input: "select * from t minus distinct select c from t1",
		}, {
			input: "select * from t minus select c from t1",
		}, {
			input: "select * from (select a from t) as t1",
		}, {
			input:  "select * from (select a from t) as t1 join t2 on 1",
			output: "select * from (select a from t) as t1 inner join t2 on 1",
		}, {
			input: "select * from (select a from t) as t1 inner join t2 using (a)",
		}, {
			input: "select * from (select a from t) as t1 cross join t2",
		}, {
			input:  "select * from t1 join t2 using (a, b, c)",
			output: "select * from t1 inner join t2 using (a, b, c)",
		}, {
			input: "select * from t1 straight_join t2 on 1 + 213",
		}, {
			input: "select * from t1 straight_join t2 on col",
		}, {
			input:  "select * from t1 right outer join t2 on 123",
			output: "select * from t1 right join t2 on 123",
		}, {
			input: "select * from t1 natural left join t2",
		}, {
			input: "select 1",
		}, {
			input: "select $ from t",
		}, {
			input:  "analyze table part (a,b )",
			output: "analyze table part(a, b)",
		}, {
			input:  "select $ from t into outfile '/Users/tmp/test'",
			output: "select $ from t into outfile /Users/tmp/test fields terminated by , enclosed by \" lines terminated by \n header true",
		}, {
			input:  "select $ from t into outfile '/Users/tmp/test' FIELDS TERMINATED BY ','",
			output: "select $ from t into outfile /Users/tmp/test fields terminated by , enclosed by \" lines terminated by \n header true",
		}, {
			input:  "select $ from t into outfile '/Users/tmp/test' FIELDS TERMINATED BY ',' LINES TERMINATED BY '\n'",
			output: "select $ from t into outfile /Users/tmp/test fields terminated by , enclosed by \" lines terminated by \n header true",
		}, {
			input:  "select $ from t into outfile '/Users/tmp/test' FIELDS TERMINATED BY ',' LINES TERMINATED BY '\n' header 'TRUE'",
			output: "select $ from t into outfile /Users/tmp/test fields terminated by , enclosed by \" lines terminated by \n header true",
		}, {
			input:  "select $ from t into outfile '/Users/tmp/test' FIELDS TERMINATED BY ',' LINES TERMINATED BY '\n' header 'FALSE'",
			output: "select $ from t into outfile /Users/tmp/test fields terminated by , enclosed by \" lines terminated by \n header false",
		}, {
			input:  "select $ from t into outfile '/Users/tmp/test' FIELDS TERMINATED BY ',' LINES TERMINATED BY '\n' header 'FALSE' MAX_FILE_SIZE 100",
			output: "select $ from t into outfile /Users/tmp/test fields terminated by , enclosed by \" lines terminated by \n header false max_file_size 102400",
		}, {
			input:  "select $ from t into outfile '/Users/tmp/test' FIELDS TERMINATED BY ',' LINES TERMINATED BY '\n' header 'FALSE' MAX_FILE_SIZE 100 FORCE_QUOTE (a, b)",
			output: "select $ from t into outfile /Users/tmp/test fields terminated by , enclosed by \" lines terminated by \n header false max_file_size 102400 force_quote a, b",
		}, {
			input: "drop prepare stmt_name1",
		}, {
			input: "deallocate prepare stmt_name1",
		}, {
			input: "execute stmt_name1",
		}, {
			input: "execute stmt_name1 using @var_name,@@sys_name",
		}, {
			input: "prepare stmt_name1 from select * from t1",
		}, {
			input:  "prepare stmt_name1 from 'select * from t1'",
			output: "prepare stmt_name1 from select * from t1",
		}, {
			input: "prepare stmt_name1 from select * from t1 where a > ? or abs(b) < ?",
		}, {
			input: "create account if not exists nihao admin_name 'admin' identified by '123' open comment 'new account'",
		}, {
			input: "create account if not exists nihao admin_name 'admin' identified by random password",
		}, {
			input: "create account if not exists nihao admin_name 'admin' identified with '123'",
		}, {
			input: "create account nihao admin_name 'admin' identified by '123' open comment 'new account'",
		}, {
			input: "create account nihao admin_name 'admin' identified by random password",
		}, {
			input: "create account nihao admin_name 'admin' identified with '123'",
		}, {
			input: "drop account if exists abc",
		}, {
			input: "alter account if exists nihao admin_name 'admin' identified by '123' open comment 'new account'",
		}, {
			input: "alter account if exists nihao admin_name 'admin' identified by random password",
		}, {
			input: "alter account if exists nihao admin_name 'admin' identified with '123'",
		}, {
			input: "alter account nihao admin_name 'admin' identified by '123' open comment 'new account'",
		}, {
			input: "alter account nihao admin_name 'admin' identified by random password",
		}, {
			input: "alter account nihao admin_name 'admin' identified with '123'",
		}, {
			input: "create user if not exists abc1 identified by '123', abc2 identified by '234', abc3 identified by '111' default role def_role " +
				"password expire " +
				"comment 'new comment'",
		}, {
			input: "create user if not exists abc1 identified by '123', abc2 identified by '234', abc3 identified by '111' default role de_role " +
				"lock " +
				"attribute 'new attribute'",
		}, {
			input: "create user if not exists abc1 identified by '123', abc2 identified by '234', abc3 identified by '111', " +
				"abc4 identified by random password, " +
				"abc5 identified with '345' " +
				"default role de_role " +
				"attribute 'new attribute'",
		}, {
			input: "create user if not exists abc1 identified by '111' " +
				"default role de_role " +
				"comment 'new comment'",
		}, {
			input: "create user if not exists abc1 identified by '111' " +
				"default role de_role",
		}, {
			input: "create user if not exists abc1 identified by '123' " +
				"default role de_role",
		}, {
			input: "create user if not exists abc1 identified by '123' " +
				"default role de_role",
		}, {
			input: "create user abc1 identified by '123' " +
				"default role de_role",
		}, {
			input: "create user abc1 identified by '111' " +
				"default role de_role",
		}, {
			input: "create user abc1 identified by 'a111'",
		}, {
			input: "drop user if exists abc1, abc2, abc3",
		}, {
			input: "drop user abc1, abc2, abc3",
		}, {
			input: "drop user abc1",
		}, {
			input: "alter user if exists abc1 identified by '123', abc2 identified by '234', abc3 identified by '123' " +
				"default role de_role " +
				"lock " +
				"comment 'new comment'",
		}, {
			input: "alter user if exists abc1 identified by '123', abc2 identified by '234', abc3 identified by '123' " +
				"default role de_role " +
				"unlock " +
				"comment 'new comment'",
		}, {
			input: "alter user if exists abc1 identified by '123', abc2 identified by '234', abc3 identified by '123' " +
				"default role de_role " +
				"password expire " +
				"attribute 'new attribute'",
		}, {
			input: "alter user if exists abc1 identified by '123', abc2 identified by '234', abc3 identified by '123' " +
				"attribute 'new attribute'",
		}, {
			input: "alter user if exists abc1 identified by '123', abc2 identified by '234', abc3 identified by '123'",
		}, {
			input: "alter user if exists abc1 identified by '123', abc2 identified with '234', abc3 identified with 'SSL'",
		}, {
			input: "alter user if exists abc1 identified by '123'",
		}, {
			input: "alter user if exists abc1 identified by '123'",
		}, {
			input: "alter user abc1 identified by '123'",
		}, {
			input: "create role if not exists role1, role2, role2",
		}, {
			input: "create role role1",
		}, {
			input: "drop role if exists role1, role2, role2",
		}, {
			input: "drop role if exists role1",
		}, {
			input: "drop role role1",
		}, {
			input: "grant all, all(a, b), create(a, b), select(a, b), super(a, b, c) on table db.a to u1, u2 with grant option",
		}, {
			input: "grant all, all(a, b) on table *.* to u1, u2 with grant option",
		}, {
			input: "grant all, all(a, b) on table db.a to u1, u2 with grant option",
		}, {
			input: "grant all, all(a, b) on table db.* to u1, u2 with grant option",
		}, {
			input: "grant all, all(a, b) on database * to u1, u2 with grant option",
		}, {
			input: "grant all, all(a, b) on table *.* to u1, u2 with grant option",
		}, {
			input: "grant all, all(a, b) on table db1.* to u1, u2 with grant option",
		}, {
			input: "grant all, all(a, b) on table db1.tb1 to u1, u2 with grant option",
		}, {
			input: "grant all, all(a, b) on table tb1 to u1, u2 with grant option",
		}, {
			input: "grant r1, r2 to u1, u2, r3 with grant option",
		}, {
			input: "grant r1, r2 to u1, u2, r3",
		}, {
			input: "grant r1, r2 to u1@h1, u2@h2, r3",
		}, {
			input:  "revoke if exists all, all(a, b), create(a, b), select(a, b), super(a, b, c) on table db.A from u1, u2",
			output: "revoke if exists all, all(a, b), create(a, b), select(a, b), super(a, b, c) on table db.a from u1, u2",
		}, {
			input: "revoke if exists r1, r2, r3 from u1, u2, u3",
		}, {
			input: "revoke if exists super(a, b, c) on procedure db.func from h3",
		}, {
			input:  "revoke if exists all on table db.A from u1, u2",
			output: "revoke if exists all on table db.a from u1, u2",
		}, {
			input: "revoke if exists all on table db.a from u1",
		}, {
			input: "use db1",
		}, {
			input: "set role r1",
		}, {
			input: "set secondary role all",
		}, {
			input: "set secondary role none",
		}, {
			input:  `select json_extract('{"a":1,"b":2}', '$.b')`,
			output: `select json_extract({"a":1,"b":2}, $.b)`,
		}, {
			input:  `select json_extract(a, '$.b') from t`,
			output: `select json_extract(a, $.b) from t`,
		}, {
			input: `create table t1 (a int, b uuid)`,
		}, {
			input: `create table t2 (a uuid primary key, b varchar(10))`,
		}, {
			input: `create table t3 (a int, b uuid, primary key idx (a, b))`,
		}, {
			input:  `DO SLEEP(5)`,
			output: `do sleep(5)`,
		}, {
			input:  `DECLARE a, b INT`,
			output: `declare a b int default null`,
		}, {
			input:  `DECLARE a, b INT DEFAULT 1`,
			output: `declare a b int default 1`,
		}, {
			input: "grant truncate on table *.* to r1",
		}, {
			input: "grant reference on table *.* to r1",
		},
		{
			input:  `VALUES ROW(1,-2,3), ROW(5,7,9), ROW(4,6,8)`,
			output: `values row(1, -2, 3), row(5, 7, 9), row(4, 6, 8)`,
		}, {
			input:  `VALUES ROW(5,7,9), ROW(1,2,3), ROW(9,10,11) ORDER BY column_1`,
			output: `values row(5, 7, 9), row(1, 2, 3), row(9, 10, 11) order by column_1`,
		},
		{
			input:  `VALUES ROW(5,7,9), ROW(1,2,3), ROW(9,10,11) ORDER BY column_1 LIMIT 2`,
			output: `values row(5, 7, 9), row(1, 2, 3), row(9, 10, 11) order by column_1 limit 2`,
		},
		{
			input:  `select * from unnest("a") as f`,
			output: `select * from unnest(a) as f`,
		},
		{
			input:  `select * from unnest("a", "b") as f`,
			output: `select * from unnest(a, b) as f`,
		},
		{
			input:  `select * from unnest("a", "b", true) as f`,
			output: `select * from unnest(a, b, true) as f`,
		},
		{
			input:  `select * from unnest("a")`,
			output: `select * from unnest(a)`,
		},
		{
			input:  `select * from unnest("a", "b")`,
			output: `select * from unnest(a, b)`,
		},
		{
			input:  `select * from unnest("a", "b", true)`,
			output: `select * from unnest(a, b, true)`,
		},
		{
			input:  `select * from unnest(t.a)`,
			output: `select * from unnest(t.a)`,
		},
		{
			input:  `select * from unnest(t.a, "$.b")`,
			output: `select * from unnest(t.a, $.b)`,
		},
		{
			input:  `select * from unnest(t.a, "$.b", true)`,
			output: `select * from unnest(t.a, $.b, true)`,
		},
		{
			input:  `select * from unnest(t.a) as f`,
			output: `select * from unnest(t.a) as f`,
		},
		{
			input:  `select * from unnest(t.a, "$.b") as f`,
			output: `select * from unnest(t.a, $.b) as f`,
		},
		{
			input:  `select * from unnest(t.a, "$.b", true) as f`,
			output: `select * from unnest(t.a, $.b, true) as f`,
		},
		{
			input:  `select * from generate_series('1', '10', '1')`,
			output: `select * from generate_series(1, 10, 1)`,
		},
		{
			input:  `select * from generate_series('1', '10', '1') g`,
			output: `select * from generate_series(1, 10, 1) as g`,
		},
		{
			input:  `select * from generate_series(1, 10, 1)`,
			output: `select * from generate_series(1, 10, 1)`,
		},
		{
			input:  `select * from generate_series(1, 10, 1) as g`,
			output: `select * from generate_series(1, 10, 1) as g`,
		},
		{
			input:  `create table t1 (a int low_cardinality, b int not null low_cardinality)`,
			output: `create table t1 (a int low_cardinality, b int not null low_cardinality)`,
		},
		{
			input:  `select mo_show_visible_bin('a',0) as m`,
			output: `select mo_show_visible_bin(a, 0) as m`,
		},
		//https://dev.mysql.com/doc/refman/8.0/en/window-functions-usage.html
		{
			input: `select avg(a) over () from t1`,
		},
		{
			input: `select avg(a) over (partition by col1, col2) from t1`,
		},
		{
			input: `select avg(a) over (partition by col1, col2 order by col3 desc) from t1`,
		},
		//https://dev.mysql.com/doc/refman/8.0/en/window-functions-frames.html
		{
			input: `select count(a) over (partition by col1, col2 order by col3 desc rows 1 preceding) from t1`,
		},
		{
			input: `select sum(a) over (partition by col1, col2 order by col3 desc rows between 1 preceding and 20 following) from t1`,
		},
		{
			input: `select count(a) over (partition by col1, col2 order by col3 desc range unbounded preceding) from t1`,
		},
		{
			input: "alter account if exists abc",
		},
		{
			input: "alter account if exists abc admin_name 'root' identified by '111' open comment 'str'",
		},
		{
			input: "alter account if exists abc open comment 'str'",
		},
		{
			input: "alter account if exists abc comment 'str'",
		},
		{
			input: "alter account if exists abc open",
		},
		{
			input: "alter account if exists abc admin_name 'root' identified by '111' open",
		},
		{
			input: "alter account if exists abc admin_name 'root' identified by '111' comment 'str'",
		},
		{
			input: `create cluster table a (a int)`,
		},
		{
			input: `insert into a values (1, 2), (1, 2)`,
		},
		{
			input: `insert into a select a, b from a`,
		},
		{
			input: `insert into a (a, b) values (1, 2), (1, 2)`,
		},
		{
			input:  `insert into a () values (1, 2), (1, 2)`,
			output: `insert into a values (1, 2), (1, 2)`,
		},
		{
			input: `insert into a (a, b) select a, b from a`,
		},
		{
			input:  `insert into a set a = b, b = b + 1`,
			output: `insert into a (a, b) values (b, b + 1)`,
		},
		{
			input:  "load data infile 'test/loadfile5' ignore INTO TABLE T.A FIELDS TERMINATED BY  ',' (@,@,c,d,e,f)",
			output: "load data infile test/loadfile5 ignore into table t.a fields terminated by , (, , c, d, e, f)",
		},
		{
			input:  "load data infile 'data.txt' into table db.a fields terminated by '\t' escaped by '\t'",
			output: "load data infile data.txt into table db.a fields terminated by \t escaped by \t",
		},
		{
			input:  `create function helloworld () returns int language sql as 'select id from test_table limit 1'`,
			output: `create function helloworld () returns int language sql as 'select id from test_table limit 1'`,
		},
		{
			input:  `create function twosum (x int, y int) returns int language sql as 'select $1 + $2'`,
			output: `create function twosum (x int, y int) returns int language sql as 'select $1 + $2'`,
		},
		{
			input:  `create function charat (x int) returns char language sql as 'select $1'`,
			output: `create function charat (x int) returns char language sql as 'select $1'`,
		},
		{
			input:  `create function charat (x int default 15) returns char language sql as 'select $1'`,
			output: `create function charat (x int default 15) returns char language sql as 'select $1'`,
		},
		{
			input:  `create function t.increment (x float) returns float language sql as 'select $1 + 1'`,
			output: `create function t.increment (x float) returns float language sql as 'select $1 + 1'`,
		},
		{
			input:  `drop function helloworld ()`,
			output: `drop function helloworld ()`,
		},
		{
			input:  `drop function charat (int)`,
			output: `drop function charat (int)`,
		},
		{
			input:  `drop function twosum (int, int)`,
			output: `drop function twosum (int, int)`,
		},
		{
			input:  `drop function t.increment (float)`,
			output: `drop function t.increment (float)`,
		},
		{
			input:  `create extension python as strutil file 'stringutils.whl'`,
			output: `create extension python as strutil file stringutils.whl`,
		},
		{
			input:  `load strutil`,
			output: `load strutil`,
		},
		{
			input: `select * from (values row(1, 2), row(3, 3)) as a`,
		},
		{
			input: `select t1.* from (values row(1, 1), row(3, 3)) as a(c1, c2) inner join t1 on a.c1 = t1.b`,
		},
		{
			input:  "modump query_result '0adaxg' into '/Users/tmp/test'",
			output: "modump query_result 0adaxg into /Users/tmp/test fields terminated by , enclosed by \" lines terminated by \n header true",
		},
		{
			input:  `modump query_result "queryId" into '/Users/tmp/test' FIELDS TERMINATED BY ','`,
			output: "modump query_result queryId into /Users/tmp/test fields terminated by , enclosed by \" lines terminated by \n header true",
		},
		{
			input:  "modump query_result 'abcx' into '/Users/tmp/test' FIELDS TERMINATED BY ',' LINES TERMINATED BY '\n'",
			output: "modump query_result abcx into /Users/tmp/test fields terminated by , enclosed by \" lines terminated by \n header true",
		},
		{
			input:  "modump query_result '098e32' into '/Users/tmp/test' FIELDS TERMINATED BY ',' LINES TERMINATED BY '\n' header 'TRUE'",
			output: "modump query_result 098e32 into /Users/tmp/test fields terminated by , enclosed by \" lines terminated by \n header true",
		},
		{
			input:  "modump query_result '09eqr' into '/Users/tmp/test' FIELDS TERMINATED BY ',' LINES TERMINATED BY '\n' header 'FALSE'",
			output: "modump query_result 09eqr into /Users/tmp/test fields terminated by , enclosed by \" lines terminated by \n header false",
		},
		{
			input:  "modump query_result 'd097i7' into '/Users/tmp/test' FIELDS TERMINATED BY ',' LINES TERMINATED BY '\n' header 'FALSE' MAX_FILE_SIZE 100",
			output: "modump query_result d097i7 into /Users/tmp/test fields terminated by , enclosed by \" lines terminated by \n header false max_file_size 102400",
		},
		{
			input:  "modump query_result '09eqrteq' into '/Users/tmp/test' FIELDS TERMINATED BY ',' LINES TERMINATED BY '\n' header 'FALSE' MAX_FILE_SIZE 100 FORCE_QUOTE (a, b)",
			output: "modump query_result 09eqrteq into /Users/tmp/test fields terminated by , enclosed by \" lines terminated by \n header false max_file_size 102400 force_quote a, b",
		},
		{
			input: "show accounts",
		},
		{
			input:  "show accounts like '%dafgda_'",
			output: "show accounts like %dafgda_",
		},
		{
			input:  "create table test (`col` varchar(255) DEFAULT b'0')",
			output: "create table test (col varchar(255) default 0)",
		},
		{
			input:  "select trim(a)",
			output: "select trim(a)",
		},
		{
			input: "select trim(a from a)",
		},
		{
			input: "select trim(leading a from b)",
		},
		{
			input: "select trim(trailing b from a)",
		},
		{
			input: "select trim(both a from b) from t",
		},
		{
			input:  "LOCK TABLES t READ",
			output: "Lock Tables t READ",
		},
		{
			input:  "LOCK TABLES t READ LOCAL",
			output: "Lock Tables t READ LOCAL",
		},
		{
			input:  "LOCK TABLES t WRITE",
			output: "Lock Tables t WRITE",
		},
		{
			input:  "LOCK TABLES t LOW_PRIORITY WRITE",
			output: "Lock Tables t LOW_PRIORITY WRITE",
		},
		{
			input:  "LOCK TABLES t LOW_PRIORITY WRITE, t1 READ, t2 WRITE",
			output: "Lock Tables t LOW_PRIORITY WRITE, t1 READ, t2 WRITE",
		},
		{
			input:  "UNLOCK TABLES",
			output: "UnLock Tables",
		},
		{
			input: "alter table tbl1 drop column col1",
		},
		{
			input: "alter table tbl1 drop index idx_name",
		},
		{
			input: "alter table tbl1 drop key idx_name",
		},
		{
			input: "alter table tbl1 drop primary key",
		},
		{
			input: "alter table tbl1 drop foreign key fk_name",
		},
		{
			input: "alter table tbl1 add foreign key sdf (a, b) references b(a asc, b desc)",
		},
		{
			input:  "alter table tbl1 checksum = 0, COMMENT = 'asdf'",
			output: "alter table tbl1 checksum = 0, comment = asdf",
		},
		{
			input: "create publication pub1 database db1",
		},
		{
			input: "create publication pub1 database db1 account acc0",
		},
		{
			input: "create publication pub1 database db1 account acc0, acc1",
		},
		{
			input: "create publication pub1 database db1 account acc0, acc1, acc2 comment 'test'",
		},
		{
			input: "create publication pub1 database db1 comment 'test'",
		},
		{
			input: "create database db1 from acc0 publication pub1",
		},
		{
			input: "drop publication pub1",
		},
		{
			input: "drop publication if exists pub1",
		},
		{
			input: "alter publication pub1 account all",
		},
		{
			input: "alter publication pub1 account acc0",
		},
		{
			input: "alter publication pub1 account acc0, acc1",
		},
		{
			input: "alter publication pub1 account add acc0",
		},
		{
			input: "alter publication pub1 account add acc0, acc1",
		},
		{
			input: "alter publication pub1 account drop acc0",
		},
		{
			input: "alter publication if exists pub1 account drop acc0, acc1",
		},
		{
			input: "alter publication pub1 account drop acc1 comment 'test'",
		},
		{
			input: "alter publication if exists pub1 account acc1 comment 'test'",
		},
		{
			input: "show create publication pub1",
		},
		{
			input: "show publications",
		},
		{
			input: "show subscriptions",
		},
		{
<<<<<<< HEAD
			input:  "show table_size from test",
			output: "show table size from test",
		},
		{
			input:  "show table_size from mo_role from mo_catalog",
			output: "show table size from mo_role from mo_catalog",
=======
			input:  "insert into tbl values ($$this is a dollar-quoted string$$)",
			output: "insert into tbl values (this is a dollar-quoted string)",
		},
		{
			input:  "select $tag$this is a dollar-quoted string$tag$",
			output: "select this is a dollar-quoted string",
		},
		{
			input:  "select $1 + $q$\\n\\t\\r\\b\\0\\_\\%\\\\$q$",
			output: "select $1 + \\n\\t\\r\\b\\0\\_\\%\\\\",
>>>>>>> be0bc175
		},
	}
)

func TestValid(t *testing.T) {
	ctx := context.TODO()
	for _, tcase := range validSQL {
		if tcase.output == "" {
			tcase.output = tcase.input
		}
		ast, err := ParseOne(ctx, tcase.input, 1)
		if err != nil {
			t.Errorf("Parse(%q) err: %v", tcase.input, err)
			continue
		}
		out := tree.String(ast, dialect.MYSQL)
		if tcase.output != out {
			t.Errorf("Parsing failed. \nExpected/Got:\n%s\n%s", tcase.output, out)
		}
	}
}

var (
	multiSQL = []struct {
		input  string
		output string
	}{{
		input:  "use db1; select * from t;",
		output: "use db1; select * from t",
	}, {
		input: "use db1; select * from t",
	}, {
		input: "use db1; select * from t; use db2; select * from t2",
	}}
)

func TestMulti(t *testing.T) {
	ctx := context.TODO()
	for _, tcase := range multiSQL {
		if tcase.output == "" {
			tcase.output = tcase.input
		}
		asts, err := Parse(ctx, tcase.input, 1)
		if err != nil {
			t.Errorf("Parse(%q) err: %v", tcase.input, err)
			continue
		}
		var res string
		prefix := ""
		for _, ast := range asts {
			res += prefix
			out := tree.String(ast, dialect.MYSQL)
			res += out
			prefix = "; "
		}
		if tcase.output != res {
			t.Errorf("Parsing failed. \nExpected/Got:\n%s\n%s", tcase.output, res)
		}
	}
}<|MERGE_RESOLUTION|>--- conflicted
+++ resolved
@@ -2041,25 +2041,24 @@
 			input: "show subscriptions",
 		},
 		{
-<<<<<<< HEAD
+			input:  "insert into tbl values ($$this is a dollar-quoted string$$)",
+			output: "insert into tbl values (this is a dollar-quoted string)",
+		},
+		{
+			input:  "select $tag$this is a dollar-quoted string$tag$",
+			output: "select this is a dollar-quoted string",
+		},
+		{
+			input:  "select $1 + $q$\\n\\t\\r\\b\\0\\_\\%\\\\$q$",
+			output: "select $1 + \\n\\t\\r\\b\\0\\_\\%\\\\",
+		},
+		{
 			input:  "show table_size from test",
 			output: "show table size from test",
 		},
 		{
 			input:  "show table_size from mo_role from mo_catalog",
 			output: "show table size from mo_role from mo_catalog",
-=======
-			input:  "insert into tbl values ($$this is a dollar-quoted string$$)",
-			output: "insert into tbl values (this is a dollar-quoted string)",
-		},
-		{
-			input:  "select $tag$this is a dollar-quoted string$tag$",
-			output: "select this is a dollar-quoted string",
-		},
-		{
-			input:  "select $1 + $q$\\n\\t\\r\\b\\0\\_\\%\\\\$q$",
-			output: "select $1 + \\n\\t\\r\\b\\0\\_\\%\\\\",
->>>>>>> be0bc175
 		},
 	}
 )
