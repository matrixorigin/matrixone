// Copyright 2021 Matrix Origin
//
// Licensed under the Apache License, Version 2.0 (the "License");
// you may not use this file except in compliance with the License.
// You may obtain a copy of the License at
//
//      http://www.apache.org/licenses/LICENSE-2.0
//
// Unless required by applicable law or agreed to in writing, software
// distributed under the License is distributed on an "AS IS" BASIS,
// WITHOUT WARRANTIES OR CONDITIONS OF ANY KIND, either express or implied.
// See the License for the specific language governing permissions and
// limitations under the License.

package mysql

import (
	"testing"

	"github.com/matrixorigin/matrixone/pkg/sql/parsers/dialect"
	"github.com/matrixorigin/matrixone/pkg/sql/parsers/tree"
)

var (
	debugSQL = struct {
		input  string
		output string
	}{
<<<<<<< HEAD
		input: "explain (analyze true,verbose false) select * from emp;",
=======
		input: "explain (analyze true,verbose false) select * from emp",
>>>>>>> 680f9b10
		//output: "select * from R inner join S on R.uid = S.uid",
	}
)

func TestDebug(t *testing.T) {
	if debugSQL.output == "" {
		debugSQL.output = debugSQL.input
	}
	ast, err := ParseOne(debugSQL.input)
	if err != nil {
		t.Errorf("Parse(%q) err: %v", debugSQL.input, err)
		return
	}
	out := tree.String(ast, dialect.MYSQL)
	if debugSQL.output != out {
		t.Errorf("Parsing failed. \nExpected/Got:\n%s\n%s", debugSQL.output, out)
	}
}

// Not support:
// revoke super(a, b, c) on procedure db.func from '@''h3'
// insert into numtable values(5,1.2345678912345678912,1.2345678912345678912)
// load data infile 'data.txt' into table db.a fields terminated by '\t' optionally enclosed by '\t' escaped by '\t'

var (
	validSQL = []struct {
		input  string
		output string
	}{{
		input: "select Quarter from ontime limit 1",
	}, {
		input: "select month from ontime limit 1",
	}, {
		input: "with tw as (select * from t2), tf as (select * from t3) select * from tw where a > 1",
	}, {
		input: "with tw as (select * from t2) select * from tw where a > 1",
	}, {
		input:  "create table t (a double(13))  // comment",
		output: "create table t (a double(13))",
	}, {
		input: "select a as promo_revenue from (select * from r) as c_orders(c_custkey, c_count)",
	}, {
		input:  "select extract(year from l_shipdate) as l_year from t",
		output: "select extract(year, l_shipdate) as l_year from t",
	}, {
		input:  "select * from R join S on R.uid = S.uid where l_shipdate <= date '1998-12-01' - interval '112 day'",
		output: "select * from R inner join S on R.uid = S.uid where l_shipdate <= date(1998-12-01) - interval(112 day)",
	}, {
		input: "create table deci_table (a decimal(10, 5))",
	}, {
		input: "create table deci_table (a decimal(20, 5))",
	}, {
		input:  "create table deci_table (a decimal)",
		output: "create table deci_table (a decimal(10))",
	}, {
		input: "create table deci_table (a decimal(20))",
	}, {
		input: "select substr(name, 5) from t1",
	}, {
		input: "select substring(name, 5) from t1",
	}, {
		input: "select substr(name, 5, 3) from t1",
	}, {
		input: "select substring(name, 5, 3) from t1",
	}, {
		input:  "select * from R join S on R.uid = S.uid",
		output: "select * from R inner join S on R.uid = S.uid",
	}, {
		input:  "create table t (a int, b char, key idx1 type zonemap (a, b))",
		output: "create table t (a int, b char, index idx1 using zonemap (a, b))",
	}, {
		input: "create table t (a int, index idx1 using zonemap (a))",
	}, {
		input: "create table t (a int, index idx1 using bsi (a))",
	}, {
		input:  "set @@sql_mode ='TRADITIONAL'",
		output: "set sql_mode = TRADITIONAL",
	}, {
		input:  "set @@session.sql_mode ='TRADITIONAL'",
		output: "set sql_mode = TRADITIONAL",
	}, {
		input:  "set session sql_mode ='TRADITIONAL'",
		output: "set sql_mode = TRADITIONAL",
	}, {
		input:  "select @session.tx_isolation",
		output: "select @tx_isolation from dual",
	}, {
		input:  "select @@session.tx_isolation",
		output: "select @@tx_isolation from dual",
	}, {
		input:  "/* mysql-connector-java-8.0.27 (Revision: e920b979015ae7117d60d72bcc8f077a839cd791) */SHOW VARIABLES;",
		output: "show variables",
	}, {
		input: "create index idx1 using bsi on A (a) ",
	}, {
		input:  "INSERT INTO pet VALUES row('Sunsweet05','Dsant05','otter','f',30.11,2), row('Sunsweet06','Dsant06','otter','m',30.11,3);",
		output: "insert into pet values (Sunsweet05, Dsant05, otter, f, 30.11, 2), (Sunsweet06, Dsant06, otter, m, 30.11, 3)",
	}, {
		input:  "INSERT INTO t1 SET f1 = -1.0e+30, f2 = 'exore', f3 = 123",
		output: "insert into t1 (f1, f2, f3) values (-1.0e+30, exore, 123)",
	}, {
		input:  "INSERT INTO t1 SET f1 = -1;",
		output: "insert into t1 (f1) values (-1)",
	}, {
		input: "insert into t1 values (18446744073709551615), (0xFFFFFFFFFFFFFFFE), (18446744073709551613), (18446744073709551612)",
	}, {
		input:  "create table t (a int) properties(\"host\" = \"127.0.0.1\", \"port\" = \"8239\", \"user\" = \"mysql_user\", \"password\" = \"mysql_passwd\")",
		output: "create table t (a int) properties(host = 127.0.0.1, port = 8239, user = mysql_user, password = mysql_passwd)",
	}, {
		input:  "create table t (a int) properties('a' = 'b')",
		output: "create table t (a int) properties(a = b)",
	}, {
		input:  "load data infile '/root/lineorder_flat_10.tbl' into table lineorder_flat FIELDS TERMINATED BY '' OPTIONALLY ENCLOSED BY '' LINES TERMINATED BY '';",
		output: "load data infile /root/lineorder_flat_10.tbl into table lineorder_flat fields terminated by \t optionally enclosed by \u0000 lines",
	}, {
		input: "create table t (a int, b char, check (1 + 1) enforced)",
	}, {
		input: "create table t (a int, b char, foreign key sdf (a, b) references B(a asc, b desc))",
	}, {
		input: "create table t (a int, b char, unique key idx (a, b))",
	}, {
		input: "create table t (a int, b char, index if not exists idx (a, b))",
	}, {
		input: "create table t (a int, b char, fulltext idx (a, b))",
	}, {
		input:  "create table t (a int, b char, constraint p1 primary key idx using hash (a, b))",
		output: "create table t (a int, b char, primary key p1 using none (a, b))",
	}, {
		input: "create table t (a int, b char, primary key idx (a, b))",
	}, {
		input:  "SET NAMES 'utf8mb4' COLLATE 'utf8mb4_general_ci'",
		output: "set NAMES = utf8mb4 utf8mb4_general_ci",
	}, {
		input: "insert into cms values (null, default)",
	}, {
		input:  "create database `show`",
		output: "create database show",
	}, {
		input: "create table table16 (1a20 int, 1e int)",
	}, {
		input: "insert into t2 values (-3, 2)",
	}, {
		input:  "select spID,userID,score from t1 where spID>(userID-1);",
		output: "select spID, userID, score from t1 where spID > (userID - 1)",
	}, {
		input:  "CREATE TABLE t2(product VARCHAR(32),country_id INTEGER NOT NULL,year INTEGER,profit INTEGER)",
		output: "create table t2 (product varchar(32), country_id integer not null, year integer, profit integer)",
	}, {
		input: "insert into numtable values (255, 65535, 4294967295, 18446744073709551615)",
	}, {
		input: "create table numtable (a tinyint unsigned, b smallint unsigned, c int unsigned, d bigint unsigned)",
	}, {
		input:  "SELECT userID as user, MAX(score) as max FROM t1 GROUP BY userID order by user",
		output: "select userID as user, max(score) as max from t1 group by userID order by user",
	}, {
		input:  "load data local infile 'data' replace into table db.a (a, b, @vc, @vd) set a = @vc != 0, d = @vd != 1",
		output: "load data local infile data replace into table db.a (a, b, @vc, @vd) set a = @vc != 0, d = @vd != 1",
	}, {
		input: "load data local infile 'data' replace into table db.a lines starting by '#' terminated by '\t' ignore 2 lines",
		output: "load data local infile data replace into table db.a lines starting by # terminated by 	 ignore 2 lines",
	}, {
		input:  "load data infile 'data.txt' into table db.a fields terminated by '\t' escaped by '\t'",
		output: "load data infile data.txt into table db.a fields terminated by \t escaped by \t",
	}, {
		input:  "load data infile 'data.txt' into table db.a fields terminated by '\t' enclosed by '\t' escaped by '\t'",
		output: "load data infile data.txt into table db.a fields terminated by \t enclosed by \t escaped by \t",
	}, {
		input:  "load data infile 'data.txt' into table db.a",
		output: "load data infile data.txt into table db.a",
	}, {
		input:  "show tables from test01 where tables_in_test01 like '%t2%'",
		output: "show tables from test01 where tables_in_test01 like %t2%",
	}, {
		input:  "select userID,MAX(score) max_score from t1 where userID <2 || userID > 3 group by userID order by max_score",
		output: "select userID, max(score) as max_score from t1 where userID < 2 or userID > 3 group by userID order by max_score",
	}, {
		input: "select c1, -c2 from t2 order by -c1 desc",
	}, {
		input:  "select * from t1 where spID>2 AND userID <2 || userID >=2 OR userID < 2 limit 3",
		output: "select * from t1 where spID > 2 and userID < 2 or userID >= 2 or userID < 2 limit 3",
	}, {
		input:  "select * from t10 where (b='ba' or b='cb') and (c='dc' or c='ed');",
		output: "select * from t10 where (b = ba or b = cb) and (c = dc or c = ed)",
	}, {
		input:  "select CAST(userID AS DOUBLE) cast_double, CAST(userID AS FLOAT(3)) cast_float , CAST(userID AS REAL) cast_real, CAST(userID AS SIGNED) cast_signed, CAST(userID AS UNSIGNED) cast_unsigned from t1 limit 2",
		output: "select cast(userID as double) as cast_double, cast(userID as float(3)) as cast_float, cast(userID as real) as cast_real, cast(userID as signed) as cast_signed, cast(userID as unsigned unsigned) as cast_unsigned from t1 limit 2",
	}, {
		input: "select distinct name as name1 from t1",
	}, {
		input:  "select userID, userID DIV 2 as user_dir, userID%2 as user_percent, userID MOD 2 as user_mod from t1",
		output: "select userID, userID div 2 as user_dir, userID % 2 as user_percent, userID % 2 as user_mod from t1",
	}, {
		input:  "select sum(score) as sum from t1 where spID=6 group by score order by sum desc",
		output: "select sum(score) as sum from t1 where spID = 6 group by score order by sum desc",
	}, {
		input:  "select userID,count(score) from t1 where userID>2 group by userID having count(score)>1",
		output: "select userID, count(score) from t1 where userID > 2 group by userID having count(score) > 1",
	}, {
		input:  "SELECT product, SUM(profit),AVG(profit) FROM t2 where product<>'TV' GROUP BY product order by product asc",
		output: "select product, sum(profit), avg(profit) from t2 where product != TV group by product order by product asc",
	}, {
		input:  "SELECT product, SUM(profit),AVG(profit) FROM t2 where product='Phone' GROUP BY product order by product asc",
		output: "select product, sum(profit), avg(profit) from t2 where product = Phone group by product order by product asc",
	}, {
		input:  "select sum(col_1d),count(col_1d),avg(col_1d),min(col_1d),max(col_1d) from tbl1 group by col_1e",
		output: "select sum(col_1d), count(col_1d), avg(col_1d), min(col_1d), max(col_1d) from tbl1 group by col_1e",
	}, {
		input:  "select u.a, (select t.a from sa.t, u) from u, (select t.a, u.a from sa.t, u where t.a = u.a) as t where (u.a, u.b, u.c) in (select t.a, u.a, t.b * u.b tubb from t)",
		output: "select u.a, (select t.a from sa.t, u) from u, (select t.a, u.a from sa.t, u where t.a = u.a) as t where (u.a, u.b, u.c) in (select t.a, u.a, t.b * u.b as tubb from t)",
	}, {
		input: "select u.a, (select t.a from sa.t, u) from u",
	}, {
		input:  "select t.a, u.a, t.b * u.b from sa.t join u on t.c = u.c or t.d != u.d where t.a = u.a and t.b > u.b group by t.a, u.a, (t.a + u.b + v.b) having t.a = 11 and v.c > 1000 order by t.a desc, u.a asc, v.d asc, tubb limit 200 offset 100",
		output: "select t.a, u.a, t.b * u.b from sa.t inner join u on t.c = u.c or t.d != u.d where t.a = u.a and t.b > u.b group by t.a, u.a, (t.a + u.b + v.b) having t.a = 11 and v.c > 1000 order by t.a desc, u.a asc, v.d asc, tubb limit 200 offset 100",
	}, {
		input:  "select t.a, u.a, t.b * u.b from sa.t join u on t.c = u.c or t.d != u.d where t.a = u.a and t.b > u.b group by t.a, u.a, (t.a + u.b + v.b) having t.a = 11 and v.c > 1000",
		output: "select t.a, u.a, t.b * u.b from sa.t inner join u on t.c = u.c or t.d != u.d where t.a = u.a and t.b > u.b group by t.a, u.a, (t.a + u.b + v.b) having t.a = 11 and v.c > 1000",
	}, {
		input:  "select t.a, u.a, t.b * u.b from sa.t join u on t.c = u.c or t.d != u.d where t.a = u.a and t.b > u.b group by t.a, u.a, (t.a + u.b + v.b)",
		output: "select t.a, u.a, t.b * u.b from sa.t inner join u on t.c = u.c or t.d != u.d where t.a = u.a and t.b > u.b group by t.a, u.a, (t.a + u.b + v.b)",
	}, {
		input:  "SELECT t.a,u.a,t.b * u.b FROM sa.t join u on t.c = u.c or t.d != u.d where t.a = u.a and t.b > u.b",
		output: "select t.a, u.a, t.b * u.b from sa.t inner join u on t.c = u.c or t.d != u.d where t.a = u.a and t.b > u.b",
	}, {
		input: "select avg(u.a), count(u.b), cast(u.c as char) from u",
	}, {
		input: "select avg(u.a), count(*) from u",
	}, {
		input: "select avg(u.a), count(u.b) from u",
	}, {
		input: "select sum(col_1d) from tbl1 where col_1d < 13 group by col_1e",
	}, {
		input:  "select sum(col_1a),count(col_1b),avg(col_1c),min(col_1d),max(col_1d) from tbl1",
		output: "select sum(col_1a), count(col_1b), avg(col_1c), min(col_1d), max(col_1d) from tbl1",
	}, {
		input:  "insert into tbl1 values (0,1,5,11, \"a\")",
		output: "insert into tbl1 values (0, 1, 5, 11, a)",
	}, {
		input: "create table tbl1 (col_1a tinyint, col_1b smallint, col_1c int, col_1d bigint, col_1e char(10) not null)",
	}, {
		input: "insert into numtable values (4, 1.234567891, 1.234567891)",
	}, {
		input: "insert into numtable values (3, 1.234567, 1.234567)",
	}, {
		input: "create table numtable (id int, fl float, dl double)",
	}, {
		input: "drop table if exists numtable",
	}, {
		input:  "create table table17 (`index` int)",
		output: "create table table17 (index int)",
	}, {
		input: "create table table19$ (a int)",
	}, {
		input:  "create table `aaaaaaaaaaaaaaaaaaaaaaaaaaaaaaaaaaaaaaaaaaaaaaaaaaaaaaaaaaaaaaaaaaa` (aaaaaaaaaaaaaaaaaaaaaaaaaaaaaaaaaaaaaaaaaaaaaaaaaaaaaaaaaaaaaaaaaa int);",
		output: "create table aaaaaaaaaaaaaaaaaaaaaaaaaaaaaaaaaaaaaaaaaaaaaaaaaaaaaaaaaaaaaaaaaaa (aaaaaaaaaaaaaaaaaaaaaaaaaaaaaaaaaaaaaaaaaaaaaaaaaaaaaaaaaaaaaaaaaa int)",
	}, {
		input:  "create table table12 (`a ` int)",
		output: "create table table12 (a  int)",
	}, {
		input:  "create table `table11 ` (a int)",
		output: "create table table11  (a int)",
	}, {
		input:  "create table table10 (a int primary key, b varchar(10)) checksum=0 COMMENT=\"asdf\"",
		output: "create table table10 (a int primary key, b varchar(10)) checksum = 0 comment = asdf",
	}, {
		input:  "create temporary table table05 ( a int, b char(10));",
		output: "create temporary table table05 (a int, b char(10))",
	}, {
		input:  "create table table15 (a varchar(5) default 'abcde')",
		output: "create table table15 (a varchar(5) default abcde)",
	}, {
		input:  "create table table01 (a TINYINT primary key, b SMALLINT SIGNED, c INT UNSIGNED, d BIGINT not null , e FLOAT unique,f DOUBLE, g CHAR(10), h VARCHAR(20))",
		output: "create table table01 (a tinyint primary key, b smallint, c int unsigned, d bigint not null, e float unique, f double, g char(10), h varchar(20))",
	}, {
		input:  "create database test04 CHARACTER SET=utf8 collate=utf8_general_ci ENCRYPTION='N'",
		output: "create database test04 character set utf8 collate utf8_general_ci encryption N",
	}, {
		input:  "create database test03 DEFAULT CHARACTER SET utf8 collate utf8_general_ci ENCRYPTION 'Y'",
		output: "create database test03 default character set utf8 collate utf8_general_ci encryption Y",
	}, {
		input: "drop database if exists t01234567890123456789012345678901234567890123456789012345678901234567890123456789",
	}, {
		input: "select distinct a from t",
	}, {
		input:  "select * from t where a like 'a%'",
		output: "select * from t where a like a%",
	}, {
		input: "select sysdate(), curtime(22) from t",
	}, {
		input: "select sysdate(), curtime from t",
	}, {
		input:  "select current_time(), current_timestamp, lacalTIMe(89), utc_time() from t",
		output: "select current_time(), current_timestamp(), lacaltime(89), utc_time() from t",
	}, {
		input:  "select current_user(), current_role(), current_date, utc_date from t",
		output: "select current_user(), current_role(), current_date(), utc_date() from t",
	}, {
		input: "select ascii(a), collation(b), hour(c), microsecond(d) from t",
	}, {
		input:  "select dayofmonth('2001-11-00'), month('2005-00-00') from t",
		output: "select dayofmonth(2001-11-00), month(2005-00-00) from t",
	}, {
		input: "select sum(distinct s) from tbl where 1",
	}, {
		input:  "select u.a, interval 1 second from t",
		output: "select u.a, interval(1, second) from t",
	}, {
		input: "select u.a, (select t.a from sa.t, u) from t where (u.a, u.b, u.c) in (select * from t)",
	}, {
		input: "select u.a, (select t.a from sa.t, u) from t where (u.a, u.b, u.c)",
	}, {
		input: "select u.a, (select t.a from sa.t, u) from u",
	}, {
		input: "select t.a from sa.t, u",
	}, {
		input: "select t.a from sa.t",
	}, {
		input: "create table A (a int) partition by key (a, b, db.t.c) (partition xx (subpartition s1, subpartition s3 max_rows = 1000 min_rows = 100))",
	}, {
		input: "create table A (a int) partition by key (a, b, db.t.c) (partition xx row_format = dynamic max_rows = 1000 min_rows = 100)",
	}, {
		input:  "create table A (a int) engine = 'innodb' row_format = dynamic comment = 'table A' compression = 'lz4' data directory = '/data' index directory = '/index' max_rows = 1000 min_rows = 100",
		output: "create table A (a int) engine = innodb row_format = dynamic comment = table A compression = lz4 data directory = /data index directory = /index max_rows = 1000 min_rows = 100",
	}, {
		input: "create table A (a int) partition by linear key algorithm = 3221 (a, b, db.t.c) (partition xx values less than (1, 2, 323), partition yy)",
	}, {
		input: "create table A (a int) partition by linear key algorithm = 3221 (a, b, db.t.c) partitions 10 subpartition by key (a, b, db.t.c) subpartitions 10",
	}, {
		input: "create table A (a int) partition by linear key algorithm = 3221 (a, b, db.t.c) partitions 10",
	}, {
		input: "create table A (a int) partition by linear hash (1 + 1234 / 32)",
	}, {
		input: "create table A (a int) partition by linear key algorithm = 31 (a, b, db.t.c)",
	}, {
		input: "create table A (a int) partition by linear key (a, b, db.t.c)",
	}, {
		input: "create table A (a int) partition by list columns (a, b, db.t.c)",
	}, {
		input: "create table A (a int) partition by list columns (a, b, db.t.c)",
	}, {
		input: "create table A (a int) partition by range columns (a, b, db.t.c)",
	}, {
		input: "create table A (a int) partition by range(1 + 21)",
	}, {
		input: "create table A (a int storage disk constraint cx check (b + c) enforced)",
	}, {
		input: "create table A (a int storage disk, b int references B(a asc, b desc) match full on delete cascade on update restrict)",
	}, {
		input: "create table A (a int storage disk, b int)",
	}, {
		input: "create table A (a int not null default 1 auto_increment unique primary key collate utf8_bin storage disk)",
	}, {
		input:  "grant all, all(a, b), create(a, b), select(a, b), super(a, b, c) on table db.A to u1, 'u2'@'h2', ''@'h3' with grant option",
		output: "grant all, all(a, b), create(a, b), select(a, b), super(a, b, c) on table db.A to u1, u2@h2, @h3 with grant option",
	}, {
		input: "grant proxy on u1 to u2, u3, u4 with grant option",
	}, {
		input: "grant proxy on u1 to u2, u3, u4",
	}, {
		input: "grant r1, r2, r3 to u1, u1, u3",
	}, {
		input:  "grant super(a, b, c) on procedure db.func to 'h3'",
		output: "grant super(a, b, c) on procedure db.func to h3",
	}, {
		input:  "revoke all, all(a, b), create(a, b), select(a, b), super(a, b, c) on table db.A from u1, 'u2'@'h2', ''@'h3'",
		output: "revoke all, all(a, b), create(a, b), select(a, b), super(a, b, c) on table db.A from u1, u2@h2, @h3",
	}, {
		input: "revoke r1, r2, r3 from u1, u2, u3",
	}, {
		input: "revoke super(a, b, c) on procedure db.func from h3",
	}, {
		input:  "revoke all on table db.A from u1, 'u2'@'h2', ''@'h3'",
		output: "revoke all on table db.A from u1, u2@h2, @h3",
	}, {
		input: "revoke all on table db.A from u1",
	}, {
		input: "set default role r1, r2, r3 to u1, u2, u3",
	}, {
		input: "set default role all to u1, u2, u3",
	}, {
		input: "set default role none to u1, u2, u3",
	}, {
		input: "set role all",
	}, {
		input: "set role none",
	}, {
		input: "set role r1, r2, r3",
	}, {
		input: "set role all except r1, r2, r3",
	}, {
		input:  "set password = password('ppp')",
		output: "set password = ppp",
	}, {
		input:  "set password for u1@h1 = password('ppp')",
		output: "set password for u1@h1 = ppp",
	}, {
		input:  "set password for u1@h1 = 'ppp'",
		output: "set password for u1@h1 = ppp",
	}, {
		input:  "set @a = 0, @b = 1",
		output: "set a = 0, b = 1",
	}, {
		input:  "set a = 0, session b = 1, @@session.c = 1, global d = 1, @@global.e = 1",
		output: "set a = 0, b = 1, c = 1, global d = 1, global e = 1",
	}, {
		input:  "set @@session.a = 1",
		output: "set a = 1",
	}, {
		input:  "set @@global.a = 1",
		output: "set global a = 1",
	}, {
		input: "set global a = 1",
	}, {
		input: "set a = 1",
	}, {
		input: "rollback",
	}, {
		input:  "rollback and chain no release",
		output: "rollback",
	}, {
		input:  "commit and chain no release",
		output: "commit",
	}, {
		input: "commit",
	}, {
		input: "start transaction read only",
	}, {
		input: "start transaction read write",
	}, {
		input: "start transaction",
	}, {
		input: "use db1",
	}, {
		input: "use",
	}, {
		input: "update A as AA set a = 3, b = 4 where a != 0 order by b limit 1",
	}, {
		input: "update A as AA set a = 3, b = 4",
	}, {
		input: "explain insert into u (a, b, c, d) values (1, 2, 3, 4), (5, 6, 7, 8)",
	}, {
		input: "explain delete from A where a != 0 order by b limit 1",
	}, {
		input: "explain select a from A union select b from B",
	}, {
		input: "explain select a from A",
	}, {
		input:  "explain (format text) select a from A",
		output: "explain (format text) select a from A",
	}, {
		input:  "explain analyze select * from t",
		output: "explain (analyze) select * from t",
	}, {
		input:  "explain format = 'tree' for connection 10",
		output: "explain format = tree for connection 10",
	}, {
		input: "explain db.A db.A.a",
	}, {
		input: "explain A",
	}, {
		input:  "alter user u1 require cipher 'xxx' subject 'yyy' with max_queries_per_hour 0 password expire interval 1 day password expire default account lock account unlock",
		output: "alter user u1 require cipher xxx subject yyy with max_queries_per_hour 0 password expire interval 1 day password expire default account lock account unlock",
	}, {
		input:  "alter user if exists user() identified by 'test'",
		output: "alter user if exists user() identified by test",
	}, {
		input: "show index from t where true",
	}, {
		input:  "show databases like 'a%'",
		output: "show databases like a%",
	}, {
		input: "show global status where 1 + 21 > 21",
	}, {
		input: "show global variables",
	}, {
		input: "show warnings",
	}, {
		input: "show errors",
	}, {
		input: "show full processlist",
	}, {
		input: "show processlist",
	}, {
		input:  "show full tables from db1 like 'a%' where a != 0",
		output: "show full tables from db1 like a% where a != 0",
	}, {
		input:  "show open tables from db1 like 'a%' where a != 0",
		output: "show open tables from db1 like a% where a != 0",
	}, {
		input:  "show tables from db1 like 'a%' where a != 0",
		output: "show tables from db1 like a% where a != 0",
	}, {
		input:  "show databases like 'a%' where a != 0",
		output: "show databases like a% where a != 0",
	}, {
		input: "show databases",
	}, {
		input:  "show extended full columns from t from db like 'a%'",
		output: "show extended full columns from t from db like a%",
	}, {
		input: "show extended full columns from t from db where a != 0",
	}, {
		input: "show columns from t from db where a != 0",
	}, {
		input: "show columns from t from db",
	}, {
		input: "show create database if not exists db",
	}, {
		input: "show create database db",
	}, {
		input: "show create table db.t1",
	}, {
		input: "show create table t1",
	}, {
		input: "drop user if exists u1, u2, u3",
	}, {
		input: "drop user u1",
	}, {
		input: "drop role r1",
	}, {
		input: "drop role if exists r1, r2, r3",
	}, {
		input: "drop index if exists idx1 on db.t",
	}, {
		input: "drop index idx1 on db.t",
	}, {
		input: "drop table if exists t1, t2, db.t",
	}, {
		input: "drop table db.t",
	}, {
		input: "drop table if exists t",
	}, {
		input: "drop database if exists t",
	}, {
		input: "drop database t",
	}, {
		input: "create user u1@'hostname'",
	}, {
		input: "create user u1",
	}, {
		input:  "create user if not exists u1 identified by 'u1', u2 require cipher 'xxx' subject 'yyy' with max_queries_per_hour 0",
		output: "create user if not exists u1 identified by u1, u2 require cipher xxx and subject yyy with max_queries_per_hour 0",
	}, {
		input:  "create role if not exists 'a'@'localhost', 'b'@'localhost'",
		output: "create role if not exists a@localhost, b@localhost",
	}, {
		input:  "create role if not exists 'webapp' @ \"identier\"",
		output: "create role if not exists webapp@identier",
	}, {
		input:  "create role 'admin', 'developer'",
		output: "create role admin, developer",
	}, {
		input:  "create index idx1 on A (a) KEY_BLOCK_SIZE 10 with parser x comment 'x' invisible",
		output: "create index idx1 on A (a) KEY_BLOCK_SIZE 10 with parser x comment x invisible",
	}, {
		input:  "create index idx1 using btree on A (a) KEY_BLOCK_SIZE 10 with parser x comment 'x' invisible",
		output: "create index idx1 using btree on A (a) KEY_BLOCK_SIZE 10 with parser x comment x invisible",
	}, {
		input: "create index idx1 on A (a)",
	}, {
		input: "create unique index idx1 using btree on A (a, b(10), (a + b), (a - b)) visible",
	}, {
		input:  "create database test_db default collate 'utf8mb4_general_ci' collate utf8mb4_general_ci",
		output: "create database test_db default collate utf8mb4_general_ci collate utf8mb4_general_ci",
	}, {
		input: "create database if not exists test_db character set geostd8",
	}, {
		input: "create database test_db default collate utf8mb4_general_ci",
	}, {
		input: "create database if not exists db",
	}, {
		input: "create database db",
	}, {
		input: "delete from A as AA",
	}, {
		input: "delete from t where a > 1 order by b limit 1 offset 2",
	}, {
		input: "delete from t where a = 1",
	}, {
		input: "insert into u partition(p1, p2) (a, b, c, d) values (1, 2, 3, 4), (5, 6, 1, 0)",
	}, {
		input:  "insert into t values ('aa', 'bb', 'cc')",
		output: "insert into t values (aa, bb, cc)",
	}, {
		input:  "insert into t() values (1, 2, 3)",
		output: "insert into t values (1, 2, 3)",
	}, {
		input: "insert into t (c1, c2, c3) values (1, 2, 3)",
	}, {
		input: "insert into t (c1, c2, c3) select c1, c2, c3 from t1",
	}, {
		input: "insert into t select c1, c2, c3 from t1",
	}, {
		input: "insert into t values (1, 3, 4)",
	}, {
		input:  "create table t1 (`show` bool(0));",
		output: "create table t1 (show bool(0))",
	}, {
		input:  "create table t1 (t bool(0));",
		output: "create table t1 (t bool(0))",
	}, {
		input: "create table t1 (t char(0))",
	}, {
		input: "create table t1 (t bool(20), b int, c char(20), d varchar(20))",
	}, {
		input: "create table t (a int(20) not null)",
	}, {
		input: "create table db.t (db.t.a int(20) null)",
	}, {
		input: "create table t (a float(20, 20) not null, b int(20) null, c int(30) null)",
	}, {
		input:  "create table t1 (t time(3) null, dt datetime(6) null, ts timestamp(1) null)",
		output: "create table t1 (t time(3) null, dt datetime(6) null, ts timestamp(1, 1) null)",
	}, {
		input:  "create table t1 (a int default 1 + 1 - 2 * 3 / 4 div 7 ^ 8 << 9 >> 10 % 11)",
		output: "create table t1 (a int default 1 + 1 - 2 * 3 / 4 div 7 ^ 8 << 9 >> 10 % 11)",
	}, {
		input: "create table t1 (t bool default -1 + +1)",
	}, {
		input: "create table t (id int unique key)",
	}, {
		input: "select * from t",
	}, {
		input: "select c1, c2, c3 from t1, t as t2 where t1.c1 = 1 group by c2 having c2 > 10",
	}, {
		input: "select a from t order by a desc limit 1 offset 2",
	}, {
		input:  "select a from t order by a desc limit 1, 2",
		output: "select a from t order by a desc limit 2 offset 1",
	}, {
		input: "select * from t union select c from t1",
	}, {
		input: "select * from t union all select c from t1",
	}, {
		input: "select * from t union distinct select c from t1",
	}, {
		input: "select * from (select a from t) as t1",
	}, {
		input:  "select * from (select a from t) as t1 join t2 on 1",
		output: "select * from (select a from t) as t1 inner join t2 on 1",
	}, {
		input: "select * from (select a from t) as t1 inner join t2 using (a)",
	}, {
		input: "select * from (select a from t) as t1 cross join t2",
	}, {
		input:  "select * from t1 join t2 using (a, b, c)",
		output: "select * from t1 inner join t2 using (a, b, c)",
	}, {
		input: "select * from t1 straight_join t2 on 1 + 213",
	}, {
		input: "select * from t1 straight_join t2 on col",
	}, {
		input:  "select * from t1 right outer join t2 on 123",
		output: "select * from t1 right join t2 on 123",
	}, {
		input: "select * from t1 natural left join t2",
	}, {
		input:  "select 1",
		output: "select 1 from dual",
	}, {
		input: "select $ from t",
	}, {
		input:  "analyze table part (a,b )",
		output: "analyze table part(a, b)",
	}, {
		input:  "select $ from t into outfile '/Users/tmp/test'",
		output: "select $ from t into outfile /Users/tmp/test fields terminated by , enclosed by \" lines terminated by \n header true",
	}, {
		input:  "select $ from t into outfile '/Users/tmp/test' FIELDS TERMINATED BY ','",
		output: "select $ from t into outfile /Users/tmp/test fields terminated by , enclosed by \" lines terminated by \n header true",
	}, {
		input:  "select $ from t into outfile '/Users/tmp/test' FIELDS TERMINATED BY ',' LINES TERMINATED BY '\n'",
		output: "select $ from t into outfile /Users/tmp/test fields terminated by , enclosed by \" lines terminated by \n header true",
	}, {
		input:  "select $ from t into outfile '/Users/tmp/test' FIELDS TERMINATED BY ',' LINES TERMINATED BY '\n' header 'TRUE'",
		output: "select $ from t into outfile /Users/tmp/test fields terminated by , enclosed by \" lines terminated by \n header true",
	}, {
		input:  "select $ from t into outfile '/Users/tmp/test' FIELDS TERMINATED BY ',' LINES TERMINATED BY '\n' header 'FALSE'",
		output: "select $ from t into outfile /Users/tmp/test fields terminated by , enclosed by \" lines terminated by \n header false",
	}, {
		input:  "select $ from t into outfile '/Users/tmp/test' FIELDS TERMINATED BY ',' LINES TERMINATED BY '\n' header 'FALSE' MAX_FILE_SIZE 100",
		output: "select $ from t into outfile /Users/tmp/test fields terminated by , enclosed by \" lines terminated by \n header false max_file_size 102400",
	}, {
		input:  "select $ from t into outfile '/Users/tmp/test' FIELDS TERMINATED BY ',' LINES TERMINATED BY '\n' header 'FALSE' MAX_FILE_SIZE 100 FORCE_QUOTE (a, b)",
		output: "select $ from t into outfile /Users/tmp/test fields terminated by , enclosed by \" lines terminated by \n header false max_file_size 102400 force_quote a, b",
	}}
)

func TestValid(t *testing.T) {
	for _, tcase := range validSQL {
		if tcase.output == "" {
			tcase.output = tcase.input
		}
		ast, err := ParseOne(tcase.input)
		if err != nil {
			t.Errorf("Parse(%q) err: %v", tcase.input, err)
			continue
		}
		out := tree.String(ast, dialect.MYSQL)
		if tcase.output != out {
			t.Errorf("Parsing failed. \nExpected/Got:\n%s\n%s", tcase.output, out)
		}
	}
}

var (
	multiSQL = []struct {
		input  string
		output string
	}{{
		input:  "use db1; select * from t;",
		output: "use db1; select * from t",
	}, {
		input: "use db1; select * from t",
	}, {
		input: "use db1; select * from t; use db2; select * from t2",
	}}
)

func TestMulti(t *testing.T) {
	for _, tcase := range multiSQL {
		if tcase.output == "" {
			tcase.output = tcase.input
		}
		asts, err := Parse(tcase.input)
		if err != nil {
			t.Errorf("Parse(%q) err: %v", tcase.input, err)
			continue
		}
		var res string
		prefix := ""
		for _, ast := range asts {
			res += prefix
			out := tree.String(ast, dialect.MYSQL)
			res += out
			prefix = "; "
		}
		if tcase.output != res {
			t.Errorf("Parsing failed. \nExpected/Got:\n%s\n%s", tcase.output, res)
		}
	}
}<|MERGE_RESOLUTION|>--- conflicted
+++ resolved
@@ -26,11 +26,7 @@
 		input  string
 		output string
 	}{
-<<<<<<< HEAD
-		input: "explain (analyze true,verbose false) select * from emp;",
-=======
 		input: "explain (analyze true,verbose false) select * from emp",
->>>>>>> 680f9b10
 		//output: "select * from R inner join S on R.uid = S.uid",
 	}
 )
