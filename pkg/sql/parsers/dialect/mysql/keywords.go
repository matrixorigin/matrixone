// Copyright 2021 Matrix Origin
//
// Licensed under the Apache License, Version 2.0 (the "License");
// you may not use this file except in compliance with the License.
// You may obtain a copy of the License at
//
//      http://www.apache.org/licenses/LICENSE-2.0
//
// Unless required by applicable law or agreed to in writing, software
// distributed under the License is distributed on an "AS IS" BASIS,
// WITHOUT WARRANTIES OR CONDITIONS OF ANY KIND, either express or implied.
// See the License for the specific language governing permissions and
// limitations under the License.

package mysql

var keywords map[string]int

func init() {
	keywords = map[string]int{
		"accessible":                 UNUSED,
		"account":                    ACCOUNT,
		"accounts":                   ACCOUNTS,
		"add":                        ADD,
		"modify":                     MODIFY,
		"action":                     ACTION,
		"against":                    AGAINST,
		"all":                        ALL,
		"alter":                      ALTER,
		"algorithm":                  ALGORITHM,
		"analyze":                    ANALYZE,
		"phyplan":                    PHYPLAN,
		"and":                        AND,
		"any":                        ANY,
		"as":                         AS,
		"asc":                        ASC,
		"ascii":                      ASCII,
		"asensitive":                 UNUSED,
		"auto_increment":             AUTO_INCREMENT,
		"autoextend_size":            AUTOEXTEND_SIZE,
		"auto_random":                AUTO_RANDOM,
		"avg_row_length":             AVG_ROW_LENGTH,
		"avg":                        AVG,
		"bsi":                        BSI,
		"before":                     UNUSED,
		"begin":                      BEGIN,
		"between":                    BETWEEN,
		"bigint":                     BIGINT,
		"bindings":                   BINDINGS,
		"binary":                     BINARY,
		"_binary":                    UNDERSCORE_BINARY,
		"bit":                        BIT,
		"bit_cast":                   BIT_CAST,
		"blob":                       BLOB,
		"bool":                       BOOL,
		"boolean":                    BOOLEAN,
		"both":                       BOTH,
		"by":                         BY,
		"btree":                      BTREE,
		"ivfflat":                    IVFFLAT,
		"hnsw":                       HNSW,
		"m":                          M,
		"ef_construction":            EF_CONSTRUCTION,
<<<<<<< HEAD
=======
		"ef_search":                  EF_SEARCH,
>>>>>>> 785ca2d0
		"bit_or":                     BIT_OR,
		"bit_and":                    BIT_AND,
		"call":                       CALL,
		"cancel":                     CANCEL,
		"cascade":                    CASCADE,
		"case":                       CASE,
		"cast":                       CAST,
		"serial_extract":             SERIAL_EXTRACT,
		"change":                     CHANGE,
		"char":                       CHAR,
		"character":                  CHARACTER,
		"charset":                    CHARSET,
		"check":                      CHECK,
		"checksum":                   CHECKSUM,
		"coalesce":                   COALESCE,
		"compressed":                 COMPRESSED,
		"compression":                COMPRESSION,
		"collate":                    COLLATE,
		"collation":                  COLLATION,
		"column":                     COLUMN,
		"columns":                    COLUMNS,
		"column_format":              COLUMN_FORMAT,
		"engine_attribute":           ENGINE_ATTRIBUTE,
		"secondary_engine_attribute": SECONDARY_ENGINE_ATTRIBUTE,
		"insert_method":              INSERT_METHOD,
		"comment":                    COMMENT_KEYWORD,
		"committed":                  COMMITTED,
		"commit":                     COMMIT,
		"compact":                    COMPACT,
		"condition":                  UNUSED,
		"constraint":                 CONSTRAINT,
		"consistent":                 CONSISTENT,
		"continue":                   UNUSED,
		"connection":                 CONNECTION,
		"connect":                    CONNECT,
		"convert":                    CONVERT,
		"config":                     CONFIG,
		"connector":                  CONNECTOR,
		"connectors":                 CONNECTORS,
		"cipher":                     CIPHER,
		"chain":                      CHAIN,
		"client":                     CLIENT,
		"san":                        SAN,
		"strict":                     STRICT,
		"substr":                     SUBSTR,
		"substring":                  SUBSTRING,
		"subject":                    SUBJECT,
		"subpartition":               SUBPARTITION,
		"subpartitions":              SUBPARTITIONS,
		"snapshot":                   SNAPSHOT,
		"snapshots":                  SNAPSHOTS,
		"sysdate":                    SYSDATE,
		"create":                     CREATE,
		"cluster":                    CLUSTER,
		"cross":                      CROSS,
		"cross_l2":                   CROSS_L2,
		"current_date":               CURRENT_DATE,
		"current_time":               CURRENT_TIME,
		"current_timestamp":          CURRENT_TIMESTAMP,
		"current_user":               CURRENT_USER,
		"current_role":               CURRENT_ROLE,
		"curtime":                    CURTIME,
		"cursor":                     UNUSED,
		"daemon":                     DAEMON,
		"database":                   DATABASE,
		"databases":                  DATABASES,
		"day":                        DAY,
		"date":                       DATE,
		"data":                       DATA,
		"datetime":                   DATETIME,
		"dec":                        UNUSED,
		"decimal":                    DECIMAL,
		"declare":                    DECLARE,
		"default":                    DEFAULT,
		"instant":                    INSTANT,
		"inplace":                    INPLACE,
		"copy":                       COPY,
		"undefined":                  UNDEFINED,
		"merge":                      MERGE,
		"temptable":                  TEMPTABLE,
		"definer":                    DEFINER,
		"invoker":                    INVOKER,
		"security":                   SECURITY,
		"cascaded":                   CASCADED,
		"disable":                    DISABLE,
		"enable":                     ENABLE,
		"delayed":                    DELAYED,
		"delete":                     DELETE,
		"desc":                       DESC,
		"describe":                   DESCRIBE,
		"deterministic":              UNUSED,
		"distinct":                   DISTINCT,
		"distinctrow":                UNUSED,
		"disk":                       DISK,
		"div":                        DIV,
		"directory":                  DIRECTORY,
		"double":                     DOUBLE,
		"do":                         DO,
		"drop":                       DROP,
		"dynamic":                    DYNAMIC,
		"duplicate":                  DUPLICATE,
		"delay_key_write":            DELAY_KEY_WRITE,
		"drainer":                    DRAINER,
		"each":                       UNUSED,
		"else":                       ELSE,
		"elseif":                     ELSEIF,
		"enclosed":                   ENCLOSED,
		"encryption":                 ENCRYPTION,
		"engine":                     ENGINE,
		"end":                        END,
		"enum":                       ENUM,
		"enforced":                   ENFORCED,
		"escape":                     ESCAPE,
		"escaped":                    ESCAPED,
		"exists":                     EXISTS,
		"exit":                       UNUSED,
		"explain":                    EXPLAIN,
		"expansion":                  EXPANSION,
		"extended":                   EXTENDED,
		"expire":                     EXPIRE,
		"except":                     EXCEPT,
		"execute":                    EXECUTE,
		"errors":                     ERRORS,
		"event":                      EVENT,
		"events":                     EVENTS,
		"engines":                    ENGINES,
		"false":                      FALSE,
		"fetch":                      UNUSED,
		"first":                      FIRST,
		"after":                      AFTER,
		"float":                      FLOAT_TYPE,
		"float4":                     UNUSED,
		"float8":                     UNUSED,
		"for":                        FOR,
		"of":                         OF,
		"force":                      FORCE,
		"foreign":                    FOREIGN,
		"format":                     FORMAT,
		"from":                       FROM,
		"full":                       FULL,
		"fulltext":                   FULLTEXT,
		"function":                   FUNCTION,
		"fields":                     FIELDS,
		"file":                       FILE,
		"fixed":                      FIXED,
		"generated":                  UNUSED,
		"geometry":                   GEOMETRY,
		"geometrycollection":         GEOMETRYCOLLECTION,
		"get":                        UNUSED,
		"global":                     GLOBAL,
		"grant":                      GRANT,
		"grants":                     GRANTS,
		"group":                      GROUP,
		"group_concat":               GROUP_CONCAT,
		"grouping":                   GROUPING,
		"having":                     HAVING,
		"hash":                       HASH,
		"high_priority":              HIGH_PRIORITY,
		"hour":                       HOUR,
		"id":                         ID,
		"identified":                 IDENTIFIED,
		"if":                         IF,
		"ignore":                     IGNORE,
		"in":                         IN,
		"index":                      INDEX,
		"indexes":                    INDEXES,
		"inline":                     INLINE,
		"infile":                     INFILE,
		"inout":                      INOUT,
		"inner":                      INNER,
		"insensitive":                UNUSED,
		"insert":                     INSERT,
		"int":                        INT,
		"int1":                       INT1,
		"int2":                       INT2,
		"int3":                       INT3,
		"int4":                       INT4,
		"int8":                       INT8,
		"s3option":                   S3OPTION,
		"stageoption":                STAGEOPTION,
		"integer":                    INTEGER,
		"interval":                   INTERVAL,
		"into":                       INTO,
		"invisible":                  INVISIBLE,
		"io_after_gtids":             UNUSED,
		"is":                         IS,
		"issuer":                     ISSUER,
		"isolation":                  ISOLATION,
		"iterate":                    ITERATE,
		"join":                       JOIN,
		"json":                       JSON,
		"jsontype":                   JSONTYPE,
		"uuid":                       UUID,
		"key":                        KEY,
		"keys":                       KEYS,
		"key_block_size":             KEY_BLOCK_SIZE,
		"kill":                       KILL,
		"language":                   LANGUAGE,
		"last":                       LAST,
		"leading":                    LEADING,
		"leave":                      LEAVE,
		"left":                       LEFT,
		"less":                       LESS,
		"level":                      LEVEL,
		"like":                       LIKE,
		"ilike":                      ILIKE,
		"list":                       LIST,
		"lists":                      LISTS,
		"op_type":                    OP_TYPE,
		"reindex":                    REINDEX,
		"limit":                      LIMIT,
		"linear":                     LINEAR,
		"lines":                      LINES,
		"rows":                       ROWS,
		"linestring":                 LINESTRING,
		"load":                       LOAD,
		"import":                     IMPORT,
		"discard":                    DISCARD,
		"localtime":                  LOCALTIME,
		"localtimestamp":             LOCALTIMESTAMP,
		"lock":                       LOCK,
		"locks":                      LOCKS,
		"logservice":                 LOGSERVICE,
		"long":                       UNUSED,
		"longblob":                   LONGBLOB,
		"longtext":                   LONGTEXT,
		"loop":                       LOOP,
		"low_priority":               LOW_PRIORITY,
		"local":                      LOCAL,
		"master_bind":                UNUSED,
		"match":                      MATCH,
		"maxvalue":                   MAXVALUE,
		"manage":                     MANAGE,
		"mediumblob":                 MEDIUMBLOB,
		"mediumint":                  MEDIUMINT,
		"mediumtext":                 MEDIUMTEXT,
		"middleint":                  UNUSED,
		"minute":                     MINUTE,
		"microsecond":                MICROSECOND,
		"mod":                        MOD,
		"month":                      MONTH,
		"mode":                       MODE,
		"memory":                     MEMORY,
		"modifies":                   UNUSED,
		"multilinestring":            MULTILINESTRING,
		"multipoint":                 MULTIPOINT,
		"multipolygon":               MULTIPOLYGON,
		"max_queries_per_hour":       MAX_QUERIES_PER_HOUR,
		"max_update_per_hour":        MAX_UPDATES_PER_HOUR,
		"max_connections_per_hour":   MAX_CONNECTIONS_PER_HOUR,
		"max_user_connections":       MAX_USER_CONNECTIONS,
		"max_rows":                   MAX_ROWS,
		"min_rows":                   MIN_ROWS,
		"names":                      NAMES,
		"natural":                    NATURAL,
		"nchar":                      NCHAR,
		"next":                       NEXT,
		"never":                      NEVER,
		"not":                        NOT,
		"no":                         NO,
		"node":                       NODE,
		"no_write_to_binlog":         UNUSED,
		"null":                       NULL,
		"nulls":                      NULLS,
		"numeric":                    NUMERIC,
		"none":                       NONE,
		"shared":                     SHARED,
		"exclusive":                  EXCLUSIVE,
		"offset":                     OFFSET,
		"on":                         ON,
		"only":                       ONLY,
		"optimize":                   OPTIMIZE,
		"optimizer_costs":            UNUSED,
		"option":                     OPTION,
		"optionally":                 OPTIONALLY,
		"open":                       OPEN,
		"or":                         OR,
		"order":                      ORDER,
		"out":                        OUT,
		"outer":                      OUTER,
		"over":                       OVER,
		"outfile":                    OUTFILE,
		"ownership":                  OWNERSHIP,
		"header":                     HEADER,
		"headers":                    HEADERS,
		"parallel":                   PARALLEL,
		"max_file_size":              MAX_FILE_SIZE,
		"force_quote":                FORCE_QUOTE,
		"external":                   EXTERNAL,
		"url":                        URL,
		"pause":                      PAUSE,
		"parser":                     PARSER,
		"partition":                  PARTITION,
		"partitions":                 PARTITIONS,
		"partial":                    PARTIAL,
		"password":                   PASSWORD,
		"pack_keys":                  PACK_KEYS,
		"period":                     PERIOD,
		"point":                      POINT,
		"polygon":                    POLYGON,
		"precision":                  UNUSED,
		"primary":                    PRIMARY,
		"processlist":                PROCESSLIST,
		"procedure":                  PROCEDURE,
		"proxy":                      PROXY,
		"properties":                 PROPERTIES,
		"privileges":                 PRIVILEGES,
		"prev":                       PREV,
		"plugins":                    PLUGINS,
		"persist":                    PERSIST,
		"quantization":               QUANTIZATION,
		"query":                      QUERY,
		"quarter":                    QUARTER,
		"quick":                      QUICK,
		"range":                      RANGE,
		"rank":                       RANK,
		"read":                       READ,
		"reads":                      UNUSED,
		"redundant":                  REDUNDANT,
		"read_write":                 UNUSED,
		"real":                       REAL,
		"references":                 REFERENCES,
		"regexp":                     REGEXP,
		"release":                    RELEASE,
		"rename":                     RENAME,
		"reorganize":                 REORGANIZE,
		"repair":                     REPAIR,
		"repeat":                     REPEAT,
		"repeatable":                 REPEATABLE,
		"replace":                    REPLACE,
		"replicas":                   REPLICAS,
		"replication":                REPLICATION,
		"require":                    REQUIRE,
		"resignal":                   UNUSED,
		"restrict":                   RESTRICT,
		"resume":                     RESUME,
		"recursive":                  RECURSIVE,
		"retention":                  RETENTION,
		"return":                     UNUSED,
		"revoke":                     REVOKE,
		"reverse":                    REVERSE,
		"reload":                     RELOAD,
		"right":                      RIGHT,
		"rlike":                      REGEXP,
		"rollback":                   ROLLBACK,
		"role":                       ROLE,
		"routine":                    ROUTINE,
		"row":                        ROW,
		"row_format":                 ROW_FORMAT,
		"row_count":                  ROW_COUNT,
		"row_number":                 ROW_NUMBER,
		"rtree":                      RTREE,
		"schema":                     SCHEMA,
		"schemas":                    SCHEMAS,
		"second":                     SECOND,
		"select":                     SELECT,
		"sensitive":                  UNUSED,
		"separator":                  SEPARATOR,
		"serializable":               SERIALIZABLE,
		"session":                    SESSION,
		"set":                        SET,
		"sets":                       SETS,
		"settings":                   SETTINGS,
		"share":                      SHARE,
		"show":                       SHOW,
		"shutdown":                   SHUTDOWN,
		"signal":                     UNUSED,
		"signed":                     SIGNED,
		"simple":                     SIMPLE,
		"smallint":                   SMALLINT,
		"spatial":                    SPATIAL,
		"specific":                   UNUSED,
		"sql":                        SQL,
		"sqlexception":               UNUSED,
		"sqlstate":                   UNUSED,
		"sqlwarning":                 UNUSED,
		"sql_big_result":             SQL_BIG_RESULT,
		"sql_cache":                  SQL_CACHE,
		"sql_calc_found_rows":        SQL_CALC_FOUND_ROWS,
		"sql_no_cache":               SQL_NO_CACHE,
		"sql_small_result":           SQL_SMALL_RESULT,
		"sql_buffer_result":          SQL_BUFFER_RESULT,
		"ssl":                        SSL,
		"slave":                      SLAVE,
		"sliding":                    SLIDING,
		"start":                      START,
		"starting":                   STARTING,
		"status":                     STATUS,
		"stats_auto_recalc":          STATS_AUTO_RECALC,
		"stats_persistent":           STATS_PERSISTENT,
		"stats_sample_pages":         STATS_SAMPLE_PAGES,
		"stored":                     UNUSED,
		"storage":                    STORAGE,
		"stores":                     STORES,
		"straight_join":              STRAIGHT_JOIN,
		"stream":                     STREAM,
		"source":                     SOURCE,
		"super":                      SUPER,
		"table":                      TABLE,
		"tables":                     TABLES,
		"tablespace":                 TABLESPACE,
		"terminated":                 TERMINATED,
		"task":                       TASK,
		"text":                       TEXT,
		"datalink":                   DATALINK,
		"temporary":                  TEMPORARY,
		"than":                       THAN,
		"then":                       THEN,
		"time":                       TIME,
		"timestamp":                  TIMESTAMP,
		"timestampdiff":              TIMESTAMPDIFF,
		"tinyblob":                   TINYBLOB,
		"tinyint":                    TINYINT,
		"tinytext":                   TINYTEXT,
		"to":                         TO,
		"trailing":                   TRAILING,
		"transaction":                TRANSACTION,
		"trigger":                    TRIGGER,
		"triggers":                   TRIGGERS,
		"true":                       TRUE,
		"truncate":                   TRUNCATE,
		"uncommitted":                UNCOMMITTED,
		"undo":                       UNUSED,
		"unknown":                    UNKNOWN,
		"union":                      UNION,
		"unique":                     UNIQUE,
		"unlock":                     UNLOCK,
		"unsigned":                   UNSIGNED,
		"update":                     UPDATE,
		"usage":                      USAGE,
		"use":                        USE,
		"user":                       USER,
		"using":                      USING,
		"utc_date":                   UTC_DATE,
		"utc_time":                   UTC_TIME,
		"utc_timestamp":              UTC_TIMESTAMP,
		"values":                     VALUES,
		"value":                      VALUE,
		"variables":                  VARIABLES,
		"varbinary":                  VARBINARY,
		"varchar":                    VARCHAR,
		"varcharacter":               UNUSED,
		"varying":                    UNUSED,
		"virtual":                    UNUSED,
		"view":                       VIEW,
		"visible":                    VISIBLE,
		"week":                       WEEK,
		"when":                       WHEN,
		"where":                      WHERE,
		"while":                      WHILE,
		"with":                       WITH,
		"without":                    WITHOUT,
		"validation":                 VALIDATION,
		"write":                      WRITE,
		"warnings":                   WARNINGS,
		"work":                       WORK,
		"xor":                        XOR,
		"x509":                       X509,
		"year":                       YEAR,
		"zerofill":                   ZEROFILL,
		"zonemap":                    ZONEMAP,
		"adddate":                    ADDDATE,
		"count":                      COUNT,
		"approx_count":               APPROX_COUNT,
		"approx_count_distinct":      APPROX_COUNT_DISTINCT,
		"approx_percentile":          APPROX_PERCENTILE,
		"curdate":                    CURDATE,
		"cube":                       CUBE,
		"date_add":                   DATE_ADD,
		"date_sub":                   DATE_SUB,
		"extract":                    EXTRACT,
		"max":                        MAX,
		"median":                     MEDIAN,
		"mid":                        MID,
		"now":                        NOW,
		"position":                   POSITION,
		"pump":                       PUMP,
		"profiles":                   PROFILES,
		"session_user":               SESSION_USER,
		"std":                        STD,
		"stddev":                     STDDEV,
		"stddev_pop":                 STDDEV_POP,
		"stddev_samp":                STDDEV_SAMP,
		"subdate":                    SUBDATE,
		"sum":                        SUM,
		"system_user":                SYSTEM_USER,
		"some":                       SOME,
		"translate":                  TRANSLATE,
		"trim":                       TRIM,
		"variance":                   VARIANCE,
		"var_pop":                    VAR_POP,
		"var_samp":                   VAR_SAMP,
		"type":                       TYPE,
		"verbose":                    VERBOSE,
		"sql_tsi_minute":             SQL_TSI_MINUTE,
		"sql_tsi_second":             SQL_TSI_SECOND,
		"sql_tsi_year":               SQL_TSI_YEAR,
		"sql_tsi_quarter":            SQL_TSI_QUARTER,
		"sql_tsi_month":              SQL_TSI_MONTH,
		"sql_tsi_week":               SQL_TSI_WEEK,
		"sql_tsi_day":                SQL_TSI_DAY,
		"sql_tsi_hour":               SQL_TSI_HOUR,
		"year_month":                 YEAR_MONTH,
		"day_hour":                   DAY_HOUR,
		"day_minute":                 DAY_MINUTE,
		"day_second":                 DAY_SECOND,
		"day_microsecond":            DAY_MICROSECOND,
		"hour_minute":                HOUR_MINUTE,
		"hour_second":                HOUR_SECOND,
		"hour_microsecond":           HOUR_MICROSECOND,
		"minute_second":              MINUTE_SECOND,
		"minute_microsecond":         MINUTE_MICROSECOND,
		"min":                        MIN,
		"second_microsecond":         SECOND_MICROSECOND,
		"prepare":                    PREPARE,
		"deallocate":                 DEALLOCATE,
		"dense_rank":                 DENSE_RANK,
		"reset":                      RESET,
		"intersect":                  INTERSECT,
		"minus":                      MINUS,
		"admin_name":                 ADMIN_NAME,
		"random":                     RANDOM,
		"suspend":                    SUSPEND,
		"restricted":                 RESTRICTED,
		"attribute":                  ATTRIBUTE,
		"history":                    HISTORY,
		"reuse":                      REUSE,
		"current":                    CURRENT,
		"optional":                   OPTIONAL,
		"failed_login_attempts":      FAILED_LOGIN_ATTEMPTS,
		"password_lock_time":         PASSWORD_LOCK_TIME,
		"unbounded":                  UNBOUNDED,
		"secondary":                  SECONDARY,
		"reference":                  REFERENCE,
		"modump":                     MODUMP,
		"low_cardinality":            LOW_CARDINALITY,
		"preceding":                  PRECEDING,
		"following":                  FOLLOWING,
		"fill":                       FILL,
		"groups":                     GROUPS,
		"table_number":               TABLE_NUMBER,
		"table_values":               TABLE_VALUES,
		"table_size":                 TABLE_SIZE,
		"cluster_centers":            CLUSTER_CENTERS,
		"kmeans":                     KMEANS,
		"column_number":              COLUMN_NUMBER,
		"returns":                    RETURNS,
		"extension":                  EXTENSION,
		"query_result":               QUERY_RESULT,
		"mysql_compatibility_mode":   MYSQL_COMPATIBILITY_MODE,
		"unique_check_on_autoincr":   UNIQUE_CHECK_ON_AUTOINCR,
		"sequences":                  SEQUENCES,
		"sequence":                   SEQUENCE,
		"increment":                  INCREMENT,
		"cycle":                      CYCLE,
		"minvalue":                   MINVALUE,
		"nextval":                    NEXTVAL,
		"setval":                     SETVAL,
		"currval":                    CURRVAL,
		"lastval":                    LASTVAL,
		"until":                      UNTIL,
		"publication":                PUBLICATION,
		"subscriptions":              SUBSCRIPTIONS,
		"publications":               PUBLICATIONS,
		"roles":                      ROLES,
		"backend":                    BACKEND,
		"servers":                    SERVERS,
		"stage":                      STAGE,
		"stages":                     STAGES,
		"credentials":                CREDENTIALS,
		"vecf32":                     VECF32,
		"vecf64":                     VECF64,
		"backup":                     BACKUP,
		"filesystem":                 FILESYSTEM,
		"handler":                    HANDLER,
		"sample":                     SAMPLE,
		"percent":                    PERCENT,
		"master":                     MASTER,
		"parallelism":                PARALLELISM,
		"bitmap_bit_position":        BITMAP_BIT_POSITION,
		"bitmap_bucket_number":       BITMAP_BUCKET_NUMBER,
		"bitmap_count":               BITMAP_COUNT,
		"upgrade":                    UPGRADE,
		"retry":                      RETRY,
		"mo_ts":                      MO_TS,
		"restore":                    RESTORE,
		"pitr":                       PITR,
		"cdc":                        CDC,
		"rollup":                     ROLLUP,
		"apply":                      APPLY,
		"dedup":                      DEDUP,
		"savepoint":                  SAVEPOINT,
		"recovery_window":            RECOVERY_WINDOW,
	}
}<|MERGE_RESOLUTION|>--- conflicted
+++ resolved
@@ -61,10 +61,7 @@
 		"hnsw":                       HNSW,
 		"m":                          M,
 		"ef_construction":            EF_CONSTRUCTION,
-<<<<<<< HEAD
-=======
 		"ef_search":                  EF_SEARCH,
->>>>>>> 785ca2d0
 		"bit_or":                     BIT_OR,
 		"bit_and":                    BIT_AND,
 		"call":                       CALL,
