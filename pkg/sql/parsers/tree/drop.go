--- conflicted
+++ resolved
@@ -40,11 +40,7 @@
 	}
 }
 
-<<<<<<< HEAD
-// DropTable DROP Table statement
-=======
-// DROP Table statement
->>>>>>> cb99c75d
+//DROP Table statement
 type DropTable struct {
 	statementImpl
 	IfExists bool
