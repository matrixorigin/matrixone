--- conflicted
+++ resolved
@@ -2076,11 +2076,8 @@
 	AlgoParamVectorOpType    string
 	HnswM                    int64
 	HnswEfConstruction       int64
-<<<<<<< HEAD
-=======
 	HnswEfSearch             int64
 	HnswQuantization         string
->>>>>>> 785ca2d0
 }
 
 // Must follow the following sequence when test
@@ -2088,12 +2085,8 @@
 	if node.KeyBlockSize != 0 || node.ParserName != "" ||
 		node.Comment != "" || node.Visible != VISIBLE_TYPE_INVALID ||
 		node.AlgoParamList != 0 || node.AlgoParamVectorOpType != "" ||
-<<<<<<< HEAD
-		node.HnswM != 0 || node.HnswEfConstruction != 0 {
-=======
 		node.HnswM != 0 || node.HnswEfConstruction != 0 ||
 		node.HnswEfSearch != 0 || node.HnswQuantization != "" {
->>>>>>> 785ca2d0
 		ctx.WriteByte(' ')
 	}
 	if node.KeyBlockSize != 0 {
@@ -2126,8 +2119,6 @@
 		ctx.WriteString(strconv.FormatInt(node.HnswEfConstruction, 10))
 		ctx.WriteByte(' ')
 	}
-<<<<<<< HEAD
-=======
 	if node.HnswEfSearch != 0 {
 		ctx.WriteString("EF_SEARCH ")
 		ctx.WriteString(strconv.FormatInt(node.HnswEfSearch, 10))
@@ -2138,7 +2129,6 @@
 		ctx.WriteString(node.HnswQuantization)
 		ctx.WriteByte(' ')
 	}
->>>>>>> 785ca2d0
 	if node.AlgoParamVectorOpType != "" {
 		ctx.WriteString("OP_TYPE ")
 		ctx.WriteString(node.AlgoParamVectorOpType)
