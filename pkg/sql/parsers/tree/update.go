--- conflicted
+++ resolved
@@ -147,11 +147,8 @@
 	S3Param      *S3Parameter
 	Ctx          context.Context
 	LoadFile     bool
-<<<<<<< HEAD
 	Local        bool
-=======
 	QueryResult  bool
->>>>>>> a483c1d8
 }
 
 type S3Parameter struct {
