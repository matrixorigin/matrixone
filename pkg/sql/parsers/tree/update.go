--- conflicted
+++ resolved
@@ -18,6 +18,7 @@
 	"bufio"
 	"os"
 	"strconv"
+	"strings"
 
 	"github.com/matrixorigin/matrixone/pkg/fileservice"
 )
@@ -100,7 +101,6 @@
 	}
 }
 
-<<<<<<< HEAD
 const (
 	LOCAL = iota
 	S3
@@ -136,16 +136,6 @@
 }
 
 type TailParameter struct {
-=======
-// Load data statement
-type Load struct {
-	statementImpl
-	Local             bool
-	File              string
-	DuplicateHandling DuplicateKey
-	Table             *TableName
-	//Partition
->>>>>>> bc6a9e2a
 	//Fields
 	Fields *Fields
 	//Lines
@@ -173,8 +163,18 @@
 	if node.Local {
 		ctx.WriteString(" local")
 	}
-	ctx.WriteString(" infile ")
-	//ctx.WriteString(node.File)
+
+	if node.LoadParam.LoadType == LOCAL && (node.LoadParam.CompressType == AUTO || node.LoadParam.CompressType == NOCOMPRESS) {
+		ctx.WriteString(" infile ")
+		ctx.WriteString(node.LoadParam.Filepath)
+	} else if node.LoadParam.LoadType == LOCAL {
+		ctx.WriteString(" infile ")
+		ctx.WriteString("{'filepath':'" + node.LoadParam.Filepath + "', 'compression':'" + strings.ToLower(node.LoadParam.CompressType) + "'}")
+	} else {
+		ctx.WriteString(" url s3option ")
+		ctx.WriteString("{'endpoint'='" + node.LoadParam.S3option[0] + "', 'access_key_id'='" + node.LoadParam.S3option[3] +
+			"', 'secret_access_key'='" + node.LoadParam.S3option[5] + "', 'bucket'='" + node.LoadParam.S3option[7] + "', 'filepath'='" + node.LoadParam.S3option[9] + "', 'region'='" + node.LoadParam.S3option[11] + "'}")
+	}
 
 	switch node.DuplicateHandling.(type) {
 	case *DuplicateKeyError:
