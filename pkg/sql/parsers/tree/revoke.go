// Copyright 2021 Matrix Origin
//
// Licensed under the Apache License, Version 2.0 (the "License");
// you may not use this file except in compliance with the License.
// You may obtain a copy of the License at
//
//      http://www.apache.org/licenses/LICENSE-2.0
//
// Unless required by applicable law or agreed to in writing, software
// distributed under the License is distributed on an "AS IS" BASIS,
// WITHOUT WARRANTIES OR CONDITIONS OF ANY KIND, either express or implied.
// See the License for the specific language governing permissions and
// limitations under the License.

package tree

import (
	"fmt"

	"github.com/matrixorigin/matrixone/pkg/sql/parsers/dialect"
)

type RevokeType int

const (
	RevokeTypePrivilege RevokeType = iota
	RevokeTypeRole
)

type Revoke struct {
	statementImpl
	Typ             RevokeType
	RevokePrivilege RevokePrivilege
	RevokeRole      RevokeRole
}

func (node *Revoke) Format(ctx *FmtCtx) {
	switch node.Typ {
	case RevokeTypePrivilege:
		node.RevokePrivilege.Format(ctx)
	case RevokeTypeRole:
		node.RevokeRole.Format(ctx)
	}
}

type RevokePrivilege struct {
	statementImpl
	IfExists   bool
	Privileges []*Privilege
	ObjType    ObjectType
	Level      *PrivilegeLevel
	Roles      []*Role
}

func (node *RevokePrivilege) Format(ctx *FmtCtx) {
	ctx.WriteString("revoke")
	if node.IfExists {
		ctx.WriteString(" if exists")
	}

	if node.Privileges != nil {
		prefix := " "
		for _, p := range node.Privileges {
			ctx.WriteString(prefix)
			p.Format(ctx)
			prefix = ", "
		}
	}
	ctx.WriteString(" on")
	if node.ObjType != OBJECT_TYPE_NONE {
		ctx.WriteByte(' ')
		ctx.WriteString(node.ObjType.String())
	}
	if node.Level != nil {
		ctx.WriteByte(' ')
		node.Level.Format(ctx)
	}

	if node.Roles != nil {
		ctx.WriteString(" from")
		prefix := " "
		for _, r := range node.Roles {
			ctx.WriteString(prefix)
			r.Format(ctx)
			prefix = ", "
		}
	}
}

func NewRevoke() *Revoke {
	return &Revoke{}
}

type RevokeRole struct {
	statementImpl
	IfExists bool
	Roles    []*Role
	Users    []*User
}

func (node *RevokeRole) Format(ctx *FmtCtx) {
	ctx.WriteString("revoke")
	if node.IfExists {
		ctx.WriteString(" if exists")
	}
	if node.Roles != nil {
		prefix := " "
		for _, r := range node.Roles {
			ctx.WriteString(prefix)
			r.Format(ctx)
			prefix = ", "
		}
	}
	if node.Users != nil {
		ctx.WriteString(" from")
		prefix := " "
		for _, r := range node.Users {
			ctx.WriteString(prefix)
			r.Format(ctx)
			prefix = ", "
		}
	}
}

type PrivilegeLevel struct {
	NodeFormatter
	Level       PrivilegeLevelType
	DbName      string
	TabName     string
	RoutineName string
}

func (node *PrivilegeLevel) Format(ctx *FmtCtx) {
	switch node.Level {
	case PRIVILEGE_LEVEL_TYPE_STAR:
		ctx.WriteString("*")
	case PRIVILEGE_LEVEL_TYPE_STAR_STAR:
		ctx.WriteString("*.*")
	case PRIVILEGE_LEVEL_TYPE_DATABASE_STAR:
		ctx.WriteString(fmt.Sprintf("%s.*", node.DbName))
	case PRIVILEGE_LEVEL_TYPE_DATABASE_TABLE:
		ctx.WriteString(fmt.Sprintf("%s.%s", node.DbName, node.TabName))
	case PRIVILEGE_LEVEL_TYPE_TABLE:
		ctx.WriteString(node.TabName)
	}
}

func (node *PrivilegeLevel) String() string {
	fmtCtx := NewFmtCtx(dialect.MYSQL)
	node.Format(fmtCtx)
	return fmtCtx.String()
}

func NewPrivilegeLevel(l PrivilegeLevelType, d, t, r string) *PrivilegeLevel {
	return &PrivilegeLevel{
		Level:       l,
		DbName:      d,
		TabName:     t,
		RoutineName: r,
	}
}

type PrivilegeLevelType int

const (
	PRIVILEGE_LEVEL_TYPE_STAR           PrivilegeLevelType = iota //*
	PRIVILEGE_LEVEL_TYPE_STAR_STAR                                //*.*
	PRIVILEGE_LEVEL_TYPE_DATABASE                                 //db_name
	PRIVILEGE_LEVEL_TYPE_DATABASE_STAR                            //db_name.*
	PRIVILEGE_LEVEL_TYPE_DATABASE_TABLE                           //db_name.tbl_name
	PRIVILEGE_LEVEL_TYPE_TABLE                                    //tbl_name
	PRIVILEGE_LEVEL_TYPE_COLUMN                                   // (x,x)
	PRIVILEGE_LEVEL_TYPE_STORED_ROUTINE                           //procedure
	PRIVILEGE_LEVEL_TYPE_PROXY
	PRIVILEGE_LEVEL_TYPE_ROUTINE
)

type Privilege struct {
	NodeFormatter
	Type       PrivilegeType
	ColumnList []*UnresolvedName
}

func (node *Privilege) Format(ctx *FmtCtx) {
	ctx.WriteString(node.Type.ToString())
	if node.ColumnList != nil {
		prefix := "("
		for _, c := range node.ColumnList {
			ctx.WriteString(prefix)
			c.Format(ctx)
			prefix = ", "
		}
		ctx.WriteByte(')')
	}
}

func NewPrivilege(t PrivilegeType, c []*UnresolvedName) *Privilege {
	return &Privilege{
		Type:       t,
		ColumnList: c,
	}
}

type ObjectType int

func (node *ObjectType) String() string {
	switch *node {
	case OBJECT_TYPE_TABLE:
		return "table"
	case OBJECT_TYPE_FUNCTION:
		return "function"
	case OBJECT_TYPE_PROCEDURE:
		return "procedure"
	case OBJECT_TYPE_ACCOUNT:
		return "account"
	case OBJECT_TYPE_DATABASE:
		return "database"
	default:
		return "Unknown ObjectType"
	}
}

const (
	OBJECT_TYPE_NONE ObjectType = iota
	OBJECT_TYPE_TABLE
	OBJECT_TYPE_DATABASE
	OBJECT_TYPE_FUNCTION
	OBJECT_TYPE_PROCEDURE
	OBJECT_TYPE_VIEW
	OBJECT_TYPE_ACCOUNT
)

type PrivilegeType int

func (node *PrivilegeType) ToString() string {
	switch *node {
	case PRIVILEGE_TYPE_STATIC_ALL:
		return "all"
	case PRIVILEGE_TYPE_STATIC_ALTER:
		return "alter"
	case PRIVILEGE_TYPE_STATIC_ALTER_ROUTINE:
		return "alter routine"
	case PRIVILEGE_TYPE_STATIC_CREATE:
		return "create"
	case PRIVILEGE_TYPE_STATIC_CREATE_ROLE:
		return "create role"
	case PRIVILEGE_TYPE_STATIC_CREATE_ROUTINE:
		return "create routine"
	case PRIVILEGE_TYPE_STATIC_CREATE_TABLESPACE:
		return "create tablespace"
	case PRIVILEGE_TYPE_STATIC_CREATE_TEMPORARY_TABLES:
		return "temporary tables"
	case PRIVILEGE_TYPE_STATIC_CREATE_USER:
		return "create user"
	case PRIVILEGE_TYPE_STATIC_CREATE_VIEW:
		return "create view"
	case PRIVILEGE_TYPE_STATIC_DELETE:
		return "delete"
	case PRIVILEGE_TYPE_STATIC_DROP:
		return "drop"
	case PRIVILEGE_TYPE_STATIC_DROP_ROLE:
		return "drop role"
	case PRIVILEGE_TYPE_STATIC_EVENT:
		return "event"
	case PRIVILEGE_TYPE_STATIC_EXECUTE:
		return "execute"
	case PRIVILEGE_TYPE_STATIC_FILE:
		return "file"
	case PRIVILEGE_TYPE_STATIC_GRANT_OPTION:
		return "grant option"
	case PRIVILEGE_TYPE_STATIC_INDEX:
		return "index"
	case PRIVILEGE_TYPE_STATIC_INSERT:
		return "insert"
	case PRIVILEGE_TYPE_STATIC_LOCK_TABLES:
		return "lock tables"
	case PRIVILEGE_TYPE_STATIC_PROCESS:
		return "process"
	case PRIVILEGE_TYPE_STATIC_PROXY:
		return "proxy"
	case PRIVILEGE_TYPE_STATIC_REFERENCES:
		return "reference"
	case PRIVILEGE_TYPE_STATIC_RELOAD:
		return "reload"
	case PRIVILEGE_TYPE_STATIC_REPLICATION_CLIENT:
		return "replication client"
	case PRIVILEGE_TYPE_STATIC_REPLICATION_SLAVE:
		return "replication slave"
	case PRIVILEGE_TYPE_STATIC_SELECT:
		return "select"
	case PRIVILEGE_TYPE_STATIC_SHOW_DATABASES:
		return "show databases"
	case PRIVILEGE_TYPE_STATIC_SHOW_VIEW:
		return "show view"
	case PRIVILEGE_TYPE_STATIC_SHUTDOWN:
		return "shutdown"
	case PRIVILEGE_TYPE_STATIC_SUPER:
		return "super"
	case PRIVILEGE_TYPE_STATIC_TRIGGER:
		return "trigger"
	case PRIVILEGE_TYPE_STATIC_UPDATE:
		return "update"
	case PRIVILEGE_TYPE_STATIC_USAGE:
		return "usage"
	case PRIVILEGE_TYPE_STATIC_CONNECT:
		return "connect"
	case PRIVILEGE_TYPE_STATIC_OWNERSHIP:
		return "ownership"
	case PRIVILEGE_TYPE_STATIC_MANAGE_GRANTS:
		return "manage grants"
	case PRIVILEGE_TYPE_STATIC_TRUNCATE:
		return "truncate"
	case PRIVILEGE_TYPE_STATIC_REFERENCE:
		return "reference"
	default:
		return "Unknown PrivilegeType"
	}
}

/*
*
From: https://dev.mysql.com/doc/refman/8.0/en/grant.html
*/
const (
	PRIVILEGE_TYPE_STATIC_ALL PrivilegeType = iota //Grant all privileges at specified access level except GRANT OPTION and PROXY.
	PRIVILEGE_TYPE_STATIC_CREATE_ACCOUNT
	PRIVILEGE_TYPE_STATIC_DROP_ACCOUNT
	PRIVILEGE_TYPE_STATIC_ALTER_ACCOUNT
	PRIVILEGE_TYPE_STATIC_CREATE_USER //Enable use of CREATE USER, DROP USER, RENAME USER, and REVOKE ALL PRIVILEGES. Level: Global.
	PRIVILEGE_TYPE_STATIC_DROP_USER
	PRIVILEGE_TYPE_STATIC_ALTER_USER
	PRIVILEGE_TYPE_STATIC_CREATE_ROLE //Enable role creation. Level: Global.
	PRIVILEGE_TYPE_STATIC_DROP_ROLE   //Enable roles to be dropped. Level: Global.
	PRIVILEGE_TYPE_STATIC_ALTER_ROLE
	PRIVILEGE_TYPE_STATIC_CREATE_DATABASE
	PRIVILEGE_TYPE_STATIC_DROP_DATABASE
	PRIVILEGE_TYPE_STATIC_SHOW_DATABASES //Enable SHOW DATABASES to show all databases. Level: Global.
	PRIVILEGE_TYPE_STATIC_CONNECT
	PRIVILEGE_TYPE_STATIC_MANAGE_GRANTS
	PRIVILEGE_TYPE_STATIC_OWNERSHIP
	PRIVILEGE_TYPE_STATIC_SHOW_TABLES
	PRIVILEGE_TYPE_STATIC_CREATE_TABLE
	PRIVILEGE_TYPE_STATIC_DROP_TABLE
	PRIVILEGE_TYPE_STATIC_DROP_VIEW
	PRIVILEGE_TYPE_STATIC_ALTER_TABLE
	PRIVILEGE_TYPE_STATIC_ALTER_VIEW
<<<<<<< HEAD
	PRIVILEGE_TYPE_STATIC_SELECT     //Enable use of SELECT. Levels: Global, database, table, column.
	PRIVILEGE_TYPE_STATIC_INSERT     //Enable use of INSERT. Levels: Global, database, table, column.
	PRIVILEGE_TYPE_STATIC_REPLACE    //Enable use of REPLACE. Levels: Global, database, table, column.
	PRIVILEGE_TYPE_STATIC_UPDATE     //Enable use of UPDATE. Levels: Global, database, table, column.
=======
	PRIVILEGE_TYPE_STATIC_SELECT //Enable use of SELECT. Levels: Global, database, table, column.
	PRIVILEGE_TYPE_STATIC_INSERT //Enable use of INSERT. Levels: Global, database, table, column.
	PRIVILEGE_TYPE_STATIC_UPDATE //Enable use of UPDATE. Levels: Global, database, table, column.
	PRIVILEGE_TYPE_STATIC_TRUNCATE
>>>>>>> 1e5b13ab
	PRIVILEGE_TYPE_STATIC_DELETE     //Enable use of DELETE. Level: Global, database, table.
	PRIVILEGE_TYPE_STATIC_REFERENCES //Enable foreign key creation. Levels: Global, database, table, column.
	PRIVILEGE_TYPE_STATIC_REFERENCE
	PRIVILEGE_TYPE_STATIC_INDEX   //Enable indexes to be created or dropped. Levels: Global, database, table.
	PRIVILEGE_TYPE_STATIC_EXECUTE //Enable the user to execute stored routines. Levels: Global, database, routine.
	PRIVILEGE_TYPE_STATIC_VALUES  //Enable use of VALUES. Levels: Global, database, table.

	PRIVILEGE_TYPE_STATIC_ALTER
	PRIVILEGE_TYPE_STATIC_CREATE
	PRIVILEGE_TYPE_STATIC_DROP
	PRIVILEGE_TYPE_STATIC_ALTER_ROUTINE           //Enable stored routines to be altered or dropped. Levels: Global, database, routine.
	PRIVILEGE_TYPE_STATIC_CREATE_ROUTINE          //Enable stored routine creation. Levels: Global, database.
	PRIVILEGE_TYPE_STATIC_CREATE_TABLESPACE       //Enable tablespaces and log file groups to be created, altered, or dropped. Level: Global.
	PRIVILEGE_TYPE_STATIC_CREATE_TEMPORARY_TABLES //Enable use of CREATE TEMPORARY TABLE. Levels: Global, database.
	PRIVILEGE_TYPE_STATIC_CREATE_VIEW             //Enable views to be created or altered. Levels: Global, database, table.
	PRIVILEGE_TYPE_STATIC_EVENT                   //Enable use of events for the Event Scheduler. Levels: Global, database.
	PRIVILEGE_TYPE_STATIC_FILE                    //Enable the user to cause the server to read or write files. Level: Global.
	PRIVILEGE_TYPE_STATIC_GRANT_OPTION            //Enable privileges to be granted to or removed from other accounts. Levels: Global, database, table, routine, proxy.
	PRIVILEGE_TYPE_STATIC_LOCK_TABLES             //Enable use of LOCK TABLES on tables for which you have the SELECT privilege. Levels: Global, database.
	PRIVILEGE_TYPE_STATIC_PROCESS                 //Enable the user to see all processes with SHOW PROCESSLIST. Level: Global.
	PRIVILEGE_TYPE_STATIC_PROXY                   //Enable user proxying. Level: From user to user.
	PRIVILEGE_TYPE_STATIC_RELOAD                  //Enable use of FLUSH operations. Level: Global.
	PRIVILEGE_TYPE_STATIC_REPLICATION_CLIENT      //Enable the user to ask where source or replica servers are. Level: Global.
	PRIVILEGE_TYPE_STATIC_REPLICATION_SLAVE       //Enable replicas to read binary log events from the source. Level: Global.
	PRIVILEGE_TYPE_STATIC_SHOW_VIEW               //Enable use of SHOW CREATE VIEW. Levels: Global, database, table.
	PRIVILEGE_TYPE_STATIC_SHUTDOWN                //Enable use of mysqladmin shutdown. Level: Global.
	PRIVILEGE_TYPE_STATIC_SUPER                   //Enable use of other administrative operations such as CHANGE REPLICATION SOURCE TO, CHANGE MASTER TO, KILL, PURGE BINARY LOGS, SET GLOBAL, and mysqladmin debug command. Level: Global.
	PRIVILEGE_TYPE_STATIC_TRIGGER                 //Enable trigger operations. Levels: Global, database, table.
	PRIVILEGE_TYPE_STATIC_USAGE                   //Synonym for “no privileges”
	PRIVILEGE_TYPE_
	PRIVILEGE_TYPE_DYNAMIC_APPLICATION_PASSWORD_ADMIN //Enable dual password administration. Level: Global.
	PRIVILEGE_TYPE_DYNAMIC_AUDIT_ADMIN                //Enable audit log configuration. Level: Global.
	PRIVILEGE_TYPE_DYNAMIC_BACKUP_ADMIN               //Enable backup administration. Level: Global.
	PRIVILEGE_TYPE_DYNAMIC_BINLOG_ADMIN               //Enable binary log control. Level: Global.
	PRIVILEGE_TYPE_DYNAMIC_BINLOG_ENCRYPTION_ADMIN    //Enable activation and deactivation of binary log encryption. Level: Global.
	PRIVILEGE_TYPE_DYNAMIC_CLONE_ADMIN                //Enable clone administration. Level: Global.
	PRIVILEGE_TYPE_DYNAMIC_CONNECTION_ADMIN           //Enable connection limit/restriction control. Level: Global.
	PRIVILEGE_TYPE_DYNAMIC_ENCRYPTION_KEY_ADMIN       //Enable InnoDB key rotation. Level: Global.
	PRIVILEGE_TYPE_DYNAMIC_FIREWALL_ADMIN             //Enable firewall rule administration, any user. Level: Global.
	PRIVILEGE_TYPE_DYNAMIC_FIREWALL_EXEMPT            //Exempt user from firewall restrictions. Level: Global.
	PRIVILEGE_TYPE_DYNAMIC_FIREWALL_USER              //Enable firewall rule administration, self. Level: Global.
	PRIVILEGE_TYPE_DYNAMIC_FLUSH_OPTIMIZER_COSTS      //Enable optimizer cost reloading. Level: Global.
	PRIVILEGE_TYPE_DYNAMIC_FLUSH_STATUS               //Enable status indicator flushing. Level: Global.
	PRIVILEGE_TYPE_DYNAMIC_FLUSH_TABLES               //Enable table flushing. Level: Global.
	PRIVILEGE_TYPE_DYNAMIC_FLUSH_USER_RESOURCES       //Enable user-resource flushing. Level: Global.
	PRIVILEGE_TYPE_DYNAMIC_GROUP_REPLICATION_ADMIN    //Enable Group Replication control. Level: Global.
	PRIVILEGE_TYPE_DYNAMIC_INNODB_REDO_LOG_Enable     //Enable or disable redo logging. Level: Global.
	PRIVILEGE_TYPE_DYNAMIC_INNODB_REDO_LOG_ARCHIVE    //Enable redo log archiving administration. Level: Global.
	PRIVILEGE_TYPE_DYNAMIC_NDB_STORED_USER            //Enable sharing of user or role between SQL nodes (NDB Cluster). Level: Global.
	PRIVILEGE_TYPE_DYNAMIC_PERSIST_RO_VARIABLES_ADMIN //Enable persisting read-only system variables. Level: Global.
	PRIVILEGE_TYPE_DYNAMIC_REPLICATION_APPLIER        //Act as the PRIVILEGE_CHECKS_USER for a replication channel. Level: Global.
	PRIVILEGE_TYPE_DYNAMIC_REPLICATION_SLAVE_ADMIN    //Enable regular replication control. Level: Global.
	PRIVILEGE_TYPE_DYNAMIC_RESOURCE_GROUP_ADMIN       //Enable resource group administration. Level: Global.
	PRIVILEGE_TYPE_DYNAMIC_RESOURCE_GROUP_USER        //Enable resource group administration. Level: Global.
	PRIVILEGE_TYPE_DYNAMIC_ROLE_ADMIN                 //Enable roles to be granted or revoked, use of WITH ADMIN OPTION. Level: Global.
	PRIVILEGE_TYPE_DYNAMIC_SESSION_VARIABLES_ADMIN    //Enable setting restricted session system variables. Level: Global.
	PRIVILEGE_TYPE_DYNAMIC_SET_USER_ID                //Enable setting non-self DEFINER values. Level: Global.
	PRIVILEGE_TYPE_DYNAMIC_SHOW_ROUTINE               //Enable access to stored routine definitions. Level: Global.
	PRIVILEGE_TYPE_DYNAMIC_SYSTEM_USER                //Designate account as system account. Level: Global.
	PRIVILEGE_TYPE_DYNAMIC_SYSTEM_VARIABLES_ADMIN     //Enable modifying or persisting global system variables. Level: Global.
	PRIVILEGE_TYPE_DYNAMIC_TABLE_ENCRYPTION_ADMIN     //Enable overriding default encryption settings. Level: Global.
	PRIVILEGE_TYPE_DYNAMIC_VERSION_TOKEN_ADMIN        //Enable use of Version Tokens functions. Level: Global.
	PRIVILEGE_TYPE_DYNAMIC_XA_RECOVER_ADMIN           //Enable XA RECOVER execution. Level: Global.
)<|MERGE_RESOLUTION|>--- conflicted
+++ resolved
@@ -344,17 +344,11 @@
 	PRIVILEGE_TYPE_STATIC_DROP_VIEW
 	PRIVILEGE_TYPE_STATIC_ALTER_TABLE
 	PRIVILEGE_TYPE_STATIC_ALTER_VIEW
-<<<<<<< HEAD
-	PRIVILEGE_TYPE_STATIC_SELECT     //Enable use of SELECT. Levels: Global, database, table, column.
-	PRIVILEGE_TYPE_STATIC_INSERT     //Enable use of INSERT. Levels: Global, database, table, column.
-	PRIVILEGE_TYPE_STATIC_REPLACE    //Enable use of REPLACE. Levels: Global, database, table, column.
-	PRIVILEGE_TYPE_STATIC_UPDATE     //Enable use of UPDATE. Levels: Global, database, table, column.
-=======
 	PRIVILEGE_TYPE_STATIC_SELECT //Enable use of SELECT. Levels: Global, database, table, column.
 	PRIVILEGE_TYPE_STATIC_INSERT //Enable use of INSERT. Levels: Global, database, table, column.
 	PRIVILEGE_TYPE_STATIC_UPDATE //Enable use of UPDATE. Levels: Global, database, table, column.
-	PRIVILEGE_TYPE_STATIC_TRUNCATE
->>>>>>> 1e5b13ab
+	PRIVILEGE_TYPE_STATIC_TRUNCATE //Enable use of REPLACE. Levels: Global, database, table, column.
+	PRIVILEGE_TYPE_STATIC_UPDATE     //Enable use of UPDATE. Levels: Global, database, table, column.
 	PRIVILEGE_TYPE_STATIC_DELETE     //Enable use of DELETE. Level: Global, database, table.
 	PRIVILEGE_TYPE_STATIC_REFERENCES //Enable foreign key creation. Levels: Global, database, table, column.
 	PRIVILEGE_TYPE_STATIC_REFERENCE
