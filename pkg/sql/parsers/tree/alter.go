--- conflicted
+++ resolved
@@ -142,29 +142,4 @@
 }
 
 func (node *AlterView) GetStatementType() string { return "Alter View" }
-<<<<<<< HEAD
-func (node *AlterView) GetQueryType() string     { return "QueryTypeDDL" }
-
-//Alter database mysql_compatbility_mode configuration 
-type AlterConfiguration struct{
-	statementImpl
-	DbName string
-	NewConfig string
-}
-
-func (node *AlterConfiguration) Format(ctx *FmtCtx) {
-	ctx.WriteString("alter ")
-	ctx.WriteString("configuration ")
-
-	ctx.WriteString("for ")
-	ctx.WriteString(fmt.Sprintf("%s ", node.DbName))
-
-	ctx.WriteString("as ")
-	ctx.WriteString(fmt.Sprintf("%s ", node.NewConfig))
-}
-
-func (node *AlterConfiguration) GetStatementType() string { return "Alter Configuration" }
-func (node *AlterConfiguration) GetQueryType() string     { return "QueryTypeDDL" }
-=======
-func (node *AlterView) GetQueryType() string     { return QueryTypeDDL }
->>>>>>> 9d792b5a
+func (node *AlterView) GetQueryType() string     { return "QueryTypeDDL" }