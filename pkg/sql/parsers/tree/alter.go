// Copyright 2021 Matrix Origin
//
// Licensed under the Apache License, Version 2.0 (the "License");
// you may not use this file except in compliance with the License.
// You may obtain a copy of the License at
//
//      http://www.apache.org/licenses/LICENSE-2.0
//
// Unless required by applicable law or agreed to in writing, software
// distributed under the License is distributed on an "AS IS" BASIS,
// WITHOUT WARRANTIES OR CONDITIONS OF ANY KIND, either express or implied.
// See the License for the specific language governing permissions and
// limitations under the License.

package tree

import "fmt"

type AlterUser struct {
	statementImpl
	IfExists bool
	Users    []*User
	Role     *Role
	MiscOpt  UserMiscOption
	// comment or attribute
	CommentOrAttribute AccountCommentOrAttribute
}

func (node *AlterUser) Format(ctx *FmtCtx) {
	ctx.WriteString("alter user")
	if node.IfExists {
		ctx.WriteString(" if exists")
	}
	if node.Users != nil {
		prefix := " "
		for _, u := range node.Users {
			ctx.WriteString(prefix)
			u.Format(ctx)
			prefix = ", "
		}
	}
	if node.Role != nil {
		ctx.WriteString(" default role ")
		node.Role.Format(ctx)
	}
	if node.MiscOpt != nil {
		prefix := " "
		ctx.WriteString(prefix)
		node.MiscOpt.Format(ctx)
	}
	node.CommentOrAttribute.Format(ctx)
}

func (node *AlterUser) GetStatementType() string { return "Alter User" }
func (node *AlterUser) GetQueryType() string     { return QueryTypeDCL }

func NewAlterUser(ife bool, u []*User, r *Role, m UserMiscOption) *AlterUser {
	return &AlterUser{
		IfExists: ife,
		Users:    u,
		Role:     r,
		MiscOpt:  m,
	}
}

type AlterAccountAuthOption struct {
	Exist          bool
	Equal          string
	AdminName      string
	IdentifiedType AccountIdentified
}

func (node *AlterAccountAuthOption) Format(ctx *FmtCtx) {
	if node.Exist {
		ctx.WriteString(" admin_name")
		if len(node.Equal) != 0 {
			ctx.WriteString(" ")
			ctx.WriteString(node.Equal)
		}

		ctx.WriteString(fmt.Sprintf(" '%s'", node.AdminName))
		node.IdentifiedType.Format(ctx)
	}
}

type AlterAccount struct {
	statementImpl
	IfExists   bool
	Name       string
	AuthOption AlterAccountAuthOption
	//status_option or not
	StatusOption AccountStatus
	//comment or not
	Comment AccountComment
}

func (ca *AlterAccount) Format(ctx *FmtCtx) {
	ctx.WriteString("alter account ")
	if ca.IfExists {
		ctx.WriteString("if exists ")
	}
	ctx.WriteString(ca.Name)
	ca.AuthOption.Format(ctx)
	ca.StatusOption.Format(ctx)
	ca.Comment.Format(ctx)
}

func (ca *AlterAccount) GetStatementType() string { return "Alter Account" }
func (ca *AlterAccount) GetQueryType() string     { return QueryTypeDCL }

type AlterView struct {
	statementImpl
	IfExists bool
	Name     *TableName
	ColNames IdentifierList
	AsSource *Select
}

func (node *AlterView) Format(ctx *FmtCtx) {
	ctx.WriteString("alter ")

	ctx.WriteString("view ")

	if node.IfExists {
		ctx.WriteString("if exists ")
	}

	node.Name.Format(ctx)
	if len(node.ColNames) > 0 {
		ctx.WriteString(" (")
		node.ColNames.Format(ctx)
		ctx.WriteByte(')')
	}
	ctx.WriteString(" as ")
	node.AsSource.Format(ctx)
}

func (node *AlterView) GetStatementType() string { return "Alter View" }
func (node *AlterView) GetQueryType() string     { return QueryTypeDDL }

// alter configuration for mo_mysql_compatbility_mode
type AlterDataBaseConfig struct {
	statementImpl
	AccountName    string
	DbName         string
	IsAccountLevel bool
	UpdateConfig   string
}

func (node *AlterDataBaseConfig) Format(ctx *FmtCtx) {

	if node.IsAccountLevel {
		ctx.WriteString("alter ")
		ctx.WriteString("account configuration ")

		ctx.WriteString("for ")
		ctx.WriteString(fmt.Sprintf("%s ", node.AccountName))
	} else {
		ctx.WriteString("alter ")
		ctx.WriteString("database configuration ")

		ctx.WriteString("for ")
		ctx.WriteString(fmt.Sprintf("%s ", node.DbName))
	}

	ctx.WriteString("as ")
	ctx.WriteString(fmt.Sprintf("%s ", node.UpdateConfig))
}

func (node *AlterDataBaseConfig) GetStatementType() string { return "Alter DataBase config" }
func (node *AlterDataBaseConfig) GetQueryType() string     { return QueryTypeDDL }

<<<<<<< HEAD
type AccountsSetOption struct {
	All bool
	SetAccounts IdentifierList
	AddAccounts IdentifierList
	DropAccounts IdentifierList
}

type AlterPublication struct {
	statementImpl
	IfExists       bool
	Name           Identifier
	AccountsSet *AccountsSetOption
	Comment        string
}


func (node *AlterPublication) Format(ctx *FmtCtx) {
	ctx.WriteString("alter publication ")
	if node.IfExists {
		ctx.WriteString("if exists ")
	}
	node.Name.Format(ctx)
	ctx.WriteString(" account ")
	if node.AccountsSet!=nil {
		if node.AccountsSet.All {
			ctx.WriteString("all")
		} else {
			if len(node.AccountsSet.SetAccounts) > 0 {
				node.AccountsSet.SetAccounts.Format(ctx)
			}
			if len(node.AccountsSet.AddAccounts) > 0 {
				ctx.WriteString("add ")
				node.AccountsSet.AddAccounts.Format(ctx)
			}
			if len(node.AccountsSet.DropAccounts) > 0 {
				ctx.WriteString("drop ")
				node.AccountsSet.DropAccounts.Format(ctx)
			}
		}
	}
	if node.Comment != "" {
		ctx.WriteString(" comment ")
		ctx.WriteString(fmt.Sprintf("'%s'", node.Comment))
=======
// AlterTable
// see https://dev.mysql.com/doc/refman/8.0/en/alter-table.html
type AlterTable struct {
	statementImpl
	Table   TableName
	Options AlterTableOptions
}

func (node *AlterTable) Format(ctx *FmtCtx) {
	ctx.WriteString("alter table ")
	node.Table.Format(ctx)

	prefix := " "
	for _, t := range node.Options {
		ctx.WriteString(prefix)
		t.Format(ctx)
		prefix = ", "
	}
}

type AlterTableOptions = []AlterTableOption

type AlterTableOption interface {
	NodeFormatter
}

type alterOptionImpl struct {
	AlterTableOption
}

type AlterOptionAdd struct {
	alterOptionImpl
	Def TableDef
}

func (node *AlterOptionAdd) Format(ctx *FmtCtx) {
	ctx.WriteString("add ")
	node.Def.Format(ctx)
}

type AlterTableDropType int

const (
	AlterTableDropColumn AlterTableDropType = iota
	AlterTableDropIndex
	AlterTableDropKey
	AlterTableDropPrimaryKey
	AlterTableDropForeignKey
)

type AlterOptionDrop struct {
	alterOptionImpl
	Typ  AlterTableDropType
	Name Identifier
}

func (node *AlterOptionDrop) Format(ctx *FmtCtx) {
	ctx.WriteString("drop ")
	switch node.Typ {
	case AlterTableDropColumn:
		ctx.WriteString("column ")
		node.Name.Format(ctx)
	case AlterTableDropIndex:
		ctx.WriteString("index ")
		node.Name.Format(ctx)
	case AlterTableDropKey:
		ctx.WriteString("key ")
		node.Name.Format(ctx)
	case AlterTableDropPrimaryKey:
		ctx.WriteString("primary key")
	case AlterTableDropForeignKey:
		ctx.WriteString("foreign key ")
		node.Name.Format(ctx)
>>>>>>> 1524f46a
	}
}<|MERGE_RESOLUTION|>--- conflicted
+++ resolved
@@ -170,7 +170,82 @@
 func (node *AlterDataBaseConfig) GetStatementType() string { return "Alter DataBase config" }
 func (node *AlterDataBaseConfig) GetQueryType() string     { return QueryTypeDDL }
 
-<<<<<<< HEAD
+// AlterTable
+// see https://dev.mysql.com/doc/refman/8.0/en/alter-table.html
+type AlterTable struct {
+	statementImpl
+	Table   TableName
+	Options AlterTableOptions
+}
+
+func (node *AlterTable) Format(ctx *FmtCtx) {
+	ctx.WriteString("alter table ")
+	node.Table.Format(ctx)
+
+	prefix := " "
+	for _, t := range node.Options {
+		ctx.WriteString(prefix)
+		t.Format(ctx)
+		prefix = ", "
+	}
+}
+
+type AlterTableOptions = []AlterTableOption
+
+type AlterTableOption interface {
+	NodeFormatter
+}
+
+type alterOptionImpl struct {
+	AlterTableOption
+}
+
+type AlterOptionAdd struct {
+	alterOptionImpl
+	Def TableDef
+}
+
+func (node *AlterOptionAdd) Format(ctx *FmtCtx) {
+	ctx.WriteString("add ")
+	node.Def.Format(ctx)
+}
+
+type AlterTableDropType int
+
+const (
+	AlterTableDropColumn AlterTableDropType = iota
+	AlterTableDropIndex
+	AlterTableDropKey
+	AlterTableDropPrimaryKey
+	AlterTableDropForeignKey
+)
+
+type AlterOptionDrop struct {
+	alterOptionImpl
+	Typ  AlterTableDropType
+	Name Identifier
+}
+
+func (node *AlterOptionDrop) Format(ctx *FmtCtx) {
+	ctx.WriteString("drop ")
+	switch node.Typ {
+	case AlterTableDropColumn:
+		ctx.WriteString("column ")
+		node.Name.Format(ctx)
+	case AlterTableDropIndex:
+		ctx.WriteString("index ")
+		node.Name.Format(ctx)
+	case AlterTableDropKey:
+		ctx.WriteString("key ")
+		node.Name.Format(ctx)
+	case AlterTableDropPrimaryKey:
+		ctx.WriteString("primary key")
+	case AlterTableDropForeignKey:
+		ctx.WriteString("foreign key ")
+		node.Name.Format(ctx)
+	}
+}
+
 type AccountsSetOption struct {
 	All bool
 	SetAccounts IdentifierList
@@ -214,80 +289,5 @@
 	if node.Comment != "" {
 		ctx.WriteString(" comment ")
 		ctx.WriteString(fmt.Sprintf("'%s'", node.Comment))
-=======
-// AlterTable
-// see https://dev.mysql.com/doc/refman/8.0/en/alter-table.html
-type AlterTable struct {
-	statementImpl
-	Table   TableName
-	Options AlterTableOptions
-}
-
-func (node *AlterTable) Format(ctx *FmtCtx) {
-	ctx.WriteString("alter table ")
-	node.Table.Format(ctx)
-
-	prefix := " "
-	for _, t := range node.Options {
-		ctx.WriteString(prefix)
-		t.Format(ctx)
-		prefix = ", "
-	}
-}
-
-type AlterTableOptions = []AlterTableOption
-
-type AlterTableOption interface {
-	NodeFormatter
-}
-
-type alterOptionImpl struct {
-	AlterTableOption
-}
-
-type AlterOptionAdd struct {
-	alterOptionImpl
-	Def TableDef
-}
-
-func (node *AlterOptionAdd) Format(ctx *FmtCtx) {
-	ctx.WriteString("add ")
-	node.Def.Format(ctx)
-}
-
-type AlterTableDropType int
-
-const (
-	AlterTableDropColumn AlterTableDropType = iota
-	AlterTableDropIndex
-	AlterTableDropKey
-	AlterTableDropPrimaryKey
-	AlterTableDropForeignKey
-)
-
-type AlterOptionDrop struct {
-	alterOptionImpl
-	Typ  AlterTableDropType
-	Name Identifier
-}
-
-func (node *AlterOptionDrop) Format(ctx *FmtCtx) {
-	ctx.WriteString("drop ")
-	switch node.Typ {
-	case AlterTableDropColumn:
-		ctx.WriteString("column ")
-		node.Name.Format(ctx)
-	case AlterTableDropIndex:
-		ctx.WriteString("index ")
-		node.Name.Format(ctx)
-	case AlterTableDropKey:
-		ctx.WriteString("key ")
-		node.Name.Format(ctx)
-	case AlterTableDropPrimaryKey:
-		ctx.WriteString("primary key")
-	case AlterTableDropForeignKey:
-		ctx.WriteString("foreign key ")
-		node.Name.Format(ctx)
->>>>>>> 1524f46a
 	}
 }