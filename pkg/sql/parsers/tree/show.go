// Copyright 2021 Matrix Origin
//
// Licensed under the Apache License, Version 2.0 (the "License");
// you may not use this file except in compliance with the License.
// You may obtain a copy of the License at
//
//      http://www.apache.org/licenses/LICENSE-2.0
//
// Unless required by applicable law or agreed to in writing, software
// distributed under the License is distributed on an "AS IS" BASIS,
// WITHOUT WARRANTIES OR CONDITIONS OF ANY KIND, either express or implied.
// See the License for the specific language governing permissions and
// limitations under the License.

package tree

type Show interface {
	Explain
}

type showImpl struct {
	Show
}

// SHOW CREATE TABLE statement
type ShowCreateTable struct {
	showImpl
	Name *UnresolvedObjectName
}

func (node *ShowCreateTable) Format(ctx *FmtCtx) {
	ctx.WriteString("show create table ")
	node.Name.ToTableName().Format(ctx)
}

func (node *ShowCreateTable) GetStatementType() string { return "Show Create Table" }
func (node *ShowCreateTable) GetQueryType() string     { return QueryTypeOth }

func NewShowCreate(n *UnresolvedObjectName) *ShowCreateTable {
	return &ShowCreateTable{Name: n}
}

// SHOW CREATE VIEW statement
type ShowCreateView struct {
	showImpl
	Name *UnresolvedObjectName
}

func (node *ShowCreateView) Format(ctx *FmtCtx) {
	ctx.WriteString("show create view ")
	node.Name.ToTableName().Format(ctx)
}
func (node *ShowCreateView) GetStatementType() string { return "Show Create View" }
func (node *ShowCreateView) GetQueryType() string     { return QueryTypeOth }

func NewShowCreateView(n *UnresolvedObjectName) *ShowCreateView {
	return &ShowCreateView{Name: n}
}

// SHOW CREATE DATABASE statement
type ShowCreateDatabase struct {
	showImpl
	IfNotExists bool
	Name        string
}

func (node *ShowCreateDatabase) Format(ctx *FmtCtx) {
	ctx.WriteString("show create database")
	if node.IfNotExists {
		ctx.WriteString(" if not exists")
	}
	ctx.WriteByte(' ')
	ctx.WriteString(string(node.Name))
}
func (node *ShowCreateDatabase) GetStatementType() string { return "Show Create View" }
func (node *ShowCreateDatabase) GetQueryType() string     { return QueryTypeOth }

func NewShowCreateDatabase(i bool, n string) *ShowCreateDatabase {
	return &ShowCreateDatabase{IfNotExists: i, Name: n}
}

// SHOW COLUMNS statement.
type ShowColumns struct {
	showImpl
	Ext     bool
	Full    bool
	Table   *UnresolvedObjectName
	ColName *UnresolvedName
	DBName  string
	Like    *ComparisonExpr
	Where   *Where
}

func (node *ShowColumns) Format(ctx *FmtCtx) {
	ctx.WriteString("show")
	if node.Ext {
		ctx.WriteString(" extended")
	}
	if node.Full {
		ctx.WriteString(" full")
	}
	ctx.WriteString(" columns")
	if node.Table != nil {
		ctx.WriteString(" from ")
		node.Table.Format(ctx)
	}
	if node.DBName != "" {
		ctx.WriteString(" from ")
		ctx.WriteString(node.DBName)
	}
	if node.Like != nil {
		ctx.WriteByte(' ')
		node.Like.Format(ctx)
	}
	if node.Where != nil {
		ctx.WriteByte(' ')
		node.Where.Format(ctx)
	}
}
func (node *ShowColumns) GetStatementType() string { return "Show Columns" }
func (node *ShowColumns) GetQueryType() string     { return QueryTypeOth }

func NewShowColumns(e bool, f bool, t *UnresolvedObjectName, d string, l *ComparisonExpr, w *Where, cn *UnresolvedName) *ShowColumns {
	return &ShowColumns{
		Ext:     e,
		Full:    f,
		Table:   t,
		ColName: cn,
		DBName:  d,
		Like:    l,
		Where:   w,
	}
}

// the SHOW DATABASES statement.
type ShowDatabases struct {
	showImpl
	Like  *ComparisonExpr
	Where *Where
}

func (node *ShowDatabases) Format(ctx *FmtCtx) {
	ctx.WriteString("show databases")
	if node.Like != nil {
		ctx.WriteByte(' ')
		node.Like.Format(ctx)
	}
	if node.Where != nil {
		ctx.WriteByte(' ')
		node.Where.Format(ctx)
	}
}
func (node *ShowDatabases) GetStatementType() string { return "Show Databases" }
func (node *ShowDatabases) GetQueryType() string     { return QueryTypeOth }

func NewShowDatabases(l *ComparisonExpr, w *Where) *ShowDatabases {
	return &ShowDatabases{
		Like:  l,
		Where: w,
	}
}

type ShowType int

const (
	ShowEngines = iota
	ShowCharset
	ShowCreateUser
	ShowTriggers
	ShowConfig
	ShowEvents
	ShowPlugins
	ShowProfile
	ShowProfiles
	ShowPrivileges
)

func (s ShowType) String() string {
	switch s {
	case ShowEngines:
		return "engines"
	case ShowCharset:
		return "charset"
	case ShowCreateUser:
		return "create user"
	case ShowTriggers:
		return "triggers"
	case ShowConfig:
		return "config"
	case ShowEvents:
		return "events"
	case ShowPlugins:
		return "plugins"
	case ShowProfile:
		return "profile"
	case ShowProfiles:
		return "profiles"
	case ShowPrivileges:
		return "privileges"
	default:
		return "not implemented"
	}
}

type ShowTarget struct {
	showImpl
	Global bool
	Type   ShowType
	DbName string
	Like   *ComparisonExpr
	Where  *Where
}

func (node *ShowTarget) Format(ctx *FmtCtx) {
	ctx.WriteString("show ")
	if node.Global {
		ctx.WriteString("global ")
	}
	ctx.WriteString(node.Type.String())
	if node.DbName != "" {
		ctx.WriteString(" from ")
		ctx.WriteString(node.DbName)
	}
	if node.Like != nil {
		ctx.WriteByte(' ')
		node.Like.Format(ctx)
	}
	if node.Where != nil {
		ctx.WriteByte(' ')
		node.Where.Format(ctx)
	}
}
func (node *ShowTarget) GetStatementType() string { return "Show Target" }
func (node *ShowTarget) GetQueryType() string     { return QueryTypeOth }

type ShowTableStatus struct {
	showImpl
	DbName string
	Like   *ComparisonExpr
	Where  *Where
}

func (node *ShowTableStatus) Format(ctx *FmtCtx) {
	ctx.WriteString("show table status")
	if node.DbName != "" {
		ctx.WriteString(" from ")
		ctx.WriteString(node.DbName)
	}
	if node.Like != nil {
		ctx.WriteByte(' ')
		node.Like.Format(ctx)
	}
	if node.Where != nil {
		ctx.WriteByte(' ')
		node.Where.Format(ctx)
	}
}
func (node *ShowTableStatus) GetStatementType() string { return "Show Table Status" }
func (node *ShowTableStatus) GetQueryType() string     { return QueryTypeOth }

type ShowGrants struct {
	showImpl
	Username      string
	Hostname      string
	Roles         []*Role
	ShowGrantType ShowGrantType
}

type ShowGrantType int

const (
	GrantForUser = iota
	GrantForRole
)

func (node *ShowGrants) Format(ctx *FmtCtx) {
	if node.ShowGrantType == GrantForRole {
		ctx.WriteString("show grants")
		if node.Roles != nil {
			ctx.WriteString("for")
			ctx.WriteString(" ")
			ctx.WriteString(node.Roles[0].UserName)
		}
	} else {
		ctx.WriteString("show grants")
		if node.Username != "" {
			ctx.WriteString(" for ")
			ctx.WriteString(node.Username)
			if node.Hostname != "" {
				ctx.WriteString("@")
				ctx.WriteString(node.Hostname)
			}
		}
		if node.Roles != nil {
			prefix := ""
			for _, r := range node.Roles {
				ctx.WriteString(prefix)
				r.Format(ctx)
				prefix = ", "
			}
		}
	}
}
func (node *ShowGrants) GetStatementType() string { return "Show Grants" }
func (node *ShowGrants) GetQueryType() string     { return QueryTypeOth }

// SHOW SEQUENCES statement.
type ShowSequences struct {
	showImpl
	DBName string
	Where  *Where
}

func (node *ShowSequences) Format(ctx *FmtCtx) {
	ctx.WriteString("show sequences")
	if node.DBName != "" {
		ctx.WriteString(" from ")
		ctx.WriteString(node.DBName)
	}
	if node.Where != nil {
		ctx.WriteByte(' ')
		node.Where.Format(ctx)
	}
}
func (node *ShowSequences) GetStatementType() string { return "Show Sequences" }
func (node *ShowSequences) GetQueryType() string     { return QueryTypeOth }

// SHOW TABLES statement.
type ShowTables struct {
	showImpl
	Ext    bool
	Open   bool
	Full   bool
	DBName string
	Like   *ComparisonExpr
	Where  *Where
}

func (node *ShowTables) Format(ctx *FmtCtx) {
	ctx.WriteString("show")
	if node.Open {
		ctx.WriteString(" open")
	}
	if node.Full {
		ctx.WriteString(" full")
	}
	ctx.WriteString(" tables")
	if node.DBName != "" {
		ctx.WriteString(" from ")
		ctx.WriteString(node.DBName)
	}
	if node.Like != nil {
		ctx.WriteByte(' ')
		node.Like.Format(ctx)
	}
	if node.Where != nil {
		ctx.WriteByte(' ')
		node.Where.Format(ctx)
	}
}
func (node *ShowTables) GetStatementType() string { return "Show Tables" }
func (node *ShowTables) GetQueryType() string     { return QueryTypeOth }

func NewShowTables(e bool, f bool, n string, l *ComparisonExpr, w *Where) *ShowTables {
	return &ShowTables{
		Ext:    e,
		Full:   f,
		DBName: n,
		Like:   l,
		Where:  w,
	}
}

// SHOW PROCESSLIST
type ShowProcessList struct {
	showImpl
	Full bool
}

func (node *ShowProcessList) Format(ctx *FmtCtx) {
	ctx.WriteString("show")
	if node.Full {
		ctx.WriteString(" full")
	}
	ctx.WriteString(" processlist")
}
func (node *ShowProcessList) GetStatementType() string { return "Show Processlist" }
func (node *ShowProcessList) GetQueryType() string     { return QueryTypeOth }

func NewShowProcessList(f bool) *ShowProcessList {
	return &ShowProcessList{Full: f}
}

type ShowErrors struct {
	showImpl
}

func (node *ShowErrors) Format(ctx *FmtCtx) {
	ctx.WriteString("show errors")
}
func (node *ShowErrors) GetStatementType() string { return "Show Errors" }
func (node *ShowErrors) GetQueryType() string     { return QueryTypeOth }

func NewShowErrors() *ShowErrors {
	return &ShowErrors{}
}

type ShowWarnings struct {
	showImpl
}

func (node *ShowWarnings) Format(ctx *FmtCtx) {
	ctx.WriteString("show warnings")
}
func (node *ShowWarnings) GetStatementType() string { return "Show Warnings" }
func (node *ShowWarnings) GetQueryType() string     { return QueryTypeOth }

func NewShowWarnings() *ShowWarnings {
	return &ShowWarnings{}
}

// SHOW collation statement
type ShowCollation struct {
	showImpl
	Like  *ComparisonExpr
	Where *Where
}

func (node *ShowCollation) Format(ctx *FmtCtx) {
	ctx.WriteString("show collation")
	if node.Like != nil {
		ctx.WriteString(" like ")
		node.Like.Format(ctx)
	}
	if node.Where != nil {
		ctx.WriteByte(' ')
		node.Where.Format(ctx)
	}
}
func (node *ShowCollation) GetStatementType() string { return "Show Collation" }
func (node *ShowCollation) GetQueryType() string     { return QueryTypeOth }

// SHOW VARIABLES statement
// System Variables
type ShowVariables struct {
	showImpl
	Global bool
	Like   *ComparisonExpr
	Where  *Where
}

func (node *ShowVariables) Format(ctx *FmtCtx) {
	ctx.WriteString("show")
	if node.Global {
		ctx.WriteString(" global")
	}
	ctx.WriteString(" variables")
	if node.Like != nil {
		ctx.WriteByte(' ')
		node.Like.Format(ctx)
	}
	if node.Where != nil {
		ctx.WriteByte(' ')
		node.Where.Format(ctx)
	}
}
func (node *ShowVariables) GetStatementType() string { return "Show Variables" }
func (node *ShowVariables) GetQueryType() string     { return QueryTypeOth }

func NewShowVariables(g bool, l *ComparisonExpr, w *Where) *ShowVariables {
	return &ShowVariables{
		Global: g,
		Like:   l,
		Where:  w,
	}
}

// SHOW STATUS statement
type ShowStatus struct {
	showImpl
	Global bool
	Like   *ComparisonExpr
	Where  *Where
}

func (node *ShowStatus) Format(ctx *FmtCtx) {
	ctx.WriteString("show")
	if node.Global {
		ctx.WriteString(" global")
	}
	ctx.WriteString(" status")
	if node.Like != nil {
		ctx.WriteString(" like ")
		node.Like.Format(ctx)
	}
	if node.Where != nil {
		ctx.WriteByte(' ')
		node.Where.Format(ctx)
	}
}
func (node *ShowStatus) GetStatementType() string { return "Show Status" }
func (node *ShowStatus) GetQueryType() string     { return QueryTypeOth }

func NewShowStatus(g bool, l *ComparisonExpr, w *Where) *ShowStatus {
	return &ShowStatus{
		Global: g,
		Like:   l,
		Where:  w,
	}
}

// show index statement
type ShowIndex struct {
	showImpl
	TableName TableName
	Where     *Where
}

func (node *ShowIndex) Format(ctx *FmtCtx) {
	ctx.WriteString("show index from ")
	node.TableName.Format(ctx)
	if node.Where != nil {
		ctx.WriteByte(' ')
		node.Where.Format(ctx)
	}
}
func (node *ShowIndex) GetStatementType() string { return "Show Index" }
func (node *ShowIndex) GetQueryType() string     { return QueryTypeOth }

func NewShowIndex(t TableName, w *Where) *ShowIndex {
	return &ShowIndex{
		TableName: t,
		Where:     w,
	}
}

// show Function or Procedure statement

type ShowFunctionOrProcedureStatus struct {
	showImpl
	Like       *ComparisonExpr
	Where      *Where
	IsFunction bool
}

func (node *ShowFunctionOrProcedureStatus) Format(ctx *FmtCtx) {
	if node.IsFunction {
		ctx.WriteString("show function status")
	} else {
		ctx.WriteString("show procedure status")
	}
	if node.Like != nil {
		ctx.WriteString(" like ")
		node.Like.Format(ctx)
	}
	if node.Where != nil {
		ctx.WriteByte(' ')
		node.Where.Format(ctx)
	}
}

func (node *ShowFunctionOrProcedureStatus) GetStatementType() string {
	return "Show Function Or Procedure Status"
}
func (node *ShowFunctionOrProcedureStatus) GetQueryType() string { return QueryTypeOth }

func NewShowFunctionOrProcedureStatus(l *ComparisonExpr, w *Where, i bool) *ShowFunctionOrProcedureStatus {
	return &ShowFunctionOrProcedureStatus{
		Like:       l,
		Where:      w,
		IsFunction: i,
	}
}

// show node list
type ShowNodeList struct {
	showImpl
}

func (node *ShowNodeList) Format(ctx *FmtCtx) {
	ctx.WriteString("show node list")
}

func (node *ShowNodeList) GetStatementType() string { return "Show Node List" }
func (node *ShowNodeList) GetQueryType() string     { return QueryTypeOth }

func NewShowNodeList() *ShowNodeList {
	return &ShowNodeList{}
}

// show locks
type ShowLocks struct {
	showImpl
}

func (node *ShowLocks) Format(ctx *FmtCtx) {
	ctx.WriteString("show locks")
}

func (node *ShowLocks) GetStatementType() string { return "Show Locks" }
func (node *ShowLocks) GetQueryType() string     { return QueryTypeOth }

func NewShowLocks() *ShowLocks {
	return &ShowLocks{}
}

// show table number
type ShowTableNumber struct {
	showImpl
	DbName string
}

func (node *ShowTableNumber) Format(ctx *FmtCtx) {
	ctx.WriteString("show table number")
	if node.DbName != "" {
		ctx.WriteString(" from ")
		ctx.WriteString(node.DbName)
	}
}
func (node *ShowTableNumber) GetStatementType() string { return "Show Table Number" }
func (node *ShowTableNumber) GetQueryType() string     { return QueryTypeOth }

func NewShowTableNumber(dbname string) *ShowTableNumber {
	return &ShowTableNumber{
		DbName: dbname,
	}
}

// show column number
type ShowColumnNumber struct {
	showImpl
	Table  *UnresolvedObjectName
	DbName string
}

func (node *ShowColumnNumber) Format(ctx *FmtCtx) {
	ctx.WriteString("show column number")
	if node.Table != nil {
		ctx.WriteString(" from ")
		node.Table.Format(ctx)
	}
	if node.DbName != "" {
		ctx.WriteString(" from ")
		ctx.WriteString(node.DbName)
	}
}
func (node *ShowColumnNumber) GetStatementType() string { return "Show Column Number" }
func (node *ShowColumnNumber) GetQueryType() string     { return QueryTypeOth }

func NewShowColumnNumber(table *UnresolvedObjectName, dbname string) *ShowColumnNumber {
	return &ShowColumnNumber{
		Table:  table,
		DbName: dbname,
	}
}

// show table values
type ShowTableValues struct {
	showImpl
	Table  *UnresolvedObjectName
	DbName string
}

func (node *ShowTableValues) Format(ctx *FmtCtx) {
	ctx.WriteString("show table values")
	if node.Table != nil {
		ctx.WriteString(" from ")
		node.Table.Format(ctx)
	}
	if node.DbName != "" {
		ctx.WriteString(" from ")
		ctx.WriteString(node.DbName)
	}
}
func (node *ShowTableValues) GetStatementType() string { return "Show Table Values" }
func (node *ShowTableValues) GetQueryType() string     { return QueryTypeOth }

func NewShowTableValues(table *UnresolvedObjectName, dbname string) *ShowTableValues {
	return &ShowTableValues{
		Table:  table,
		DbName: dbname,
	}
}

type ShowAccounts struct {
	showImpl
	Like *ComparisonExpr
}

func (node *ShowAccounts) Format(ctx *FmtCtx) {
	ctx.WriteString("show accounts")
	if node.Like != nil {
		ctx.WriteByte(' ')
		node.Like.Format(ctx)
	}
}

func (node *ShowAccounts) GetStatementType() string { return "Show Accounts" }
func (node *ShowAccounts) GetQueryType() string     { return QueryTypeOth }

type ShowPublications struct {
	showImpl
	Like *ComparisonExpr
}

func (node *ShowPublications) Format(ctx *FmtCtx) {
	ctx.WriteString("show publications")
	if node.Like != nil {
		ctx.WriteByte(' ')
		node.Like.Format(ctx)
	}
}

func (node *ShowPublications) GetStatementType() string { return "Show Publications" }
func (node *ShowPublications) GetQueryType() string     { return QueryTypeOth }

type ShowSubscriptions struct {
	showImpl
	Like *ComparisonExpr
}

func (node *ShowSubscriptions) Format(ctx *FmtCtx) {
	ctx.WriteString("show subscriptions")
	if node.Like != nil {
		ctx.WriteByte(' ')
		node.Like.Format(ctx)
	}
}
func (node *ShowSubscriptions) GetStatementType() string { return "Show Subscriptions" }
func (node *ShowSubscriptions) GetQueryType() string     { return QueryTypeOth }

type ShowCreatePublications struct {
	showImpl
	Name string
}

func (node *ShowCreatePublications) Format(ctx *FmtCtx) {
	ctx.WriteString("show create publication ")
	ctx.WriteString(node.Name)
}
func (node *ShowCreatePublications) GetStatementType() string { return "Show Create Publication" }
func (node *ShowCreatePublications) GetQueryType() string     { return QueryTypeOth }

type ShowTableSize struct {
	showImpl
	Table  *UnresolvedObjectName
	DbName string
}

func (node *ShowTableSize) Format(ctx *FmtCtx) {
	ctx.WriteString("show table size")
	if node.Table != nil {
		ctx.WriteString(" from ")
		node.Table.Format(ctx)
	}
	if node.DbName != "" {
		ctx.WriteString(" from ")
		ctx.WriteString(node.DbName)
	}
}
func (node *ShowTableSize) GetStatementType() string { return "Show Table Size" }
func (node *ShowTableSize) GetQueryType() string     { return QueryTypeDQL }

func NewShowTableSize(table *UnresolvedObjectName, dbname string) *ShowTableSize {
	return &ShowTableSize{
		Table:  table,
		DbName: dbname,
	}
}

// show Roles statement

type ShowRolesStmt struct {
	showImpl
	Like *ComparisonExpr
}

func (node *ShowRolesStmt) Format(ctx *FmtCtx) {
	ctx.WriteString("show roles")
	if node.Like != nil {
		ctx.WriteString(" ")
		node.Like.Format(ctx)
	}
}

func (node *ShowRolesStmt) GetStatementType() string { return "Show Roles" }
func (node *ShowRolesStmt) GetQueryType() string     { return QueryTypeOth }

// ShowBackendServers indicates SHOW BACKEND SERVERS statement.
type ShowBackendServers struct {
	showImpl
}

func (node *ShowBackendServers) Format(ctx *FmtCtx) {
	ctx.WriteString("show backend servers")
}

func (node *ShowBackendServers) GetStatementType() string { return "Show Backend Servers" }
func (node *ShowBackendServers) GetQueryType() string     { return QueryTypeOth }

<<<<<<< HEAD
type EmptyStmt struct {
	statementImpl
}

func (e *EmptyStmt) String() string {
	return ""
}

func (e *EmptyStmt) Format(ctx *FmtCtx) {
	ctx.WriteString("")
}

func (e EmptyStmt) GetStatementType() string {
	return "InternalCmd"
}

func (e EmptyStmt) GetQueryType() string {
	return QueryTypeOth
=======
type ShowConnectors struct {
	showImpl
}

func (node *ShowConnectors) Format(ctx *FmtCtx) {
	ctx.WriteString("show connectors")
}
func (node *ShowConnectors) GetStatementType() string { return "Show Connectors" }
func (node *ShowConnectors) GetQueryType() string     { return QueryTypeOth }

func NewShowConnectors(f bool) *ShowConnectors {
	return &ShowConnectors{}
>>>>>>> 9049673d
}<|MERGE_RESOLUTION|>--- conflicted
+++ resolved
@@ -798,7 +798,20 @@
 func (node *ShowBackendServers) GetStatementType() string { return "Show Backend Servers" }
 func (node *ShowBackendServers) GetQueryType() string     { return QueryTypeOth }
 
-<<<<<<< HEAD
+type ShowConnectors struct {
+	showImpl
+}
+
+func (node *ShowConnectors) Format(ctx *FmtCtx) {
+	ctx.WriteString("show connectors")
+}
+func (node *ShowConnectors) GetStatementType() string { return "Show Connectors" }
+func (node *ShowConnectors) GetQueryType() string     { return QueryTypeOth }
+
+func NewShowConnectors(f bool) *ShowConnectors {
+	return &ShowConnectors{}
+}
+
 type EmptyStmt struct {
 	statementImpl
 }
@@ -817,18 +830,4 @@
 
 func (e EmptyStmt) GetQueryType() string {
 	return QueryTypeOth
-=======
-type ShowConnectors struct {
-	showImpl
-}
-
-func (node *ShowConnectors) Format(ctx *FmtCtx) {
-	ctx.WriteString("show connectors")
-}
-func (node *ShowConnectors) GetStatementType() string { return "Show Connectors" }
-func (node *ShowConnectors) GetQueryType() string     { return QueryTypeOth }
-
-func NewShowConnectors(f bool) *ShowConnectors {
-	return &ShowConnectors{}
->>>>>>> 9049673d
 }