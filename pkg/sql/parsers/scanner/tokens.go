--- conflicted
+++ resolved
@@ -24,9 +24,7 @@
 	switch dialectType {
 	case dialect.MYSQL:
 		LEX_ERROR = MYSQL_LEX_ERROR
-<<<<<<< HEAD
 		VERBOSE = MYSQL_VERBOSE
-=======
 		SQL_TSI_MINUTE = MYSQL_SQL_TSI_MINUTE
 		SQL_TSI_SECOND = MYSQL_SQL_TSI_SECOND
 		SQL_TSI_YEAR = MYSQL_SQL_TSI_YEAR
@@ -46,7 +44,6 @@
 		MINUTE_SECOND = MYSQL_MINUTE_SECOND
 		MINUTE_MICROSECOND = MYSQL_MINUTE_MICROSECOND
 		SECOND_MICROSECOND = MYSQL_SECOND_MICROSECOND
->>>>>>> ae9595fd
 		TYPE = MYSQL_TYPE
 		ZONEMAP = MYSQL_ZONEMAP
 		BSI = MYSQL_BSI
@@ -848,10 +845,6 @@
 		"xor":                      XOR,
 		"x509":                     X509,
 		"year":                     YEAR,
-<<<<<<< HEAD
-		"year_month":               UNUSED,
-=======
->>>>>>> ae9595fd
 		"zerofill":                 ZEROFILL,
 		"zonemap":                  ZONEMAP,
 		"adddate":                  ADDDATE,
@@ -880,9 +873,7 @@
 		"var_pop":                  VAR_POP,
 		"var_samp":                 VAR_SAMP,
 		"type":                     TYPE,
-<<<<<<< HEAD
 		"verbose":                  VERBOSE,
-=======
 		"sql_tsi_minute":           SQL_TSI_MINUTE,
 		"sql_tsi_second":           SQL_TSI_SECOND,
 		"sql_tsi_year":             SQL_TSI_YEAR,
@@ -902,14 +893,11 @@
 		"minute_second":            MINUTE_SECOND,
 		"minute_microsecond":       MINUTE_MICROSECOND,
 		"second_microsecond":       SECOND_MICROSECOND,
->>>>>>> ae9595fd
 	}
 }
 
 // mysql
 var (
-<<<<<<< HEAD
-=======
 	SQL_TSI_MINUTE           int
 	SQL_TSI_SECOND           int
 	SQL_TSI_YEAR             int
@@ -929,7 +917,6 @@
 	MINUTE_SECOND            int
 	MINUTE_MICROSECOND       int
 	SECOND_MICROSECOND       int
->>>>>>> ae9595fd
 	TYPE                     int
 	ZONEMAP                  int
 	BSI                      int
