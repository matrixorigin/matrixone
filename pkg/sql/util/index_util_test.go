// Copyright 2021 Matrix Origin
//
// Licensed under the Apache License, Version 2.0 (the "License");
// you may not use this file except in compliance with the License.
// You may obtain a copy of the License at
//
//      http://www.apache.org/licenses/LICENSE-2.0
//
// Unless required by applicable law or agreed to in writing, software
// distributed under the License is distributed on an "AS IS" BASIS,
// WITHOUT WARRANTIES OR CONDITIONS OF ANY KIND, either express or implied.
// See the License for the specific language governing permissions and
// limitations under the License.

package util

import (
	"context"
	"testing"

	"github.com/matrixorigin/matrixone/pkg/catalog"
	"github.com/matrixorigin/matrixone/pkg/container/nulls"
	"github.com/matrixorigin/matrixone/pkg/container/types"
	"github.com/matrixorigin/matrixone/pkg/container/vector"
	"github.com/matrixorigin/matrixone/pkg/sql/plan/function/builtin/multi"
	"github.com/matrixorigin/matrixone/pkg/testutil"
	"github.com/matrixorigin/matrixone/pkg/vm/process"

	"github.com/stretchr/testify/require"
)

func TestBuildIndexTableName(t *testing.T) {
	tests := []struct {
		indexNames     string
		uniques        bool
		indexTableName string
	}{
		{
			indexNames:     "a",
			uniques:        true,
			indexTableName: catalog.PrefixIndexTableName + "unique_",
		},
		{
			indexNames:     "b",
			uniques:        false,
			indexTableName: catalog.PrefixIndexTableName + "secondary_",
		},
	}
	for _, test := range tests {
		unique := test.uniques
		ctx := context.TODO()
		indexTableName, err := BuildIndexTableName(ctx, unique)
		require.Equal(t, indexTableName[:len(test.indexTableName)], test.indexTableName)
		require.Equal(t, err, nil)
	}
}

func TestBuildUniqueKeyBatch(t *testing.T) {
	proc := testutil.NewProcess()
	tests := []struct {
		vecs  []*vector.Vector
		attrs []string
		parts []string
		proc  *process.Process
	}{
		{
			vecs: []*vector.Vector{
				testutil.NewVector(3, types.T_int64.ToType(), proc.Mp(), false, []int64{1, 2, 3}),
				testutil.NewVector(3, types.T_int64.ToType(), proc.Mp(), false, []int64{1, 2, 3}),
				testutil.NewVector(3, types.T_int64.ToType(), proc.Mp(), false, []int64{1, 2, 3}),
			},
			attrs: []string{"a", "b", "c"},
			parts: []string{"a", "b", "c"},
			proc:  proc,
		},
		{
			vecs: []*vector.Vector{
				testutil.NewVector(3, types.T_int64.ToType(), proc.Mp(), false, []int64{1, 2, 3}),
				testutil.NewVector(3, types.T_int64.ToType(), proc.Mp(), false, []int64{1, 2, 3}),
				testutil.NewVector(3, types.T_int64.ToType(), proc.Mp(), false, []int64{1, 2, 3}),
			},
			attrs: []string{"a", "b", "c"},
			parts: []string{"a"},
			proc:  proc,
		},
	}
	for _, test := range tests {
		if len(test.parts) >= 2 {
			vec, _ := multi.Serial(test.vecs, proc)
<<<<<<< HEAD
			b, _ := BuildUniqueKeyBatch(test.vecs, test.attrs, test.f.Parts, "", test.proc)
			require.Equal(t, b.Attrs[0], test.f.Cols[0].Name)
			require.Equal(t, vector.MustTCols[int64](vec), vector.MustTCols[int64](b.Vecs[0]))
		} else {
			b, _ := BuildUniqueKeyBatch(test.vecs, test.attrs, test.f.Parts, "", test.proc)
			require.Equal(t, b.Attrs[0], test.f.Cols[0].Name)
			require.Equal(t, vector.MustTCols[int64](test.vecs[0]), vector.MustTCols[int64](b.Vecs[0]))
=======
			b, _ := BuildUniqueKeyBatch(test.vecs, test.attrs, test.parts, "", test.proc)
			require.Equal(t, vec.Col, b.Vecs[0].Col)
		} else {
			b, _ := BuildUniqueKeyBatch(test.vecs, test.attrs, test.parts, "", test.proc)
			require.Equal(t, test.vecs[0].Col, b.Vecs[0].Col)
>>>>>>> 27717933
		}
	}
}

func TestCompactUniqueKeyBatch(t *testing.T) {
	proc := testutil.NewProcess()
	tests := []struct {
		vecs  []*vector.Vector
		attrs []string
		parts []string
		proc  *process.Process
	}{
		{
			vecs: []*vector.Vector{
				testutil.NewVector(3, types.T_int64.ToType(), proc.Mp(), false, []int64{1, 2, 3}),
				testutil.NewVector(3, types.T_int64.ToType(), proc.Mp(), false, []int64{1, 2, 3}),
				testutil.NewVector(3, types.T_int64.ToType(), proc.Mp(), false, []int64{1, 2, 3}),
			},
			attrs: []string{"a", "b", "c"},
			parts: []string{"a", "b", "c"},
			proc:  proc,
		},
		{
			vecs: []*vector.Vector{
				testutil.NewVector(3, types.T_int64.ToType(), proc.Mp(), false, []int64{1, 2, 3}),
				testutil.NewVector(3, types.T_int64.ToType(), proc.Mp(), false, []int64{1, 2, 3}),
				testutil.NewVector(3, types.T_int64.ToType(), proc.Mp(), false, []int64{1, 2, 3}),
			},
			attrs: []string{"a", "b", "c"},
			parts: []string{"b"},
			proc:  proc,
		},
	}
	for _, test := range tests {
<<<<<<< HEAD
		nulls.Add(test.vecs[1].GetNulls(), 1)
		if JudgeIsCompositeIndexColumn(test.f) {
			b, _ := BuildUniqueKeyBatch(test.vecs, test.attrs, test.f.Parts, "", test.proc)
=======
		nulls.Add(test.vecs[1].Nsp, 1)
		//if JudgeIsCompositeIndexColumn(test.f) {
		if len(test.parts) >= 2 {
			//b, _ := BuildUniqueKeyBatch(test.vecs, test.attrs, test.f.Parts, "", test.proc)
			b, _ := BuildUniqueKeyBatch(test.vecs, test.attrs, test.parts, "", test.proc)
>>>>>>> 27717933
			require.Equal(t, 2, b.Vecs[0].Length())
		} else {
			//b, _ := BuildUniqueKeyBatch(test.vecs, test.attrs, test.f.Parts, "", test.proc)
			b, _ := BuildUniqueKeyBatch(test.vecs, test.attrs, test.parts, "", test.proc)
			require.Equal(t, 2, b.Vecs[0].Length())
		}
	}
}<|MERGE_RESOLUTION|>--- conflicted
+++ resolved
@@ -87,21 +87,11 @@
 	for _, test := range tests {
 		if len(test.parts) >= 2 {
 			vec, _ := multi.Serial(test.vecs, proc)
-<<<<<<< HEAD
-			b, _ := BuildUniqueKeyBatch(test.vecs, test.attrs, test.f.Parts, "", test.proc)
-			require.Equal(t, b.Attrs[0], test.f.Cols[0].Name)
-			require.Equal(t, vector.MustTCols[int64](vec), vector.MustTCols[int64](b.Vecs[0]))
-		} else {
-			b, _ := BuildUniqueKeyBatch(test.vecs, test.attrs, test.f.Parts, "", test.proc)
-			require.Equal(t, b.Attrs[0], test.f.Cols[0].Name)
-			require.Equal(t, vector.MustTCols[int64](test.vecs[0]), vector.MustTCols[int64](b.Vecs[0]))
-=======
 			b, _ := BuildUniqueKeyBatch(test.vecs, test.attrs, test.parts, "", test.proc)
-			require.Equal(t, vec.Col, b.Vecs[0].Col)
+			require.Equal(t, vec.UnsafeGetRawData(), b.Vecs[0].UnsafeGetRawData())
 		} else {
 			b, _ := BuildUniqueKeyBatch(test.vecs, test.attrs, test.parts, "", test.proc)
-			require.Equal(t, test.vecs[0].Col, b.Vecs[0].Col)
->>>>>>> 27717933
+			require.Equal(t, test.vecs[0].UnsafeGetRawData(), b.Vecs[0].UnsafeGetRawData())
 		}
 	}
 }
@@ -136,17 +126,11 @@
 		},
 	}
 	for _, test := range tests {
-<<<<<<< HEAD
 		nulls.Add(test.vecs[1].GetNulls(), 1)
-		if JudgeIsCompositeIndexColumn(test.f) {
-			b, _ := BuildUniqueKeyBatch(test.vecs, test.attrs, test.f.Parts, "", test.proc)
-=======
-		nulls.Add(test.vecs[1].Nsp, 1)
 		//if JudgeIsCompositeIndexColumn(test.f) {
 		if len(test.parts) >= 2 {
 			//b, _ := BuildUniqueKeyBatch(test.vecs, test.attrs, test.f.Parts, "", test.proc)
 			b, _ := BuildUniqueKeyBatch(test.vecs, test.attrs, test.parts, "", test.proc)
->>>>>>> 27717933
 			require.Equal(t, 2, b.Vecs[0].Length())
 		} else {
 			//b, _ := BuildUniqueKeyBatch(test.vecs, test.attrs, test.f.Parts, "", test.proc)
