// Copyright 2021 Matrix Origin
//
// Licensed under the Apache License, Version 2.0 (the "License");
// you may not use this file except in compliance with the License.
// You may obtain a copy of the License at
//
//      http://www.apache.org/licenses/LICENSE-2.0
//
// Unless required by applicable law or agreed to in writing, software
// distributed under the License is distributed on an "AS IS" BASIS,
// WITHOUT WARRANTIES OR CONDITIONS OF ANY KIND, either express or implied.
// See the License for the specific language governing permissions and
// limitations under the License.

package util

import (
	"context"

	"github.com/google/uuid"
	"github.com/matrixorigin/matrixone/pkg/catalog"
	"github.com/matrixorigin/matrixone/pkg/common/moerr"
	"github.com/matrixorigin/matrixone/pkg/container/batch"
	"github.com/matrixorigin/matrixone/pkg/container/nulls"
	"github.com/matrixorigin/matrixone/pkg/container/types"
	"github.com/matrixorigin/matrixone/pkg/container/vector"
	"github.com/matrixorigin/matrixone/pkg/vm/process"
)

var SerialWithCompacted = serialWithCompacted
var CompactSingleIndexCol = compactSingleIndexCol
var CompactPrimaryCol = compactPrimaryCol

func BuildIndexTableName(ctx context.Context, unique bool) (string, error) {
	var name string
	name = catalog.PrefixIndexTableName
	if unique {
		name += "unique_"
	} else {
		name += "secondary_"
	}
	id, err := uuid.NewUUID()
	if err != nil {
		return "", moerr.NewInternalError(ctx, "newuuid failed")
	}
	name += id.String()
	return name, nil
}

func BuildUniqueKeyBatch(vecs []*vector.Vector, attrs []string, parts []string, originTablePrimaryKey string, proc *process.Process) (*batch.Batch, int) {
	var b *batch.Batch
	if originTablePrimaryKey == "" {
		b = &batch.Batch{
			Attrs: make([]string, 1),
			Vecs:  make([]*vector.Vector, 1),
			Cnt:   1,
		}
		b.Attrs[0] = catalog.IndexTableIndexColName
	} else {
		b = &batch.Batch{
			Attrs: make([]string, 2),
			Vecs:  make([]*vector.Vector, 2),
			Cnt:   1,
		}
		b.Attrs[0] = catalog.IndexTableIndexColName
		b.Attrs[1] = catalog.IndexTablePrimaryColName
	}
	isCompoundIndex := false
	if len(parts) > 1 {
		isCompoundIndex = true
	}
	//bitMap := new(nulls.Nulls)
	var bitMap *nulls.Nulls
	if isCompoundIndex {
		cIndexVecMap := make(map[string]*vector.Vector)
		for num, attrName := range attrs {
			for _, name := range parts {
				if attrName == name {
					cIndexVecMap[name] = vecs[num]
				}
			}
		}
		vs := make([]*vector.Vector, 0)
		for _, part := range parts {
			v := cIndexVecMap[part]
			vs = append(vs, v)
		}
		b.Vecs[0], bitMap = serialWithCompacted(vs, proc)
	} else {
		var vec *vector.Vector
		for i, name := range attrs {
			if parts[0] == name {
				vec = vecs[i]
				break
			}
		}
		b.Vecs[0], bitMap = compactSingleIndexCol(vec, proc)
	}

	if len(b.Attrs) > 1 {
		var vec *vector.Vector
		for i, name := range attrs {
			if originTablePrimaryKey == name {
				vec = vecs[i]
			}
		}
		b.Vecs[1] = compactPrimaryCol(vec, bitMap, proc)
	}

	b.SetZs(b.Vecs[0].Length(), proc.Mp())
	return b, b.Vecs[0].Length()
}

// SerialWithCompacted have a similar function named Serial
// SerialWithCompacted function is used by BuildUniqueKeyBatch
// when vs have null value, the function will ignore the row in
// the vs
// for example:
// input vec is [[1, 1, 1], [2, 2, null], [3, 3, 3]]
// result vec is [serial(1, 2, 3), serial(1, 2, 3)]
// result bitmap is [2]
func serialWithCompacted(vs []*vector.Vector, proc *process.Process) (*vector.Vector, *nulls.Nulls) {
	// resolve vs
	length := vs[0].Length()
	vct := types.T_varchar.ToType()
	//nsp := new(nulls.Nulls)
	val := make([][]byte, 0, length)
	ps := types.NewPackerArray(length, proc.Mp())
	bitMap := new(nulls.Nulls)

	for _, v := range vs {
		switch v.GetType().Oid {
		case types.T_bool:
			s := vector.MustFixedCol[bool](v)
			for i, b := range s {
				if nulls.Contains(v.GetNulls(), uint64(i)) {
					nulls.Add(bitMap, uint64(i))
				} else {
					ps[i].EncodeBool(b)
				}
			}
		case types.T_int8:
			s := vector.MustFixedCol[int8](v)
			for i, b := range s {
				if nulls.Contains(v.GetNulls(), uint64(i)) {
					nulls.Add(bitMap, uint64(i))
				} else {
					ps[i].EncodeInt8(b)
				}
			}
		case types.T_int16:
			s := vector.MustFixedCol[int16](v)
			for i, b := range s {
				if nulls.Contains(v.GetNulls(), uint64(i)) {
					nulls.Add(bitMap, uint64(i))
				} else {
					ps[i].EncodeInt16(b)
				}
			}
		case types.T_int32:
			s := vector.MustFixedCol[int32](v)
			for i, b := range s {
				if nulls.Contains(v.GetNulls(), uint64(i)) {
					nulls.Add(bitMap, uint64(i))
				} else {
					ps[i].EncodeInt32(b)
				}
			}
		case types.T_int64:
			s := vector.MustFixedCol[int64](v)
			for i, b := range s {
				if nulls.Contains(v.GetNulls(), uint64(i)) {
					nulls.Add(bitMap, uint64(i))
				} else {
					ps[i].EncodeInt64(b)
				}
			}
		case types.T_uint8:
			s := vector.MustFixedCol[uint8](v)
			for i, b := range s {
				if nulls.Contains(v.GetNulls(), uint64(i)) {
					nulls.Add(bitMap, uint64(i))
				} else {
					ps[i].EncodeUint8(b)
				}
			}
		case types.T_uint16:
			s := vector.MustFixedCol[uint16](v)
			for i, b := range s {
				if nulls.Contains(v.GetNulls(), uint64(i)) {
					nulls.Add(bitMap, uint64(i))
				} else {
					ps[i].EncodeUint16(b)
				}
			}
		case types.T_uint32:
			s := vector.MustFixedCol[uint32](v)
			for i, b := range s {
				if nulls.Contains(v.GetNulls(), uint64(i)) {
					nulls.Add(bitMap, uint64(i))
				} else {
					ps[i].EncodeUint32(b)
				}
			}
		case types.T_uint64:
			s := vector.MustFixedCol[uint64](v)
			for i, b := range s {
				if nulls.Contains(v.GetNulls(), uint64(i)) {
					nulls.Add(bitMap, uint64(i))
				} else {
					ps[i].EncodeUint64(b)
				}
			}
		case types.T_float32:
			s := vector.MustFixedCol[float32](v)
			for i, b := range s {
				if nulls.Contains(v.GetNulls(), uint64(i)) {
					nulls.Add(bitMap, uint64(i))
				} else {
					ps[i].EncodeFloat32(b)
				}
			}
		case types.T_float64:
			s := vector.MustFixedCol[float64](v)
			for i, b := range s {
				if nulls.Contains(v.GetNulls(), uint64(i)) {
					nulls.Add(bitMap, uint64(i))
				} else {
					ps[i].EncodeFloat64(b)
				}
			}
		case types.T_date:
			s := vector.MustFixedCol[types.Date](v)
			for i, b := range s {
				if nulls.Contains(v.GetNulls(), uint64(i)) {
					nulls.Add(bitMap, uint64(i))
				} else {
					ps[i].EncodeDate(b)
				}
			}
		case types.T_time:
			s := vector.MustFixedCol[types.Time](v)
			for i, b := range s {
				if nulls.Contains(v.GetNulls(), uint64(i)) {
					nulls.Add(bitMap, uint64(i))
				} else {
					ps[i].EncodeTime(b)
				}
			}
		case types.T_datetime:
			s := vector.MustFixedCol[types.Datetime](v)
			for i, b := range s {
				if nulls.Contains(v.GetNulls(), uint64(i)) {
					nulls.Add(bitMap, uint64(i))
				} else {
					ps[i].EncodeDatetime(b)
				}
			}
		case types.T_timestamp:
			s := vector.MustFixedCol[types.Timestamp](v)
			for i, b := range s {
				if nulls.Contains(v.GetNulls(), uint64(i)) {
					nulls.Add(bitMap, uint64(i))
				} else {
					ps[i].EncodeTimestamp(b)
				}
			}
		case types.T_decimal64:
			s := vector.MustFixedCol[types.Decimal64](v)
			for i, b := range s {
				if nulls.Contains(v.GetNulls(), uint64(i)) {
					nulls.Add(bitMap, uint64(i))
				} else {
					ps[i].EncodeDecimal64(b)
				}
			}
		case types.T_decimal128:
			s := vector.MustFixedCol[types.Decimal128](v)
			for i, b := range s {
				if nulls.Contains(v.GetNulls(), uint64(i)) {
					nulls.Add(bitMap, uint64(i))
				} else {
					ps[i].EncodeDecimal128(b)
				}
			}
<<<<<<< HEAD
		case types.T_json, types.T_char, types.T_varchar, types.T_blob, types.T_text:
			vs := vector.MustStrCol(v)
=======
		case types.T_json, types.T_char,
			types.T_binary, types.T_varbinary, types.T_varchar, types.T_blob, types.T_text:
			vs := vector.GetStrVectorValues(v)
>>>>>>> 2ba279bb
			for i := range vs {
				if nulls.Contains(v.GetNulls(), uint64(i)) {
					nulls.Add(bitMap, uint64(i))
				} else {
					ps[i].EncodeStringType([]byte(vs[i]))
				}
			}
		}
	}

	for i := range ps {
		if !nulls.Contains(bitMap, uint64(i)) {
			val = append(val, ps[i].GetBuf())
		}
	}

	vec := vector.NewVec(vct)
	vector.AppendBytesList(vec, val, nil, proc.Mp())

	return vec, bitMap
}

func compactSingleIndexCol(v *vector.Vector, proc *process.Process) (*vector.Vector, *nulls.Nulls) {
	nsp := new(nulls.Nulls)
	var vec *vector.Vector
	length := v.Length()
	switch v.GetType().Oid {
	case types.T_bool:
		s := vector.MustFixedCol[bool](v)
		ns := make([]bool, 0, length)
		for i, b := range s {
			if !nulls.Contains(v.GetNulls(), uint64(i)) {
				ns = append(ns, b)
			}
		}
		vec = vector.NewVec(*v.GetType())
		vector.AppendFixedList(vec, ns, nil, proc.Mp())
	case types.T_int8:
		s := vector.MustFixedCol[int8](v)
		ns := make([]int8, 0, len(s)-nulls.Size(nsp))
		for i, b := range s {
			if !nulls.Contains(v.GetNulls(), uint64(i)) {
				ns = append(ns, b)
			}
		}
		vec = vector.NewVec(*v.GetType())
		vector.AppendFixedList(vec, ns, nil, proc.Mp())
	case types.T_int16:
		s := vector.MustFixedCol[int16](v)
		ns := make([]int16, 0, len(s)-nulls.Size(nsp))
		for i, b := range s {
			if !nulls.Contains(v.GetNulls(), uint64(i)) {
				ns = append(ns, b)
			}
		}
		vec = vector.NewVec(*v.GetType())
		vector.AppendFixedList(vec, ns, nil, proc.Mp())
	case types.T_int32:
		s := vector.MustFixedCol[int32](v)
		ns := make([]int32, 0, len(s)-nulls.Size(nsp))
		for i, b := range s {
			if !nulls.Contains(v.GetNulls(), uint64(i)) {
				ns = append(ns, b)
			}
		}
		vec = vector.NewVec(*v.GetType())
		vector.AppendFixedList(vec, ns, nil, proc.Mp())
	case types.T_int64:
		s := vector.MustFixedCol[int64](v)
		ns := make([]int64, 0, len(s)-nulls.Size(nsp))
		for i, b := range s {
			if !nulls.Contains(v.GetNulls(), uint64(i)) {
				ns = append(ns, b)
			}
		}
		vec = vector.NewVec(*v.GetType())
		vector.AppendFixedList(vec, ns, nil, proc.Mp())
	case types.T_uint8:
		s := vector.MustFixedCol[uint8](v)
		ns := make([]uint8, 0, len(s)-nulls.Size(nsp))
		for i, b := range s {
			if !nulls.Contains(v.GetNulls(), uint64(i)) {
				ns = append(ns, b)
			}
		}
		vec = vector.NewVec(*v.GetType())
		vector.AppendFixedList(vec, ns, nil, proc.Mp())
	case types.T_uint16:
		s := vector.MustFixedCol[uint16](v)
		ns := make([]uint16, 0, len(s)-nulls.Size(nsp))
		for i, b := range s {
			if !nulls.Contains(v.GetNulls(), uint64(i)) {
				ns = append(ns, b)
			}
		}
		vec = vector.NewVec(*v.GetType())
		vector.AppendFixedList(vec, ns, nil, proc.Mp())
	case types.T_uint32:
		s := vector.MustFixedCol[uint32](v)
		ns := make([]uint32, 0, len(s)-nulls.Size(nsp))
		for i, b := range s {
			if !nulls.Contains(v.GetNulls(), uint64(i)) {
				ns = append(ns, b)
			}
		}
		vec = vector.NewVec(*v.GetType())
		vector.AppendFixedList(vec, ns, nil, proc.Mp())
	case types.T_uint64:
		s := vector.MustFixedCol[uint64](v)
		ns := make([]uint64, 0, len(s)-nulls.Size(nsp))
		for i, b := range s {
			if !nulls.Contains(v.GetNulls(), uint64(i)) {
				ns = append(ns, b)
			}
		}
		vec = vector.NewVec(*v.GetType())
		vector.AppendFixedList(vec, ns, nil, proc.Mp())
	case types.T_float32:
		s := vector.MustFixedCol[float32](v)
		ns := make([]float32, 0, len(s)-nulls.Size(nsp))
		for i, b := range s {
			if !nulls.Contains(v.GetNulls(), uint64(i)) {
				ns = append(ns, b)
			}
		}
		vec = vector.NewVec(*v.GetType())
		vector.AppendFixedList(vec, ns, nil, proc.Mp())
	case types.T_float64:
		s := vector.MustFixedCol[float64](v)
		ns := make([]float64, 0, len(s)-nulls.Size(nsp))
		for i, b := range s {
			if !nulls.Contains(v.GetNulls(), uint64(i)) {
				ns = append(ns, b)
			}
		}
		vec = vector.NewVec(*v.GetType())
		vector.AppendFixedList(vec, ns, nil, proc.Mp())
	case types.T_date:
		s := vector.MustFixedCol[types.Date](v)
		ns := make([]types.Date, 0, len(s)-nulls.Size(nsp))
		for i, b := range s {
			if !nulls.Contains(v.GetNulls(), uint64(i)) {
				ns = append(ns, b)
			}
		}
		vec = vector.NewVec(*v.GetType())
		vector.AppendFixedList(vec, ns, nil, proc.Mp())
	case types.T_time:
		s := vector.MustFixedCol[types.Time](v)
		ns := make([]types.Time, 0, len(s)-nulls.Size(nsp))
		for i, b := range s {
			if !nulls.Contains(v.GetNulls(), uint64(i)) {
				ns = append(ns, b)
			}
		}
		vec = vector.NewVec(*v.GetType())
		vector.AppendFixedList(vec, ns, nil, proc.Mp())
	case types.T_datetime:
		s := vector.MustFixedCol[types.Datetime](v)
		ns := make([]types.Datetime, 0, len(s)-nulls.Size(nsp))
		for i, b := range s {
			if !nulls.Contains(v.GetNulls(), uint64(i)) {
				ns = append(ns, b)
			}
		}
		vec = vector.NewVec(*v.GetType())
		vector.AppendFixedList(vec, ns, nil, proc.Mp())
	case types.T_timestamp:
		s := vector.MustFixedCol[types.Timestamp](v)
		ns := make([]types.Timestamp, 0, len(s)-nulls.Size(nsp))
		for i, b := range s {
			if !nulls.Contains(v.GetNulls(), uint64(i)) {
				ns = append(ns, b)
			}
		}
		vec = vector.NewVec(*v.GetType())
		vector.AppendFixedList(vec, ns, nil, proc.Mp())
	case types.T_decimal64:
		s := vector.MustFixedCol[types.Decimal64](v)
		ns := make([]types.Decimal64, 0, len(s)-nulls.Size(nsp))
		for i, b := range s {
			if !nulls.Contains(v.GetNulls(), uint64(i)) {
				ns = append(ns, b)
			}
		}
		vec = vector.NewVec(*v.GetType())
		vector.AppendFixedList(vec, ns, nil, proc.Mp())
	case types.T_decimal128:
		s := vector.MustFixedCol[types.Decimal128](v)
		ns := make([]types.Decimal128, 0, len(s)-nulls.Size(nsp))
		for i, b := range s {
			if !nulls.Contains(v.GetNulls(), uint64(i)) {
				ns = append(ns, b)
			}
		}
<<<<<<< HEAD
		vec = vector.NewVec(*v.GetType())
		vector.AppendFixedList(vec, ns, nil, proc.Mp())
	case types.T_json, types.T_char, types.T_varchar, types.T_blob:
		s := vector.MustBytesCol(v)
		ns := make([][]byte, 0, len(s)-nulls.Size(nsp))
=======
		vec = vector.NewWithFixed(v.Typ, ns, nsp, proc.Mp())
	case types.T_json, types.T_char,
		types.T_binary, types.T_varbinary, types.T_varchar, types.T_blob:
		s := vector.GetStrVectorValues(v)
		ns := make([]string, 0, len(s)-nulls.Size(nsp))
>>>>>>> 2ba279bb
		for i, b := range s {
			if !nulls.Contains(v.GetNulls(), uint64(i)) {
				ns = append(ns, b)
			}
		}
		vec = vector.NewVec(*v.GetType())
		vector.AppendBytesList(vec, ns, nil, proc.Mp())
	}
	return vec, v.GetNulls()
}
func compactPrimaryCol(v *vector.Vector, bitMap *nulls.Nulls, proc *process.Process) *vector.Vector {
	//nsp := new(nulls.Nulls)
	var vec *vector.Vector
	length := v.Length()
	switch v.GetType().Oid {
	case types.T_bool:
		s := vector.MustFixedCol[bool](v)
		ns := make([]bool, 0, length)
		for i, b := range s {
			if !nulls.Contains(bitMap, uint64(i)) {
				ns = append(ns, b)
			}
		}
		vec = vector.NewVec(*v.GetType())
		vector.AppendFixedList(vec, ns, nil, proc.Mp())
	case types.T_int8:
		s := vector.MustFixedCol[int8](v)
		ns := make([]int8, 0)
		for i, b := range s {
			if !nulls.Contains(bitMap, uint64(i)) {
				ns = append(ns, b)
			}
		}
		vec = vector.NewVec(*v.GetType())
		vector.AppendFixedList(vec, ns, nil, proc.Mp())
	case types.T_int16:
		s := vector.MustFixedCol[int16](v)
		ns := make([]int16, 0)
		for i, b := range s {
			if !nulls.Contains(bitMap, uint64(i)) {
				ns = append(ns, b)
			}
		}
		vec = vector.NewVec(*v.GetType())
		vector.AppendFixedList(vec, ns, nil, proc.Mp())
	case types.T_int32:
		s := vector.MustFixedCol[int32](v)
		ns := make([]int32, 0)
		for i, b := range s {
			if !nulls.Contains(bitMap, uint64(i)) {
				ns = append(ns, b)
			}
		}
		vec = vector.NewVec(*v.GetType())
		vector.AppendFixedList(vec, ns, nil, proc.Mp())
	case types.T_int64:
		s := vector.MustFixedCol[int64](v)
		ns := make([]int64, 0)
		for i, b := range s {
			if !nulls.Contains(bitMap, uint64(i)) {
				ns = append(ns, b)
			}
		}
		vec = vector.NewVec(*v.GetType())
		vector.AppendFixedList(vec, ns, nil, proc.Mp())
	case types.T_uint8:
		s := vector.MustFixedCol[uint8](v)
		ns := make([]uint8, 0)
		for i, b := range s {
			if !nulls.Contains(bitMap, uint64(i)) {
				ns = append(ns, b)
			}
		}
		vec = vector.NewVec(*v.GetType())
		vector.AppendFixedList(vec, ns, nil, proc.Mp())
	case types.T_uint16:
		s := vector.MustFixedCol[uint16](v)
		ns := make([]uint16, 0)
		for i, b := range s {
			if !nulls.Contains(bitMap, uint64(i)) {
				ns = append(ns, b)
			}
		}
		vec = vector.NewVec(*v.GetType())
		vector.AppendFixedList(vec, ns, nil, proc.Mp())
	case types.T_uint32:
		s := vector.MustFixedCol[uint32](v)
		ns := make([]uint32, 0)
		for i, b := range s {
			if !nulls.Contains(bitMap, uint64(i)) {
				ns = append(ns, b)
			}
		}
		vec = vector.NewVec(*v.GetType())
		vector.AppendFixedList(vec, ns, nil, proc.Mp())
	case types.T_uint64:
		s := vector.MustFixedCol[uint64](v)
		ns := make([]uint64, 0)
		for i, b := range s {
			if !nulls.Contains(bitMap, uint64(i)) {
				ns = append(ns, b)
			}
		}
		vec = vector.NewVec(*v.GetType())
		vector.AppendFixedList(vec, ns, nil, proc.Mp())
	case types.T_float32:
		s := vector.MustFixedCol[float32](v)
		ns := make([]float32, 0)
		for i, b := range s {
			if !nulls.Contains(bitMap, uint64(i)) {
				ns = append(ns, b)
			}
		}
		vec = vector.NewVec(*v.GetType())
		vector.AppendFixedList(vec, ns, nil, proc.Mp())
	case types.T_float64:
		s := vector.MustFixedCol[float64](v)
		ns := make([]float64, 0)
		for i, b := range s {
			if !nulls.Contains(bitMap, uint64(i)) {
				ns = append(ns, b)
			}
		}
		vec = vector.NewVec(*v.GetType())
		vector.AppendFixedList(vec, ns, nil, proc.Mp())
	case types.T_date:
		s := vector.MustFixedCol[types.Date](v)
		ns := make([]types.Date, 0)
		for i, b := range s {
			if !nulls.Contains(bitMap, uint64(i)) {
				ns = append(ns, b)
			}
		}
		vec = vector.NewVec(*v.GetType())
		vector.AppendFixedList(vec, ns, nil, proc.Mp())
	case types.T_time:
		s := vector.MustFixedCol[types.Time](v)
		ns := make([]types.Time, 0)
		for i, b := range s {
			if !nulls.Contains(bitMap, uint64(i)) {
				ns = append(ns, b)
			}
		}
		vec = vector.NewVec(*v.GetType())
		vector.AppendFixedList(vec, ns, nil, proc.Mp())
	case types.T_datetime:
		s := vector.MustFixedCol[types.Datetime](v)
		ns := make([]types.Datetime, 0)
		for i, b := range s {
			if !nulls.Contains(bitMap, uint64(i)) {
				ns = append(ns, b)
			}
		}
		vec = vector.NewVec(*v.GetType())
		vector.AppendFixedList(vec, ns, nil, proc.Mp())
	case types.T_timestamp:
		s := vector.MustFixedCol[types.Timestamp](v)
		ns := make([]types.Timestamp, 0)
		for i, b := range s {
			if !nulls.Contains(bitMap, uint64(i)) {
				ns = append(ns, b)
			}
		}
		vec = vector.NewVec(*v.GetType())
		vector.AppendFixedList(vec, ns, nil, proc.Mp())
	case types.T_decimal64:
		s := vector.MustFixedCol[types.Decimal64](v)
		ns := make([]types.Decimal64, 0)
		for i, b := range s {
			if !nulls.Contains(bitMap, uint64(i)) {
				ns = append(ns, b)
			}
		}
		vec = vector.NewVec(*v.GetType())
		vector.AppendFixedList(vec, ns, nil, proc.Mp())
	case types.T_decimal128:
		s := vector.MustFixedCol[types.Decimal128](v)
		ns := make([]types.Decimal128, 0)
		for i, b := range s {
			if !nulls.Contains(bitMap, uint64(i)) {
				ns = append(ns, b)
			}
		}
<<<<<<< HEAD
		vec = vector.NewVec(*v.GetType())
		vector.AppendFixedList(vec, ns, nil, proc.Mp())
	case types.T_json, types.T_char, types.T_varchar, types.T_blob:
		s := vector.MustBytesCol(v)
		ns := make([][]byte, 0)
=======
		vec = vector.NewWithFixed(v.Typ, ns, nsp, proc.Mp())
	case types.T_json, types.T_char,
		types.T_binary, types.T_varbinary, types.T_varchar, types.T_blob:
		s := vector.GetStrVectorValues(v)
		ns := make([]string, 0)
>>>>>>> 2ba279bb
		for i, b := range s {
			if !nulls.Contains(bitMap, uint64(i)) {
				ns = append(ns, b)
			}
		}
		vec = vector.NewVec(*v.GetType())
		vector.AppendBytesList(vec, ns, nil, proc.Mp())
	}
	return vec
}<|MERGE_RESOLUTION|>--- conflicted
+++ resolved
@@ -283,14 +283,8 @@
 					ps[i].EncodeDecimal128(b)
 				}
 			}
-<<<<<<< HEAD
-		case types.T_json, types.T_char, types.T_varchar, types.T_blob, types.T_text:
+		case types.T_json, types.T_char, types.T_varchar, types.T_binary, types.T_varbinary, types.T_blob, types.T_text:
 			vs := vector.MustStrCol(v)
-=======
-		case types.T_json, types.T_char,
-			types.T_binary, types.T_varbinary, types.T_varchar, types.T_blob, types.T_text:
-			vs := vector.GetStrVectorValues(v)
->>>>>>> 2ba279bb
 			for i := range vs {
 				if nulls.Contains(v.GetNulls(), uint64(i)) {
 					nulls.Add(bitMap, uint64(i))
@@ -486,19 +480,11 @@
 				ns = append(ns, b)
 			}
 		}
-<<<<<<< HEAD
-		vec = vector.NewVec(*v.GetType())
-		vector.AppendFixedList(vec, ns, nil, proc.Mp())
-	case types.T_json, types.T_char, types.T_varchar, types.T_blob:
+		vec = vector.NewVec(*v.GetType())
+		vector.AppendFixedList(vec, ns, nil, proc.Mp())
+	case types.T_json, types.T_char, types.T_varchar, types.T_binary, types.T_varbinary, types.T_blob:
 		s := vector.MustBytesCol(v)
 		ns := make([][]byte, 0, len(s)-nulls.Size(nsp))
-=======
-		vec = vector.NewWithFixed(v.Typ, ns, nsp, proc.Mp())
-	case types.T_json, types.T_char,
-		types.T_binary, types.T_varbinary, types.T_varchar, types.T_blob:
-		s := vector.GetStrVectorValues(v)
-		ns := make([]string, 0, len(s)-nulls.Size(nsp))
->>>>>>> 2ba279bb
 		for i, b := range s {
 			if !nulls.Contains(v.GetNulls(), uint64(i)) {
 				ns = append(ns, b)
@@ -682,19 +668,11 @@
 				ns = append(ns, b)
 			}
 		}
-<<<<<<< HEAD
-		vec = vector.NewVec(*v.GetType())
-		vector.AppendFixedList(vec, ns, nil, proc.Mp())
-	case types.T_json, types.T_char, types.T_varchar, types.T_blob:
+		vec = vector.NewVec(*v.GetType())
+		vector.AppendFixedList(vec, ns, nil, proc.Mp())
+	case types.T_json, types.T_char, types.T_varchar, types.T_binary, types.T_varbinary, types.T_blob:
 		s := vector.MustBytesCol(v)
 		ns := make([][]byte, 0)
-=======
-		vec = vector.NewWithFixed(v.Typ, ns, nsp, proc.Mp())
-	case types.T_json, types.T_char,
-		types.T_binary, types.T_varbinary, types.T_varchar, types.T_blob:
-		s := vector.GetStrVectorValues(v)
-		ns := make([]string, 0)
->>>>>>> 2ba279bb
 		for i, b := range s {
 			if !nulls.Contains(bitMap, uint64(i)) {
 				ns = append(ns, b)
