--- conflicted
+++ resolved
@@ -72,17 +72,9 @@
 	if len(b.Attrs) > 1 {
 		b.Attrs[1] = catalog.IndexTablePrimaryColName
 	}
-<<<<<<< HEAD
 	bitMap := new(nulls.Nulls)
 	if isCompoundIndex {
 		cIndexVecMap := make(map[string]*vector.Vector)
-=======
-	// Judge whether it is a compound unique key
-	isCompKey := JudgeIsCompositePrimaryKeyColumn(p[0].Name)
-	if isCompKey {
-		names := SplitCompositePrimaryKeyColumnName(p[0].Name)
-		cPkeyVecMap := make(map[string]*vector.Vector)
->>>>>>> c7400a0b
 		for num, attrName := range attrs {
 			for _, name := range parts {
 				if attrName == name {
@@ -106,7 +98,6 @@
 		}
 		b.Vecs[0], bitMap = compactSingleIndexCol(vec, proc)
 	}
-<<<<<<< HEAD
 
 	if len(b.Attrs) > 1 {
 		var vec *vector.Vector
@@ -114,16 +105,6 @@
 			if originTablePrimaryKey == name {
 				vec = vecs[i]
 			}
-=======
-	if isCompKey {
-		b.Cnt = 1
-	} else {
-		v, needClean := compactUniqueKeyBatch(b.Vecs[0], proc)
-		if needClean {
-			b.Cnt = 1
-		} else {
-			b.Cnt = 2
->>>>>>> c7400a0b
 		}
 		b.Vecs[1] = compactPrimaryCol(vec, bitMap, proc)
 	}
@@ -145,7 +126,7 @@
 	vct := types.T_varchar.ToType()
 	nsp := new(nulls.Nulls)
 	val := make([][]byte, 0, length)
-	ps := types.NewPackerArray(length)
+	ps := types.NewPackerArray(length, proc.Mp())
 	bitMap := new(nulls.Nulls)
 
 	for _, v := range vs {
