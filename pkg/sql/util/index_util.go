// Copyright 2021 Matrix Origin
//
// Licensed under the Apache License, Version 2.0 (the "License");
// you may not use this file except in compliance with the License.
// You may obtain a copy of the License at
//
//      http://www.apache.org/licenses/LICENSE-2.0
//
// Unless required by applicable law or agreed to in writing, software
// distributed under the License is distributed on an "AS IS" BASIS,
// WITHOUT WARRANTIES OR CONDITIONS OF ANY KIND, either express or implied.
// See the License for the specific language governing permissions and
// limitations under the License.

package util

import (
	"context"

	"github.com/google/uuid"
	"github.com/matrixorigin/matrixone/pkg/catalog"
	"github.com/matrixorigin/matrixone/pkg/common/moerr"
	"github.com/matrixorigin/matrixone/pkg/container/batch"
	"github.com/matrixorigin/matrixone/pkg/container/nulls"
	"github.com/matrixorigin/matrixone/pkg/container/types"
	"github.com/matrixorigin/matrixone/pkg/container/vector"
	"github.com/matrixorigin/matrixone/pkg/sql/plan/function"
	"github.com/matrixorigin/matrixone/pkg/vm/process"
)

var SerialWithCompacted = serialWithCompacted
var SerialWithoutCompacted = serialWithoutCompacted
var CompactSingleIndexCol = compactSingleIndexCol
var CompactPrimaryCol = compactPrimaryCol

func BuildIndexTableName(ctx context.Context, unique bool) (string, error) {
	var name string
	if unique {
		name = catalog.UniqueIndexTableNamePrefix
	} else {
		name = catalog.SecondaryIndexTableNamePrefix
	}
	id, err := uuid.NewV7()
	if err != nil {
		return "", moerr.NewInternalError(ctx, "newuuid failed")
	}
	name += id.String()
	return name, nil
}

// BuildUniqueKeyBatch used in test to validate
// serialWithCompacted(), compactSingleIndexCol() and compactPrimaryCol()
func BuildUniqueKeyBatch(vecs []*vector.Vector, attrs []string, parts []string, originTablePrimaryKey string, proc *process.Process, ps []*types.Packer) (*batch.Batch, int) {
	var b *batch.Batch
	if originTablePrimaryKey == "" {
		b = &batch.Batch{
			Attrs: make([]string, 1),
			Vecs:  make([]*vector.Vector, 1),
			Cnt:   1,
		}
		b.Attrs[0] = catalog.IndexTableIndexColName
	} else {
		b = &batch.Batch{
			Attrs: make([]string, 2),
			Vecs:  make([]*vector.Vector, 2),
			Cnt:   1,
		}
		b.Attrs[0] = catalog.IndexTableIndexColName
		b.Attrs[1] = catalog.IndexTablePrimaryColName
	}
	isCompoundIndex := false
	if len(parts) > 1 {
		isCompoundIndex = true
	}
	//bitMap := new(nulls.Nulls)
	var bitMap *nulls.Nulls
	if isCompoundIndex {
		cIndexVecMap := make(map[string]*vector.Vector)
		for num, attrName := range attrs {
			for _, name := range parts {
				if attrName == name {
					cIndexVecMap[name] = vecs[num]
				}
			}
		}
		vs := make([]*vector.Vector, 0)
		for _, part := range parts {
			v := cIndexVecMap[part]
			vs = append(vs, v)
		}
		b.Vecs[0], bitMap = serialWithCompacted(vs, proc, ps)
	} else {
		var vec *vector.Vector
		for i, name := range attrs {
			if parts[0] == name {
				vec = vecs[i]
				break
			}
		}
		b.Vecs[0], bitMap, _ = compactSingleIndexCol(vec, proc)
	}

	if len(b.Attrs) > 1 {
		var vec *vector.Vector
		for i, name := range attrs {
			if originTablePrimaryKey == name {
				vec = vecs[i]
			}
		}
		b.Vecs[1], _ = compactPrimaryCol(vec, bitMap, proc)
	}

	b.SetRowCount(b.Vecs[0].Length())
	return b, b.RowCount()
}

// SerialWithCompacted have a similar function named Serial
// SerialWithCompacted function is used by BuildUniqueKeyBatch
// when vs have null value, the function will ignore the row in
// the vs
// for example:
// input vec is [[1, 1, 1], [2, 2, null], [3, 3, 3]]
// result vec is [serial(1, 2, 3), serial(1, 2, 3)]
// result bitmap is [2]
func serialWithCompacted(vs []*vector.Vector, proc *process.Process, ps []*types.Packer) (*vector.Vector, *nulls.Nulls) {
	// resolve vs
	length := vs[0].Length()
	vct := types.T_varchar.ToType()
	val := make([][]byte, 0, length)
	if length > cap(ps) {
		for _, p := range ps {
			if p != nil {
				p.FreeMem()
			}
		}
		ps = types.NewPackerArray(length, proc.Mp())
	}
	defer func() {
		for i := 0; i < length; i++ {
			ps[i].Reset()
		}
	}()
	bitMap := new(nulls.Nulls)

	for _, v := range vs {
		vNull := v.GetNulls()
		hasNull := v.HasNull()
		switch v.GetType().Oid {
		case types.T_bool:
			s := vector.MustFixedCol[bool](v)
			if hasNull {
				for i, b := range s {
					if nulls.Contains(vNull, uint64(i)) {
						nulls.Add(bitMap, uint64(i))
					} else {
						ps[i].EncodeBool(b)
					}
				}
			} else {
				for i, b := range s {
					ps[i].EncodeBool(b)
				}
			}
		case types.T_bit:
			s := vector.MustFixedCol[uint64](v)
			for i, b := range s {
				if nulls.Contains(v.GetNulls(), uint64(i)) {
					nulls.Add(bitMap, uint64(i))
				} else {
					ps[i].EncodeUint64(b)
				}
			}
		case types.T_int8:
			s := vector.MustFixedCol[int8](v)
			if hasNull {
				for i, b := range s {
					if nulls.Contains(vNull, uint64(i)) {
						nulls.Add(bitMap, uint64(i))
					} else {
						ps[i].EncodeInt8(b)
					}
				}
			} else {
				for i, b := range s {
					ps[i].EncodeInt8(b)
				}
			}
		case types.T_int16:
			s := vector.MustFixedCol[int16](v)
			if hasNull {
				for i, b := range s {
					if nulls.Contains(vNull, uint64(i)) {
						nulls.Add(bitMap, uint64(i))
					} else {
						ps[i].EncodeInt16(b)
					}
				}
			} else {
				for i, b := range s {
					ps[i].EncodeInt16(b)
				}
			}
		case types.T_int32:
			s := vector.MustFixedCol[int32](v)
			if hasNull {
				for i, b := range s {
					if nulls.Contains(vNull, uint64(i)) {
						nulls.Add(bitMap, uint64(i))
					} else {
						ps[i].EncodeInt32(b)
					}
				}
			} else {
				for i, b := range s {
					ps[i].EncodeInt32(b)
				}
			}
		case types.T_int64:
			s := vector.MustFixedCol[int64](v)
			if hasNull {
				for i, b := range s {
					if nulls.Contains(vNull, uint64(i)) {
						nulls.Add(bitMap, uint64(i))
					} else {
						ps[i].EncodeInt64(b)
					}
				}
			} else {
				for i, b := range s {
					ps[i].EncodeInt64(b)
				}
			}
		case types.T_uint8:
			s := vector.MustFixedCol[uint8](v)
			if hasNull {
				for i, b := range s {
					if nulls.Contains(vNull, uint64(i)) {
						nulls.Add(bitMap, uint64(i))
					} else {
						ps[i].EncodeUint8(b)
					}
				}
			} else {
				for i, b := range s {
					ps[i].EncodeUint8(b)
				}
			}
		case types.T_uint16:
			s := vector.MustFixedCol[uint16](v)
			if hasNull {
				for i, b := range s {
					if nulls.Contains(vNull, uint64(i)) {
						nulls.Add(bitMap, uint64(i))
					} else {
						ps[i].EncodeUint16(b)
					}
				}
			} else {
				for i, b := range s {
					ps[i].EncodeUint16(b)
				}
			}
		case types.T_uint32:
			s := vector.MustFixedCol[uint32](v)
			if hasNull {
				for i, b := range s {
					if nulls.Contains(vNull, uint64(i)) {
						nulls.Add(bitMap, uint64(i))
					} else {
						ps[i].EncodeUint32(b)
					}
				}
			} else {
				for i, b := range s {
					ps[i].EncodeUint32(b)
				}
			}
		case types.T_uint64:
			s := vector.MustFixedCol[uint64](v)
			if hasNull {
				for i, b := range s {
					if nulls.Contains(vNull, uint64(i)) {
						nulls.Add(bitMap, uint64(i))
					} else {
						ps[i].EncodeUint64(b)
					}
				}
			} else {
				for i, b := range s {
					ps[i].EncodeUint64(b)
				}
			}
		case types.T_float32:
			s := vector.MustFixedCol[float32](v)
			if hasNull {
				for i, b := range s {
					if nulls.Contains(vNull, uint64(i)) {
						nulls.Add(bitMap, uint64(i))
					} else {
						ps[i].EncodeFloat32(b)
					}
				}
			} else {
				for i, b := range s {
					ps[i].EncodeFloat32(b)
				}
			}
		case types.T_float64:
			s := vector.MustFixedCol[float64](v)
			if hasNull {
				for i, b := range s {
					if nulls.Contains(vNull, uint64(i)) {
						nulls.Add(bitMap, uint64(i))
					} else {
						ps[i].EncodeFloat64(b)
					}
				}
			} else {
				for i, b := range s {
					ps[i].EncodeFloat64(b)
				}
			}
		case types.T_date:
			s := vector.MustFixedCol[types.Date](v)
			if hasNull {
				for i, b := range s {
					if nulls.Contains(vNull, uint64(i)) {
						nulls.Add(bitMap, uint64(i))
					} else {
						ps[i].EncodeDate(b)
					}
				}
			} else {
				for i, b := range s {
					ps[i].EncodeDate(b)
				}
			}
		case types.T_time:
			s := vector.MustFixedCol[types.Time](v)
			if hasNull {
				for i, b := range s {
					if nulls.Contains(vNull, uint64(i)) {
						nulls.Add(bitMap, uint64(i))
					} else {
						ps[i].EncodeTime(b)
					}
				}
			} else {
				for i, b := range s {
					ps[i].EncodeTime(b)
				}
			}
		case types.T_datetime:
			s := vector.MustFixedCol[types.Datetime](v)
			if hasNull {
				for i, b := range s {
					if nulls.Contains(vNull, uint64(i)) {
						nulls.Add(bitMap, uint64(i))
					} else {
						ps[i].EncodeDatetime(b)
					}
				}
			} else {
				for i, b := range s {
					ps[i].EncodeDatetime(b)
				}
			}
		case types.T_timestamp:
			s := vector.MustFixedCol[types.Timestamp](v)
			if hasNull {
				for i, b := range s {
					if nulls.Contains(vNull, uint64(i)) {
						nulls.Add(bitMap, uint64(i))
					} else {
						ps[i].EncodeTimestamp(b)
					}
				}
			} else {
				for i, b := range s {
					ps[i].EncodeTimestamp(b)
				}
			}
		case types.T_enum:
			s := vector.MustFixedCol[types.Enum](v)
			if hasNull {
				for i, b := range s {
					if nulls.Contains(vNull, uint64(i)) {
						nulls.Add(bitMap, uint64(i))
					} else {
						ps[i].EncodeEnum(b)
					}
				}
			} else {
				for i, b := range s {
					ps[i].EncodeEnum(b)
				}
			}
		case types.T_decimal64:
			s := vector.MustFixedCol[types.Decimal64](v)
			if hasNull {
				for i, b := range s {
					if nulls.Contains(vNull, uint64(i)) {
						nulls.Add(bitMap, uint64(i))
					} else {
						ps[i].EncodeDecimal64(b)
					}
				}
			} else {
				for i, b := range s {
					ps[i].EncodeDecimal64(b)
				}
			}
		case types.T_decimal128:
			s := vector.MustFixedCol[types.Decimal128](v)
			if hasNull {
				for i, b := range s {
					if nulls.Contains(vNull, uint64(i)) {
						nulls.Add(bitMap, uint64(i))
					} else {
						ps[i].EncodeDecimal128(b)
					}
				}
			} else {
				for i, b := range s {
					ps[i].EncodeDecimal128(b)
				}
			}
		case types.T_json, types.T_char, types.T_varchar, types.T_binary, types.T_varbinary, types.T_blob, types.T_text,
			types.T_array_float32, types.T_array_float64:
			// NOTE 1: We will consider T_array as bytes here just like JSON, VARBINARY and BLOB.
			// If not, we need to define arrayType in types/tuple.go as arrayF32TypeCode, arrayF64TypeCode etc
			// NOTE 2: vs is []string and not []byte. vs[i] is not of form "[1,2,3]". It is binary string of []float32{1,2,3}
			// NOTE 3: This class is mainly used by PreInsertUnique which gets triggered before inserting into column having
			// Unique Key or Primary Key constraint. Vector cannot be UK or PK.
			vs := vector.MustStrCol(v)
			if hasNull {
				for i := range vs {
					if nulls.Contains(vNull, uint64(i)) {
						nulls.Add(bitMap, uint64(i))
					} else {
						ps[i].EncodeStringType([]byte(vs[i]))
					}
				}
			} else {
				for i := range vs {
					ps[i].EncodeStringType([]byte(vs[i]))
				}
			}
		}
	}

	for i := 0; i < length; i++ {
		if !nulls.Contains(bitMap, uint64(i)) {
			val = append(val, ps[i].GetBuf())
		}
	}

	vec := proc.GetVector(vct)
	vector.AppendBytesList(vec, val, nil, proc.Mp())

	return vec, bitMap
}

// serialWithoutCompacted is similar to serialWithCompacted and builtInSerial
// serialWithoutCompacted function is used by Secondary Index to support rows containing null entries
// for example:
// input vec is [[1, 1, 1], [2, 2, null], [3, 3, 3]]
// result vec is [serial(1, 2, 3), serial(1, 2, null), serial(1, 2, 3)]
// result bitmap is [] (empty)
// Here we are keeping the same function signature of serialWithCompacted so that we can duplicate the same code of
// `preinsertunique` in `preinsertsecondaryindex`
func serialWithoutCompacted(vs []*vector.Vector, proc *process.Process, ps []*types.Packer) (*vector.Vector, *nulls.Nulls, error) {
	if len(vs) == 0 {
		// return empty vector and empty bitmap
		return proc.GetVector(types.T_varchar.ToType()), new(nulls.Nulls), nil
	}

	rowCount := vs[0].Length()
	if rowCount > cap(ps) {
		for _, p := range ps {
			if p != nil {
				p.FreeMem()
			}
		}
		ps = types.NewPackerArray(rowCount, proc.Mp())
	}
	defer func() {
		for i := 0; i < rowCount; i++ {
			ps[i].Reset()
		}
	}()

	for _, v := range vs {
		if v.IsConstNull() {
			for i := 0; i < v.Length(); i++ {
				ps[i].EncodeNull()
			}
			continue
		}
		function.SerialHelper(v, nil, ps, true)
	}

	vec := proc.GetVector(types.T_varchar.ToType())
	for i := 0; i < rowCount; i++ {
		if err := vector.AppendBytes(vec, ps[i].GetBuf(), false, proc.Mp()); err != nil {
			proc.PutVector(vec)
			return nil, nil, err
		}
	}

	return vec, new(nulls.Nulls), nil
}

func compactSingleIndexCol(v *vector.Vector, proc *process.Process) (*vector.Vector, *nulls.Nulls, error) {
	vec := proc.GetVector(*v.GetType())
	var err error
	defer func() {
		if err != nil {
			vec.Free(proc.GetMPool())
		}
	}()

	hasNull := v.HasNull()
	if !hasNull {
		err = vector.GetUnionAllFunction(*v.GetType(), proc.GetMPool())(vec, v)
		return vec, v.GetNulls(), err
	}
	length := v.Length()
	switch v.GetType().Oid {
	case types.T_bool:
		s := vector.MustFixedCol[bool](v)
		ns := make([]bool, 0, length)
		for i, b := range s {
			if !nulls.Contains(v.GetNulls(), uint64(i)) {
				ns = append(ns, b)
			}
		}
<<<<<<< HEAD
		vector.AppendFixedList(vec, ns, nil, proc.Mp())
	case types.T_bit:
		s := vector.MustFixedCol[uint64](v)
		ns := make([]uint64, 0, len(s)-nulls.Size(nsp))
		for i, b := range s {
			if !nulls.Contains(v.GetNulls(), uint64(i)) {
				ns = append(ns, b)
			}
		}
		vector.AppendFixedList(vec, ns, nil, proc.Mp())
=======
		err = vector.AppendFixedList(vec, ns, nil, proc.Mp())
>>>>>>> 88aae5ce
	case types.T_int8:
		s := vector.MustFixedCol[int8](v)
		ns := make([]int8, 0, len(s))
		for i, b := range s {
			if !nulls.Contains(v.GetNulls(), uint64(i)) {
				ns = append(ns, b)
			}
		}
		err = vector.AppendFixedList(vec, ns, nil, proc.Mp())
	case types.T_int16:
		s := vector.MustFixedCol[int16](v)
		ns := make([]int16, 0, len(s))
		for i, b := range s {
			if !nulls.Contains(v.GetNulls(), uint64(i)) {
				ns = append(ns, b)
			}
		}
		err = vector.AppendFixedList(vec, ns, nil, proc.Mp())
	case types.T_int32:
		s := vector.MustFixedCol[int32](v)
		ns := make([]int32, 0, len(s))
		for i, b := range s {
			if !nulls.Contains(v.GetNulls(), uint64(i)) {
				ns = append(ns, b)
			}
		}
		err = vector.AppendFixedList(vec, ns, nil, proc.Mp())
	case types.T_int64:
		s := vector.MustFixedCol[int64](v)
		ns := make([]int64, 0, len(s))
		for i, b := range s {
			if !nulls.Contains(v.GetNulls(), uint64(i)) {
				ns = append(ns, b)
			}
		}
		err = vector.AppendFixedList(vec, ns, nil, proc.Mp())
	case types.T_uint8:
		s := vector.MustFixedCol[uint8](v)
		ns := make([]uint8, 0, len(s))
		for i, b := range s {
			if !nulls.Contains(v.GetNulls(), uint64(i)) {
				ns = append(ns, b)
			}
		}
		err = vector.AppendFixedList(vec, ns, nil, proc.Mp())
	case types.T_uint16:
		s := vector.MustFixedCol[uint16](v)
		ns := make([]uint16, 0, len(s))
		for i, b := range s {
			if !nulls.Contains(v.GetNulls(), uint64(i)) {
				ns = append(ns, b)
			}
		}
		err = vector.AppendFixedList(vec, ns, nil, proc.Mp())
	case types.T_uint32:
		s := vector.MustFixedCol[uint32](v)
		ns := make([]uint32, 0, len(s))
		for i, b := range s {
			if !nulls.Contains(v.GetNulls(), uint64(i)) {
				ns = append(ns, b)
			}
		}
		vec = vector.NewVec(*v.GetType())
		err = vector.AppendFixedList(vec, ns, nil, proc.Mp())
	case types.T_uint64:
		s := vector.MustFixedCol[uint64](v)
		ns := make([]uint64, 0, len(s))
		for i, b := range s {
			if !nulls.Contains(v.GetNulls(), uint64(i)) {
				ns = append(ns, b)
			}
		}
		vector.AppendFixedList(vec, ns, nil, proc.Mp())
	case types.T_float32:
		s := vector.MustFixedCol[float32](v)
		ns := make([]float32, 0, len(s))
		for i, b := range s {
			if !nulls.Contains(v.GetNulls(), uint64(i)) {
				ns = append(ns, b)
			}
		}
		err = vector.AppendFixedList(vec, ns, nil, proc.Mp())
	case types.T_float64:
		s := vector.MustFixedCol[float64](v)
		ns := make([]float64, 0, len(s))
		for i, b := range s {
			if !nulls.Contains(v.GetNulls(), uint64(i)) {
				ns = append(ns, b)
			}
		}
		vec = vector.NewVec(*v.GetType())
		err = vector.AppendFixedList(vec, ns, nil, proc.Mp())
	case types.T_date:
		s := vector.MustFixedCol[types.Date](v)
		ns := make([]types.Date, 0, len(s))
		for i, b := range s {
			if !nulls.Contains(v.GetNulls(), uint64(i)) {
				ns = append(ns, b)
			}
		}
		vec = vector.NewVec(*v.GetType())
		err = vector.AppendFixedList(vec, ns, nil, proc.Mp())
	case types.T_time:
		s := vector.MustFixedCol[types.Time](v)
		ns := make([]types.Time, 0, len(s))
		for i, b := range s {
			if !nulls.Contains(v.GetNulls(), uint64(i)) {
				ns = append(ns, b)
			}
		}
		err = vector.AppendFixedList(vec, ns, nil, proc.Mp())
	case types.T_datetime:
		s := vector.MustFixedCol[types.Datetime](v)
		ns := make([]types.Datetime, 0, len(s))
		for i, b := range s {
			if !nulls.Contains(v.GetNulls(), uint64(i)) {
				ns = append(ns, b)
			}
		}
		err = vector.AppendFixedList(vec, ns, nil, proc.Mp())
	case types.T_timestamp:
		s := vector.MustFixedCol[types.Timestamp](v)
		ns := make([]types.Timestamp, 0, len(s))
		for i, b := range s {
			if !nulls.Contains(v.GetNulls(), uint64(i)) {
				ns = append(ns, b)
			}
		}
		err = vector.AppendFixedList(vec, ns, nil, proc.Mp())
	case types.T_enum:
		s := vector.MustFixedCol[types.Enum](v)
		ns := make([]types.Enum, 0, len(s))
		for i, b := range s {
			if !nulls.Contains(v.GetNulls(), uint64(i)) {
				ns = append(ns, b)
			}
		}
		err = vector.AppendFixedList(vec, ns, nil, proc.Mp())
	case types.T_decimal64:
		s := vector.MustFixedCol[types.Decimal64](v)
		ns := make([]types.Decimal64, 0, len(s))
		for i, b := range s {
			if !nulls.Contains(v.GetNulls(), uint64(i)) {
				ns = append(ns, b)
			}
		}
		err = vector.AppendFixedList(vec, ns, nil, proc.Mp())
	case types.T_decimal128:
		s := vector.MustFixedCol[types.Decimal128](v)
		ns := make([]types.Decimal128, 0, len(s))
		for i, b := range s {
			if !nulls.Contains(v.GetNulls(), uint64(i)) {
				ns = append(ns, b)
			}
		}
		err = vector.AppendFixedList(vec, ns, nil, proc.Mp())
	case types.T_json, types.T_char, types.T_varchar, types.T_binary, types.T_varbinary, types.T_blob,
		types.T_array_float32, types.T_array_float64:
		s := vector.MustBytesCol(v)
		ns := make([][]byte, 0, len(s))
		for i, b := range s {
			if !nulls.Contains(v.GetNulls(), uint64(i)) {
				ns = append(ns, b)
			}
		}
		vector.AppendBytesList(vec, ns, nil, proc.Mp())
	}
	return vec, v.GetNulls(), nil
}

func compactPrimaryCol(v *vector.Vector, bitMap *nulls.Nulls, proc *process.Process) (*vector.Vector, error) {
	vec := proc.GetVector(*v.GetType())
	var err error
	defer func() {
		if err != nil {
			vec.Free(proc.GetMPool())
		}
	}()

	if bitMap.IsEmpty() {
		err = vector.GetUnionAllFunction(*v.GetType(), proc.GetMPool())(vec, v)
		return vec, err
	}
	length := v.Length()
	switch v.GetType().Oid {
	case types.T_bool:
		s := vector.MustFixedCol[bool](v)
		ns := make([]bool, 0, length)
		for i, b := range s {
			if !nulls.Contains(bitMap, uint64(i)) {
				ns = append(ns, b)
			}
		}
<<<<<<< HEAD
		vector.AppendFixedList(vec, ns, nil, proc.Mp())
	case types.T_bit:
		s := vector.MustFixedCol[uint64](v)
		ns := make([]uint64, 0)
		for i, b := range s {
			if !nulls.Contains(bitMap, uint64(i)) {
				ns = append(ns, b)
			}
		}
		vector.AppendFixedList(vec, ns, nil, proc.Mp())
=======
		err = vector.AppendFixedList(vec, ns, nil, proc.Mp())
>>>>>>> 88aae5ce
	case types.T_int8:
		s := vector.MustFixedCol[int8](v)
		ns := make([]int8, 0)
		for i, b := range s {
			if !nulls.Contains(bitMap, uint64(i)) {
				ns = append(ns, b)
			}
		}
		err = vector.AppendFixedList(vec, ns, nil, proc.Mp())
	case types.T_int16:
		s := vector.MustFixedCol[int16](v)
		ns := make([]int16, 0)
		for i, b := range s {
			if !nulls.Contains(bitMap, uint64(i)) {
				ns = append(ns, b)
			}
		}
		err = vector.AppendFixedList(vec, ns, nil, proc.Mp())
	case types.T_int32:
		s := vector.MustFixedCol[int32](v)
		ns := make([]int32, 0)
		for i, b := range s {
			if !nulls.Contains(bitMap, uint64(i)) {
				ns = append(ns, b)
			}
		}
		err = vector.AppendFixedList(vec, ns, nil, proc.Mp())
	case types.T_int64:
		s := vector.MustFixedCol[int64](v)
		ns := make([]int64, 0)
		for i, b := range s {
			if !nulls.Contains(bitMap, uint64(i)) {
				ns = append(ns, b)
			}
		}
		err = vector.AppendFixedList(vec, ns, nil, proc.Mp())
	case types.T_uint8:
		s := vector.MustFixedCol[uint8](v)
		ns := make([]uint8, 0)
		for i, b := range s {
			if !nulls.Contains(bitMap, uint64(i)) {
				ns = append(ns, b)
			}
		}
		err = vector.AppendFixedList(vec, ns, nil, proc.Mp())
	case types.T_uint16:
		s := vector.MustFixedCol[uint16](v)
		ns := make([]uint16, 0)
		for i, b := range s {
			if !nulls.Contains(bitMap, uint64(i)) {
				ns = append(ns, b)
			}
		}
		err = vector.AppendFixedList(vec, ns, nil, proc.Mp())
	case types.T_uint32:
		s := vector.MustFixedCol[uint32](v)
		ns := make([]uint32, 0)
		for i, b := range s {
			if !nulls.Contains(bitMap, uint64(i)) {
				ns = append(ns, b)
			}
		}
		err = vector.AppendFixedList(vec, ns, nil, proc.Mp())
	case types.T_uint64:
		s := vector.MustFixedCol[uint64](v)
		ns := make([]uint64, 0)
		for i, b := range s {
			if !nulls.Contains(bitMap, uint64(i)) {
				ns = append(ns, b)
			}
		}
		err = vector.AppendFixedList(vec, ns, nil, proc.Mp())
	case types.T_float32:
		s := vector.MustFixedCol[float32](v)
		ns := make([]float32, 0)
		for i, b := range s {
			if !nulls.Contains(bitMap, uint64(i)) {
				ns = append(ns, b)
			}
		}
		err = vector.AppendFixedList(vec, ns, nil, proc.Mp())
	case types.T_float64:
		s := vector.MustFixedCol[float64](v)
		ns := make([]float64, 0)
		for i, b := range s {
			if !nulls.Contains(bitMap, uint64(i)) {
				ns = append(ns, b)
			}
		}
		err = vector.AppendFixedList(vec, ns, nil, proc.Mp())
	case types.T_date:
		s := vector.MustFixedCol[types.Date](v)
		ns := make([]types.Date, 0)
		for i, b := range s {
			if !nulls.Contains(bitMap, uint64(i)) {
				ns = append(ns, b)
			}
		}
		err = vector.AppendFixedList(vec, ns, nil, proc.Mp())
	case types.T_time:
		s := vector.MustFixedCol[types.Time](v)
		ns := make([]types.Time, 0)
		for i, b := range s {
			if !nulls.Contains(bitMap, uint64(i)) {
				ns = append(ns, b)
			}
		}
		err = vector.AppendFixedList(vec, ns, nil, proc.Mp())
	case types.T_datetime:
		s := vector.MustFixedCol[types.Datetime](v)
		ns := make([]types.Datetime, 0)
		for i, b := range s {
			if !nulls.Contains(bitMap, uint64(i)) {
				ns = append(ns, b)
			}
		}
		err = vector.AppendFixedList(vec, ns, nil, proc.Mp())
	case types.T_timestamp:
		s := vector.MustFixedCol[types.Timestamp](v)
		ns := make([]types.Timestamp, 0)
		for i, b := range s {
			if !nulls.Contains(bitMap, uint64(i)) {
				ns = append(ns, b)
			}
		}
		err = vector.AppendFixedList(vec, ns, nil, proc.Mp())
	case types.T_enum:
		s := vector.MustFixedCol[types.Enum](v)
		ns := make([]types.Enum, 0)
		for i, b := range s {
			if !nulls.Contains(bitMap, uint64(i)) {
				ns = append(ns, b)
			}
		}
		err = vector.AppendFixedList(vec, ns, nil, proc.Mp())
	case types.T_decimal64:
		s := vector.MustFixedCol[types.Decimal64](v)
		ns := make([]types.Decimal64, 0)
		for i, b := range s {
			if !nulls.Contains(bitMap, uint64(i)) {
				ns = append(ns, b)
			}
		}
		err = vector.AppendFixedList(vec, ns, nil, proc.Mp())
	case types.T_decimal128:
		s := vector.MustFixedCol[types.Decimal128](v)
		ns := make([]types.Decimal128, 0)
		for i, b := range s {
			if !nulls.Contains(bitMap, uint64(i)) {
				ns = append(ns, b)
			}
		}
		err = vector.AppendFixedList(vec, ns, nil, proc.Mp())
	case types.T_json, types.T_char, types.T_varchar, types.T_binary, types.T_varbinary, types.T_blob,
		types.T_array_float32, types.T_array_float64:
		s := vector.MustBytesCol(v)
		ns := make([][]byte, 0)
		for i, b := range s {
			if !nulls.Contains(bitMap, uint64(i)) {
				ns = append(ns, b)
			}
		}
		vector.AppendBytesList(vec, ns, nil, proc.Mp())
	}
	return vec, nil
}<|MERGE_RESOLUTION|>--- conflicted
+++ resolved
@@ -535,20 +535,16 @@
 				ns = append(ns, b)
 			}
 		}
-<<<<<<< HEAD
-		vector.AppendFixedList(vec, ns, nil, proc.Mp())
+		err = vector.AppendFixedList(vec, ns, nil, proc.Mp())
 	case types.T_bit:
 		s := vector.MustFixedCol[uint64](v)
-		ns := make([]uint64, 0, len(s)-nulls.Size(nsp))
-		for i, b := range s {
-			if !nulls.Contains(v.GetNulls(), uint64(i)) {
-				ns = append(ns, b)
-			}
-		}
-		vector.AppendFixedList(vec, ns, nil, proc.Mp())
-=======
-		err = vector.AppendFixedList(vec, ns, nil, proc.Mp())
->>>>>>> 88aae5ce
+		ns := make([]uint64, 0, len(s))
+		for i, b := range s {
+			if !nulls.Contains(v.GetNulls(), uint64(i)) {
+				ns = append(ns, b)
+			}
+		}
+		err = vector.AppendFixedList(vec, ns, nil, proc.Mp())
 	case types.T_int8:
 		s := vector.MustFixedCol[int8](v)
 		ns := make([]int8, 0, len(s))
@@ -742,8 +738,7 @@
 				ns = append(ns, b)
 			}
 		}
-<<<<<<< HEAD
-		vector.AppendFixedList(vec, ns, nil, proc.Mp())
+		err = vector.AppendFixedList(vec, ns, nil, proc.Mp())
 	case types.T_bit:
 		s := vector.MustFixedCol[uint64](v)
 		ns := make([]uint64, 0)
@@ -752,10 +747,7 @@
 				ns = append(ns, b)
 			}
 		}
-		vector.AppendFixedList(vec, ns, nil, proc.Mp())
-=======
-		err = vector.AppendFixedList(vec, ns, nil, proc.Mp())
->>>>>>> 88aae5ce
+		err = vector.AppendFixedList(vec, ns, nil, proc.Mp())
 	case types.T_int8:
 		s := vector.MustFixedCol[int8](v)
 		ns := make([]int8, 0)
