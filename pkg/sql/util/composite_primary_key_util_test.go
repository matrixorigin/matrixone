--- conflicted
+++ resolved
@@ -15,12 +15,13 @@
 package util
 
 import (
-	"github.com/matrixorigin/matrixone/pkg/catalog"
 	"math"
 	"math/rand"
 	"reflect"
 	"strconv"
 	"testing"
+
+	"github.com/matrixorigin/matrixone/pkg/catalog"
 
 	"github.com/matrixorigin/matrixone/pkg/common/mpool"
 	"github.com/matrixorigin/matrixone/pkg/container/batch"
@@ -199,30 +200,15 @@
 		}
 	}
 	bat := batch.New(true, attrs)
-<<<<<<< HEAD
-
-	valueCount := make(map[int]interface{})
-
-	for i := 0; i < idx; i++ {
-		bat.Vecs[i] = vector.NewVector(types.Type{Oid: randType()})
-		randInsertValues(bat.Vecs[i], bat.Vecs[i].GetType().Oid, rowCount, valueCount, i*rowCount, mp)
-	}
-
-	bat.Vecs[idx] = vector.NewVector(types.Type{Oid: types.T_varchar, Width: types.MaxVarcharLen})
-
-	colDef := &plan.ColDef{
-		Name: cPkeyName,
-=======
 	valueCount := make(map[[2]int]interface{})
 	for i := 0; i < columnSize; i++ {
-		bat.Vecs[i] = vector.New(types.Type{Oid: randType()})
-		randInsertValues(bat.Vecs[i], bat.Vecs[i].Typ.Oid, rowCount, valueCount, i, mp)
+		bat.Vecs[i] = vector.NewVector(randType().ToType())
+		randInsertValues(bat.Vecs[i], bat.Vecs[i].GetType().Oid, rowCount, valueCount, i, mp)
 	}
 
 	primaryKeyDef := &plan.PrimaryKeyDef{
 		PkeyColName: catalog.CPrimaryKeyColName,
 		Names:       keys,
->>>>>>> b0e162b3
 	}
 	return bat, primaryKeyDef, valueCount
 }
