--- conflicted
+++ resolved
@@ -16,7 +16,6 @@
 
 import (
 	"context"
-	"errors"
 	"fmt"
 	"go/constant"
 	"math"
@@ -31,25 +30,13 @@
 	"github.com/matrixorigin/matrixone/pkg/container/types"
 	"github.com/matrixorigin/matrixone/pkg/container/vector"
 	"github.com/matrixorigin/matrixone/pkg/sql/parsers/tree"
+	"github.com/matrixorigin/matrixone/pkg/sql/plan/function"
 	"github.com/matrixorigin/matrixone/pkg/vm/process"
 	"golang.org/x/exp/constraints"
 )
 
 func getVal(val any) string {
 	switch v := val.(type) {
-<<<<<<< HEAD
-	/*
-		case float32:
-			return fmt.Sprintf("%e", val)
-		case float64:
-			return fmt.Sprintf("%e", val)
-	*/
-=======
-	// case float32:
-	// 	return fmt.Sprintf("%e", val)
-	// case float64:
-	// 	return fmt.Sprintf("%e", val)
->>>>>>> 07306e16
 	case []byte:
 		return string(v)
 	case string:
@@ -610,8 +597,7 @@
 		destLen := int(typ.Width)
 		if typ.Oid != types.T_text && typ.Oid != types.T_binary && destLen != 0 {
 			if utf8.RuneCountInString(s) > destLen {
-				return nil, errors.New("test")
-				//return nil, function.FormatCastErrorForInsertValue(proc.Ctx, s, *typ, fmt.Sprintf("Src length %v is larger than Dest length %v", len(s), destLen))
+				return nil, function.FormatCastErrorForInsertValue(proc.Ctx, s, *typ, fmt.Sprintf("Src length %v is larger than Dest length %v", len(s), destLen))
 			}
 		}
 		v := []byte(s)
@@ -692,8 +678,7 @@
 			return moerr.NewOutOfRange(ctx, "float", "value '%v'", val)
 		}
 	} else {
-		//	return function.OverflowForNumericToNumeric[T1, T2](ctx, []T1{val}, n)
-		return nil
+		return function.OverflowForNumericToNumeric[T1, T2](ctx, []T1{val}, n)
 	}
 	return nil
 }
