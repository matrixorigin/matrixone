--- conflicted
+++ resolved
@@ -70,13 +70,6 @@
 func makeScalarString(value string, length int, typ types.Type) *vector.Vector {
 	vec := NewProc().AllocScalarVector(typ)
 	vec.Length = length
-<<<<<<< HEAD
-	vec.Col = &types.Bytes{
-		Data:    []byte(value),
-		Offsets: []uint32{0},
-		Lengths: []uint32{uint32(len([]byte(value)))},
-	}
-=======
 	l := uint32(len(value))
 	vec.Col = &types.Bytes{
 		Data:    []byte(value),
@@ -84,7 +77,6 @@
 		Lengths: []uint32{l},
 	}
 	vec.Data = vec.Col.(*types.Bytes).Data
->>>>>>> cbe0af29
 	return vec
 }
 
@@ -235,10 +227,6 @@
 
 func MakeVarcharVector(values []string, nsp []uint64) *vector.Vector {
 	return makeStringVector(values, nsp, vc)
-}
-
-func MakeScalarVarchar(value string, length int) *vector.Vector {
-	return makeScalarString(value, length, vc)
 }
 
 func MakeDecimal64Vector(values []int64, nsp []uint64) *vector.Vector {
