// Copyright 2021 Matrix Origin
//
// Licensed under the Apache License, Version 2.0 (the "License");
// you may not use this file except in compliance with the License.
// You may obtain a copy of the License at
//
//      http://www.apache.org/licenses/LICENSE-2.0
//
// Unless required by applicable law or agreed to in writing, software
// distributed under the License is distributed on an "AS IS" BASIS,
// WITHOUT WARRANTIES OR CONDITIONS OF ANY KIND, either express or implied.
// See the License for the specific language governing permissions and
// limitations under the License.

package sort

import (
	"sort"
	"testing"

	"github.com/matrixorigin/matrixone/pkg/common/mpool"
	"github.com/matrixorigin/matrixone/pkg/container/types"
	"github.com/matrixorigin/matrixone/pkg/container/vector"
	"github.com/matrixorigin/matrixone/pkg/testutil"
	"github.com/matrixorigin/matrixone/pkg/vm/process"
	"github.com/stretchr/testify/require"
)

const (
	Rows          = 1000
	BenchmarkRows = 100000
)

type testCase struct {
	desc bool
	vec  *vector.Vector
	proc *process.Process
}

var (
	tcs []testCase
)

func init() {
	mp := mpool.MustNewZero()
	tcs = []testCase{
		newTestCase(true, mp, types.New(types.T_bool, 0, 0)),
		newTestCase(false, mp, types.New(types.T_bool, 0, 0)),

		newTestCase(true, mp, types.New(types.T_int8, 0, 0)),
		newTestCase(false, mp, types.New(types.T_int8, 0, 0)),
		newTestCase(true, mp, types.New(types.T_int16, 0, 0)),
		newTestCase(false, mp, types.New(types.T_int16, 0, 0)),
		newTestCase(true, mp, types.New(types.T_int32, 0, 0)),
		newTestCase(false, mp, types.New(types.T_int32, 0, 0)),
		newTestCase(true, mp, types.New(types.T_int64, 0, 0)),
		newTestCase(false, mp, types.New(types.T_int64, 0, 0)),

		newTestCase(true, mp, types.New(types.T_uint8, 0, 0)),
		newTestCase(false, mp, types.New(types.T_uint8, 0, 0)),
		newTestCase(true, mp, types.New(types.T_uint16, 0, 0)),
		newTestCase(false, mp, types.New(types.T_uint16, 0, 0)),
		newTestCase(true, mp, types.New(types.T_uint32, 0, 0)),
		newTestCase(false, mp, types.New(types.T_uint32, 0, 0)),
		newTestCase(true, mp, types.New(types.T_uint64, 0, 0)),
		newTestCase(false, mp, types.New(types.T_uint64, 0, 0)),

		newTestCase(true, mp, types.New(types.T_float32, 0, 0)),
		newTestCase(false, mp, types.New(types.T_float32, 0, 0)),

		newTestCase(true, mp, types.New(types.T_float64, 0, 0)),
		newTestCase(false, mp, types.New(types.T_float64, 0, 0)),

		newTestCase(true, mp, types.New(types.T_date, 0, 0)),
		newTestCase(false, mp, types.New(types.T_date, 0, 0)),

		newTestCase(true, mp, types.New(types.T_datetime, 0, 0)),
		newTestCase(false, mp, types.New(types.T_datetime, 0, 0)),

		newTestCase(true, mp, types.New(types.T_timestamp, 0, 0)),
		newTestCase(false, mp, types.New(types.T_timestamp, 0, 0)),

		newTestCase(true, mp, types.New(types.T_decimal64, 0, 0)),
		newTestCase(false, mp, types.New(types.T_decimal64, 0, 0)),

		newTestCase(true, mp, types.New(types.T_decimal128, 0, 0)),
		newTestCase(false, mp, types.New(types.T_decimal128, 0, 0)),

		newTestCase(true, mp, types.New(types.T_varchar, types.MaxVarcharLen, 0)),
		newTestCase(false, mp, types.New(types.T_varchar, types.MaxVarcharLen, 0)),
	}
}

func TestSort(t *testing.T) {
	for _, tc := range tcs {
		os := make([]int64, tc.vec.Length())
		for i := range os {
			os[i] = int64(i)
		}
		nb0 := tc.proc.Mp().CurrNB()
		Sort(tc.desc, false, false, os, tc.vec, nil)
		checkResult(t, tc.desc, tc.vec, os)
		nb1 := tc.proc.Mp().CurrNB()
		require.Equal(t, nb0, nb1)
		tc.vec.Free(tc.proc.Mp())
	}
}

func BenchmarkSortInt(b *testing.B) {
	vs := make([]int, BenchmarkRows)
	for i := range vs {
		vs[i] = i
	}
	for i := 0; i < b.N; i++ {
		sort.Ints(vs)
	}
}

func BenchmarkSortIntVector(b *testing.B) {
	m := mpool.MustNewZero()
<<<<<<< HEAD
	vec := testutil.NewInt32Vector(BenchmarkRows, types.New(types.T_int32, 0, 0, 0), m, true, nil)
	os := make([]int64, vec.Length())
=======
	vec := testutil.NewInt32Vector(BenchmarkRows, types.New(types.T_int32, 0, 0), m, true, nil)
	os := make([]int64, vector.Length(vec))
>>>>>>> 1d72c40b
	for i := range os {
		os[i] = int64(i)
	}
	for i := 0; i < b.N; i++ {
		Sort(false, false, false, os, vec, nil)
	}
}

func checkResult(t *testing.T, desc bool, vec *vector.Vector, os []int64) {
	switch vec.GetType().Oid {
	case types.T_int32:
		vs := make([]int, len(os))
		col := vector.MustFixedCol[int32](vec)
		for i := range vs {
			vs[i] = int(col[i])
		}
		sort.Ints(vs)
		if desc {
			j := len(vs) - 1
			for _, v := range vs {
				require.Equal(t, v, int(col[os[j]]))
				j--
			}
		} else {
			for i, v := range vs {
				require.Equal(t, v, int(col[os[i]]))
			}
		}
	case types.T_int64:
		vs := make([]int, len(os))
		col := vector.MustFixedCol[int64](vec)
		for i := range vs {
			vs[i] = int(col[i])
		}
		sort.Ints(vs)
		if desc {
			j := len(vs) - 1
			for _, v := range vs {
				require.Equal(t, v, int(col[os[j]]))
				j--
			}
		} else {
			for i, v := range vs {
				require.Equal(t, v, int(col[os[i]]))
			}
		}
	case types.T_float32:
		vs := make([]float64, len(os))
		col := vector.MustFixedCol[float32](vec)
		for i := range vs {
			vs[i] = float64(col[i])
		}
		sort.Float64s(vs)
		if desc {
			j := len(vs) - 1
			for _, v := range vs {
				require.Equal(t, v, float64(col[os[j]]))
				j--
			}
		} else {
			for i, v := range vs {
				require.Equal(t, v, float64(col[os[i]]))
			}
		}
	case types.T_float64:
		vs := make([]float64, len(os))
		col := vector.MustFixedCol[float64](vec)
		for i := range vs {
			vs[i] = float64(col[i])
		}
		sort.Float64s(vs)
		if desc {
			j := len(vs) - 1
			for _, v := range vs {
				require.Equal(t, v, float64(col[os[j]]))
				j--
			}
		} else {
			for i, v := range vs {
				require.Equal(t, v, float64(col[os[i]]))
			}
		}
	}
}

func newTestCase(desc bool, m *mpool.MPool, typ types.Type) testCase {
	return testCase{
		desc: desc,
		proc: testutil.NewProcessWithMPool(m),
		vec:  testutil.NewVector(Rows, typ, m, true, nil),
	}
}<|MERGE_RESOLUTION|>--- conflicted
+++ resolved
@@ -118,13 +118,8 @@
 
 func BenchmarkSortIntVector(b *testing.B) {
 	m := mpool.MustNewZero()
-<<<<<<< HEAD
-	vec := testutil.NewInt32Vector(BenchmarkRows, types.New(types.T_int32, 0, 0, 0), m, true, nil)
+	vec := testutil.NewInt32Vector(BenchmarkRows, types.T_int32.ToType(), m, true, nil)
 	os := make([]int64, vec.Length())
-=======
-	vec := testutil.NewInt32Vector(BenchmarkRows, types.New(types.T_int32, 0, 0), m, true, nil)
-	os := make([]int64, vector.Length(vec))
->>>>>>> 1d72c40b
 	for i := range os {
 		os[i] = int64(i)
 	}
