--- conflicted
+++ resolved
@@ -425,13 +425,4 @@
 
 func Time2DatetimeString(t time.Time) string {
 	return t.Format(timestampFormatter)
-<<<<<<< HEAD
-}
-
-func newVector(tye types.Type, buf []byte) *vector.Vector {
-	vector := vector.NewVec(tye)
-	vector.UnmarshalBinary(buf)
-	return vector
-=======
->>>>>>> 3c19079d
 }