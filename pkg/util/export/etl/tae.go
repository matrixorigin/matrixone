--- conflicted
+++ resolved
@@ -260,11 +260,7 @@
 			switch t := field.(type) {
 			case time.Time:
 				datetimeStr := Time2DatetimeString(field.(time.Time))
-<<<<<<< HEAD
-				d, err := types.ParseDatetime(datetimeStr, vec.GetType().Precision)
-=======
-				d, err := types.ParseDatetime(datetimeStr, vec.Typ.Scale)
->>>>>>> 1d72c40b
+				d, err := types.ParseDatetime(datetimeStr, vec.GetType().Scale)
 				if err != nil {
 					return moerr.NewInternalError(ctx, "the input value is not Datetime type for column %d: %v", colIdx, field)
 				}
@@ -274,11 +270,7 @@
 				if len(datetimeStr) == 0 {
 					cols[rowIdx] = types.Datetime(0)
 				} else {
-<<<<<<< HEAD
-					d, err := types.ParseDatetime(datetimeStr, vec.GetType().Precision)
-=======
-					d, err := types.ParseDatetime(datetimeStr, vec.Typ.Scale)
->>>>>>> 1d72c40b
+					d, err := types.ParseDatetime(datetimeStr, vec.GetType().Scale)
 					if err != nil {
 						return moerr.NewInternalError(ctx, "the input value is not Datetime type for column %d: %v", colIdx, field)
 					}
