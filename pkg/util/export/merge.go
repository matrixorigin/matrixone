--- conflicted
+++ resolved
@@ -290,15 +290,9 @@
 	defer cacheFileData.Reset()
 	sqlWriter := etl.NewSqlWriter(ctx, m.Table, nil)
 
-<<<<<<< HEAD
-	for _, path := range files {
-		// open reader
-		reader, err := newETLReader(ctx, m.Table, m.FS, path.FilePath, path.FileSize, m.mp)
-=======
 	for _, fp := range files {
 		// open reader
 		reader, err := newETLReader(ctx, m.Table, m.FS, fp.FilePath, fp.FileSize, m.mp)
->>>>>>> 70dfd765
 		if err != nil {
 			m.logger.Error(fmt.Sprintf("merge file meet read failed: %v", err))
 			return err
@@ -331,39 +325,25 @@
 			if err = cacheFileData.Flush(sqlWriter, m.Table); err != nil {
 				m.logger.Error("failed to write sql",
 					logutil.TableField(m.Table.GetIdentify()),
-<<<<<<< HEAD
-					logutil.PathField(path.FilePath),
-=======
 					logutil.PathField(fp.FilePath),
->>>>>>> 70dfd765
 					logutil.VarsField(SubStringPrefixLimit(fmt.Sprintf("%v", line), 102400)),
 				)
 				reader.Close()
 				return err
 			}
-<<<<<<< HEAD
-=======
 			reader.Close()
->>>>>>> 70dfd765
 			cacheFileData.Reset()
 		}
 		// delete empty file or file already uploaded
 		if cacheFileData.Size() == 0 {
-<<<<<<< HEAD
-			if err = m.FS.Delete(ctx, path.FilePath); err != nil {
-=======
 			if err = m.FS.Delete(ctx, fp.FilePath); err != nil {
->>>>>>> 70dfd765
 				m.logger.Warn("failed to delete file", zap.Error(err))
 				return err
 			}
 		}
 		reader.Close()
-<<<<<<< HEAD
-=======
 		// todo: adjust the sleep settings
 		time.Sleep(20 * time.Second)
->>>>>>> 70dfd765
 	}
 
 	return nil
@@ -558,13 +538,8 @@
 		return writer, nil
 	} else {
 		// CSV
-		//sw := sqlWriter.NewSqlWriter(ctx)
 		fsWriter := etl.NewFSWriter(ctx, fs, etl.WithFilePath(filePath))
-<<<<<<< HEAD
-		return etl.NewCSVWriter(ctx, bytes.NewBuffer(buf), fsWriter), nil
-=======
 		return etl.NewCSVWriter(ctx, fsWriter), nil
->>>>>>> 70dfd765
 	}
 }
 
@@ -753,11 +728,7 @@
 	mergeCycle := SV.MergeCycle.Duration
 	filesize := SV.MergeMaxFileSize
 	if mergeCycle > 0 {
-<<<<<<< HEAD
-		err = InitCronExpr(ctx, time.Minute)
-=======
 		err = InitCronExpr(ctx, 5*time.Minute)
->>>>>>> 70dfd765
 		if err != nil {
 			return err
 		}
