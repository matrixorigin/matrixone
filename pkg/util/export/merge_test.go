// Copyright 2022 Matrix Origin
//
// Licensed under the Apache License, Version 2.0 (the "License");
// you may not use this file except in compliance with the License.
// You may obtain a copy of the License at
//
//      http://www.apache.org/licenses/LICENSE-2.0
//
// Unless required by applicable law or agreed to in writing, software
// distributed under the License is distributed on an "AS IS" BASIS,
// WITHOUT WARRANTIES OR CONDITIONS OF ANY KIND, either express or implied.
// See the License for the specific language governing permissions and
// limitations under the License.

package export

import (
	"context"
	"errors"
	"path"
	"strings"
	"sync"
	"testing"
	"time"

	"github.com/matrixorigin/matrixone/pkg/common/moerr"
	"github.com/matrixorigin/matrixone/pkg/common/mpool"
	"github.com/matrixorigin/matrixone/pkg/common/runtime"
	"github.com/matrixorigin/matrixone/pkg/fileservice"
	"github.com/matrixorigin/matrixone/pkg/logutil"
	"github.com/matrixorigin/matrixone/pkg/pb/metadata"
	"github.com/matrixorigin/matrixone/pkg/pb/task"
	"github.com/matrixorigin/matrixone/pkg/taskservice"
	"github.com/matrixorigin/matrixone/pkg/testutil"
	"github.com/matrixorigin/matrixone/pkg/util/export/table"
	"github.com/matrixorigin/matrixone/pkg/util/trace"
	"github.com/robfig/cron/v3"
	"github.com/stretchr/testify/assert"
	"github.com/stretchr/testify/require"

	"github.com/lni/goutils/leaktest"
	"github.com/matrixorigin/simdcsv"
)

func init() {
	time.Local = time.FixedZone("CST", 0) // set time-zone +0000
	table.RegisterTableDefine(dummyTable)
	runtime.SetupProcessLevelRuntime(runtime.NewRuntime(metadata.ServiceType_CN, "test", logutil.GetGlobalLogger()))
}

var mux sync.Mutex

var dummyStrColumn = table.Column{Name: "str", ColType: table.TVarchar, Scale: 32, Default: "", Comment: "str column"}
var dummyInt64Column = table.Column{Name: "int64", ColType: table.TInt64, Default: "0", Comment: "int64 column"}
var dummyFloat64Column = table.Column{Name: "float64", ColType: table.TFloat64, Default: "0.0", Comment: "float64 column"}

var dummyTable = &table.Table{
	Account:          "test",
	Database:         "db_dummy",
	Table:            "tbl_dummy",
	Columns:          []table.Column{dummyStrColumn, dummyInt64Column, dummyFloat64Column},
	PrimaryKeyColumn: []table.Column{dummyStrColumn, dummyInt64Column},
	Engine:           table.ExternalTableEngine,
	Comment:          "dummy table",
	PathBuilder:      table.NewAccountDatePathBuilder(),
	TableOptions:     nil,
}

func dummyFillTable(str string, i int64, f float64) *table.Row {
	row := dummyTable.GetRow(context.TODO())
	row.SetColumnVal(dummyStrColumn, table.StringField(str))
	row.SetColumnVal(dummyInt64Column, table.Int64Field(i))
	row.SetColumnVal(dummyFloat64Column, table.Float64Field(f))
	return row
}

func TestInitCronExpr(t *testing.T) {
	type args struct {
		duration time.Duration
	}
	tests := []struct {
		name           string
		args           args
		wantErr        bool
		wantExpr       string
		expectDuration time.Duration
	}{
		{name: "1h", args: args{duration: 1 * time.Hour}, wantErr: false, wantExpr: MergeTaskCronExprEvery1Hour},
		{name: "2h", args: args{duration: 2 * time.Hour}, wantErr: false, wantExpr: MergeTaskCronExprEvery2Hour},
		{name: "4h", args: args{duration: 4 * time.Hour}, wantErr: false, wantExpr: MergeTaskCronExprEvery4Hour},
		{name: "3h", args: args{duration: 3 * time.Hour}, wantErr: false, wantExpr: "0 0 3,6,9,12,15,18,21 * * *"},
		{name: "5h", args: args{duration: 5 * time.Hour}, wantErr: false, wantExpr: "0 0 5,10,15,20 * * *"},
		{name: "5min", args: args{duration: 5 * time.Minute}, wantErr: false, wantExpr: MergeTaskCronExprEvery05Min},
		{name: "15min", args: args{duration: 15 * time.Minute}, wantErr: false, wantExpr: MergeTaskCronExprEvery15Min},
		{name: "7min", args: args{duration: 7 * time.Minute}, wantErr: false, wantExpr: "@every 10m", expectDuration: 10 * time.Minute},
		{name: "15s", args: args{duration: 15 * time.Second}, wantErr: false, wantExpr: "@every 15s", expectDuration: 15 * time.Second},
		{name: "2min", args: args{duration: 2 * time.Minute}, wantErr: false, wantExpr: "@every 120s", expectDuration: 2 * time.Minute},
		{name: "13h", args: args{duration: 13 * time.Hour}, wantErr: true, wantExpr: ""},
	}

	ctx := context.Background()
	parser := cron.NewParser(
		cron.Second |
			cron.Minute |
			cron.Hour |
			cron.Dom |
			cron.Month |
			cron.Dow |
			cron.Descriptor)
	for _, tt := range tests {
		t.Run(tt.name, func(t *testing.T) {
			err := InitCronExpr(ctx, tt.args.duration)
			if tt.wantErr {
				var e *moerr.Error
				require.True(t, errors.As(err, &e))
				require.True(t, moerr.IsMoErrCode(e, moerr.ErrNotSupported))
			} else {
				require.Equal(t, tt.wantExpr, MergeTaskCronExpr)

				sche, err := parser.Parse(MergeTaskCronExpr)
				require.Nil(t, err)

				now := time.Unix(60, 0)
				next := sche.Next(time.UnixMilli(now.UnixMilli()))
				t.Logf("duration: %v, expr: %s, next: %v", tt.args.duration, MergeTaskCronExpr, next)
				if tt.expectDuration > 0 {
					require.Equal(t, tt.expectDuration, next.Sub(now))
				} else {
					require.Equal(t, tt.args.duration-time.Minute, next.Sub(now))
				}
			}
		})
	}
}

var newFilePath = func(tbl *table.Table, ts time.Time) string {
	filename := tbl.PathBuilder.NewLogFilename(tbl.GetName(), "uuid", "node", ts, table.CsvExtension)
	p := tbl.PathBuilder.Build(tbl.Account, table.MergeLogTypeLogs, ts, tbl.Database, tbl.GetName())
	filepath := path.Join(p, filename)
	return filepath
}

//
//func initLogsFile(ctx context.Context, fs fileservice.FileService, tbl *table.Table, ts time.Time) error {
//	mux.Lock()
//	defer mux.Unlock()
//
//	buf := make([]byte, 0, 4096)
//
//	ts1 := ts
//	writer, _ := newETLWriter(ctx, fs, newFilePath(tbl, ts1), buf, nil, nil)
//	writer.WriteStrings(dummyFillTable("row1", 1, 1.0).ToStrings())
//	writer.WriteStrings(dummyFillTable("row2", 2, 2.0).ToStrings())
//	writer.FlushAndClose()
//
//	ts2 := ts.Add(time.Minute)
//	writer, _ = newETLWriter(ctx, fs, newFilePath(tbl, ts2), buf, nil, nil)
//	writer.WriteStrings(dummyFillTable("row3", 1, 1.0).ToStrings())
//	writer.WriteStrings(dummyFillTable("row4", 2, 2.0).ToStrings())
//	writer.FlushAndClose()
//
//	ts3 := ts.Add(time.Hour)
//	writer, _ = newETLWriter(ctx, fs, newFilePath(tbl, ts3), buf, nil, nil)
//	writer.WriteStrings(dummyFillTable("row5", 1, 1.0).ToStrings())
//	writer.WriteStrings(dummyFillTable("row6", 2, 2.0).ToStrings())
//	writer.FlushAndClose()
//
//	ts1New := ts.Add(time.Hour + time.Minute)
//	writer, _ = newETLWriter(ctx, fs, newFilePath(tbl, ts1New), buf, nil, nil)
//	writer.WriteStrings(dummyFillTable("row1", 1, 11.0).ToStrings())
//	writer.WriteStrings(dummyFillTable("row2", 2, 22.0).ToStrings())
//	writer.FlushAndClose()
//
//	return nil
//}

func initEmptyLogFile(ctx context.Context, fs fileservice.FileService, tbl *table.Table, ts time.Time) ([]string, error) {
	mux.Lock()
	defer mux.Unlock()

	files := []string{}
	buf := make([]byte, 0, 4096)

	ts1 := ts
	filePath := newFilePath(tbl, ts1)
	files = append(files, filePath)
	writer, err := newETLWriter(ctx, fs, filePath, buf, tbl, nil)
	if err != nil {
		return nil, err
	}
	_, err = writer.FlushAndClose()
	if err != nil {
		var e *moerr.Error
		if !errors.As(err, &e) || e.ErrorCode() != moerr.ErrEmptyRange {
			return nil, err
		}
	}

	return files, nil
}

func initSingleLogsFile(ctx context.Context, fs fileservice.FileService, tbl *table.Table, ts time.Time) error {
	mux.Lock()
	defer mux.Unlock()

	var newFilePath = func(ts time.Time) string {
		filename := tbl.PathBuilder.NewLogFilename(tbl.GetName(), "uuid", "node", ts, table.CsvExtension)
		p := tbl.PathBuilder.Build(tbl.Account, table.MergeLogTypeLogs, ts, tbl.Database, tbl.GetName())
		filepath := path.Join(p, filename)
		return filepath
	}

	buf := make([]byte, 0, 4096)

	ts1 := ts
	writer, _ := newETLWriter(ctx, fs, newFilePath(ts1), buf, nil, nil)
	writer.WriteStrings(dummyFillTable("row1", 1, 1.0).ToStrings())
	writer.WriteStrings(dummyFillTable("row2", 2, 2.0).ToStrings())
	writer.FlushAndClose()

	return nil
}

var mergeLock sync.Mutex

<<<<<<< HEAD
//
=======
>>>>>>> 3f9c5bdc
//func TestNewMerge(t *testing.T) {
//	mergeLock.Lock()
//	defer mergeLock.Unlock()
//	fs := testutil.NewFS()
//	ts, _ := time.Parse("2006-01-02 15:04:05", "2021-01-01 00:00:00")
//
//	ctx := trace.Generate(context.Background())
//
//	defaultOpts := []MergeOption{
//		WithFileService(fs),
//		WithTable(dummyTable),
//		WithMaxFileSize(1),
//		WithMinFilesMerge(1),
//		WithMaxFileSize(16 * mpool.MB),
//		WithMaxMergeJobs(16),
//	}
//
//	type args struct {
//		ctx  context.Context
//		opts []MergeOption
//		// extension
//		logsExt, mergedExt string
//	}
//	tests := []struct {
//		name string
//		args args
//		want *Merge
//	}{
//		{
//			name: "csv",
//			args: args{
//				ctx:       ctx,
//				opts:      defaultOpts,
//				logsExt:   table.CsvExtension,
//				mergedExt: table.CsvExtension,
//			},
//			want: nil,
//		},
//	}
//	for _, tt := range tests {
//		t.Run(tt.name, func(t *testing.T) {
//
//			err := initLogsFile(tt.args.ctx, fs, dummyTable, ts)
//			require.Nil(t, err)
//
//			got, err := NewMerge(tt.args.ctx, tt.args.opts...)
//			require.Nil(t, err)
//			require.NotNil(t, got)
//
//			err = got.Main(tt.args.ctx, ts)
//			require.Nilf(t, err, "err: %v", err)
//
//			files := make([]string, 0, 1)
//			dir := []string{"/"}
//			for len(dir) > 0 {
//				entrys, _ := fs.List(tt.args.ctx, dir[0])
//				for _, e := range entrys {
//					p := path.Join(dir[0], e.Name)
//					if e.IsDir {
//						dir = append(dir, p)
//					} else {
//						files = append(files, p)
//					}
//				}
//				dir = dir[1:]
//			}
//			require.Equal(t, 1, len(files))
//			t.Logf("%v", files)
//
//			//r, err = newETLReader(tt.args.ctx, m.Table, m.FS, path.FilePath, path.FileSize, m.mp)
//			r, err := NewCSVReader(tt.args.ctx, fs, files[0])
//			require.Nil(t, err)
//			lines := 0
//			for l, err := r.ReadLine(); l != nil && err == nil; l, err = r.ReadLine() {
//				lines++
//				t.Logf("line %d: %s", lines, l)
//			}
//			require.Nil(t, err)
//			require.Equal(t, 6, lines)
//
//		})
//	}
//}
<<<<<<< HEAD
=======

>>>>>>> 3f9c5bdc
//
//func TestNewMergeWithContextDone(t *testing.T) {
//	if simdcsv.SupportedCPU() {
//		t.Skip()
//	}
//	mergeLock.Lock()
//	defer mergeLock.Unlock()
//	fs := testutil.NewFS()
//	ts, _ := time.Parse("2006-01-02 15:04:05", "2021-01-01 00:00:00")
//
//	ctx := trace.Generate(context.Background())
//
//	type args struct {
//		ctx  context.Context
//		opts []MergeOption
//	}
//	tests := []struct {
//		name string
//		args args
//		want *Merge
//	}{
//		{
//			name: "normal",
//			args: args{
//				ctx: ctx,
//				opts: []MergeOption{
//					WithFileService(fs),
//					WithTable(dummyTable),
//					WithMaxFileSize(1),
//					WithMinFilesMerge(1),
//					WithMaxFileSize(16 * mpool.MB),
//					WithMaxMergeJobs(16),
//				},
//			},
//			want: nil,
//		},
//	}
//	for _, tt := range tests {
//		t.Run(tt.name, func(t *testing.T) {
//			ctx, cancel := context.WithCancel(tt.args.ctx)
//
//			files, err := initEmptyLogFile(ctx, fs, dummyTable, ts)
//			require.Nil(t, err)
//
//			got, err := NewMerge(ctx, tt.args.opts...)
//			require.Nil(t, err)
//			require.NotNil(t, got)
//
//			reader, err := newETLReader(got.ctx, dummyTable, got.FS, files[0], 0, nil)
//			require.Nil(t, err)
//
//			// trigger context.Done
//			cancel()
//			_, err = reader.ReadLine()
//			t.Logf("doMergeFiles meet err: %s", err)
//			require.Equal(t, err.Error(), "internal error: read files meet context Done")
//		})
//	}
//}

func TestNewMergeNOFiles(t *testing.T) {
	if simdcsv.SupportedCPU() {
		t.Skip()
	}
	mergeLock.Lock()
	defer mergeLock.Unlock()
	fs := testutil.NewFS()
	ts, _ := time.Parse("2006-01-02 15:04:05", "2021-01-01 00:00:00")
	dummyFilePath := newFilePath(dummyTable, ts)

	ctx := trace.Generate(context.Background())
	ctx, cancel := context.WithCancel(ctx)
	defer cancel()

	_, err := initEmptyLogFile(ctx, fs, dummyTable, ts)
	require.Nil(t, err)

	type args struct {
		ctx  context.Context
		opts []MergeOption
		// files
		files []*FileMeta
	}
	tests := []struct {
		name string
		args args
		// wantMsg
		wantMsg string
	}{
		{
			name: "normal",
			args: args{
				ctx: ctx,
				opts: []MergeOption{
					WithFileService(fs),
					WithTable(dummyTable),
					WithMaxFileSize(1),
					WithMinFilesMerge(1),
					WithMaxFileSize(16 * mpool.MB),
					WithMaxMergeJobs(16),
				},
				files: []*FileMeta{{dummyFilePath, 0}},
			},
			wantMsg: "is not found",
		},
	}
	for _, tt := range tests {
		t.Run(tt.name, func(t *testing.T) {

			got, err := NewMerge(tt.args.ctx, tt.args.opts...)
			require.Nil(t, err)
			require.NotNil(t, got)

			err = got.doMergeFiles(ctx, dummyTable.Table, tt.args.files, 0)
			require.Equal(t, true, strings.Contains(err.Error(), tt.wantMsg))

		})
	}
}

func TestMergeTaskExecutorFactory(t *testing.T) {
	defer leaktest.AfterTest(t)()
	t.Logf("tmpDir: %s/%s", t.TempDir(), t.Name())
	fs := testutil.NewFS()
	targetDate := "2021-01-01"
	ts, err := time.Parse("2006-01-02 15:04:05", targetDate+" 00:00:00")
	require.Nil(t, err)

	type args struct {
		ctx  context.Context
		opts []MergeOption
		task task.Task
	}
	tests := []struct {
		name string
		args args
		want func(ctx context.Context, task task.Task) error
	}{
		{
			name: "normal",
			args: args{
				ctx:  context.Background(),
				opts: []MergeOption{WithFileService(fs), WithMinFilesMerge(1)},
				task: task.Task{
					Metadata: task.TaskMetadata{
						ID:                   "",
						Executor:             0,
						Context:              []byte(strings.Join([]string{dummyTable.GetIdentify(), targetDate}, ParamSeparator)),
						Options:              task.TaskOptions{},
						XXX_NoUnkeyedLiteral: struct{}{},
						XXX_unrecognized:     nil,
						XXX_sizecache:        0,
					},
				},
			},
			want: nil,
		},
	}
	for _, tt := range tests {
		t.Run(tt.name, func(t *testing.T) {

			err := initSingleLogsFile(tt.args.ctx, fs, dummyTable, ts)
			require.Nil(t, err)

			got := MergeTaskExecutorFactory(tt.args.opts...)
			require.NotNil(t, got)

			err = got(tt.args.ctx, tt.args.task)
			require.Nilf(t, err, "err: %v", err)

			files := make([]string, 0, 1)
			dir := []string{"/"}
			for len(dir) > 0 {
				entrys, _ := fs.List(tt.args.ctx, dir[0])
				for _, e := range entrys {
					p := path.Join(dir[0], e.Name)
					if e.IsDir {
						dir = append(dir, p)
					} else {
						files = append(files, p)
					}
				}
				dir = dir[1:]
			}
			require.Equal(t, 1, len(files))
			t.Logf("%v", files)
		})
	}
}

func TestCreateCronTask(t *testing.T) {
	store := taskservice.NewMemTaskStorage()
	s := taskservice.NewTaskService(runtime.DefaultRuntime(), store)
	defer func() {
		assert.NoError(t, s.Close())
	}()
	ctx, cancel := context.WithTimeout(context.TODO(), time.Second*10)
	defer cancel()

	type args struct {
		ctx         context.Context
		executorID  task.TaskCode
		taskService taskservice.TaskService
	}
	tests := []struct {
		name    string
		args    args
		wantErr error
	}{
		{
			name: "name",
			args: args{
				ctx:         ctx,
				executorID:  1,
				taskService: s,
			},
			wantErr: nil,
		},
	}
	for _, tt := range tests {
		t.Run(tt.name, func(t *testing.T) {
			got := CreateCronTask(tt.args.ctx, tt.args.executorID, tt.args.taskService)
			require.Nil(t, got)
		})
	}
}

func TestNewMergeService(t *testing.T) {
	ctx, cancel := context.WithTimeout(context.TODO(), time.Minute*5)
	defer cancel()
	fs := testutil.NewFS()

	type args struct {
		ctx  context.Context
		opts []MergeOption
	}
	tests := []struct {
		name  string
		args  args
		want  *Merge
		want1 bool
	}{
		{
			name: "normal",
			args: args{
				ctx:  ctx,
				opts: []MergeOption{WithFileService(fs), WithMinFilesMerge(1), WithTable(dummyTable)},
			},
			want:  nil,
			want1: false,
		},
	}
	for _, tt := range tests {
		t.Run(tt.name, func(t *testing.T) {
			got, got1, err := NewMergeService(tt.args.ctx, tt.args.opts...)
			require.Nil(t, err)
			require.NotNil(t, got)
			require.Equal(t, tt.want1, got1)
		})
	}
}<|MERGE_RESOLUTION|>--- conflicted
+++ resolved
@@ -223,10 +223,6 @@
 
 var mergeLock sync.Mutex
 
-<<<<<<< HEAD
-//
-=======
->>>>>>> 3f9c5bdc
 //func TestNewMerge(t *testing.T) {
 //	mergeLock.Lock()
 //	defer mergeLock.Unlock()
@@ -310,10 +306,7 @@
 //		})
 //	}
 //}
-<<<<<<< HEAD
-=======
-
->>>>>>> 3f9c5bdc
+
 //
 //func TestNewMergeWithContextDone(t *testing.T) {
 //	if simdcsv.SupportedCPU() {
