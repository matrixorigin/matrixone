--- conflicted
+++ resolved
@@ -62,7 +62,6 @@
 	TBool
 	TBytes // only used in ColumnField
 	TUuid  // only used in ColumnField
-	TBool
 )
 
 func (c *ColType) ToType() types.Type {
@@ -89,16 +88,10 @@
 		return types.T_bool.ToType()
 	case TVarchar:
 		return types.T_varchar.ToType()
-<<<<<<< HEAD
 		//TODO : Need to see how T_array should be included in this class.
 	case TChar:
 		return types.T_char.ToType()
 		//TODO : Need to see how T_array should be included in this class.
-=======
-	//TODO : Need to see how T_array should be included in this class.
-	case TBool:
-		return types.T_bool.ToType()
->>>>>>> c09a744a
 	case TSkip:
 		fallthrough
 	default:
@@ -131,22 +124,18 @@
 			scale = 1024
 		}
 		return fmt.Sprintf("VARCHAR(%d)", scale)
-<<<<<<< HEAD
 	case TChar:
 		if scale == 0 {
 			scale = 1024
 		}
 		return fmt.Sprintf("CHAR(%d)", scale)
-=======
-	case TBool:
-		return "bool"
->>>>>>> c09a744a
 	case TSkip:
 		panic("not support SkipType")
 	default:
 		panic(fmt.Sprintf("not support ColType: %v", c))
 	}
 }
+
 func StringColumn(name, comment string) Column {
 	return Column{
 		Name:    name,
@@ -250,7 +239,6 @@
 	}
 }
 
-<<<<<<< HEAD
 func Int32Column(name, comment string) Column {
 	return Column{
 		Name:    name,
@@ -269,8 +257,6 @@
 	}
 }
 
-=======
->>>>>>> c09a744a
 func BoolColumn(name, comment string) Column {
 	return Column{
 		Name:    name,
