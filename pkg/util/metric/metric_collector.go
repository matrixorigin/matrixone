// Copyright 2022 Matrix Origin
//
// Licensed under the Apache License, Version 2.0 (the "License");
// you may not use this file except in compliance with the License.
// You may obtain a copy of the License at
//
//      http://www.apache.org/licenses/LICENSE-2.0
//
// Unless required by applicable law or agreed to in writing, software
// distributed under the License is distributed on an "AS IS" BASIS,
// WITHOUT WARRANTIES OR CONDITIONS OF ANY KIND, either express or implied.
// See the License for the specific language governing permissions and
// limitations under the License.

package metric

import (
	"bytes"
	"context"
	"fmt"
	"runtime"
	"time"

	"github.com/matrixorigin/matrixone/pkg/common/moerr"
	"github.com/matrixorigin/matrixone/pkg/logutil"
	pb "github.com/matrixorigin/matrixone/pkg/pb/metric"
	bp "github.com/matrixorigin/matrixone/pkg/util/batchpipe"
	"github.com/matrixorigin/matrixone/pkg/util/export/table"
	ie "github.com/matrixorigin/matrixone/pkg/util/internalExecutor"
)

const CHAN_CAPACITY = 10000

type MetricCollector interface {
	SendMetrics(context.Context, []*pb.MetricFamily) error
	Start(context.Context) bool
	Stop(graceful bool) (<-chan struct{}, bool)
}

type collectorOpts struct {
	// if a MetricFamily has `metricThreshold` Metrics or more
	// it deserves a flush operation
	metricThreshold int
	// if a RawHist MetricFamily has `sampleThreshold` Samples or more
	// it deserves a flush operation
	sampleThreshold int
	// if we can't flush a MetricFamily for the reason of `metricThreshold` or `sampleThreshold`
	// after `flushInterval`, we will flush it anyway
	flushInterval time.Duration
	// the number of goroutines to execute insert into sql, default is runtime.NumCPU()
	sqlWorkerNum int
	// multiTable
	multiTable bool
}

func defaultCollectorOpts() collectorOpts {
	return collectorOpts{
		metricThreshold: 1000,
		sampleThreshold: 4096,
		flushInterval:   15 * time.Second,
		sqlWorkerNum:    runtime.NumCPU(),
	}
}

type collectorOpt interface {
	ApplyTo(*collectorOpts)
}

type WithMetricThreshold int

func (x WithMetricThreshold) ApplyTo(o *collectorOpts) {
	o.metricThreshold = int(x)
}

type WithSampleThreshold int

func (x WithSampleThreshold) ApplyTo(o *collectorOpts) {
	o.sampleThreshold = int(x)
}

type WithSqlWorkerNum int

func (x WithSqlWorkerNum) ApplyTo(o *collectorOpts) {
	o.sqlWorkerNum = int(x)
}

type WithFlushInterval time.Duration

func (x WithFlushInterval) ApplyTo(o *collectorOpts) {
	o.flushInterval = time.Duration(x)
}

type ExportMultiTable bool

func (x ExportMultiTable) ApplyTo(o *collectorOpts) {
	o.multiTable = bool(x)
}

var _ MetricCollector = (*metricCollector)(nil)

type metricCollector struct {
	*bp.BaseBatchPipe[*pb.MetricFamily, string]
	ieFactory func() ie.InternalExecutor
	opts      collectorOpts
}

func newMetricCollector(factory func() ie.InternalExecutor, opts ...collectorOpt) MetricCollector {
	initOpts := defaultCollectorOpts()
	for _, o := range opts {
		o.ApplyTo(&initOpts)
	}
	c := &metricCollector{
		ieFactory: factory,
		opts:      initOpts,
	}
	base := bp.NewBaseBatchPipe[*pb.MetricFamily, string](c, bp.PipeWithBatchWorkerNum(c.opts.sqlWorkerNum))
	c.BaseBatchPipe = base
	return c
}

func (c *metricCollector) SendMetrics(ctx context.Context, mfs []*pb.MetricFamily) error {
	for _, mf := range mfs {
		if err := c.SendItem(ctx, mf); err != nil {
			return err
		}
	}
	return nil
}

func (c *metricCollector) NewItemBatchHandler(ctx context.Context) func(batch string) {
	exec := c.ieFactory()
	exec.ApplySessionOverride(ie.NewOptsBuilder().Database(MetricDBConst).Internal(true).Finish())
	return func(batch string) {
		if err := exec.Exec(ctx, batch, ie.NewOptsBuilder().Finish()); err != nil {
			logutil.Errorf("[Metric] insert error. sql: %s; err: %v", batch, err)
		}
	}
}

func (c *metricCollector) NewItemBuffer(_ string) bp.ItemBuffer[*pb.MetricFamily, string] {
	return &mfset{
		Reminder:        bp.NewConstantClock(c.opts.flushInterval),
		metricThreshold: c.opts.metricThreshold,
		sampleThreshold: c.opts.sampleThreshold,
	}
}

type mfset struct {
	bp.Reminder
	mfs             []*pb.MetricFamily
	typ             pb.MetricType
	rows            int // how many buffered rows
	metricThreshold int // haw many rows should be flushed as a batch
	sampleThreshold int // treat rawhist samples differently because it has higher generate rate
}

func (s *mfset) Add(mf *pb.MetricFamily) {
	if s.typ == mf.GetType() {
		s.typ = mf.GetType()
	}
	switch s.typ {
	case pb.MetricType_COUNTER, pb.MetricType_GAUGE:
		s.rows += len(mf.Metric)
	case pb.MetricType_RAWHIST:
		for _, m := range mf.Metric {
			s.rows += len(m.RawHist.Samples)
		}
	}
	s.mfs = append(s.mfs, mf)
}

func (s *mfset) ShouldFlush() bool {
	switch s.typ {
	case pb.MetricType_COUNTER, pb.MetricType_GAUGE:
		return s.rows > s.metricThreshold
	case pb.MetricType_RAWHIST:
		return s.rows > s.sampleThreshold
	default:
		return false
	}
}

func (s *mfset) Reset() {
	s.mfs = s.mfs[:0]
	s.typ = pb.MetricType_COUNTER // 0
	s.rows = 0
	s.RemindReset()
}

func (s *mfset) IsEmpty() bool {
	return len(s.mfs) == 0
}

// GetBatch
// getSql extracts a insert sql from a set of MetricFamily. the bytes.Buffer is
// used to mitigate memory allocation
func (s *mfset) GetBatch(ctx context.Context, buf *bytes.Buffer) string {
	buf.Reset()
	buf.WriteString(fmt.Sprintf("insert into %s.%s values ", MetricDBConst, s.mfs[0].GetName()))
	lblsBuf := new(bytes.Buffer)
	writeValues := func(t string, v float64, lbls string) {
		buf.WriteString("(")
		buf.WriteString(fmt.Sprintf("%q, %f", t, v))
		buf.WriteString(lbls)
		buf.WriteString("),")
	}
	for _, mf := range s.mfs {
		for _, metric := range mf.Metric {
			// reserved labels
			lblsBuf.WriteString(fmt.Sprintf(",%q,%q", mf.GetNode(), mf.GetRole()))
			// custom labels
			for _, lbl := range metric.Label {
				lblsBuf.WriteString(",\"")
				lblsBuf.WriteString(lbl.GetValue())
				lblsBuf.WriteRune('"')
			}
			lbls := lblsBuf.String()
			lblsBuf.Reset()

			switch mf.GetType() {
			case pb.MetricType_COUNTER:
				time := localTimeStr(metric.GetCollecttime())
				writeValues(time, metric.Counter.GetValue(), lbls)
			case pb.MetricType_GAUGE:
				time := localTimeStr(metric.GetCollecttime())
				writeValues(time, metric.Gauge.GetValue(), lbls)
			case pb.MetricType_RAWHIST:
				for _, sample := range metric.RawHist.Samples {
					time := localTimeStr(sample.GetDatetime())
					writeValues(time, sample.GetValue(), lbls)
				}
			default:
				panic(fmt.Sprintf("unsupported metric type %v", mf.GetType()))
			}
		}
	}
	sql := buf.String()
	// metric has at least one row, so we can remove the tail comma safely
	sql = sql[:len(sql)-1]
	return sql
}

var _ MetricCollector = (*metricFSCollector)(nil)

type metricFSCollector struct {
	*bp.BaseBatchPipe[*pb.MetricFamily, table.ExportRequests]
	writerFactory table.WriterFactory
	opts          collectorOpts
}

func (c *metricFSCollector) SendMetrics(ctx context.Context, mfs []*pb.MetricFamily) error {
	for _, mf := range mfs {
		if err := c.SendItem(ctx, mf); err != nil {
			return err
		}
	}
	return nil
}

func newMetricFSCollector(writerFactory table.WriterFactory, opts ...collectorOpt) MetricCollector {
	initOpts := defaultCollectorOpts()
	for _, o := range opts {
		o.ApplyTo(&initOpts)
	}
	c := &metricFSCollector{
		writerFactory: writerFactory,
		opts:          initOpts,
	}
	pipeOpts := []bp.BaseBatchPipeOpt{bp.PipeWithBatchWorkerNum(c.opts.sqlWorkerNum)}
	if !initOpts.multiTable {
		pipeOpts = append(pipeOpts,
			bp.PipeWithBufferWorkerNum(1),
			bp.PipeWithItemNameFormatter(func(bp.HasName) string {
				return SingleMetricTable.GetName()
			}))
	}
	base := bp.NewBaseBatchPipe[*pb.MetricFamily, table.ExportRequests](c, pipeOpts...)
	c.BaseBatchPipe = base
	return c
}

func (c *metricFSCollector) NewItemBatchHandler(ctx context.Context) func(batch table.ExportRequests) {
	return func(batchs table.ExportRequests) {
		for _, batch := range batchs {
			if _, err := batch.Handle(); err != nil {
				logutil.Errorf("[Metric] failed to write, err: %v", err)
			}
		}
	}
}

func (c *metricFSCollector) NewItemBuffer(_ string) bp.ItemBuffer[*pb.MetricFamily, table.ExportRequests] {
	return &mfsetETL{
		mfset: mfset{
			Reminder:        bp.NewConstantClock(c.opts.flushInterval),
			metricThreshold: c.opts.metricThreshold,
			sampleThreshold: c.opts.sampleThreshold,
		},
		collector: c,
	}
}

type mfsetETL struct {
	mfset
	collector *metricFSCollector
}

<<<<<<< HEAD
func (s *mfsetETL) GetBatch(ctx context.Context, buf *bytes.Buffer) table.ExportRequests {
=======
func (s *mfsetCSV) writeCsvOneLine(ctx context.Context, buf *bytes.Buffer, fields []string) {
	opts := table.CommonCsvOptions
	for idx, field := range fields {
		if idx > 0 {
			buf.WriteRune(opts.FieldTerminator)
		}
		if strings.ContainsRune(field, opts.FieldTerminator) || strings.ContainsRune(field, opts.EncloseRune) || strings.ContainsRune(field, opts.Terminator) {
			buf.WriteRune(opts.EncloseRune)
			motrace.QuoteFieldFunc(ctx, buf, field, opts.EncloseRune)
			buf.WriteRune(opts.EncloseRune)
		} else {
			buf.WriteString(field)
		}
	}
	buf.WriteRune(opts.Terminator)
}

func (s *mfsetCSV) GetBatch(ctx context.Context, buf *bytes.Buffer) motrace.CSVRequests {
	if !s.multiTable {
		return s.GetBatchSingleTable(ctx, buf)
	}
	return s.GetBatchMultiTable(ctx, buf)
}

func (s *mfsetCSV) GetBatchMultiTable(ctx context.Context, buf *bytes.Buffer) motrace.CSVRequests {

	buf.Reset()

	writer := s.writerFactory(ctx, MetricDBConst, s.mfs[0])

	//buf.WriteString(fmt.Sprintf("insert into %s.%s values ", MetricDBConst, s.mfs[0].GetName()))
	writeValues := func(t string, v float64, lbls ...string) {
		var fields []string
		fields = append(fields, t)
		fields = append(fields, fmt.Sprintf("%f", v))
		fields = append(fields, lbls...)
		s.writeCsvOneLine(ctx, buf, fields)
	}

	for _, mf := range s.mfs {
		for _, metric := range mf.Metric {

			var lbls []string
			// reserved labels
			lbls = append(lbls, mf.GetNode())
			lbls = append(lbls, mf.GetRole())
			// custom labels
			for _, lbl := range metric.Label {
				lbls = append(lbls, lbl.GetValue())
			}

			switch mf.GetType() {
			case pb.MetricType_COUNTER:
				time := localTimeStr(metric.GetCollecttime())
				writeValues(time, metric.Counter.GetValue(), lbls...)
			case pb.MetricType_GAUGE:
				time := localTimeStr(metric.GetCollecttime())
				writeValues(time, metric.Gauge.GetValue(), lbls...)
			case pb.MetricType_RAWHIST:
				for _, sample := range metric.RawHist.Samples {
					time := localTimeStr(sample.GetDatetime())
					writeValues(time, sample.GetValue(), lbls...)
				}
			default:
				panic(moerr.NewInternalError(ctx, "unsupported metric type %v", mf.GetType()))
			}
		}
	}
	return []*motrace.CSVRequest{motrace.NewCSVRequest(writer, buf.String())}
}

func (s *mfsetCSV) GetBatchSingleTable(ctx context.Context, buf *bytes.Buffer) motrace.CSVRequests {
>>>>>>> 46a417da
	buf.Reset()

	ts := time.Now()
	buffer := make(map[string]table.RowWriter, 2)
	writeValues := func(row *table.Row) error {
		w, exist := buffer[row.GetAccount()]
		if !exist {
			w = s.collector.writerFactory(ctx, row.GetAccount(), SingleMetricTable, ts)
			buffer[row.GetAccount()] = w
		}
		if err := w.WriteRow(row); err != nil {
			return err
		}
		return nil
	}

	row := SingleMetricTable.GetRow(ctx)
	defer row.Free()
	for _, mf := range s.mfs {
		for _, metric := range mf.Metric {
			// reserved labels
			row.Reset()
			row.SetColumnVal(metricNameColumn, mf.GetName())
			row.SetColumnVal(metricNodeColumn, mf.GetNode())
			row.SetColumnVal(metricRoleColumn, mf.GetRole())
			// custom labels
			for _, lbl := range metric.Label {
				row.SetVal(lbl.GetName(), lbl.GetValue())
			}

			switch mf.GetType() {
			case pb.MetricType_COUNTER:
				time := localTime(metric.GetCollecttime())
				row.SetColumnVal(metricCollectTimeColumn, time)
				row.SetColumnVal(metricValueColumn, metric.Counter.GetValue())
				_ = writeValues(row)
			case pb.MetricType_GAUGE:
				time := localTime(metric.GetCollecttime())
				row.SetColumnVal(metricCollectTimeColumn, time)
				row.SetColumnVal(metricValueColumn, metric.Gauge.GetValue())
				_ = writeValues(row)
			case pb.MetricType_RAWHIST:
				for _, sample := range metric.RawHist.Samples {
					time := localTime(sample.GetDatetime())
					row.SetColumnVal(metricCollectTimeColumn, time)
					row.SetColumnVal(metricValueColumn, sample.GetValue())
					_ = writeValues(row)
				}
			default:
				panic(moerr.NewInternalError(ctx, "unsupported metric type %v", mf.GetType()))
			}
		}
	}

<<<<<<< HEAD
	reqs := make([]table.WriteRequest, 0, len(buffer))
	for _, w := range buffer {
		reqs = append(reqs, table.NewRowRequest(w))
=======
	reqs := make([]*motrace.CSVRequest, 0, len(buffer))
	for account, buf := range buffer {
		writer := s.writerFactory(ctx, SingleMetricTable.Database, SingleMetricTable,
			export.WithAccount(account), export.WithTimestamp(ts), export.WithPathBuilder(SingleMetricTable.PathBuilder))
		reqs = append(reqs, motrace.NewCSVRequest(writer, buf.String()))
>>>>>>> 46a417da
	}

	return reqs
}

func localTime(value int64) time.Time {
	return time.UnixMicro(value).In(time.Local)
}

func localTimeStr(value int64) string {
	return time.UnixMicro(value).In(time.Local).Format("2006-01-02 15:04:05.000000")
}<|MERGE_RESOLUTION|>--- conflicted
+++ resolved
@@ -305,82 +305,7 @@
 	collector *metricFSCollector
 }
 
-<<<<<<< HEAD
 func (s *mfsetETL) GetBatch(ctx context.Context, buf *bytes.Buffer) table.ExportRequests {
-=======
-func (s *mfsetCSV) writeCsvOneLine(ctx context.Context, buf *bytes.Buffer, fields []string) {
-	opts := table.CommonCsvOptions
-	for idx, field := range fields {
-		if idx > 0 {
-			buf.WriteRune(opts.FieldTerminator)
-		}
-		if strings.ContainsRune(field, opts.FieldTerminator) || strings.ContainsRune(field, opts.EncloseRune) || strings.ContainsRune(field, opts.Terminator) {
-			buf.WriteRune(opts.EncloseRune)
-			motrace.QuoteFieldFunc(ctx, buf, field, opts.EncloseRune)
-			buf.WriteRune(opts.EncloseRune)
-		} else {
-			buf.WriteString(field)
-		}
-	}
-	buf.WriteRune(opts.Terminator)
-}
-
-func (s *mfsetCSV) GetBatch(ctx context.Context, buf *bytes.Buffer) motrace.CSVRequests {
-	if !s.multiTable {
-		return s.GetBatchSingleTable(ctx, buf)
-	}
-	return s.GetBatchMultiTable(ctx, buf)
-}
-
-func (s *mfsetCSV) GetBatchMultiTable(ctx context.Context, buf *bytes.Buffer) motrace.CSVRequests {
-
-	buf.Reset()
-
-	writer := s.writerFactory(ctx, MetricDBConst, s.mfs[0])
-
-	//buf.WriteString(fmt.Sprintf("insert into %s.%s values ", MetricDBConst, s.mfs[0].GetName()))
-	writeValues := func(t string, v float64, lbls ...string) {
-		var fields []string
-		fields = append(fields, t)
-		fields = append(fields, fmt.Sprintf("%f", v))
-		fields = append(fields, lbls...)
-		s.writeCsvOneLine(ctx, buf, fields)
-	}
-
-	for _, mf := range s.mfs {
-		for _, metric := range mf.Metric {
-
-			var lbls []string
-			// reserved labels
-			lbls = append(lbls, mf.GetNode())
-			lbls = append(lbls, mf.GetRole())
-			// custom labels
-			for _, lbl := range metric.Label {
-				lbls = append(lbls, lbl.GetValue())
-			}
-
-			switch mf.GetType() {
-			case pb.MetricType_COUNTER:
-				time := localTimeStr(metric.GetCollecttime())
-				writeValues(time, metric.Counter.GetValue(), lbls...)
-			case pb.MetricType_GAUGE:
-				time := localTimeStr(metric.GetCollecttime())
-				writeValues(time, metric.Gauge.GetValue(), lbls...)
-			case pb.MetricType_RAWHIST:
-				for _, sample := range metric.RawHist.Samples {
-					time := localTimeStr(sample.GetDatetime())
-					writeValues(time, sample.GetValue(), lbls...)
-				}
-			default:
-				panic(moerr.NewInternalError(ctx, "unsupported metric type %v", mf.GetType()))
-			}
-		}
-	}
-	return []*motrace.CSVRequest{motrace.NewCSVRequest(writer, buf.String())}
-}
-
-func (s *mfsetCSV) GetBatchSingleTable(ctx context.Context, buf *bytes.Buffer) motrace.CSVRequests {
->>>>>>> 46a417da
 	buf.Reset()
 
 	ts := time.Now()
@@ -435,17 +360,9 @@
 		}
 	}
 
-<<<<<<< HEAD
 	reqs := make([]table.WriteRequest, 0, len(buffer))
 	for _, w := range buffer {
 		reqs = append(reqs, table.NewRowRequest(w))
-=======
-	reqs := make([]*motrace.CSVRequest, 0, len(buffer))
-	for account, buf := range buffer {
-		writer := s.writerFactory(ctx, SingleMetricTable.Database, SingleMetricTable,
-			export.WithAccount(account), export.WithTimestamp(ts), export.WithPathBuilder(SingleMetricTable.PathBuilder))
-		reqs = append(reqs, motrace.NewCSVRequest(writer, buf.String()))
->>>>>>> 46a417da
 	}
 
 	return reqs
