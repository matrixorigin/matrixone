// Copyright 2023 Matrix Origin
//
// Licensed under the Apache License, Version 2.0 (the "License");
// you may not use this file except in compliance with the License.
// You may obtain a copy of the License at
//
//      http://www.apache.org/licenses/LICENSE-2.0
//
// Unless required by applicable law or agreed to in writing, software
// distributed under the License is distributed on an "AS IS" BASIS,
// WITHOUT WARRANTIES OR CONDITIONS OF ANY KIND, either express or implied.
// See the License for the specific language governing permissions and
// limitations under the License.

package v2

import (
	"github.com/prometheus/client_golang/prometheus"
)

var (
	LogtailLoadCheckpointCounter = prometheus.NewCounter(
		prometheus.CounterOpts{
			Namespace: "mo",
			Subsystem: "logtail",
			Name:      "load_checkpoint_total",
			Help:      "Total number of load checkpoint handled.",
		})
)

var (
	logTailQueueSizeGauge = prometheus.NewGaugeVec(
		prometheus.GaugeOpts{
			Namespace: "mo",
			Subsystem: "logtail",
			Name:      "queue_size",
			Help:      "Size of logtail queue size.",
		}, []string{"type"})
	LogTailSendQueueSizeGauge    = logTailQueueSizeGauge.WithLabelValues("send")
	LogTailReceiveQueueSizeGauge = logTailQueueSizeGauge.WithLabelValues("receive")
)

var (
	LogTailBytesHistogram = prometheus.NewHistogram(
		prometheus.HistogramOpts{
			Namespace: "mo",
			Subsystem: "logtail",
			Name:      "bytes",
			Help:      "Bucketed histogram of logtail log bytes.",
			Buckets:   prometheus.ExponentialBuckets(1, 2.0, 10),
		})

	LogTailApplyDurationHistogram = prometheus.NewHistogram(
		prometheus.HistogramOpts{
			Namespace: "mo",
			Subsystem: "logtail",
			Name:      "apply_duration_seconds",
			Help:      "Bucketed histogram of apply log tail into mem-table duration.",
			Buckets:   prometheus.ExponentialBuckets(0.0005, 2.0, 20),
		})

	LogTailAppendDurationHistogram = prometheus.NewHistogram(
		prometheus.HistogramOpts{
			Namespace: "mo",
			Subsystem: "logtail",
			Name:      "append_duration_seconds",
			Help:      "Bucketed histogram of append log tail into logservice duration.",
			Buckets:   prometheus.ExponentialBuckets(0.0005, 2.0, 20),
		})

	logTailSendDurationHistogram = prometheus.NewHistogramVec(
		prometheus.HistogramOpts{
			Namespace: "mo",
			Subsystem: "logtail",
			Name:      "send_duration_seconds",
			Help:      "Bucketed histogram of send logtail log duration.",
			Buckets:   prometheus.ExponentialBuckets(0.0005, 2.0, 10),
		}, []string{"step"})
	LogtailSendTotalHistogram   = logTailSendDurationHistogram.WithLabelValues("total")
	LogtailSendLatencyHistogram = logTailSendDurationHistogram.WithLabelValues("latency")
	LogtailSendNetworkHistogram = logTailSendDurationHistogram.WithLabelValues("network")

<<<<<<< HEAD
	LogTailCollectDurationHistogram = prometheus.NewHistogram(
		prometheus.HistogramOpts{
			Namespace: "mo",
			Subsystem: "logtail",
			Name:      "collect_duration_seconds",
			Help:      "Bucketed histogram of logtail collecting duration.",
			Buckets:   prometheus.ExponentialBuckets(0.0005, 2.0, 20),
		})
)

var (
	LogTailSubscriptionCounter = prometheus.NewCounter(
		prometheus.CounterOpts{
			Namespace: "mo",
			Subsystem: "logtail",
			Name:      "subscription_request_total",
			Help:      "Total numbers of logtail subscription the tn have received.",
		})
=======
	LogTailLoadCheckpointDurationHistogram = prometheus.NewHistogram(
		prometheus.HistogramOpts{
			Namespace: "mo",
			Subsystem: "logtail",
			Name:      "load_checkpoint_duration_seconds",
			Help:      "Bucketed histogram of load check point duration.",
			Buckets:   prometheus.ExponentialBuckets(0.0005, 2.0, 20),
		})
>>>>>>> 8463817a
)<|MERGE_RESOLUTION|>--- conflicted
+++ resolved
@@ -79,8 +79,16 @@
 	LogtailSendTotalHistogram   = logTailSendDurationHistogram.WithLabelValues("total")
 	LogtailSendLatencyHistogram = logTailSendDurationHistogram.WithLabelValues("latency")
 	LogtailSendNetworkHistogram = logTailSendDurationHistogram.WithLabelValues("network")
+  
+  LogTailLoadCheckpointDurationHistogram = prometheus.NewHistogram(
+		prometheus.HistogramOpts{
+			Namespace: "mo",
+			Subsystem: "logtail",
+			Name:      "load_checkpoint_duration_seconds",
+			Help:      "Bucketed histogram of load check point duration.",
+			Buckets:   prometheus.ExponentialBuckets(0.0005, 2.0, 20),
+		})
 
-<<<<<<< HEAD
 	LogTailCollectDurationHistogram = prometheus.NewHistogram(
 		prometheus.HistogramOpts{
 			Namespace: "mo",
@@ -99,14 +107,4 @@
 			Name:      "subscription_request_total",
 			Help:      "Total numbers of logtail subscription the tn have received.",
 		})
-=======
-	LogTailLoadCheckpointDurationHistogram = prometheus.NewHistogram(
-		prometheus.HistogramOpts{
-			Namespace: "mo",
-			Subsystem: "logtail",
-			Name:      "load_checkpoint_duration_seconds",
-			Help:      "Bucketed histogram of load check point duration.",
-			Buckets:   prometheus.ExponentialBuckets(0.0005, 2.0, 20),
-		})
->>>>>>> 8463817a
 )