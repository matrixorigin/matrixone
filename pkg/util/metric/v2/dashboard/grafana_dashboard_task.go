--- conflicted
+++ resolved
@@ -49,13 +49,12 @@
 	return dashboard.Row(
 		"Flush Table Tail Duration",
 		c.getHistogram(
-<<<<<<< HEAD
 			"Flush Table Tail Duration",
-			c.getMetricWithFilter(`mo_task_duration_seconds_bucket`, `type="flush_table_tail"`),
-=======
 			c.getMetricWithFilter(`mo_task_short_duration_seconds_bucket`, `type="flush_table_tail"`),
 			[]float64{0.50, 0.8, 0.90, 0.99},
-			[]float32{3, 3, 3, 3})...,
+			12,
+			axis.Unit("s"),
+			axis.Min(0)),
 	)
 }
 
@@ -63,9 +62,12 @@
 	return dashboard.Row(
 		"Global Checkpoint Collects Storage Usage Duration",
 		c.getHistogram(
+			"Global Checkpoint Collects Storage Usage Duration",
 			c.getMetricWithFilter(`mo_task_short_duration_seconds_bucket`, `type="gckp_collect_usage"`),
 			[]float64{0.50, 0.8, 0.90, 0.99},
-			[]float32{3, 3, 3, 3})...,
+			12,
+			axis.Unit("s"),
+			axis.Min(0)),
 	)
 }
 
@@ -73,8 +75,8 @@
 	return dashboard.Row(
 		"Incremental Checkpoint Collects Storage Usage Duration",
 		c.getHistogram(
+			"Incremental Checkpoint Collects Storage Usage Duration",
 			c.getMetricWithFilter(`mo_task_short_duration_seconds_bucket`, `type="ickp_collect_uage"`),
->>>>>>> 2be7b691
 			[]float64{0.50, 0.8, 0.90, 0.99},
 			12,
 			axis.Unit("s"),
@@ -86,12 +88,8 @@
 	return dashboard.Row(
 		"Checkpoint Entry Pending Time",
 		c.getHistogram(
-<<<<<<< HEAD
 			"Checkpoint Entry Pending Time",
-			c.getMetricWithFilter(`mo_task_duration_seconds_bucket`, `type="ckp_entry_pending"`),
-=======
 			c.getMetricWithFilter(`mo_task_long_duration_seconds_bucket`, `type="ckp_entry_pending"`),
->>>>>>> 2be7b691
 			[]float64{0.50, 0.8, 0.90, 0.99},
 			12,
 			axis.Unit("s"),
