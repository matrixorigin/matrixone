// Copyright 2023 Matrix Origin
//
// Licensed under the Apache License, Version 2.0 (the "License");
// you may not use this file except in compliance with the License.
// You may obtain a copy of the License at
//
//      http://www.apache.org/licenses/LICENSE-2.0
//
// Unless required by applicable law or agreed to in writing, software
// distributed under the License is distributed on an "AS IS" BASIS,
// WITHOUT WARRANTIES OR CONDITIONS OF ANY KIND, either express or implied.
// See the License for the specific language governing permissions and
// limitations under the License.

package dashboard

import (
	"context"

	"github.com/K-Phoen/grabana/axis"
	"github.com/K-Phoen/grabana/dashboard"
)

func (c *DashboardCreator) initTraceDashboard() error {
	folder, err := c.createFolder(moFolderName)
	if err != nil {
		return err
	}

	build, err := dashboard.New(
		"Trace Metrics",
		c.withRowOptions(
			//c.initTraceDurationRow(),
			c.initTraceCollectorOverviewRow(),
			c.initTraceMoLoggerExportDataRow(),
			c.initCronTaskRow(),
			c.initCUStatusRow(),
			c.initNewCollectRow(),
		)...)
	if err != nil {
		return err
	}
	_, err = c.cli.UpsertDashboard(context.Background(), folder, build)
	return err
}

func (c *DashboardCreator) initTraceMoLoggerExportDataRow() dashboard.Option {

	// export data bytes
	panels := c.getMultiHistogram(
		[]string{
			c.getMetricWithFilter(`mo_trace_mologger_export_data_bytes_bucket`, `type="sql"`),
			c.getMetricWithFilter(`mo_trace_mologger_export_data_bytes_bucket`, `type="csv"`),
		},
		[]string{
			"sql",
			"csv",
		},
		[]float64{0.50, 0.99},
		[]float32{3, 3},
		axis.Unit("bytes"),
		axis.Min(0),
	)

	// export files count
	panels = append(panels, c.withMultiGraph(
		"files",
		3,
		[]string{
			`sum(delta(` + c.getMetricWithFilter("mo_trace_mologger_export_data_bytes_count", "") + `[$interval])) by (type)`,
		},
		[]string{
			"{{type}}",
		}),
	)

	// ETLMerge files count
	panels = append(panels, c.withMultiGraph(
		"ETLMerge files",
		3,
		[]string{
			`sum(delta(` + c.getMetricWithFilter("mo_trace_etl_merge_total", "") + `[$interval]))`,
			`sum(delta(` + c.getMetricWithFilter("mo_trace_etl_merge_total", `type="success"`) + `[$interval]))`,
			`sum(delta(` + c.getMetricWithFilter("mo_trace_etl_merge_total", `type="exist"`) + `[$interval]))`,
			`sum(delta(` + c.getMetricWithFilter("mo_trace_etl_merge_total", `type="open_failed"`) + `[$interval]))`,
			`sum(delta(` + c.getMetricWithFilter("mo_trace_etl_merge_total", `type="read_failed"`) + `[$interval]))`,
			`sum(delta(` + c.getMetricWithFilter("mo_trace_etl_merge_total", `type="parse_failed"`) + `[$interval]))`,
			`sum(delta(` + c.getMetricWithFilter("mo_trace_etl_merge_total", `type="write_failed"`) + `[$interval]))`,
			`sum(delta(` + c.getMetricWithFilter("mo_trace_etl_merge_total", `type="delete_failed"`) + `[$interval]))`,
		},
		[]string{
			"total",
			"success",
			"exist",
			"open",
			"read",
			"parse",
			"write",
			"delete",
		}),
	)

	return dashboard.Row(
		"MOLogger Export",
		panels...,
	)
}

func (c *DashboardCreator) initTraceCollectorOverviewRow() dashboard.Option {

	panelP99Cost := c.getMultiHistogram(
		[]string{
			c.getMetricWithFilter(`mo_trace_collector_duration_seconds_bucket`, `type="collect"`),
			c.getMetricWithFilter(`mo_trace_collector_duration_seconds_bucket`, `type="generate_awake"`),
			c.getMetricWithFilter(`mo_trace_collector_duration_seconds_bucket`, `type="generate_awake_discard"`),
			c.getMetricWithFilter(`mo_trace_collector_duration_seconds_bucket`, `type="generate_delay"`),
			c.getMetricWithFilter(`mo_trace_collector_duration_seconds_bucket`, `type="generate"`),
			c.getMetricWithFilter(`mo_trace_collector_duration_seconds_bucket`, `type="generate_discard"`),
			c.getMetricWithFilter(`mo_trace_collector_duration_seconds_bucket`, `type="export"`),
		},
		[]string{
			"collect",
			"generate_awake",
			"generate_awake_discard",
			"generate_delay",
			"generate",
			"generate_discard",
			"export",
		},
		[]float64{0.99},
		[]float32{3},
		axis.Unit("s"),
		axis.Min(0))

	return dashboard.Row(
		"Collector Overview",

		c.withMultiGraph(
			"rate (avg) - each component",
			3,
			[]string{
				`avg(rate(` + c.getMetricWithFilter("mo_trace_collector_duration_seconds_count", `type="collect"`) + `[$interval])) by (type, matrixorigin_io_component)`,
			},
			[]string{
				"",
			}),

		c.withMultiGraph(
			"rate (sum)",
			3,
			[]string{
				`sum(rate(` + c.getMetricWithFilter("mo_trace_collector_duration_seconds_count", `type="collect"`) + `[$interval]))`,
			},
			[]string{
				"collect",
			}),

		c.withMultiGraph(
			"rate (sum) - no collect",
			3,
			[]string{
				`sum(rate(` + c.getMetricWithFilter("mo_trace_collector_duration_seconds_count", `type="generate_awake"`) + `[$interval]))`,
				`sum(rate(` + c.getMetricWithFilter("mo_trace_collector_duration_seconds_count", `type="generate_awake_discard"`) + `[$interval]))`,
				`sum(rate(` + c.getMetricWithFilter("mo_trace_collector_duration_seconds_count", `type="generate_delay"`) + `[$interval]))`,
				`sum(rate(` + c.getMetricWithFilter("mo_trace_collector_duration_seconds_count", `type="generate"`) + `[$interval]))`,
				`sum(rate(` + c.getMetricWithFilter("mo_trace_collector_duration_seconds_count", `type="generate_discard"`) + `[$interval]))`,
				`sum(rate(` + c.getMetricWithFilter("mo_trace_collector_duration_seconds_count", `type="export"`) + `[$interval]))`,
			},
			[]string{
				"generate_awake",
				"generate_awake_discard",
				"generate_delay",
				"generate",
				"generate_discard",
				"export",
			}),

		panelP99Cost[0],

		c.withMultiGraph(
			"Discard Count",
			12,
			[]string{
				`sum(rate(` + c.getMetricWithFilter("mo_trace_collector_discard_total", `type="statement_info"`) + `[$interval]))`,
				`sum(rate(` + c.getMetricWithFilter("mo_trace_collector_discard_total", `type="rawlog"`) + `[$interval]))`,
				`sum(rate(` + c.getMetricWithFilter("mo_trace_collector_discard_total", `type="metric"`) + `[$interval]))`,
			},
			[]string{
				"statement_info",
				"rawlog",
				"metric",
			}),
	)
}

func (c *DashboardCreator) initCUStatusRow() dashboard.Option {
	return dashboard.Row(
		"CU Status",
		c.withMultiGraph(
			"Negative CU status",
			6,
			[]string{
				`sum(delta(` + c.getMetricWithFilter("mo_trace_negative_cu_total", "") + `[$interval])) by (type)`,
			},
			[]string{"{{ type }}"}),
	)
}

<<<<<<< HEAD
func (c *DashboardCreator) initNewCollectRow() dashboard.Option {
	return dashboard.Row(
		"Collect Status",
		c.withMultiGraph(
			"Discard item Total",
			3,
			[]string{
				`sum(delta(` + c.getMetricWithFilter("mo_trace_collector_discard_item_total", "") + `[$interval:1m])) by (type)`,
			},
			[]string{"{{ type }}"}),
		c.withMultiGraph(
			"Collect hung",
			3,
			// try interval: 1ms, need 'val / 1000'
			[]string{
				`sum(delta(` + c.getMetricWithFilter("mo_trace_collector_collect_hung_total", "") + `[$interval:1m])) by (type) / 1000`,
			},
			[]string{"{{ type }}"}),
		c.withMultiGraph(
			"MOLogger error count",
			3,
			[]string{
				`sum(delta(` + c.getMetricWithFilter("mo_trace_mologger_error_total", "") + `[$interval:1m])) by (type)`,
			},
			[]string{"{{ type }}"}),
=======
func (c *DashboardCreator) initCronTaskRow() dashboard.Option {
	return dashboard.Row(
		"CronTask StorageUsage",
		c.withMultiGraph(
			"Check Count",
			3,
			[]string{
				`sum(delta(` + c.getMetricWithFilter("mo_trace_check_storage_usage_total", `type="all"`) + `[$interval:1m])) by (type)`,
				`sum(delta(` + c.getMetricWithFilter("mo_trace_check_storage_usage_total", `type="new"`) + `[$interval:1m])) by (type)`,
			},
			[]string{
				"check_all",
				"check_new",
			}),
		c.withMultiGraph(
			"New Account",
			3,
			[]string{
				`sum(delta(` + c.getMetricWithFilter("mo_trace_check_storage_usage_total", `type="inc"`) + `[$interval:1m])) by (type)`,
			},
			[]string{
				"new_inc",
			}),
>>>>>>> 6d9f44c8
	)
}<|MERGE_RESOLUTION|>--- conflicted
+++ resolved
@@ -206,33 +206,6 @@
 	)
 }
 
-<<<<<<< HEAD
-func (c *DashboardCreator) initNewCollectRow() dashboard.Option {
-	return dashboard.Row(
-		"Collect Status",
-		c.withMultiGraph(
-			"Discard item Total",
-			3,
-			[]string{
-				`sum(delta(` + c.getMetricWithFilter("mo_trace_collector_discard_item_total", "") + `[$interval:1m])) by (type)`,
-			},
-			[]string{"{{ type }}"}),
-		c.withMultiGraph(
-			"Collect hung",
-			3,
-			// try interval: 1ms, need 'val / 1000'
-			[]string{
-				`sum(delta(` + c.getMetricWithFilter("mo_trace_collector_collect_hung_total", "") + `[$interval:1m])) by (type) / 1000`,
-			},
-			[]string{"{{ type }}"}),
-		c.withMultiGraph(
-			"MOLogger error count",
-			3,
-			[]string{
-				`sum(delta(` + c.getMetricWithFilter("mo_trace_mologger_error_total", "") + `[$interval:1m])) by (type)`,
-			},
-			[]string{"{{ type }}"}),
-=======
 func (c *DashboardCreator) initCronTaskRow() dashboard.Option {
 	return dashboard.Row(
 		"CronTask StorageUsage",
@@ -256,6 +229,33 @@
 			[]string{
 				"new_inc",
 			}),
->>>>>>> 6d9f44c8
+	)
+}
+
+func (c *DashboardCreator) initNewCollectRow() dashboard.Option {
+	return dashboard.Row(
+		"Collect Status",
+		c.withMultiGraph(
+			"Discard item Total",
+			3,
+			[]string{
+				`sum(delta(` + c.getMetricWithFilter("mo_trace_collector_discard_item_total", "") + `[$interval:1m])) by (type)`,
+			},
+			[]string{"{{ type }}"}),
+		c.withMultiGraph(
+			"Collect hung",
+			3,
+			// try interval: 1ms, need 'val / 1000'
+			[]string{
+				`sum(delta(` + c.getMetricWithFilter("mo_trace_collector_collect_hung_total", "") + `[$interval:1m])) by (type) / 1000`,
+			},
+			[]string{"{{ type }}"}),
+		c.withMultiGraph(
+			"MOLogger error count",
+			3,
+			[]string{
+				`sum(delta(` + c.getMetricWithFilter("mo_trace_mologger_error_total", "") + `[$interval:1m])) by (type)`,
+			},
+			[]string{"{{ type }}"}),
 	)
 }