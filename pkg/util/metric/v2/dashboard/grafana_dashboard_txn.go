--- conflicted
+++ resolved
@@ -252,13 +252,13 @@
 	)
 }
 
-func (c *DashboardCreator) initTxnFastLoadObjectMetaRow() dashboard.Option {
-	return dashboard.Row(
-		"Txn Fast Load Object Meta",
+func (c *DashboardCreator) initTxnRangesLoadedObjectMetaRow() dashboard.Option {
+	return dashboard.Row(
+		"Txn Ranges Loaded Object Meta",
 		c.withGraph(
-			"Fast Load Object Meta",
-			12,
-			`sum(increase(`+c.getMetricWithFilter("tn_side_fast_load_object_meta_total", "")+`[$interval])) by (`+c.by+`, type)`,
+			"Txn Ranges Loaded Object Meta",
+			12,
+			`sum(increase(`+c.getMetricWithFilter("mo_txn_ranges_loaded_object_meta_total", "")+`[$interval])) by (`+c.by+`, type)`,
 			"{{ "+c.by+"-type }}"),
 	)
 }
@@ -335,24 +335,6 @@
 	)
 }
 
-<<<<<<< HEAD
-func (c *DashboardCreator) initTxnRangesLoadedObjectMetaRow() dashboard.Option {
-	return dashboard.Row(
-		"Txn Ranges Loaded Object Meta",
-		c.withGraph(
-			"Txn Ranges Loaded Object Meta",
-			12,
-			`sum(increase(`+c.getMetricWithFilter("mo_txn_ranges_loaded_object_meta_total", "")+`[$interval])) by (`+c.by+`, type)`,
-			"{{ "+c.by+"-type }}"),
-	)
-}
-
-func (c *DashboardCreator) initTxnShowAccountsRow() dashboard.Option {
-	return dashboard.Row(
-		"Show Accounts Duration",
-		c.getHistogram(
-			c.getMetricWithFilter(`mo_txn_show_accounts_duration_seconds_bucket`, ``),
-=======
 func (c *DashboardCreator) initTxnMpoolRow() dashboard.Option {
 	return dashboard.Row(
 		"Txn MPool",
@@ -369,7 +351,6 @@
 				"free",
 				"delete",
 			},
->>>>>>> 04bd6d1b
 			[]float64{0.50, 0.8, 0.90, 0.99},
 			[]float32{3, 3, 3, 3},
 			axis.Unit("s"),
