// Copyright 2023 Matrix Origin
//
// Licensed under the Apache License, Version 2.0 (the "License");
// you may not use this file except in compliance with the License.
// You may obtain a copy of the License at
//
//      http://www.apache.org/licenses/LICENSE-2.0
//
// Unless required by applicable law or agreed to in writing, software
// distributed under the License is distributed on an "AS IS" BASIS,
// WITHOUT WARRANTIES OR CONDITIONS OF ANY KIND, either express or implied.
// See the License for the specific language governing permissions and
// limitations under the License.

package v2

import (
	"github.com/prometheus/client_golang/prometheus"
)

var (
	txnCounter = prometheus.NewCounterVec(
		prometheus.CounterOpts{
			Namespace: "mo",
			Subsystem: "txn",
			Name:      "total",
			Help:      "Total number of txn created.",
		}, []string{"type"})
	TxnUserCounter     = txnCounter.WithLabelValues("user")
	TxnInternalCounter = txnCounter.WithLabelValues("internal")

	txnStatementCounter = prometheus.NewCounterVec(
		prometheus.CounterOpts{
			Namespace: "mo",
			Subsystem: "txn",
			Name:      "statement_total",
			Help:      "Total number of txn statement executed.",
		}, []string{"type"})
	TxnStatementTotalCounter = txnStatementCounter.WithLabelValues("total")
	TxnStatementRetryCounter = txnStatementCounter.WithLabelValues("retry")

	txnCommitCounter = prometheus.NewCounterVec(
		prometheus.CounterOpts{
			Namespace: "mo",
			Subsystem: "txn",
			Name:      "commit_total",
			Help:      "Total number of txn commit handled.",
		}, []string{"type"})
	TxnCNCommitCounter        = txnCommitCounter.WithLabelValues("cn")
	TxnTNReceiveCommitCounter = txnCommitCounter.WithLabelValues("tn-receive")
	TxnTNCommitHandledCounter = txnCommitCounter.WithLabelValues("tn-handle")

	TxnRollbackCounter = prometheus.NewCounter(
		prometheus.CounterOpts{
			Namespace: "mo",
			Subsystem: "txn",
			Name:      "rollback_total",
			Help:      "Total number of txn rollback handled.",
		})

	txnLockCounter = prometheus.NewCounterVec(
		prometheus.CounterOpts{
			Namespace: "mo",
			Subsystem: "txn",
			Name:      "lock_total",
			Help:      "Total number of lock op counter.",
		}, []string{"type"})
	TxnLockTotalCounter       = txnLockCounter.WithLabelValues("total")
	TxnLocalLockTotalCounter  = txnLockCounter.WithLabelValues("local")
	TxnRemoteLockTotalCounter = txnLockCounter.WithLabelValues("remote")

	TxnFastLoadObjectMetaTotalCounter = prometheus.NewCounter(
		prometheus.CounterOpts{
			Namespace: "mo",
			Subsystem: "txn",
			Name:      "tn_side_fast_load_object_meta_total",
			Help:      "Total number of fast loaded object meta on tn side.",
		})
)

var (
	txnQueueSizeGauge = prometheus.NewGaugeVec(
		prometheus.GaugeOpts{
			Namespace: "mo",
			Subsystem: "txn",
			Name:      "queue_size",
			Help:      "Size of txn queues.",
		}, []string{"type"})
	TxnCommitQueueSizeGauge     = txnQueueSizeGauge.WithLabelValues("commit")
	TxnWaitActiveQueueSizeGauge = txnQueueSizeGauge.WithLabelValues("wait-active")
	TxnActiveQueueSizeGauge     = txnQueueSizeGauge.WithLabelValues("active")
)

var (
	txnCommitDurationHistogram = prometheus.NewHistogramVec(
		prometheus.HistogramOpts{
			Namespace: "mo",
			Subsystem: "txn",
			Name:      "commit_duration_seconds",
			Help:      "Bucketed histogram of txn commit duration.",
			Buckets:   prometheus.ExponentialBuckets(0.0005, 2.0, 20),
		}, []string{"type"})
	TxnCNCommitDurationHistogram            = txnCommitDurationHistogram.WithLabelValues("cn")
	TxnCNSendCommitDurationHistogram        = txnCommitDurationHistogram.WithLabelValues("cn-send")
	TxnCNCommitResponseDurationHistogram    = txnCommitDurationHistogram.WithLabelValues("cn-resp")
	TxnCNCommitWaitLogtailDurationHistogram = txnCommitDurationHistogram.WithLabelValues("cn-wait-logtail")
	TxnTNCommitDurationHistogram            = txnCommitDurationHistogram.WithLabelValues("tn")

	TxnLifeCycleDurationHistogram = prometheus.NewHistogram(
		prometheus.HistogramOpts{
			Namespace: "mo",
			Subsystem: "txn",
			Name:      "life_duration_seconds",
			Help:      "Bucketed histogram of txn life cycle duration.",
			Buckets:   prometheus.ExponentialBuckets(0.0005, 2.0, 20),
		})

	TxnLifeCycleStatementsTotalHistogram = prometheus.NewHistogram(
		prometheus.HistogramOpts{
			Namespace: "mo",
			Subsystem: "txn",
			Name:      "life_statements_total",
			Help:      "Bucketed histogram of statement total in a txn.",
			Buckets:   prometheus.ExponentialBuckets(1, 2.0, 10),
		})

	txnCreateDurationHistogram = prometheus.NewHistogramVec(
		prometheus.HistogramOpts{
			Namespace: "mo",
			Subsystem: "txn",
			Name:      "create_duration_seconds",
			Help:      "Bucketed histogram of txn create txn duration.",
			Buckets:   prometheus.ExponentialBuckets(0.0005, 2.0, 20),
		}, []string{"type"})
	TxnCreateTotalDurationHistogram       = txnCreateDurationHistogram.WithLabelValues("total")
	TxnDetermineSnapshotDurationHistogram = txnCreateDurationHistogram.WithLabelValues("determine-snapshot")
	TxnWaitActiveDurationHistogram        = txnCreateDurationHistogram.WithLabelValues("wait-active")

	txnStatementDurationHistogram = prometheus.NewHistogramVec(
		prometheus.HistogramOpts{
			Namespace: "mo",
			Subsystem: "txn",
			Name:      "statement_duration_seconds",
			Help:      "Bucketed histogram of txn statement duration.",
			Buckets:   prometheus.ExponentialBuckets(0.0005, 2.0, 20),
		}, []string{"type"})
	TxnStatementBuildPlanDurationHistogram      = txnStatementDurationHistogram.WithLabelValues("build-plan")
	TxnStatementExecuteDurationHistogram        = txnStatementDurationHistogram.WithLabelValues("execute")
	TxnStatementExecuteLatencyDurationHistogram = txnStatementDurationHistogram.WithLabelValues("execute-latency")
	TxnStatementCompileDurationHistogram        = txnStatementDurationHistogram.WithLabelValues("compile")

	txnLockDurationHistogram = prometheus.NewHistogramVec(
		prometheus.HistogramOpts{
			Namespace: "mo",
			Subsystem: "txn",
			Name:      "lock_duration_seconds",
			Help:      "Bucketed histogram of acquire lock duration.",
			Buckets:   prometheus.ExponentialBuckets(0.0005, 2.0, 20),
		}, []string{"type"})
	TxnAcquireLockDurationHistogram     = txnLockDurationHistogram.WithLabelValues("acquire")
	TxnAcquireLockWaitDurationHistogram = txnLockDurationHistogram.WithLabelValues("acquire-wait")
	TxnHoldLockDurationHistogram        = txnLockDurationHistogram.WithLabelValues("hold")

	txnUnlockDurationHistogram = prometheus.NewHistogramVec(
		prometheus.HistogramOpts{
			Namespace: "mo",
			Subsystem: "txn",
			Name:      "unlock_duration_seconds",
			Help:      "Bucketed histogram of release lock duration.",
			Buckets:   prometheus.ExponentialBuckets(0.0005, 2.0, 20),
		}, []string{"type"})
	TxnUnlockDurationHistogram             = txnUnlockDurationHistogram.WithLabelValues("total")
	TxnUnlockBtreeGetLockDurationHistogram = txnUnlockDurationHistogram.WithLabelValues("btree-get-lock")
	TxnUnlockBtreeTotalDurationHistogram   = txnUnlockDurationHistogram.WithLabelValues("btree-total")

	TxnLockWaitersTotalHistogram = prometheus.NewHistogram(
		prometheus.HistogramOpts{
			Namespace: "mo",
			Subsystem: "txn",
			Name:      "lock_waiters_total",
			Help:      "Bucketed histogram of waiters count in one lock.",
			Buckets:   prometheus.ExponentialBuckets(1, 2.0, 10),
		})

	TxnTableRangeDurationHistogram = prometheus.NewHistogram(
		prometheus.HistogramOpts{
			Namespace: "mo",
			Subsystem: "txn",
			Name:      "ranges_duration_seconds",
			Help:      "Bucketed histogram of txn table ranges duration.",
			Buckets:   prometheus.ExponentialBuckets(0.0005, 2.0, 20),
		})

	TxnTableRangeSizeHistogram = prometheus.NewHistogram(
		prometheus.HistogramOpts{
			Namespace: "mo",
			Subsystem: "txn",
			Name:      "ranges_duration_size",
			Help:      "Bucketed histogram of txn table ranges size.",
			Buckets:   prometheus.ExponentialBuckets(1, 2.0, 20),
		})

	txnTNSideDurationHistogram = prometheus.NewHistogramVec(
		prometheus.HistogramOpts{
			Namespace: "mo",
			Subsystem: "txn",
			Name:      "tn_side_duration_seconds",
			Help:      "Bucketed histogram of txn duration on tn side.",
			Buckets:   prometheus.ExponentialBuckets(0.0005, 2.0, 20),
		}, []string{"step"})

	TxnOnPrepareWALDurationHistogram     = txnTNSideDurationHistogram.WithLabelValues("on_prepare_wal")
	TxnDequeuePreparingDurationHistogram = txnTNSideDurationHistogram.WithLabelValues("dequeue_preparing")
	TxnDequeuePreparedDurationHistogram  = txnTNSideDurationHistogram.WithLabelValues("dequeue_prepared")
	TxnBeforeCommitDurationHistogram     = txnTNSideDurationHistogram.WithLabelValues("before_txn_commit")

<<<<<<< HEAD
	txnMpoolDurationHistogram = prometheus.NewHistogramVec(
		prometheus.HistogramOpts{
			Namespace: "mo",
			Subsystem: "txn",
			Name:      "mpool_duration_seconds",
			Help:      "Bucketed histogram of txn mpool duration.",
			Buckets:   prometheus.ExponentialBuckets(0.0005, 2.0, 20),
		}, []string{"type"})
	TxnMpoolNewDurationHistogram    = txnMpoolDurationHistogram.WithLabelValues("new")
	TxnMpoolAllocDurationHistogram  = txnMpoolDurationHistogram.WithLabelValues("alloc")
	TxnMpoolFreeDurationHistogram   = txnMpoolDurationHistogram.WithLabelValues("free")
	TxnMpoolDeleteDurationHistogram = txnMpoolDurationHistogram.WithLabelValues("delete")
=======
	TxnShowAccountsDurationHistogram = prometheus.NewHistogram(
		prometheus.HistogramOpts{
			Namespace: "mo",
			Subsystem: "txn",
			Name:      "show_accounts_duration_seconds",
			Help:      "Bucketed histogram of show accounts duration.",
			Buckets:   prometheus.ExponentialBuckets(0.0005, 2.0, 20),
		})
>>>>>>> 2be7b691
)<|MERGE_RESOLUTION|>--- conflicted
+++ resolved
@@ -214,7 +214,15 @@
 	TxnDequeuePreparedDurationHistogram  = txnTNSideDurationHistogram.WithLabelValues("dequeue_prepared")
 	TxnBeforeCommitDurationHistogram     = txnTNSideDurationHistogram.WithLabelValues("before_txn_commit")
 
-<<<<<<< HEAD
+	TxnShowAccountsDurationHistogram = prometheus.NewHistogram(
+		prometheus.HistogramOpts{
+			Namespace: "mo",
+			Subsystem: "txn",
+			Name:      "show_accounts_duration_seconds",
+			Help:      "Bucketed histogram of show accounts duration.",
+			Buckets:   prometheus.ExponentialBuckets(0.0005, 2.0, 20),
+		})
+
 	txnMpoolDurationHistogram = prometheus.NewHistogramVec(
 		prometheus.HistogramOpts{
 			Namespace: "mo",
@@ -227,14 +235,4 @@
 	TxnMpoolAllocDurationHistogram  = txnMpoolDurationHistogram.WithLabelValues("alloc")
 	TxnMpoolFreeDurationHistogram   = txnMpoolDurationHistogram.WithLabelValues("free")
 	TxnMpoolDeleteDurationHistogram = txnMpoolDurationHistogram.WithLabelValues("delete")
-=======
-	TxnShowAccountsDurationHistogram = prometheus.NewHistogram(
-		prometheus.HistogramOpts{
-			Namespace: "mo",
-			Subsystem: "txn",
-			Name:      "show_accounts_duration_seconds",
-			Help:      "Bucketed histogram of show accounts duration.",
-			Buckets:   prometheus.ExponentialBuckets(0.0005, 2.0, 20),
-		})
->>>>>>> 2be7b691
 )