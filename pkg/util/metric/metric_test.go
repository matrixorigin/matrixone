--- conflicted
+++ resolved
@@ -219,12 +219,8 @@
 			args: args{
 				account: "user1",
 			},
-<<<<<<< HEAD
 			wantPath: "/user1/*/*/*/*/metric/*",
-=======
-			wantPath: "/user1/*/*/*/*/metric/*.csv",
 			wantSche: 7,
->>>>>>> 29a4a247
 		},
 	}
 	ctx := context.Background()
