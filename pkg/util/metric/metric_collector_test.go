--- conflicted
+++ resolved
@@ -73,13 +73,8 @@
 	sqlch := make(chan string, 100)
 	factory := newExecutorFactory(sqlch)
 	collector := newMetricCollector(factory, WithFlushInterval(200*time.Millisecond), WithMetricThreshold(2))
-<<<<<<< HEAD
 	collector.Start(context.TODO())
-	defer collector.Stop()
-=======
-	collector.Start()
 	defer collector.Stop(false)
->>>>>>> 47d9563d
 	names := []string{"m1", "m2"}
 	nodes := []int32{1, 2}
 	roles := []string{"ping", "pong"}
