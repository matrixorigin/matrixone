--- conflicted
+++ resolved
@@ -94,52 +94,11 @@
 )`
 )
 
-<<<<<<< HEAD
 var initDDLs = []struct{ sqlPrefix, filePrefix string }{
 	{sqlCreateStatementInfoTable, MOStatementType},
 	{sqlCreateSpanInfoTable, MOSpanType},
 	{sqlCreateLogInfoTable, MOLogType},
 	{sqlCreateErrorInfoTable, MOErrorType},
-=======
-// InitSchemaByInnerExecutor just for standalone version, which can access db itself by io.InternalExecutor on any Node.
-func InitSchemaByInnerExecutor(ctx context.Context, ieFactory func() ie.InternalExecutor) error {
-	exec := ieFactory()
-	if exec == nil {
-		return nil
-	}
-	exec.ApplySessionOverride(ie.NewOptsBuilder().Database(StatsDatabase).Internal(true).Finish())
-	mustExec := func(sql string) error {
-		if err := exec.Exec(ctx, sql, ie.NewOptsBuilder().Finish()); err != nil {
-			return moerr.NewInternalError("[Trace] init table error: %v, sql: %s", err, sql)
-		}
-		return nil
-	}
-
-	mustExec(sqlCreateDBConst)
-	var createCost time.Duration
-	defer func() {
-		logutil2.Debugf(
-			DefaultContext(),
-			"[Trace] init trace tables: create cost %d ms",
-			createCost.Milliseconds())
-	}()
-	instant := time.Now()
-
-	var initCollectors = []string{
-		sqlCreateStatementInfoTable,
-		sqlCreateSpanInfoTable,
-		sqlCreateLogInfoTable,
-		sqlCreateErrorInfoTable,
-	}
-	for _, sql := range initCollectors {
-		if err := mustExec(sql); err != nil {
-			return err
-		}
-	}
-
-	createCost = time.Since(instant)
-	return nil
->>>>>>> 18563e75
 }
 
 // InitSchemaByInnerExecutor init schema, which can access db by io.InternalExecutor on any Node.
