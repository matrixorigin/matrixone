// Copyright 2022 Matrix Origin
//
// Licensed under the Apache License, Version 2.0 (the "License");
// you may not use this file except in compliance with the License.
// You may obtain a copy of the License at
//
//      http://www.apache.org/licenses/LICENSE-2.0
//
// Unless required by applicable law or agreed to in writing, software
// distributed under the License is distributed on an "AS IS" BASIS,
// WITHOUT WARRANTIES OR CONDITIONS OF ANY KIND, either express or implied.
// See the License for the specific language governing permissions and
// limitations under the License.

package trace

import (
	"context"
	"time"

	"github.com/matrixorigin/matrixone/pkg/util/export/table"

	"github.com/matrixorigin/matrixone/pkg/common/moerr"
	"github.com/matrixorigin/matrixone/pkg/logutil"
	ie "github.com/matrixorigin/matrixone/pkg/util/internalExecutor"
)

const (
	SystemDBConst = "system"
	StatsDatabase = SystemDBConst
	// statementInfoTbl is an EXTERNAL table
	statementInfoTbl = "statement_info"
	rawLogTbl        = "rawlog"

	// spanInfoTbl is a view
	spanInfoTbl  = "span_info"
	logInfoTbl   = "log_info"
	errorInfoTbl = "error_info"

	uuidColType        = "varchar(36)"
	spanIDType         = "varchar(16)"
	spanKindType       = "varchar(32)"
	datetime6Type      = "datetime(6)"
	bigintUnsignedType = "bigint unsigned"
	stringType         = "varchar(1024)"

	jsonColumnDEFAULT = "{}"
)

var (
	stmtIDCol    = table.Column{Name: "statement_id", Type: uuidColType, Default: "0", Comment: "statement uniq id"}
	txnIDCol     = table.Column{Name: "transaction_id", Type: uuidColType, Default: "0", Comment: "txn uniq id"}
	sesIDCol     = table.Column{Name: "session_id", Type: uuidColType, Default: "0", Comment: "session uniq id"}
	accountCol   = table.Column{Name: "account", Type: stringType, Default: "", Comment: "account name"}
	roleIdCol    = table.Column{Name: "role_id", Type: bigintUnsignedType, Default: "0", Comment: "role id"}
	userCol      = table.Column{Name: "user", Type: stringType, Default: "", Comment: "user name"}
	hostCol      = table.Column{Name: "host", Type: stringType, Default: "", Comment: "user client ip"}
	dbCol        = table.Column{Name: "database", Type: stringType, Default: "", Comment: "what database current session stay in."}
	stmtCol      = table.Column{Name: "statement", Type: "TEXT", Default: "", Comment: "sql statement"}
	stmtTagCol   = table.Column{Name: "statement_tag", Type: "TEXT", Default: "", Comment: "note tag in statement(Reserved)"}
	stmtFgCol    = table.Column{Name: "statement_fingerprint", Type: "TEXT", Default: "", Comment: "note tag in statement(Reserved)"}
	nodeUUIDCol  = table.Column{Name: "node_uuid", Type: uuidColType, Default: "0", Comment: "node uuid, which node gen this data."}
	nodeTypeCol  = table.Column{Name: "node_type", Type: "varchar(64)", Default: "node", Comment: "node type in MO, val in [DN, CN, LOG]"}
	reqAtCol     = table.Column{Name: "request_at", Type: datetime6Type, Default: "", Comment: "request accept datetime"}
	respAtCol    = table.Column{Name: "response_at", Type: datetime6Type, Default: "", Comment: "response send datetime"}
	durationCol  = table.Column{Name: "duration", Type: bigintUnsignedType, Default: "0", Comment: "exec time, unit: ns"}
	statusCol    = table.Column{Name: "status", Type: "varchar(32)", Default: "Running", Comment: "sql statement running status, enum: Running, Success, Failed"}
	errorCol     = table.Column{Name: "error", Type: "TEXT", Default: "", Comment: "error message"}
	execPlanCol  = table.Column{Name: "exec_plan", Type: "JSON", Default: jsonColumnDEFAULT, Comment: "statement execution plan"}
	rowsReadCol  = table.Column{Name: "rows_read", Type: bigintUnsignedType, Default: "0", Comment: "rows read total"}
	bytesScanCol = table.Column{Name: "bytes_scan", Type: bigintUnsignedType, Default: "0", Comment: "bytes scan total"}
<<<<<<< HEAD
	cpuCol       = table.Column{Name: "cpu", Type: bigintUnsignedType, Default: "0", Comment: "cpu time, unit: ?"}
	memoryCol    = table.Column{Name: "memory", Type: bigintUnsignedType, Default: "0", Comment: "memory cost byte"}
	ioCol        = table.Column{Name: "io", Type: bigintUnsignedType, Default: "0", Comment: "io count"}
	stmtTypeCol  = table.Column{Name: "statement_type", Type: "varchar(128)", Default: "", Comment: "statement type, val in [Insert, Delete, Update, Drop Table, Drop User, ...]"}
	queryTypeCol = table.Column{Name: "query_type", Type: "varchar(128)", Default: "", Comment: "query type, val in [DQL, DDL, DML, DCL, TCL]"}
=======
	sqlTypeCol   = table.Column{Name: "sql_source_type", Type: "TEXT", Default: "", Comment: "sql statement source type"}
>>>>>>> 8b8a992f

	SingleStatementTable = &table.Table{
		Account:  table.AccountAll,
		Database: StatsDatabase,
		Table:    statementInfoTbl,
		Columns: []table.Column{
			stmtIDCol,
			txnIDCol,
			sesIDCol,
			accountCol,
			userCol,
			hostCol,
			dbCol,
			stmtCol,
			stmtTagCol,
			stmtFgCol,
			nodeUUIDCol,
			nodeTypeCol,
			reqAtCol,
			respAtCol,
			durationCol,
			statusCol,
			errCodeCol,
			errorCol,
			execPlanCol,
			rowsReadCol,
			bytesScanCol,
<<<<<<< HEAD
			cpuCol,
			memoryCol,
			ioCol,
			stmtTypeCol,
			queryTypeCol,
			roleIdCol,
=======
			sqlTypeCol,
>>>>>>> 8b8a992f
		},
		PrimaryKeyColumn: []table.Column{stmtIDCol},
		Engine:           table.ExternalTableEngine,
		Comment:          "record each statement and stats info",
		PathBuilder:      table.NewAccountDatePathBuilder(),
		AccountColumn:    &accountCol,
		// SupportUserAccess
		SupportUserAccess: true,
	}

	rawItemCol      = table.Column{Name: "raw_item", Type: stringType, Comment: "raw log item"}
	timestampCol    = table.Column{Name: "timestamp", Type: datetime6Type, Comment: "timestamp of action"}
	loggerNameCol   = table.Column{Name: "logger_name", Type: stringType, Comment: "logger name"}
	levelCol        = table.Column{Name: "level", Type: stringType, Comment: "log level, enum: debug, info, warn, error, panic, fatal"}
	callerCol       = table.Column{Name: "caller", Type: stringType, Comment: "where it log, like: package/file.go:123"}
	messageCol      = table.Column{Name: "message", Type: "TEXT", Comment: "log message"}
	extraCol        = table.Column{Name: "extra", Type: "JSON", Default: jsonColumnDEFAULT, Comment: "log dynamic fields"}
	errCodeCol      = table.Column{Name: "err_code", Type: stringType, Default: "0"}
	stackCol        = table.Column{Name: "stack", Type: "varchar(4096)"}
	traceIDCol      = table.Column{Name: "trace_id", Type: uuidColType, Default: "0", Comment: "trace uniq id"}
	spanIDCol       = table.Column{Name: "span_id", Type: spanIDType, Default: "0", Comment: "span uniq id"}
	spanKindCol     = table.Column{Name: "span_kind", Type: spanKindType, Default: "", Comment: "span kind, enum: internal, statement, remote"}
	parentSpanIDCol = table.Column{Name: "parent_span_id", Type: spanIDType, Default: "0", Comment: "parent span uniq id"}
	spanNameCol     = table.Column{Name: "span_name", Type: stringType, Default: "", Comment: "span name, for example: step name of execution plan, function name in code, ..."}
	startTimeCol    = table.Column{Name: "start_time", Type: datetime6Type, Default: ""}
	endTimeCol      = table.Column{Name: "end_time", Type: datetime6Type, Default: ""}
	resourceCol     = table.Column{Name: "resource", Type: "JSON", Default: jsonColumnDEFAULT, Comment: "static resource information"}

	SingleRowLogTable = &table.Table{
		Account:  table.AccountAll,
		Database: StatsDatabase,
		Table:    rawLogTbl,
		Columns: []table.Column{
			rawItemCol,
			nodeUUIDCol,
			nodeTypeCol,
			spanIDCol,
			traceIDCol,
			loggerNameCol,
			timestampCol,
			levelCol,
			callerCol,
			messageCol,
			extraCol,
			errCodeCol,
			errorCol,
			stackCol,
			spanNameCol,
			parentSpanIDCol,
			startTimeCol,
			endTimeCol,
			durationCol,
			resourceCol,
			spanKindCol,
		},
		PrimaryKeyColumn: nil,
		Engine:           table.ExternalTableEngine,
		Comment:          "read merge data from log, error, span",
		PathBuilder:      table.NewAccountDatePathBuilder(),
		AccountColumn:    nil,
		// SupportUserAccess
		SupportUserAccess: false,
	}

	logView = &table.View{
		Database:    StatsDatabase,
		Table:       logInfoTbl,
		OriginTable: SingleRowLogTable,
		Columns: []table.Column{
			traceIDCol,
			spanIDCol,
			spanKindCol,
			nodeUUIDCol,
			nodeTypeCol,
			timestampCol,
			loggerNameCol,
			levelCol,
			callerCol,
			messageCol,
			extraCol,
			stackCol,
		},
		Condition: &table.ViewSingleCondition{Column: rawItemCol, Table: logInfoTbl},
	}

	errorView = &table.View{
		Database:    StatsDatabase,
		Table:       errorInfoTbl,
		OriginTable: SingleRowLogTable,
		Columns: []table.Column{
			timestampCol,
			errCodeCol,
			errorCol,
			traceIDCol,
			spanIDCol,
			spanKindCol,
			nodeUUIDCol,
			nodeTypeCol,
			stackCol,
		},
		Condition: &table.ViewSingleCondition{Column: rawItemCol, Table: errorInfoTbl},
	}

	spanView = &table.View{
		Database:    StatsDatabase,
		Table:       spanInfoTbl,
		OriginTable: SingleRowLogTable,
		Columns: []table.Column{
			traceIDCol,
			spanIDCol,
			parentSpanIDCol,
			spanKindCol,
			nodeUUIDCol,
			nodeTypeCol,
			spanNameCol,
			startTimeCol,
			endTimeCol,
			durationCol,
			resourceCol,
		},
		Condition: &table.ViewSingleCondition{Column: rawItemCol, Table: spanInfoTbl},
	}
)

const (
	sqlCreateDBConst = `create database if not exists ` + StatsDatabase
)

var tables = []*table.Table{SingleStatementTable, SingleRowLogTable}
var views = []*table.View{logView, errorView, spanView}

// InitSchemaByInnerExecutor init schema, which can access db by io.InternalExecutor on any Node.
func InitSchemaByInnerExecutor(ctx context.Context, ieFactory func() ie.InternalExecutor) error {
	exec := ieFactory()
	if exec == nil {
		return nil
	}
	exec.ApplySessionOverride(ie.NewOptsBuilder().Database(StatsDatabase).Internal(true).Finish())
	mustExec := func(sql string) error {
		if err := exec.Exec(ctx, sql, ie.NewOptsBuilder().Finish()); err != nil {
			return moerr.NewInternalError(ctx, "[Trace] init table error: %v, sql: %s", err, sql)
		}
		return nil
	}

	if err := mustExec(sqlCreateDBConst); err != nil {
		return err
	}
	var createCost time.Duration
	defer func() {
		logutil.Debugf("[Trace] init tables: create cost %d ms",
			createCost.Milliseconds())
	}()
	instant := time.Now()

	for _, tbl := range tables {
		if err := mustExec(tbl.ToCreateSql(ctx, true)); err != nil {
			return err
		}
	}
	for _, v := range views {
		if err := mustExec(v.ToCreateSql(ctx, true)); err != nil {
			return err
		}
	}

	createCost = time.Since(instant)
	return nil
}

// GetSchemaForAccount return account's table, and view's schema
func GetSchemaForAccount(ctx context.Context, account string) []string {
	var sqls = make([]string, 0, 1)
	for _, tbl := range tables {
		if tbl.SupportUserAccess {
			t := tbl.Clone()
			t.Account = account
			sqls = append(sqls, t.ToCreateSql(ctx, true))
		}
	}
	for _, v := range views {
		if v.OriginTable.SupportUserAccess {
			sqls = append(sqls, v.ToCreateSql(ctx, true))
		}

	}
	return sqls
}

func init() {
	for _, tbl := range tables {
		if old := table.RegisterTableDefine(tbl); old != nil {
			panic(moerr.NewInternalError(context.Background(), "table already registered: %s", old.GetIdentify()))
		}
	}
}<|MERGE_RESOLUTION|>--- conflicted
+++ resolved
@@ -69,15 +69,12 @@
 	execPlanCol  = table.Column{Name: "exec_plan", Type: "JSON", Default: jsonColumnDEFAULT, Comment: "statement execution plan"}
 	rowsReadCol  = table.Column{Name: "rows_read", Type: bigintUnsignedType, Default: "0", Comment: "rows read total"}
 	bytesScanCol = table.Column{Name: "bytes_scan", Type: bigintUnsignedType, Default: "0", Comment: "bytes scan total"}
-<<<<<<< HEAD
 	cpuCol       = table.Column{Name: "cpu", Type: bigintUnsignedType, Default: "0", Comment: "cpu time, unit: ?"}
 	memoryCol    = table.Column{Name: "memory", Type: bigintUnsignedType, Default: "0", Comment: "memory cost byte"}
 	ioCol        = table.Column{Name: "io", Type: bigintUnsignedType, Default: "0", Comment: "io count"}
 	stmtTypeCol  = table.Column{Name: "statement_type", Type: "varchar(128)", Default: "", Comment: "statement type, val in [Insert, Delete, Update, Drop Table, Drop User, ...]"}
 	queryTypeCol = table.Column{Name: "query_type", Type: "varchar(128)", Default: "", Comment: "query type, val in [DQL, DDL, DML, DCL, TCL]"}
-=======
 	sqlTypeCol   = table.Column{Name: "sql_source_type", Type: "TEXT", Default: "", Comment: "sql statement source type"}
->>>>>>> 8b8a992f
 
 	SingleStatementTable = &table.Table{
 		Account:  table.AccountAll,
@@ -105,16 +102,13 @@
 			execPlanCol,
 			rowsReadCol,
 			bytesScanCol,
-<<<<<<< HEAD
 			cpuCol,
 			memoryCol,
 			ioCol,
 			stmtTypeCol,
 			queryTypeCol,
 			roleIdCol,
-=======
 			sqlTypeCol,
->>>>>>> 8b8a992f
 		},
 		PrimaryKeyColumn: []table.Column{stmtIDCol},
 		Engine:           table.ExternalTableEngine,
