// Copyright 2022 Matrix Origin
//
// Licensed under the Apache License, Version 2.0 (the "License");
// you may not use this file except in compliance with the License.
// You may obtain a copy of the License at
//
//      http://www.apache.org/licenses/LICENSE-2.0
//
// Unless required by applicable law or agreed to in writing, software
// distributed under the License is distributed on an "AS IS" BASIS,
// WITHOUT WARRANTIES OR CONDITIONS OF ANY KIND, either express or implied.
// See the License for the specific language governing permissions and
// limitations under the License.

package motrace

import (
	"bytes"
	"context"
	"errors"
	"fmt"
	"strings"
	"sync"
	"time"
	"unsafe"

	"github.com/matrixorigin/matrixone/pkg/common/moerr"
	"github.com/matrixorigin/matrixone/pkg/common/util"
	"github.com/matrixorigin/matrixone/pkg/container/types"
	"github.com/matrixorigin/matrixone/pkg/logutil"
	db_holder "github.com/matrixorigin/matrixone/pkg/util/export/etl/db"
	"github.com/matrixorigin/matrixone/pkg/util/export/table"
	"github.com/matrixorigin/matrixone/pkg/util/trace/impl/motrace/statistic"

	"github.com/google/uuid"
	"go.uber.org/zap"
)

var NilStmtID [16]byte
var NilTxnID [16]byte
var NilSesID [16]byte

// StatementInfo implement export.IBuffer2SqlItem and export.CsvFields

var _ IBuffer2SqlItem = (*StatementInfo)(nil)

const Decimal128Width = 38
const Decimal128Scale = 0

func convertFloat64ToDecimal128(val float64) (types.Decimal128, error) {
	return types.Decimal128FromFloat64(val, Decimal128Width, Decimal128Scale)
}
func mustDecimal128(v types.Decimal128, err error) types.Decimal128 {
	if err != nil {
		logutil.Panic("mustDecimal128", zap.Error(err))
	}
	return v
}

func StatementInfoNew(i Item, ctx context.Context) Item {
	windowSize, _ := ctx.Value(DurationKey).(time.Duration)
	if s, ok := i.(*StatementInfo); ok {
		// process the execplan
		s.ExecPlan2Stats(ctx)
		// remove the plan
		s.jsonByte = nil
		s.ExecPlan = nil

		// remove the TransacionID
		s.TransactionID = NilTxnID
		s.StatementTag = ""
		s.StatementFingerprint = ""
		s.Error = nil
		s.RowsRead = 0
		s.BytesScan = 0
		s.ResultCount = 0
		s.AggrCount = 1
		s.StmtBuilder.WriteString(s.Statement)
		duration := s.Duration
		s.Duration = windowSize
		s.AggrMemoryTime = mustDecimal128(convertFloat64ToDecimal128(s.statsArray.GetMemorySize() * float64(duration)))
		s.RequestAt = s.ResponseAt.Truncate(windowSize)
		s.ResponseAt = s.RequestAt.Add(windowSize)
		return s
	}
	return nil
}

func StatementInfoUpdate(existing, new Item) {

	e := existing.(*StatementInfo)
	n := new.(*StatementInfo)
	// update the stats
	if GetTracerProvider().enableStmtMerge {
		e.StmtBuilder.WriteString("; ")
		e.StmtBuilder.WriteString(n.Statement)
	}
	e.AggrCount += 1
	// responseAt is the last response time
	n.ExecPlan2Stats(context.Background())
	if err := mergeStats(e, n); err != nil {
		// handle error
		logutil.Error("Failed to merge stats", logutil.ErrorField(err))
	}
}

func StatementInfoFilter(i Item) bool {
	// Attempt to perform a type assertion to *StatementInfo
	statementInfo, ok := i.(*StatementInfo)

	if !ok {
		// The item couldn't be cast to *StatementInfo
		return false
	}

	if statementInfo.Status == StatementStatusRunning {
		return false
	}

	// Check SqlSourceType
	switch statementInfo.SqlSourceType {
	case "internal_sql", "external_sql", "non_cloud_user":
		// Check StatementType
		switch statementInfo.StatementType {
<<<<<<< HEAD
		case "Insert", "Update", "Delete", "Execute", "Commit", "Select":
			if statementInfo.Duration <= GetTracerProvider().selectAggrThreshold {
=======
		case "Insert", "Update", "Delete", "Execute", "Select":
			if statementInfo.Duration < GetTracerProvider().selectAggrThreshold {
>>>>>>> 43666169
				return true
			}
		}
	}
	// If no conditions matched, return false
	return false
}

type StatementInfo struct {
	StatementID          [16]byte `json:"statement_id"`
	TransactionID        [16]byte `json:"transaction_id"`
	SessionID            [16]byte `jons:"session_id"`
	Account              string   `json:"account"`
	User                 string   `json:"user"`
	Host                 string   `json:"host"`
	RoleId               uint32   `json:"role_id"`
	Database             string   `json:"database"`
	Statement            string   `json:"statement"`
	StmtBuilder          strings.Builder
	StatementFingerprint string    `json:"statement_fingerprint"`
	StatementTag         string    `json:"statement_tag"`
	SqlSourceType        string    `json:"sql_source_type"`
	RequestAt            time.Time `json:"request_at"` // see WithRequestAt

	StatementType string `json:"statement_type"`
	QueryType     string `json:"query_type"`

	// after
	Status     StatementInfoStatus `json:"status"`
	Error      error               `json:"error"`
	ResponseAt time.Time           `json:"response_at"`
	Duration   time.Duration       `json:"duration"` // unit: ns
	// new ExecPlan
	ExecPlan SerializableExecPlan `json:"-"` // set by SetSerializableExecPlan
	// RowsRead, BytesScan generated from ExecPlan
	RowsRead  int64 `json:"rows_read"`  // see ExecPlan2Json
	BytesScan int64 `json:"bytes_scan"` // see ExecPlan2Json
	AggrCount int64 `json:"aggr_count"` // see EndStatement

	// AggrMemoryTime
	AggrMemoryTime types.Decimal128

	ResultCount int64 `json:"result_count"` // see EndStatement

	// flow ctrl
	// #		|case 1 |case 2 |case 3 |case 4|
	// end		| false | false | true  | true |  (set true at EndStatement)
	// exported	| false | true  | false | true |  (set true at function FillRow, set false at function EndStatement)
	//
	// case 1: first gen statement_info record
	// case 2: statement_info exported as `status=Running` record
	// case 3: while query done, call EndStatement mark statement need to be exported again
	// case 4: done final export
	//
	// normally    flow: case 1->2->3->4
	// query-quick flow: case 1->3->4
	end bool // cooperate with mux
	mux sync.Mutex
	// mark reported
	reported bool
	// mark exported
	exported bool

	// keep []byte as elem
	jsonByte   []byte
	statsArray statistic.StatsArray
}

type Key struct {
	SessionID     [16]byte
	StatementType string
	Window        time.Time
	Status        StatementInfoStatus
	SqlSourceType string
}

var stmtPool = sync.Pool{
	New: func() any {
		return &StatementInfo{}
	},
}

func NewStatementInfo() *StatementInfo {
	return stmtPool.Get().(*StatementInfo)
}

type Statistic struct {
	RowsRead  int64
	BytesScan int64
}

func (s *StatementInfo) Key(duration time.Duration) interface{} {
	return Key{SessionID: s.SessionID, StatementType: s.StatementType, Window: s.ResponseAt.Truncate(duration), Status: s.Status, SqlSourceType: s.SqlSourceType}
}

func (s *StatementInfo) GetName() string {
	return SingleStatementTable.GetName()
}

// deltaContentLength approximate value that may gen as table record
// stmtID, txnID, sesID: 36 * 3
// timestamp: 26 * 2
// status: 7
// spanInfo: 36+16
const deltaStmtContentLength = int64(36*3 + 26*2 + 7 + 36 + 16)
const jsonByteLength = int64(4096)

func (s *StatementInfo) Size() int64 {
	num := int64(unsafe.Sizeof(s)) + deltaStmtContentLength + int64(
		len(s.Account)+len(s.User)+len(s.Host)+
			len(s.Database)+len(s.Statement)+len(s.StatementFingerprint)+len(s.StatementTag)+
			len(s.SqlSourceType)+len(s.StatementType)+len(s.QueryType)+len(s.jsonByte)+len(s.statsArray)*8,
	)
	if s.jsonByte == nil {
		return num + jsonByteLength
	}
	return num
}

func (s *StatementInfo) Free() {
	s.mux.Lock()
	defer s.mux.Unlock()
	if s.end && s.exported { // cooperate with s.mux
		s.RoleId = 0
		s.Statement = ""
		s.StatementFingerprint = ""
		s.StatementTag = ""
		if s.ExecPlan != nil {
			s.ExecPlan.Free()
		}
		s.RequestAt = time.Time{}
		s.ResponseAt = time.Time{}
		s.ExecPlan = nil
		s.Status = StatementStatusRunning
		s.Error = nil
		s.RowsRead = 0
		s.BytesScan = 0
		s.ResultCount = 0
		s.end = false
		s.reported = false
		s.exported = false
		// clean []byte
		s.jsonByte = nil
		s.statsArray.Reset()
		stmtPool.Put(s)
	}
}

func (s *StatementInfo) GetTable() *table.Table { return SingleStatementTable }

func (s *StatementInfo) FillRow(ctx context.Context, row *table.Row) {
	s.mux.Lock()
	defer s.mux.Unlock()
	s.exported = true
	row.Reset()
	row.SetColumnVal(stmtIDCol, table.UuidField(s.StatementID[:]))
	if !s.IsZeroTxnID() {
		row.SetColumnVal(txnIDCol, table.UuidField(s.TransactionID[:]))
	}
	row.SetColumnVal(sesIDCol, table.UuidField(s.SessionID[:]))
	row.SetColumnVal(accountCol, table.StringField(s.Account))
	row.SetColumnVal(roleIdCol, table.Int64Field(int64(s.RoleId)))
	row.SetColumnVal(userCol, table.StringField(s.User))
	row.SetColumnVal(hostCol, table.StringField(s.Host))
	row.SetColumnVal(dbCol, table.StringField(s.Database))
	row.SetColumnVal(stmtCol, table.StringField(s.Statement))
	row.SetColumnVal(stmtTagCol, table.StringField(s.StatementTag))
	row.SetColumnVal(sqlTypeCol, table.StringField(s.SqlSourceType))
	row.SetColumnVal(stmtFgCol, table.StringField(s.StatementFingerprint))
	row.SetColumnVal(nodeUUIDCol, table.StringField(GetNodeResource().NodeUuid))
	row.SetColumnVal(nodeTypeCol, table.StringField(GetNodeResource().NodeType))
	row.SetColumnVal(reqAtCol, table.TimeField(s.RequestAt))
	row.SetColumnVal(respAtCol, table.TimeField(s.ResponseAt))
	row.SetColumnVal(durationCol, table.Uint64Field(uint64(s.Duration)))
	row.SetColumnVal(statusCol, table.StringField(s.Status.String()))
	if s.Error != nil {
		var moError *moerr.Error
		errCode := moerr.ErrInfo
		if errors.As(s.Error, &moError) {
			errCode = moError.ErrorCode()
		}
		row.SetColumnVal(errCodeCol, table.StringField(fmt.Sprintf("%d", errCode)))
		row.SetColumnVal(errorCol, table.StringField(fmt.Sprintf("%s", s.Error)))
	}
	execPlan := s.ExecPlan2Json(ctx)
	if s.AggrCount > 0 {
		float64Val := calculateAggrMemoryBytes(s.AggrMemoryTime, float64(s.Duration))
		s.statsArray.WithMemorySize(float64Val)
	}
	stats := s.ExecPlan2Stats(ctx)
	if GetTracerProvider().disableSqlWriter {
		// Be careful, this two string is unsafe, will be free after Free
		row.SetColumnVal(execPlanCol, table.StringField(util.UnsafeBytesToString(execPlan)))
		row.SetColumnVal(statsCol, table.StringField(util.UnsafeBytesToString(stats)))
	} else {
		row.SetColumnVal(execPlanCol, table.BytesField(execPlan))
		row.SetColumnVal(statsCol, table.BytesField(stats))
	}
	row.SetColumnVal(rowsReadCol, table.Int64Field(s.RowsRead))
	row.SetColumnVal(bytesScanCol, table.Int64Field(s.BytesScan))
	row.SetColumnVal(stmtTypeCol, table.StringField(s.StatementType))
	row.SetColumnVal(queryTypeCol, table.StringField(s.QueryType))
	row.SetColumnVal(aggrCntCol, table.Int64Field(s.AggrCount))
	row.SetColumnVal(resultCntCol, table.Int64Field(s.ResultCount))
}

// calculateAggrMemoryBytes return scale = statistic.Decimal128ToFloat64Scale float64 val
func calculateAggrMemoryBytes(dividend types.Decimal128, divisor float64) float64 {
	scale := int32(statistic.Decimal128ToFloat64Scale)
	divisorD := mustDecimal128(types.Decimal128FromFloat64(divisor, Decimal128Width, scale))
	val, valScale, err := dividend.Div(divisorD, 0, scale)
	val = mustDecimal128(val, err)
	return types.Decimal128ToFloat64(val, valScale)
}

// mergeStats n (new one) into e (existing one)
func mergeStats(e, n *StatementInfo) error {
	e.statsArray.Add(&n.statsArray)
	val, _, err := e.AggrMemoryTime.Add(
		mustDecimal128(convertFloat64ToDecimal128(n.statsArray.GetMemorySize()*float64(n.Duration))),
		Decimal128Scale,
		Decimal128Scale,
	)
	e.AggrMemoryTime = mustDecimal128(val, err)
	return nil
}

// ExecPlan2Json return ExecPlan Serialized json-str //
// please used in s.mux.Lock()
func (s *StatementInfo) ExecPlan2Json(ctx context.Context) []byte {
	if s.jsonByte != nil {
		goto endL
	} else if s.ExecPlan == nil {
		uuidStr := uuid.UUID(s.StatementID).String()
		return []byte(fmt.Sprintf(`{"code":200,"message":"NO ExecPlan Serialize function","steps":null,"success":false,"uuid":%q}`, uuidStr))
	} else {
		s.jsonByte = s.ExecPlan.Marshal(ctx)
		//if queryTime := GetTracerProvider().longQueryTime; queryTime > int64(s.Duration) {
		//	// get nil ExecPlan json-str
		//	jsonByte, _, _ = s.SerializeExecPlan(ctx, nil, uuid.UUID(s.StatementID))
		//}
	}
endL:
	return s.jsonByte
}

// ExecPlan2Stats return Stats Serialized int array str
// and set RowsRead, BytesScan from ExecPlan
func (s *StatementInfo) ExecPlan2Stats(ctx context.Context) []byte {
	var stats Statistic

	if s.ExecPlan == nil {
		if s.statsArray.GetVersion() == 0 {
			s.statsArray.Init()
		}
		return s.statsArray.ToJsonString()
	} else {
		s.statsArray, stats = s.ExecPlan.Stats(ctx)
		s.RowsRead = stats.RowsRead
		s.BytesScan = stats.BytesScan
		return s.statsArray.ToJsonString()
	}
}

func GetLongQueryTime() time.Duration {
	return time.Duration(GetTracerProvider().longQueryTime)
}

type SerializeExecPlanFunc func(ctx context.Context, plan any, uuid2 uuid.UUID) (jsonByte []byte, statsJson statistic.StatsArray, stats Statistic)

type SerializableExecPlan interface {
	Marshal(context.Context) []byte
	Free()
	Stats(ctx context.Context) (statistic.StatsArray, Statistic)
}

func (s *StatementInfo) SetSerializableExecPlan(execPlan SerializableExecPlan) {
	s.mux.Lock()
	defer s.mux.Unlock()
	s.ExecPlan = execPlan
}

func (s *StatementInfo) SetTxnID(id []byte) {
	copy(s.TransactionID[:], id)
}

func (s *StatementInfo) IsZeroTxnID() bool {
	return bytes.Equal(s.TransactionID[:], NilTxnID[:])
}

func (s *StatementInfo) Report(ctx context.Context) {
	if s.Status == StatementStatusRunning && GetTracerProvider().skipRunningStmt {
		return
	}
	s.reported = true
	ReportStatement(ctx, s)
}

func (s *StatementInfo) MarkResponseAt() {
	if s.ResponseAt.IsZero() {
		s.ResponseAt = time.Now()
		s.Duration = s.ResponseAt.Sub(s.RequestAt)
	}
}

var EndStatement = func(ctx context.Context, err error, sentRows int64) {
	if !GetTracerProvider().IsEnable() {
		return
	}
	s := StatementFromContext(ctx)
	if s == nil {
		panic(moerr.NewInternalError(ctx, "no statement info in context"))
	}
	s.mux.Lock()
	defer s.mux.Unlock()
	if !s.end { // cooperate with s.mux
		// do report
		s.end = true
		s.ResultCount = sentRows
		s.AggrCount = 0
		s.MarkResponseAt()
		s.Status = StatementStatusSuccess
		if err != nil {
			s.Error = err
			s.Status = StatementStatusFailed
		}
		if !s.reported || s.exported { // cooperate with s.mux
			s.exported = false
			s.Report(ctx)
		}
	}
}

type StatementInfoStatus int

const (
	StatementStatusRunning StatementInfoStatus = iota
	StatementStatusSuccess
	StatementStatusFailed
)

func (s StatementInfoStatus) String() string {
	switch s {
	case StatementStatusSuccess:
		return "Success"
	case StatementStatusRunning:
		return "Running"
	case StatementStatusFailed:
		return "Failed"
	}
	return "Unknown"
}

type StatementOption interface {
	Apply(*StatementInfo)
}

type StatementOptionFunc func(*StatementInfo)

var ReportStatement = func(ctx context.Context, s *StatementInfo) error {
	if !GetTracerProvider().IsEnable() {
		return nil
	}
	// Filter out the MO_LOGGER SQL statements
	if s.User == db_holder.MOLoggerUser {
		return nil
	}
	// Filter out part of the internal SQL statements
	// Todo: review how to aggregate the internal SQL statements logging
	if s.User == "internal" {
		if s.StatementType == "Commit" || s.StatementType == "Start Transaction" || s.StatementType == "Use" {
			go s.Free()
			return nil
		}
	}

	return GetGlobalBatchProcessor().Collect(ctx, s)
}<|MERGE_RESOLUTION|>--- conflicted
+++ resolved
@@ -122,13 +122,8 @@
 	case "internal_sql", "external_sql", "non_cloud_user":
 		// Check StatementType
 		switch statementInfo.StatementType {
-<<<<<<< HEAD
-		case "Insert", "Update", "Delete", "Execute", "Commit", "Select":
-			if statementInfo.Duration <= GetTracerProvider().selectAggrThreshold {
-=======
 		case "Insert", "Update", "Delete", "Execute", "Select":
 			if statementInfo.Duration < GetTracerProvider().selectAggrThreshold {
->>>>>>> 43666169
 				return true
 			}
 		}
