// Copyright 2022 Matrix Origin
//
// Licensed under the Apache License, Version 2.0 (the "License");
// you may not use this file except in compliance with the License.
// You may obtain a copy of the License at
//
//      http://www.apache.org/licenses/LICENSE-2.0
//
// Unless required by applicable law or agreed to in writing, software
// distributed under the License is distributed on an "AS IS" BASIS,
// WITHOUT WARRANTIES OR CONDITIONS OF ANY KIND, either express or implied.
// See the License for the specific language governing permissions and
// limitations under the License.

package motrace

import (
	"bytes"
	"context"
	"errors"
	"fmt"
<<<<<<< HEAD
	"github.com/matrixorigin/matrixone/pkg/logutil"
=======
>>>>>>> 65a42937
	"strconv"
	"strings"
	"sync"
	"time"
	"unsafe"

	"github.com/matrixorigin/matrixone/pkg/common/moerr"
	"github.com/matrixorigin/matrixone/pkg/common/util"
	"github.com/matrixorigin/matrixone/pkg/logutil"
	db_holder "github.com/matrixorigin/matrixone/pkg/util/export/etl/db"
	"github.com/matrixorigin/matrixone/pkg/util/export/table"

	"github.com/google/uuid"
)

var NilStmtID [16]byte
var NilTxnID [16]byte
var NilSesID [16]byte

// StatementInfo implement export.IBuffer2SqlItem and export.CsvFields

var _ IBuffer2SqlItem = (*StatementInfo)(nil)

func StatementInfoNew(i Item, ctx context.Context) Item {
	if s, ok := i.(*StatementInfo); ok {
		// process the execplan
		s.ExecPlan2Stats(ctx)
		// remove the plan
		s.jsonByte = nil
		s.ExecPlan = nil

		// remove the TransacionID
		s.TransactionID = NilTxnID
		s.StatementTag = ""
		s.StatementFingerprint = ""
		s.Error = nil
		s.RowsRead = 0
		s.BytesScan = 0
		s.ResultCount = 0
		s.AggrCount = 1
		s.StmtBuilder.WriteString(s.Statement)
		return s
	}
	return nil
}
func StatementInfoUpdate(existing, new Item) {

	e := existing.(*StatementInfo)
	n := new.(*StatementInfo)
	// update the stats
	e.Duration += n.Duration
	if GetTracerProvider().enableStmtMerge {
		e.StmtBuilder.WriteString("; ")
		e.StmtBuilder.WriteString(n.Statement)
	}
	e.AggrCount += 1
	// reponseAt is the last response time
	e.ResponseAt = n.ResponseAt
	n.ExecPlan2Stats(context.Background())
	err := mergeStats(e, n)

	if err != nil {
		// handle error
<<<<<<< HEAD
		logutil.Errorf("Failed to merge stats: %v", err)
=======
		logutil.Error("Failed to merge stats", logutil.ErrorField(err))
>>>>>>> 65a42937
	}
}

func StatementInfoFilter(i Item) bool {
	// Attempt to perform a type assertion to *StatementInfo
	statementInfo, ok := i.(*StatementInfo)

	if !ok {
		// The item couldn't be cast to *StatementInfo
		return false
	}

	if statementInfo.Status == StatementStatusRunning {
		return false
	}

	// Check SqlSourceType
	switch statementInfo.SqlSourceType {
	case "internal_sql", "external_sql", "non_cloud_user":
		// Check StatementType
		switch statementInfo.StatementType {
		case "Insert", "Update", "Delete", "Execute", "Commit":
			return true
		case "Select":
			// For 'select', also check if Duration is longer than 200 milliseconds
			if statementInfo.Duration < GetTracerProvider().selectAggrThreshold {
				return true
			}
		}
	}

	// If no conditions matched, return false
	return false
}

type StatementInfo struct {
	StatementID          [16]byte `json:"statement_id"`
	TransactionID        [16]byte `json:"transaction_id"`
	SessionID            [16]byte `jons:"session_id"`
	Account              string   `json:"account"`
	User                 string   `json:"user"`
	Host                 string   `json:"host"`
	RoleId               uint32   `json:"role_id"`
	Database             string   `json:"database"`
	Statement            string   `json:"statement"`
	StmtBuilder          strings.Builder
	StatementFingerprint string    `json:"statement_fingerprint"`
	StatementTag         string    `json:"statement_tag"`
	SqlSourceType        string    `json:"sql_source_type"`
	RequestAt            time.Time `json:"request_at"` // see WithRequestAt

	StatementType string `json:"statement_type"`
	QueryType     string `json:"query_type"`

	// after
	Status     StatementInfoStatus `json:"status"`
	Error      error               `json:"error"`
	ResponseAt time.Time           `json:"response_at"`
	Duration   time.Duration       `json:"duration"` // unit: ns
	// new ExecPlan
	ExecPlan SerializableExecPlan `json:"-"` // set by SetSerializableExecPlan
	// RowsRead, BytesScan generated from ExecPlan
	RowsRead  int64 `json:"rows_read"`  // see ExecPlan2Json
	BytesScan int64 `json:"bytes_scan"` // see ExecPlan2Json
	AggrCount int64 `json:"aggr_count"` // see EndStatement

	ResultCount int64 `json:"result_count"` // see EndStatement

	// flow ctrl
	// #		|case 1 |case 2 |case 3 |case 4|
	// end		| false | false | true  | true |  (set true at EndStatement)
	// exported	| false | true  | false | true |  (set true at function FillRow, set false at function EndStatement)
	//
	// case 1: first gen statement_info record
	// case 2: statement_info exported as `status=Running` record
	// case 3: while query done, call EndStatement mark statement need to be exported again
	// case 4: done final export
	//
	// normally    flow: case 1->2->3->4
	// query-quick flow: case 1->3->4
	end bool // cooperate with mux
	mux sync.Mutex
	// mark reported
	reported bool
	// mark exported
	exported bool

	// keep []byte as elem
	jsonByte, statsJsonByte []byte
}

type Key struct {
	SessionID     [16]byte
	StatementType string
	Window        time.Time
	Status        StatementInfoStatus
}

var stmtPool = sync.Pool{
	New: func() any {
		return &StatementInfo{}
	},
}

func NewStatementInfo() *StatementInfo {
	return stmtPool.Get().(*StatementInfo)
}

type Statistic struct {
	RowsRead  int64
	BytesScan int64
}

func (s *StatementInfo) Key(duration time.Duration) interface{} {
	return Key{SessionID: s.SessionID, StatementType: s.StatementType, Window: s.RequestAt.Truncate(duration), Status: s.Status}
}

func (s *StatementInfo) GetName() string {
	return SingleStatementTable.GetName()
}

// deltaContentLength approximate value that may gen as table record
// stmtID, txnID, sesID: 36 * 3
// timestamp: 26 * 2
// status: 7
// spanInfo: 36+16
const deltaStmtContentLength = int64(36*3 + 26*2 + 7 + 36 + 16)
const jsonByteLength = int64(4096)

func (s *StatementInfo) Size() int64 {
	num := int64(unsafe.Sizeof(s)) + deltaStmtContentLength + int64(
		len(s.Account)+len(s.User)+len(s.Host)+
			len(s.Database)+len(s.Statement)+len(s.StatementFingerprint)+len(s.StatementTag)+
			len(s.SqlSourceType)+len(s.StatementType)+len(s.QueryType)+len(s.jsonByte)+len(s.statsJsonByte),
	)
	if s.jsonByte == nil {
		return num + jsonByteLength
	}
	return num
}

func (s *StatementInfo) Free() {
	s.mux.Lock()
	defer s.mux.Unlock()
	if s.end && s.exported { // cooperate with s.mux
		s.RoleId = 0
		s.Statement = ""
		s.StatementFingerprint = ""
		s.StatementTag = ""
		if s.ExecPlan != nil {
			s.ExecPlan.Free()
		}
		s.RequestAt = time.Time{}
		s.ResponseAt = time.Time{}
		s.ExecPlan = nil
		s.Status = StatementStatusRunning
		s.Error = nil
		s.RowsRead = 0
		s.BytesScan = 0
		s.ResultCount = 0
		s.end = false
		s.reported = false
		s.exported = false
		// clean []byte
		s.jsonByte = nil
		s.statsJsonByte = nil
		stmtPool.Put(s)
	}
}

func (s *StatementInfo) GetTable() *table.Table { return SingleStatementTable }

func (s *StatementInfo) FillRow(ctx context.Context, row *table.Row) {
	s.mux.Lock()
	defer s.mux.Unlock()
	s.exported = true
	row.Reset()
	row.SetColumnVal(stmtIDCol, table.UuidField(s.StatementID[:]))
	if !s.IsZeroTxnID() {
		row.SetColumnVal(txnIDCol, table.UuidField(s.TransactionID[:]))
	}
	row.SetColumnVal(sesIDCol, table.UuidField(s.SessionID[:]))
	row.SetColumnVal(accountCol, table.StringField(s.Account))
	row.SetColumnVal(roleIdCol, table.Int64Field(int64(s.RoleId)))
	row.SetColumnVal(userCol, table.StringField(s.User))
	row.SetColumnVal(hostCol, table.StringField(s.Host))
	row.SetColumnVal(dbCol, table.StringField(s.Database))
	row.SetColumnVal(stmtCol, table.StringField(s.Statement))
	row.SetColumnVal(stmtTagCol, table.StringField(s.StatementTag))
	row.SetColumnVal(sqlTypeCol, table.StringField(s.SqlSourceType))
	row.SetColumnVal(stmtFgCol, table.StringField(s.StatementFingerprint))
	row.SetColumnVal(nodeUUIDCol, table.StringField(GetNodeResource().NodeUuid))
	row.SetColumnVal(nodeTypeCol, table.StringField(GetNodeResource().NodeType))
	row.SetColumnVal(reqAtCol, table.TimeField(s.RequestAt))
	row.SetColumnVal(respAtCol, table.TimeField(s.ResponseAt))
	row.SetColumnVal(durationCol, table.Uint64Field(uint64(s.Duration)))
	row.SetColumnVal(statusCol, table.StringField(s.Status.String()))
	if s.Error != nil {
		var moError *moerr.Error
		errCode := moerr.ErrInfo
		if errors.As(s.Error, &moError) {
			errCode = moError.ErrorCode()
		}
		row.SetColumnVal(errCodeCol, table.StringField(fmt.Sprintf("%d", errCode)))
		row.SetColumnVal(errorCol, table.StringField(fmt.Sprintf("%s", s.Error)))
	}
	execPlan := s.ExecPlan2Json(ctx)
	stats := s.ExecPlan2Stats(ctx)
	if GetTracerProvider().disableSqlWriter {
		// Be careful, this two string is unsafe, will be free after Free
		row.SetColumnVal(execPlanCol, table.StringField(util.UnsafeBytesToString(execPlan)))
		row.SetColumnVal(statsCol, table.StringField(util.UnsafeBytesToString(stats)))
	} else {
		row.SetColumnVal(execPlanCol, table.BytesField(execPlan))
		row.SetColumnVal(statsCol, table.BytesField(stats))
	}
	row.SetColumnVal(rowsReadCol, table.Int64Field(s.RowsRead))
	row.SetColumnVal(bytesScanCol, table.Int64Field(s.BytesScan))
	row.SetColumnVal(stmtTypeCol, table.StringField(s.StatementType))
	row.SetColumnVal(queryTypeCol, table.StringField(s.QueryType))
	row.SetColumnVal(aggrCntCol, table.Int64Field(s.AggrCount))
	row.SetColumnVal(resultCntCol, table.Int64Field(s.ResultCount))
}

func mergeStats(e, n *StatementInfo) error {
	// Convert statsJsonByte back to string and trim the square brackets
	eStatsStr := strings.Trim(string(e.statsJsonByte), "[]")
	nStatsStr := strings.Trim(string(n.statsJsonByte), "[]")

	// Split the strings by comma to get the individual elements
	eStatsElements := strings.Split(eStatsStr, ",")
	nStatsElements := strings.Split(nStatsStr, ",")

	// Ensure both arrays have the same length
	if len(eStatsElements) != len(nStatsElements) {
		return moerr.NewInternalError(context.Background(), "statsJsonByte length mismatch")
	}

	// Parse the strings to integers and add the values together
	for i := 1; i < len(eStatsElements); i++ {
		eVal, err := strconv.Atoi(strings.TrimSpace(eStatsElements[i]))
		if err != nil {
			return err
		}

		nVal, err := strconv.Atoi(strings.TrimSpace(nStatsElements[i]))
		if err != nil {
			return err
		}

		// Store the sum back in eStatsElements
		eStatsElements[i] = strconv.Itoa(eVal + nVal)
	}

	// Join eStatsElements with commas and convert back to byte slice
	e.statsJsonByte = []byte("[" + strings.Join(eStatsElements, ", ") + "]")

	return nil
}

// ExecPlan2Json return ExecPlan Serialized json-str //
// please used in s.mux.Lock()
func (s *StatementInfo) ExecPlan2Json(ctx context.Context) []byte {
	if s.jsonByte != nil {
		goto endL
	} else if s.ExecPlan == nil {
		uuidStr := uuid.UUID(s.StatementID).String()
		return []byte(fmt.Sprintf(`{"code":200,"message":"NO ExecPlan Serialize function","steps":null,"success":false,"uuid":%q}`, uuidStr))
	} else {
		s.jsonByte = s.ExecPlan.Marshal(ctx)
		//if queryTime := GetTracerProvider().longQueryTime; queryTime > int64(s.Duration) {
		//	// get nil ExecPlan json-str
		//	jsonByte, _, _ = s.SerializeExecPlan(ctx, nil, uuid.UUID(s.StatementID))
		//}
	}
endL:
	return s.jsonByte
}

// ExecPlan2Stats return Stats Serialized int array str
// and set RowsRead, BytesScan from ExecPlan
func (s *StatementInfo) ExecPlan2Stats(ctx context.Context) []byte {
	var stats Statistic

	if s.statsJsonByte != nil {
		goto endL
	} else if s.ExecPlan == nil {
		return []byte("[]")
	} else {
		s.statsJsonByte, stats = s.ExecPlan.Stats(ctx)
		s.RowsRead = stats.RowsRead
		s.BytesScan = stats.BytesScan

	}
endL:
	return s.statsJsonByte
}

func GetLongQueryTime() time.Duration {
	return time.Duration(GetTracerProvider().longQueryTime)
}

type SerializeExecPlanFunc func(ctx context.Context, plan any, uuid2 uuid.UUID) (jsonByte []byte, statsJson []byte, stats Statistic)

type SerializableExecPlan interface {
	Marshal(context.Context) []byte
	Free()
	Stats(ctx context.Context) ([]byte, Statistic)
}

func (s *StatementInfo) SetSerializableExecPlan(execPlan SerializableExecPlan) {
	s.mux.Lock()
	defer s.mux.Unlock()
	s.ExecPlan = execPlan
}

func (s *StatementInfo) SetTxnID(id []byte) {
	copy(s.TransactionID[:], id)
}

func (s *StatementInfo) IsZeroTxnID() bool {
	return bytes.Equal(s.TransactionID[:], NilTxnID[:])
}

func (s *StatementInfo) Report(ctx context.Context) {
	if s.Status == StatementStatusRunning && GetTracerProvider().skipRunningStmt {
		return
	}
	s.reported = true
	ReportStatement(ctx, s)
}

var EndStatement = func(ctx context.Context, err error, sentRows int64) {
	if !GetTracerProvider().IsEnable() {
		return
	}
	s := StatementFromContext(ctx)
	if s == nil {
		panic(moerr.NewInternalError(ctx, "no statement info in context"))
	}
	s.mux.Lock()
	defer s.mux.Unlock()
	if !s.end { // cooperate with s.mux
		// do report
		s.end = true
		s.ResultCount = sentRows
		s.AggrCount = 0
		s.ResponseAt = time.Now()
		s.Duration = s.ResponseAt.Sub(s.RequestAt)
		s.Status = StatementStatusSuccess
		if err != nil {
			s.Error = err
			s.Status = StatementStatusFailed
		}
		if !s.reported || s.exported { // cooperate with s.mux
			s.exported = false
			s.Report(ctx)
		}
	}
}

type StatementInfoStatus int

const (
	StatementStatusRunning StatementInfoStatus = iota
	StatementStatusSuccess
	StatementStatusFailed
)

func (s StatementInfoStatus) String() string {
	switch s {
	case StatementStatusSuccess:
		return "Success"
	case StatementStatusRunning:
		return "Running"
	case StatementStatusFailed:
		return "Failed"
	}
	return "Unknown"
}

type StatementOption interface {
	Apply(*StatementInfo)
}

type StatementOptionFunc func(*StatementInfo)

var ReportStatement = func(ctx context.Context, s *StatementInfo) error {
	if !GetTracerProvider().IsEnable() {
		return nil
	}
	// Filter out the MO_LOGGER SQL statements
	if s.User == db_holder.MOLoggerUser {
		return nil
	}
	// Filter out part of the internal SQL statements
	// Todo: review how to aggregate the internal SQL statements logging
	if s.User == "internal" {
		if s.StatementType == "Commit" || s.StatementType == "Start Transaction" || s.StatementType == "Use" {
			return nil
		}
	}

	return GetGlobalBatchProcessor().Collect(ctx, s)
}<|MERGE_RESOLUTION|>--- conflicted
+++ resolved
@@ -19,10 +19,7 @@
 	"context"
 	"errors"
 	"fmt"
-<<<<<<< HEAD
 	"github.com/matrixorigin/matrixone/pkg/logutil"
-=======
->>>>>>> 65a42937
 	"strconv"
 	"strings"
 	"sync"
@@ -31,7 +28,6 @@
 
 	"github.com/matrixorigin/matrixone/pkg/common/moerr"
 	"github.com/matrixorigin/matrixone/pkg/common/util"
-	"github.com/matrixorigin/matrixone/pkg/logutil"
 	db_holder "github.com/matrixorigin/matrixone/pkg/util/export/etl/db"
 	"github.com/matrixorigin/matrixone/pkg/util/export/table"
 
@@ -86,11 +82,7 @@
 
 	if err != nil {
 		// handle error
-<<<<<<< HEAD
-		logutil.Errorf("Failed to merge stats: %v", err)
-=======
 		logutil.Error("Failed to merge stats", logutil.ErrorField(err))
->>>>>>> 65a42937
 	}
 }
 
