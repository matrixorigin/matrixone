--- conflicted
+++ resolved
@@ -16,12 +16,7 @@
 
 import (
 	"context"
-<<<<<<< HEAD
-=======
-	"github.com/matrixorigin/matrixone/pkg/util/export/table"
-	"github.com/matrixorigin/matrixone/pkg/util/trace"
 	"sync"
->>>>>>> 56356710
 	"time"
 	"unsafe"
 
