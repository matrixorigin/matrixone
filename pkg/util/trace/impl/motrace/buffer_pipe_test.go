// Copyright 2022 Matrix Origin
//
// Licensed under the Apache License, Version 2.0 (the "License");
// you may not use this file except in compliance with the License.
// You may obtain a copy of the License at
//
//      http://www.apache.org/licenses/LICENSE-2.0
//
// Unless required by applicable law or agreed to in writing, software
// distributed under the License is distributed on an "AS IS" BASIS,
// WITHOUT WARRANTIES OR CONDITIONS OF ANY KIND, either express or implied.
// See the License for the specific language governing permissions and
// limitations under the License.

package motrace

import (
	"bytes"
	"context"
	"fmt"
<<<<<<< HEAD
=======
	"go.uber.org/zap"
	"io"
>>>>>>> 6bd0c8ed
	"strings"
	"testing"
	"time"

	"go.uber.org/zap"

	"github.com/matrixorigin/matrixone/pkg/config"
	"github.com/matrixorigin/matrixone/pkg/util/batchpipe"
	"github.com/matrixorigin/matrixone/pkg/util/export/etl"
	"github.com/matrixorigin/matrixone/pkg/util/export/table"
	"github.com/matrixorigin/matrixone/pkg/util/trace"

	"github.com/matrixorigin/matrixone/pkg/common/moerr"
	"github.com/stretchr/testify/require"

	"github.com/matrixorigin/matrixone/pkg/common/mpool"
	"github.com/matrixorigin/matrixone/pkg/util/errutil"
	"github.com/matrixorigin/matrixone/pkg/util/internalExecutor"

	"github.com/google/gops/agent"
	"github.com/google/uuid"
	"github.com/stretchr/testify/assert"
	"go.uber.org/zap/zapcore"
)

var buf = new(bytes.Buffer)
var err1 = moerr.NewInternalError(context.Background(), "test1")
var err2 = errutil.Wrapf(err1, "test2")
var traceIDSpanIDColumnStr string
var traceIDSpanIDCsvStr string

func noopReportError(context.Context, error, int) {}

var dummyBaseTime time.Time

func init() {
	time.Local = time.FixedZone("CST", 0) // set time-zone +0000
	dummyBaseTime = time.Unix(0, 0)
	SV := config.ObservabilityParameters{}
	SV.SetDefaultValues("v0.test.0")
	SV.TraceExportInterval = 15
	SV.LongQueryTime = 0
	SV.EnableTraceDebug = true
	if err := InitWithConfig(
		context.Background(),
		&SV,
		EnableTracer(true),
		withMOVersion("v0.test.0"),
		WithNode("node_uuid", trace.NodeTypeStandalone),
		WithBatchProcessMode(FileService),
		WithFSWriterFactory(&dummyFSWriterFactory{}),
		WithSQLExecutor(func() internalExecutor.InternalExecutor {
			return nil
		}),
	); err != nil {
		panic(err)
	}
	errutil.SetErrorReporter(noopReportError)

	sc := trace.SpanFromContext(DefaultContext()).SpanContext()
	traceIDSpanIDColumnStr = fmt.Sprintf(`"%s", "%s"`, sc.TraceID.String(), sc.SpanID.String())
	traceIDSpanIDCsvStr = fmt.Sprintf(`%s,%s`, sc.TraceID.String(), sc.SpanID.String())

	if err := agent.Listen(agent.Options{}); err != nil {
		_ = moerr.NewInternalError(DefaultContext(), "listen gops agent failed: %s", err)
		panic(err)
	}
	fmt.Println("Finish tests init.")
}

type dummyStringWriter struct{}

func (w *dummyStringWriter) WriteString(s string) (n int, err error) {
	return fmt.Printf("dummyStringWriter: %s\n", s)
}
func (w *dummyStringWriter) WriteRow(row *table.Row) error {
	fmt.Printf("dummyStringWriter: %v\n", row.ToStrings())
	return nil
}
func (w *dummyStringWriter) FlushAndClose() (int, error) {
	return 0, nil
}
func (w *dummyStringWriter) GetContent() string { return "" }

func (w *dummyStringWriter) Write(p []byte) (n int, err error) {
	return fmt.Printf("dummyStringWriter: %s\n", p)
}

func (w *dummyStringWriter) Close() error { return nil }

type dummyFSWriterFactory struct{}

func (f *dummyFSWriterFactory) GetRowWriter(ctx context.Context, account string, tbl *table.Table, ts time.Time) table.RowWriter {
	return &dummyStringWriter{}
}
func (f *dummyFSWriterFactory) GetWriter(ctx context.Context, fp string) io.WriteCloser {
	return &dummyStringWriter{}
}

func Test_newBuffer2Sql_base(t *testing.T) {

	buf := NewItemBuffer()
	byteBuf := new(bytes.Buffer)
	assert.Equal(t, true, buf.IsEmpty())
	buf.Add(&MOSpan{})
	assert.Equal(t, false, buf.IsEmpty())
	assert.Equal(t, false, buf.ShouldFlush())
	assert.Equal(t, "", buf.GetBatch(context.TODO(), byteBuf))
	buf.Reset()
	assert.Equal(t, true, buf.IsEmpty())
}

func Test_buffer2Sql_IsEmpty(t *testing.T) {
	type fields struct {
		Reminder      batchpipe.Reminder
		buf           []IBuffer2SqlItem
		sizeThreshold int64
		batchFunc     genBatchFunc
	}
	tests := []struct {
		name   string
		fields fields
		want   bool
	}{
		{
			name: "empty",
			fields: fields{
				Reminder:      batchpipe.NewConstantClock(time.Hour),
				buf:           []IBuffer2SqlItem{},
				sizeThreshold: mpool.GB,
				batchFunc:     nil,
			},
			want: true,
		},
		{
			name: "not_empty",
			fields: fields{
				Reminder:      batchpipe.NewConstantClock(time.Hour),
				buf:           []IBuffer2SqlItem{&MOZapLog{}},
				sizeThreshold: mpool.GB,
				batchFunc:     nil,
			},
			want: false,
		},
	}
	for _, tt := range tests {
		t.Run(tt.name, func(t *testing.T) {
			b := &itemBuffer{
				Reminder:      tt.fields.Reminder,
				buf:           tt.fields.buf,
				sizeThreshold: tt.fields.sizeThreshold,
				genBatchFunc:  tt.fields.batchFunc,
			}
			if got := b.IsEmpty(); got != tt.want {
				t.Errorf("IsEmpty() = %v, want %v", got, tt.want)
			}
		})
	}
}

func Test_buffer2Sql_Reset(t *testing.T) {
	type fields struct {
		Reminder      batchpipe.Reminder
		buf           []IBuffer2SqlItem
		sizeThreshold int64
		batchFunc     genBatchFunc
	}
	tests := []struct {
		name   string
		fields fields
		want   bool
	}{
		{
			name: "empty",
			fields: fields{
				Reminder:      batchpipe.NewConstantClock(time.Hour),
				buf:           []IBuffer2SqlItem{},
				sizeThreshold: mpool.GB,
				batchFunc:     nil,
			},
			want: true,
		},
		{
			name: "not_empty",
			fields: fields{
				Reminder:      batchpipe.NewConstantClock(time.Hour),
				buf:           []IBuffer2SqlItem{&MOZapLog{}},
				sizeThreshold: mpool.GB,
				batchFunc:     nil,
			},
			want: true,
		},
	}
	for _, tt := range tests {
		t.Run(tt.name, func(t *testing.T) {
			b := &itemBuffer{
				Reminder:      tt.fields.Reminder,
				buf:           tt.fields.buf,
				sizeThreshold: tt.fields.sizeThreshold,
				genBatchFunc:  tt.fields.batchFunc,
			}
			b.Reset()
			if got := b.IsEmpty(); got != tt.want {
				t.Errorf("IsEmpty() = %v, want %v", got, tt.want)
			}
		})
	}
}

func Test_withSizeThreshold(t *testing.T) {
	type args struct {
		size int64
	}
	tests := []struct {
		name string
		args args
		want int64
	}{
		{name: "1  B", args: args{size: 1}, want: 1},
		{name: "1 KB", args: args{size: mpool.KB}, want: 1 << 10},
		{name: "1 MB", args: args{size: mpool.MB}, want: 1 << 20},
		{name: "1 GB", args: args{size: mpool.GB}, want: 1 << 30},
		{name: "1.001 GB", args: args{size: mpool.GB + mpool.MB}, want: 1<<30 + 1<<20},
	}
	buf := &itemBuffer{}
	for _, tt := range tests {
		t.Run(tt.name, func(t *testing.T) {
			BufferWithSizeThreshold(tt.args.size).apply(buf)
			if got := buf.sizeThreshold; got != tt.want {
				t.Errorf("BufferWithSizeThreshold() = %v, want %v", got, tt.want)
			}
		})
	}
}

/*
var gCtrlSqlCh = make(chan struct{}, 1)
func Test_batchSqlHandler_NewItemBatchHandler(t1 *testing.T) {
	gCtrlSqlCh <- struct{}{}
	type fields struct {
		defaultOpts []BufferOption
		ch          chan string
	}
	type args struct {
		batch string
	}

	tests := []struct {
		name   string
		fields fields
		args   args
		want   func(batch any)
	}{
		{
			name: "nil",
			fields: fields{
				defaultOpts: []BufferOption{BufferWithSizeThreshold(GB)},
				ch:          make(chan string, 10),
			},
			args: args{
				batch: "batch",
			},
			want: func(batch any) {},
		},
	}
	for _, tt := range tests {
		t1.Run(tt.name, func(t1 *testing.T) {
			WithSQLExecutor(newDummyExecutorFactory(tt.fields.ch)).apply(&GetTracerProvider().tracerProviderConfig)
			t := batchSqlHandler{
				defaultOpts: tt.fields.defaultOpts,
			}

			got := t.NewItemBatchHandler(context.TODO())
			go got(tt.args.batch)
			batch, ok := <-tt.fields.ch
			if ok {
				require.Equal(t1, tt.args.batch, batch)
			} else {
				t1.Log("exec sql Done.")
			}
			//close(tt.fields.ch)
		})
	}
	WithSQLExecutor(func() internalExecutor.InternalExecutor { return nil }).apply(&GetTracerProvider().tracerProviderConfig)
	<-gCtrlSqlCh
}*/

var genFactory = func() table.WriterFactory {
	return table.NewWriterFactoryGetter(
		func(ctx context.Context, account string, tbl *table.Table, ts time.Time) table.RowWriter {
			return etl.NewCSVWriter(ctx, &dummyStringWriter{})
		},
		nil,
	)
}

func Test_genCsvData(t *testing.T) {
	errorFormatter.Store("%v")
	logStackFormatter.Store("%n")
	type args struct {
		in  []IBuffer2SqlItem
		buf *bytes.Buffer
	}
	sc := trace.SpanContextWithIDs(_1TraceID, _1SpanID)
	tests := []struct {
		name string
		args args
		want any
	}{
		{
			name: "single_span",
			args: args{
				in: []IBuffer2SqlItem{
					&MOSpan{
						SpanConfig: trace.SpanConfig{SpanContext: trace.SpanContext{TraceID: _1TraceID, SpanID: _1SpanID}, Parent: trace.NoopSpan{}},
						Name:       "span1",
						StartTime:  dummyBaseTime,
						EndTime:    dummyBaseTime.Add(time.Microsecond),
						Duration:   time.Microsecond,
						tracer:     gTracer.(*MOTracer),
					},
				},
				buf: buf,
			},
			want: `span_info,node_uuid,Standalone,0000000000000001,00000000-0000-0000-0000-000000000001,,1970-01-01 00:00:00.000001,,,,{},0,,,span1,0,1970-01-01 00:00:00.000000,1970-01-01 00:00:00.000001,1000,"{""Node"":{""node_uuid"":""node_uuid"",""node_type"":""Standalone""},""version"":""v0.test.0""}",internal
`,
		},
		{
			name: "multi_span",
			args: args{
				in: []IBuffer2SqlItem{
					&MOSpan{
						SpanConfig: trace.SpanConfig{SpanContext: trace.SpanContext{TraceID: _1TraceID, SpanID: _1SpanID, Kind: trace.SpanKindStatement}, Parent: trace.NoopSpan{}},
						Name:       "span1",
						StartTime:  dummyBaseTime,
						EndTime:    dummyBaseTime.Add(time.Microsecond),
						Duration:   time.Microsecond,
						tracer:     gTracer.(*MOTracer),
					},
					&MOSpan{
						SpanConfig: trace.SpanConfig{SpanContext: trace.SpanContext{TraceID: _1TraceID, SpanID: _2SpanID, Kind: trace.SpanKindRemote}, Parent: trace.NoopSpan{}},
						Name:       "span2",
						StartTime:  dummyBaseTime.Add(time.Microsecond),
						EndTime:    dummyBaseTime.Add(time.Millisecond),
						Duration:   time.Millisecond - time.Microsecond,
						tracer:     gTracer.(*MOTracer),
					},
					&MOSpan{
						SpanConfig: trace.SpanConfig{SpanContext: trace.SpanContext{TraceID: _1TraceID, SpanID: _2SpanID, Kind: trace.SpanKindRemote}, Parent: trace.NoopSpan{}},
						Name:       "empty_end",
						StartTime:  dummyBaseTime.Add(time.Microsecond),
						Duration:   0,
						tracer:     gTracer.(*MOTracer),
						//EndTime:    table.ZeroTime,
						ExtraFields: []zap.Field{zap.String("str", "field"), zap.Int64("int", 0)},
					},
				},
				buf: buf,
			},
			want: `span_info,node_uuid,Standalone,0000000000000001,00000000-0000-0000-0000-000000000001,,1970-01-01 00:00:00.000001,,,,{},0,,,span1,0,1970-01-01 00:00:00.000000,1970-01-01 00:00:00.000001,1000,"{""Node"":{""node_uuid"":""node_uuid"",""node_type"":""Standalone""},""version"":""v0.test.0""}",statement
span_info,node_uuid,Standalone,0000000000000002,00000000-0000-0000-0000-000000000001,,1970-01-01 00:00:00.001000,,,,{},0,,,span2,0,1970-01-01 00:00:00.000001,1970-01-01 00:00:00.001000,999000,"{""Node"":{""node_uuid"":""node_uuid"",""node_type"":""Standalone""},""version"":""v0.test.0""}",remote
span_info,node_uuid,Standalone,0000000000000002,00000000-0000-0000-0000-000000000001,,0001-01-01 00:00:00.000000,,,,"{""str"":""field"",""int"":0}",0,,,empty_end,0,1970-01-01 00:00:00.000001,0001-01-01 00:00:00.000000,0,"{""Node"":{""node_uuid"":""node_uuid"",""node_type"":""Standalone""},""version"":""v0.test.0""}",remote
`,
		},
		{
			name: "single_zap",
			args: args{
				in: []IBuffer2SqlItem{
					&MOZapLog{
						Level:       zapcore.InfoLevel,
						SpanContext: &sc,
						Timestamp:   dummyBaseTime,
						Caller:      "trace/buffer_pipe_sql_test.go:912",
						Message:     "info message",
						Extra:       "{}",
					},
				},
				buf: buf,
			},
			want: `log_info,node_uuid,Standalone,0000000000000001,00000000-0000-0000-0000-000000000001,,1970-01-01 00:00:00.000000,info,trace/buffer_pipe_sql_test.go:912,info message,{},0,,,,0,0001-01-01 00:00:00.000000,0001-01-01 00:00:00.000000,0,{},internal
`,
		},
		{
			name: "multi_zap",
			args: args{
				in: []IBuffer2SqlItem{
					&MOZapLog{
						Level:       zapcore.InfoLevel,
						SpanContext: &sc,
						Timestamp:   dummyBaseTime,
						Caller:      "trace/buffer_pipe_sql_test.go:939",
						Message:     "info message",
						Extra:       "{}",
					},
					&MOZapLog{
						Level:       zapcore.DebugLevel,
						SpanContext: &sc,
						Timestamp:   dummyBaseTime.Add(time.Microsecond + time.Millisecond),
						Caller:      "trace/buffer_pipe_sql_test.go:939",
						Message:     "debug message",
						Extra:       "{}",
					},
				},
				buf: buf,
			},
			want: `log_info,node_uuid,Standalone,0000000000000001,00000000-0000-0000-0000-000000000001,,1970-01-01 00:00:00.000000,info,trace/buffer_pipe_sql_test.go:939,info message,{},0,,,,0,0001-01-01 00:00:00.000000,0001-01-01 00:00:00.000000,0,{},internal
log_info,node_uuid,Standalone,0000000000000001,00000000-0000-0000-0000-000000000001,,1970-01-01 00:00:00.001001,debug,trace/buffer_pipe_sql_test.go:939,debug message,{},0,,,,0,0001-01-01 00:00:00.000000,0001-01-01 00:00:00.000000,0,{},internal
`,
		},
		{
			name: "single_statement",
			args: args{
				in: []IBuffer2SqlItem{
					&StatementInfo{
						StatementID:          _1TraceID,
						TransactionID:        _1TxnID,
						SessionID:            _1SesID,
						Account:              "MO",
						User:                 "moroot",
						Database:             "system",
						Statement:            "show tables",
						StatementFingerprint: "show tables",
						StatementTag:         "",
						ExecPlan:             nil,
						RequestAt:            dummyBaseTime,
						ResponseAt:           dummyBaseTime,
					},
				},
				buf: buf,
			},
			want: `00000000-0000-0000-0000-000000000001,00000000-0000-0000-0000-000000000001,00000000-0000-0000-0000-000000000001,MO,moroot,,system,show tables,,show tables,node_uuid,Standalone,1970-01-01 00:00:00.000000,1970-01-01 00:00:00.000000,0,Running,0,,"{""code"":200,""message"":""NO ExecPlan Serialize function"",""steps"":null,""success"":false,""uuid"":""00000000-0000-0000-0000-000000000001""}",0,0,[],,,0,,0,0
`,
		},
		{
			name: "multi_statement",
			args: args{
				in: []IBuffer2SqlItem{
					&StatementInfo{
						StatementID:          _1TraceID,
						TransactionID:        _1TxnID,
						SessionID:            _1SesID,
						Account:              "MO",
						User:                 "moroot",
						Database:             "system",
						Statement:            "show tables",
						StatementFingerprint: "show tables",
						StatementTag:         "",
						ExecPlan:             nil,
						RequestAt:            dummyBaseTime,
						ResponseAt:           dummyBaseTime,
					},
					&StatementInfo{
						StatementID:          _2TraceID,
						TransactionID:        _1TxnID,
						SessionID:            _1SesID,
						Account:              "MO",
						User:                 "moroot",
						Database:             "system",
						Statement:            "show databases",
						StatementFingerprint: "show databases",
						StatementTag:         "dcl",
						RequestAt:            dummyBaseTime.Add(time.Microsecond),
						ResponseAt:           dummyBaseTime.Add(time.Microsecond + time.Second),
						Duration:             time.Microsecond + time.Second,
						Status:               StatementStatusFailed,
						Error:                moerr.NewInternalError(DefaultContext(), "test error"),
						ExecPlan:             nil,
					},
				},
				buf: buf,
			},
			want: `00000000-0000-0000-0000-000000000001,00000000-0000-0000-0000-000000000001,00000000-0000-0000-0000-000000000001,MO,moroot,,system,show tables,,show tables,node_uuid,Standalone,1970-01-01 00:00:00.000000,1970-01-01 00:00:00.000000,0,Running,0,,"{""code"":200,""message"":""NO ExecPlan Serialize function"",""steps"":null,""success"":false,""uuid"":""00000000-0000-0000-0000-000000000001""}",0,0,[],,,0,,0,0
00000000-0000-0000-0000-000000000002,00000000-0000-0000-0000-000000000001,00000000-0000-0000-0000-000000000001,MO,moroot,,system,show databases,dcl,show databases,node_uuid,Standalone,1970-01-01 00:00:00.000001,1970-01-01 00:00:01.000001,1000001000,Failed,20101,internal error: test error,"{""code"":200,""message"":""NO ExecPlan Serialize function"",""steps"":null,""success"":false,""uuid"":""00000000-0000-0000-0000-000000000002""}",0,0,[],,,0,,0,0
`,
		},
		{
			name: "single_error",
			args: args{
				in: []IBuffer2SqlItem{
					&MOErrorHolder{Error: err1, Timestamp: dummyBaseTime},
				},
				buf: buf,
			},
			want: `error_info,node_uuid,Standalone,0,,,1970-01-01 00:00:00.000000,,,,{},20101,internal error: test1,internal error: test1,,0,0001-01-01 00:00:00.000000,0001-01-01 00:00:00.000000,0,{},
`,
		},
		{
			name: "multi_error",
			args: args{
				in: []IBuffer2SqlItem{
					&MOErrorHolder{Error: err1, Timestamp: dummyBaseTime},
					&MOErrorHolder{Error: err2, Timestamp: dummyBaseTime.Add(time.Millisecond + time.Microsecond)},
				},
				buf: buf,
			},
			want: `error_info,node_uuid,Standalone,0,,,1970-01-01 00:00:00.000000,,,,{},20101,internal error: test1,internal error: test1,,0,0001-01-01 00:00:00.000000,0001-01-01 00:00:00.000000,0,{},
error_info,node_uuid,Standalone,0,,,1970-01-01 00:00:00.001001,,,,{},20101,test2: internal error: test1,test2: internal error: test1,,0,0001-01-01 00:00:00.000000,0001-01-01 00:00:00.000000,0,{},
`,
		},
	}

	for _, tt := range tests {
		t.Run(tt.name, func(t *testing.T) {
			got := genETLData(context.TODO(), tt.args.in, tt.args.buf, genFactory())
			require.NotEqual(t, nil, got)
			req, ok := got.(table.ExportRequests)
			require.Equal(t, true, ok)
			require.Equal(t, 1, len(req))
			batch := req[0].(*table.RowRequest)
			content := batch.GetContent()
			assert.Equalf(t, tt.want, content, "genETLData(%v, %v)", content, tt.args.buf)
			t.Logf("%s", tt.want)
		})
	}
}

func Test_genCsvData_diffAccount(t *testing.T) {
	type args struct {
		in  []IBuffer2SqlItem
		buf *bytes.Buffer
	}
	tests := []struct {
		name       string
		args       args
		wantReqCnt int
		want       []string
	}{
		{
			name: "single_statement",
			args: args{
				in: []IBuffer2SqlItem{
					&StatementInfo{
						StatementID:          _1TraceID,
						TransactionID:        _1TxnID,
						SessionID:            _1SesID,
						Account:              "MO",
						User:                 "moroot",
						Database:             "system",
						Statement:            "show tables",
						StatementFingerprint: "show tables",
						StatementTag:         "",
						ExecPlan:             nil,
						RequestAt:            dummyBaseTime,
						ResponseAt:           dummyBaseTime,
					},
				},
				buf: buf,
			},
			wantReqCnt: 1,
			want: []string{`00000000-0000-0000-0000-000000000001,00000000-0000-0000-0000-000000000001,00000000-0000-0000-0000-000000000001,MO,moroot,,system,show tables,,show tables,node_uuid,Standalone,1970-01-01 00:00:00.000000,1970-01-01 00:00:00.000000,0,Running,0,,"{""code"":200,""message"":""NO ExecPlan Serialize function"",""steps"":null,""success"":false,""uuid"":""00000000-0000-0000-0000-000000000001""}",0,0,[],,,0,,0,0
`},
		},
		{
			name: "multi_statement",
			args: args{
				in: []IBuffer2SqlItem{
					&StatementInfo{
						StatementID:          _1TraceID,
						TransactionID:        _1TxnID,
						SessionID:            _1SesID,
						Account:              "MO",
						User:                 "moroot",
						Database:             "system",
						Statement:            "show tables",
						StatementFingerprint: "show tables",
						StatementTag:         "",
						ExecPlan:             nil,
						RequestAt:            dummyBaseTime,
						ResponseAt:           dummyBaseTime,
					},
					&StatementInfo{
						StatementID:          _2TraceID,
						TransactionID:        _1TxnID,
						SessionID:            _1SesID,
						Account:              "sys",
						User:                 "moroot",
						Database:             "system",
						Statement:            "show databases",
						StatementFingerprint: "show databases",
						StatementTag:         "dcl",
						RequestAt:            dummyBaseTime.Add(time.Microsecond),
						ResponseAt:           dummyBaseTime.Add(time.Microsecond + time.Second),
						Duration:             time.Microsecond + time.Second,
						Status:               StatementStatusFailed,
						Error:                moerr.NewInternalError(DefaultContext(), "test error"),
						ExecPlan:             nil,
					},
				},
				buf: buf,
			},
			wantReqCnt: 1,
			want: []string{`00000000-0000-0000-0000-000000000001,00000000-0000-0000-0000-000000000001,00000000-0000-0000-0000-000000000001,MO,moroot,,system,show tables,,show tables,node_uuid,Standalone,1970-01-01 00:00:00.000000,1970-01-01 00:00:00.000000,0,Running,0,,"{""code"":200,""message"":""NO ExecPlan Serialize function"",""steps"":null,""success"":false,""uuid"":""00000000-0000-0000-0000-000000000001""}",0,0,[],,,0,,0,0
`, `00000000-0000-0000-0000-000000000002,00000000-0000-0000-0000-000000000001,00000000-0000-0000-0000-000000000001,sys,moroot,,system,show databases,dcl,show databases,node_uuid,Standalone,1970-01-01 00:00:00.000001,1970-01-01 00:00:01.000001,1000001000,Failed,20101,internal error: test error,"{""code"":200,""message"":""NO ExecPlan Serialize function"",""steps"":null,""success"":false,""uuid"":""00000000-0000-0000-0000-000000000002""}",0,0,[],,,0,,0,0
`},
		},
	}
	for _, tt := range tests {
		t.Run(tt.name, func(t *testing.T) {
			got := genETLData(DefaultContext(), tt.args.in, tt.args.buf, genFactory())
			require.NotEqual(t, nil, got)
			reqs, ok := got.(table.ExportRequests)
			require.Equal(t, true, ok)
			require.Equal(t, tt.wantReqCnt, len(reqs))
			require.Equal(t, len(tt.args.in), len(tt.want))
			for _, req := range reqs {
				found := false
				batch := req.(*table.RowRequest)
				for idx, w := range tt.want {
					if strings.Contains(batch.GetContent(), w) {
						found = true
						t.Logf("idx %d: %s", idx, w)
					}
				}
				assert.Equalf(t, true, found, "genETLData: %v", batch.GetContent())
			}
		})
	}
}

func Test_genCsvData_LongQueryTime(t *testing.T) {
	errorFormatter.Store("%v")
	logStackFormatter.Store("%n")
	type args struct {
		in     []IBuffer2SqlItem
		buf    *bytes.Buffer
		queryT int64
	}
	tests := []struct {
		name string
		args args
		want any
	}{
		{
			name: "multi_statement",
			args: args{
				in: []IBuffer2SqlItem{
					&StatementInfo{
						StatementID:          _1TraceID,
						TransactionID:        _1TxnID,
						SessionID:            _1SesID,
						Account:              "MO",
						User:                 "moroot",
						Database:             "system",
						Statement:            "show tables",
						StatementFingerprint: "show tables",
						StatementTag:         "",
						ExecPlan:             nil,
						Duration:             time.Second - time.Nanosecond,
						ResultCount:          1,
					},
					&StatementInfo{
						StatementID:          _1TraceID,
						TransactionID:        _1TxnID,
						SessionID:            _1SesID,
						Account:              "MO",
						User:                 "moroot",
						Database:             "system",
						Statement:            "show tables",
						StatementFingerprint: "show tables",
						StatementTag:         "",
						ExecPlan:             NewDummySerializableExecPlan(nil, dummySerializeExecPlan, uuid.UUID(_1TraceID)),
						Duration:             time.Second - time.Nanosecond,
						ResultCount:          2,
						RequestAt:            dummyBaseTime,
						ResponseAt:           dummyBaseTime,
					},
					&StatementInfo{
						StatementID:          _2TraceID,
						TransactionID:        _1TxnID,
						SessionID:            _1SesID,
						Account:              "MO",
						User:                 "moroot",
						Database:             "system",
						Statement:            "show databases",
						StatementFingerprint: "show databases",
						StatementTag:         "dcl",
						RequestAt:            dummyBaseTime.Add(time.Microsecond),
						ResponseAt:           dummyBaseTime.Add(time.Microsecond + time.Second),
						Duration:             time.Second,
						Status:               StatementStatusFailed,
						Error:                moerr.NewInternalError(DefaultContext(), "test error"),
						ExecPlan:             NewDummySerializableExecPlan(map[string]string{"key": "val"}, dummySerializeExecPlan, uuid.UUID(_2TraceID)),
						SqlSourceType:        "internal",
						ResultCount:          3,
					},
				},
				buf:    buf,
				queryT: int64(time.Second),
			},
			want: `00000000-0000-0000-0000-000000000001,00000000-0000-0000-0000-000000000001,00000000-0000-0000-0000-000000000001,MO,moroot,,system,show tables,,show tables,node_uuid,Standalone,0001-01-01 00:00:00.000000,0001-01-01 00:00:00.000000,999999999,Running,0,,"{""code"":200,""message"":""NO ExecPlan Serialize function"",""steps"":null,""success"":false,""uuid"":""00000000-0000-0000-0000-000000000001""}",0,0,[],,,0,,0,1
00000000-0000-0000-0000-000000000001,00000000-0000-0000-0000-000000000001,00000000-0000-0000-0000-000000000001,MO,moroot,,system,show tables,,show tables,node_uuid,Standalone,1970-01-01 00:00:00.000000,1970-01-01 00:00:00.000000,999999999,Running,0,,"{""code"":200,""message"":""no exec plan""}",0,0,[],,,0,,0,2
00000000-0000-0000-0000-000000000002,00000000-0000-0000-0000-000000000001,00000000-0000-0000-0000-000000000001,MO,moroot,,system,show databases,dcl,show databases,node_uuid,Standalone,1970-01-01 00:00:00.000001,1970-01-01 00:00:01.000001,1000000000,Failed,20101,internal error: test error,"{""key"":""val""}",1,1,[],,,0,internal,0,3
`,
		},
	}
	for _, tt := range tests {
		t.Run(tt.name, func(t *testing.T) {
			GetTracerProvider().longQueryTime = tt.args.queryT
			got := genETLData(DefaultContext(), tt.args.in, tt.args.buf, genFactory())
			require.NotEqual(t, nil, got)
			req, ok := got.(table.ExportRequests)
			require.Equal(t, true, ok)
			require.Equal(t, 1, len(req))
			batch := req[0].(*table.RowRequest)
			content := batch.GetContent()
			assert.Equalf(t, tt.want, content, "genETLData(%v, %v)", content, tt.args.buf)
			t.Logf("%s", tt.want)
			GetTracerProvider().longQueryTime = 0
		})
	}
}<|MERGE_RESOLUTION|>--- conflicted
+++ resolved
@@ -18,16 +18,11 @@
 	"bytes"
 	"context"
 	"fmt"
-<<<<<<< HEAD
-=======
 	"go.uber.org/zap"
 	"io"
->>>>>>> 6bd0c8ed
 	"strings"
 	"testing"
 	"time"
-
-	"go.uber.org/zap"
 
 	"github.com/matrixorigin/matrixone/pkg/config"
 	"github.com/matrixorigin/matrixone/pkg/util/batchpipe"
