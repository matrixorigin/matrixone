// Copyright 2023 Matrix Origin
//
// Licensed under the Apache License, Version 2.0 (the "License");
// you may not use this file except in compliance with the License.
// You may obtain a copy of the License at
//
//      http://www.apache.org/licenses/LICENSE-2.0
//
// Unless required by applicable law or agreed to in writing, software
// distributed under the License is distributed on an "AS IS" BASIS,
// WITHOUT WARRANTIES OR CONDITIONS OF ANY KIND, either express or implied.
// See the License for the specific language governing permissions and
// limitations under the License.

package motrace

import (
	"context"
	"errors"
	"testing"
	"time"

	"github.com/google/uuid"
	"github.com/stretchr/testify/assert"
	"github.com/stretchr/testify/require"
)

func TestAggregator(t *testing.T) {

	var sessionId [16]byte
	sessionId[0] = 1
	var sessionId2 [16]byte
	sessionId2[0] = 2
	const aggrWindow = 5 * time.Second

	ctx := context.Background()
	aggregator := NewAggregator(
		ctx,
		aggrWindow,
		StatementInfoNew,
		StatementInfoUpdate,
		StatementInfoFilter,
	)

	// Insert StatementInfo instances into the aggregator
	_, err := aggregator.AddItem(&StatementInfo{
		StatementType: "Grant",
		Duration:      time.Duration(500 * time.Millisecond), // make it longer than 200ms to pass filter
		SqlSourceType: "internal_sql",
	})

	if !errors.Is(err, ErrFilteredOut) {
		t.Fatalf("Expected error ErrFilteredOut, got: %v", err)
	}

	// Insert StatementInfo instances into the aggregator
	_, err = aggregator.AddItem(&StatementInfo{
		StatementType: "Select",
		Duration:      time.Duration(500 * time.Millisecond), // make it longer than 200ms to pass filter
		SqlSourceType: "internal_sql",
	})

	if !errors.Is(err, ErrFilteredOut) {
		t.Fatalf("Expected error ErrFilteredOut, got: %v", err)
	}

	_, err = aggregator.AddItem(&StatementInfo{
		StatementType: "Type1",
		Duration:      time.Duration(10 * time.Second),
	})

	if !errors.Is(err, ErrFilteredOut) {
		t.Fatalf("Expected error ErrFilteredOut, got: %v", err)
	}

	_, err = aggregator.AddItem(&StatementInfo{
		StatementType: "Insert",
		SqlSourceType: "cloud_user",
		Duration:      time.Duration(10 * time.Second),
	})

	if !errors.Is(err, ErrFilteredOut) {
		t.Fatalf("Expected error ErrFilteredOut, got: %v", err)
	}

	// Get results from aggregator
	results := aggregator.GetResults()

	// Test expected behavior
	if len(results) != 0 {
		t.Errorf("Expected 0 aggregated statements, got %d", len(results))
	}

	// Aggregate some Select
	fixedTime := time.Date(2023, time.June, 10, 12, 0, 1, 0, time.UTC)
	for i := 0; i < 5; i++ {
		_, err = aggregator.AddItem(&StatementInfo{
			Account:       "MO",
			User:          "moroot",
			Database:      "system",
			StatementType: "Select",
			SqlSourceType: "external_sql",
			SessionID:     sessionId,
			Statement:     "SELECT 11",
			ResponseAt:    fixedTime,
			RequestAt:     fixedTime.Add(-10 * time.Millisecond),
			Duration:      10 * time.Millisecond,
			TransactionID: _1TxnID,
			StatementID:   _1TxnID,
			Status:        StatementStatusSuccess,
			ExecPlan:      NewDummySerializableExecPlan(map[string]string{"key": "val"}, dummySerializeExecPlan, uuid.UUID(_2TraceID)),
		})
		if err != nil {
			t.Fatalf("Unexpected error when adding item: %v", err)
		}

		// different session id
		_, err = aggregator.AddItem(&StatementInfo{
			Account:       "MO",
			User:          "moroot",
			Database:      "system",
			StatementType: "Select",
			SqlSourceType: "internal_sql",
			SessionID:     sessionId2,
			Statement:     "SELECT 11",
			ResponseAt:    fixedTime,
			RequestAt:     fixedTime.Add(-10 * time.Millisecond),
			Duration:      10 * time.Millisecond,
			TransactionID: _1TxnID,
			StatementID:   _1TxnID,
			Status:        StatementStatusSuccess,
			ExecPlan:      NewDummySerializableExecPlan(map[string]string{"key": "val"}, dummySerializeExecPlan, uuid.UUID(_2TraceID)),
		})
		if err != nil {
			t.Fatalf("Unexpected error when adding item: %v", err)
		}

		// same as the second session id with 5 seconds later
		_, err = aggregator.AddItem(&StatementInfo{
			Account:       "MO",
			User:          "moroot",
			Database:      "system",
			StatementType: "Select",
			SqlSourceType: "internal_sql",
			SessionID:     sessionId2,
			Statement:     "SELECT 11",
			ResponseAt:    fixedTime.Add(6 * time.Second),
			RequestAt:     fixedTime.Add(6 * time.Second).Add(-10 * time.Millisecond),
			Duration:      10 * time.Millisecond,
			TransactionID: _1TxnID,
			StatementID:   _1TxnID,
			Status:        StatementStatusSuccess,
			ExecPlan:      NewDummySerializableExecPlan(map[string]string{"key": "val"}, dummySerializeExecPlan, uuid.UUID(_2TraceID)),
		})

		if err != nil {
			t.Fatalf("Unexpected error when adding item: %v", err)
		}

		// Error status
		_, err = aggregator.AddItem(&StatementInfo{
			Account:       "MO",
			User:          "moroot",
			Database:      "system",
			StatementType: "Select",
			SqlSourceType: "external_sql",
			SessionID:     sessionId2,
			Statement:     "SELECT 11", // make it longer than 200ms to pass filter
			ResponseAt:    fixedTime.Add(6 * time.Second),
			RequestAt:     fixedTime.Add(6 * time.Second).Add(-10 * time.Millisecond),
			Duration:      10 * time.Millisecond,
			TransactionID: _1TxnID,
			StatementID:   _1TxnID,
			Status:        StatementStatusFailed,
			ExecPlan:      NewDummySerializableExecPlan(map[string]string{"key": "val"}, dummySerializeExecPlan, uuid.UUID(_2TraceID)),
		})
		if err != nil {
			t.Fatalf("Unexpected error when adding item: %v", err)
		}
	}

	// Get results from aggregator
	results = aggregator.GetResults()

	// Test expected behavior
	if len(results) != 4 {
		t.Errorf("Expected 4 aggregated statements, got %d", len(results))
	}
	assert.Equal(t, aggrWindow, results[0].(*StatementInfo).Duration)
	assert.Equal(t, aggrWindow, results[1].(*StatementInfo).Duration)
	assert.Equal(t, aggrWindow, results[2].(*StatementInfo).Duration)
	assert.Equal(t, aggrWindow, results[3].(*StatementInfo).Duration)
	require.Equal(t, []byte(`[1,5,10.000,15,20]`), results[0].(*StatementInfo).ExecPlan2Stats(ctx))
	require.Equal(t, []byte(`[1,5,10.000,15,20]`), results[1].(*StatementInfo).ExecPlan2Stats(ctx))
	require.Equal(t, []byte(`[1,5,10.000,15,20]`), results[2].(*StatementInfo).ExecPlan2Stats(ctx))
	require.Equal(t, []byte(`[1,5,10.000,15,20]`), results[3].(*StatementInfo).ExecPlan2Stats(ctx))
	item, _ := results[0].(*StatementInfo)
	row := item.GetTable().GetRow(ctx)
	results[0].(*StatementInfo).FillRow(ctx, row)
	require.Equal(t, []byte(`[1,5,0.020,15,20]`), results[0].(*StatementInfo).ExecPlan2Stats(ctx))
	results[1].(*StatementInfo).FillRow(ctx, row)
	require.Equal(t, []byte(`[1,5,0.020,15,20]`), results[1].(*StatementInfo).ExecPlan2Stats(ctx))
	results[2].(*StatementInfo).FillRow(ctx, row)
	require.Equal(t, []byte(`[1,5,0.020,15,20]`), results[2].(*StatementInfo).ExecPlan2Stats(ctx))
	results[3].(*StatementInfo).FillRow(ctx, row)
	require.Equal(t, []byte(`[1,5,0.020,15,20]`), results[3].(*StatementInfo).ExecPlan2Stats(ctx))

	aggregator.Close()

	aggregator = NewAggregator(
		ctx,
		aggrWindow,
		StatementInfoNew,
		StatementInfoUpdate,
		StatementInfoFilter,
	)

	// Update
	for i := 0; i < 5; i++ {

		_, err = aggregator.AddItem(&StatementInfo{
			Account:       "MO",
			User:          "moroot",
			Database:      "system",
			StatementType: "Update",
			SqlSourceType: "external_sql",
			SessionID:     sessionId2,
<<<<<<< HEAD
			Statement:     "Update 11", // make it longer than 200ms to pass filter
			RequestAt:     fixedTime.Add(6 * time.Second),
			Duration:      time.Duration(10+i) * time.Millisecond,
=======
			Statement:     "Update 11",
			ResponseAt:    fixedTime.Add(6 * time.Second),
			RequestAt:     fixedTime.Add(6 * time.Second).Add(-10 * time.Millisecond),
			Duration:      10 * time.Millisecond,
			TransactionID: _1TxnID,
			StatementID:   _1TxnID,
			Status:        StatementStatusFailed,
			ExecPlan:      NewDummySerializableExecPlan(map[string]string{"key": "val"}, dummySerializeExecPlan, uuid.UUID(_2TraceID)),
		})
		if err != nil {
			t.Fatalf("Unexpected error when adding item: %v", err)
		}

		_, err = aggregator.AddItem(&StatementInfo{
			Account:       "MO",
			User:          "moroot",
			Database:      "system",
			StatementType: "Update",
			SqlSourceType: "internal_sql",
			SessionID:     sessionId2,
			Statement:     "Update 11",
			ResponseAt:    fixedTime.Add(6 * time.Second),
			RequestAt:     fixedTime.Add(6 * time.Second).Add(-10 * time.Millisecond),
			Duration:      10 * time.Millisecond,
>>>>>>> a5464608
			TransactionID: _1TxnID,
			StatementID:   _1TxnID,
			Status:        StatementStatusFailed,
			ExecPlan:      NewDummySerializableExecPlan(map[string]string{"key": "val"}, dummySerializeExecPlan, uuid.UUID(_2TraceID)),
		})
		if err != nil {
			t.Fatalf("Unexpected error when adding item: %v", err)
		}
	}
	results = aggregator.GetResults()

	assert.Equal(t, "Update 11", results[0].(*StatementInfo).StmtBuilder.String())
<<<<<<< HEAD
	require.Equal(t, []byte(`[1,5,10.000,15,20]`), results[0].(*StatementInfo).ExecPlan2Stats(ctx))
	results[0].(*StatementInfo).FillRow(ctx, row)
	require.Equal(t, []byte(`[1,5,0.024,15,20]`), results[0].(*StatementInfo).ExecPlan2Stats(ctx))
=======
	// should have two results since they have different sqlSourceType
	assert.Equal(t, "Update 11", results[1].(*StatementInfo).StmtBuilder.String())
	assert.Equal(t, 50*time.Millisecond, results[1].(*StatementInfo).Duration)
	// RequestAt should be starting of the window
	assert.Equal(t, fixedTime.Add(4*time.Second), results[0].(*StatementInfo).RequestAt)
	// ResponseAt should be end of the window
	assert.Equal(t, fixedTime.Add(9*time.Second), results[0].(*StatementInfo).ResponseAt)

	_, err = aggregator.AddItem(&StatementInfo{
		Account:       "MO",
		User:          "moroot",
		Database:      "system",
		StatementType: "Update",
		SqlSourceType: "external_sql",
		SessionID:     sessionId2,
		Statement:     "Update 11",
		ResponseAt:    fixedTime.Add(6 * time.Second),
		RequestAt:     fixedTime.Add(6 * time.Second).Add(-10 * time.Millisecond),
		Duration:      203 * time.Millisecond,
		TransactionID: _1TxnID,
		StatementID:   _1TxnID,
		Status:        StatementStatusFailed,
		ExecPlan:      NewDummySerializableExecPlan(map[string]string{"key": "val"}, dummySerializeExecPlan, uuid.UUID(_2TraceID)),
	})
	if err != ErrFilteredOut {
		t.Fatalf("Expecting filter out error due to Duration longer than 200ms: %v", err)
	}
>>>>>>> a5464608

}<|MERGE_RESOLUTION|>--- conflicted
+++ resolved
@@ -225,15 +225,10 @@
 			StatementType: "Update",
 			SqlSourceType: "external_sql",
 			SessionID:     sessionId2,
-<<<<<<< HEAD
-			Statement:     "Update 11", // make it longer than 200ms to pass filter
-			RequestAt:     fixedTime.Add(6 * time.Second),
+			Statement:     "Update 11",
+			ResponseAt:    fixedTime.Add(6 * time.Second),
+			RequestAt:     fixedTime.Add(6 * time.Second).Add(-10 * time.Millisecond),
 			Duration:      time.Duration(10+i) * time.Millisecond,
-=======
-			Statement:     "Update 11",
-			ResponseAt:    fixedTime.Add(6 * time.Second),
-			RequestAt:     fixedTime.Add(6 * time.Second).Add(-10 * time.Millisecond),
-			Duration:      10 * time.Millisecond,
 			TransactionID: _1TxnID,
 			StatementID:   _1TxnID,
 			Status:        StatementStatusFailed,
@@ -254,7 +249,6 @@
 			ResponseAt:    fixedTime.Add(6 * time.Second),
 			RequestAt:     fixedTime.Add(6 * time.Second).Add(-10 * time.Millisecond),
 			Duration:      10 * time.Millisecond,
->>>>>>> a5464608
 			TransactionID: _1TxnID,
 			StatementID:   _1TxnID,
 			Status:        StatementStatusFailed,
@@ -267,11 +261,6 @@
 	results = aggregator.GetResults()
 
 	assert.Equal(t, "Update 11", results[0].(*StatementInfo).StmtBuilder.String())
-<<<<<<< HEAD
-	require.Equal(t, []byte(`[1,5,10.000,15,20]`), results[0].(*StatementInfo).ExecPlan2Stats(ctx))
-	results[0].(*StatementInfo).FillRow(ctx, row)
-	require.Equal(t, []byte(`[1,5,0.024,15,20]`), results[0].(*StatementInfo).ExecPlan2Stats(ctx))
-=======
 	// should have two results since they have different sqlSourceType
 	assert.Equal(t, "Update 11", results[1].(*StatementInfo).StmtBuilder.String())
 	assert.Equal(t, 50*time.Millisecond, results[1].(*StatementInfo).Duration)
@@ -279,6 +268,9 @@
 	assert.Equal(t, fixedTime.Add(4*time.Second), results[0].(*StatementInfo).RequestAt)
 	// ResponseAt should be end of the window
 	assert.Equal(t, fixedTime.Add(9*time.Second), results[0].(*StatementInfo).ResponseAt)
+	require.Equal(t, []byte(`[1,5,10.000,15,20]`), results[0].(*StatementInfo).ExecPlan2Stats(ctx))
+	results[0].(*StatementInfo).FillRow(ctx, row)
+	require.Equal(t, []byte(`[1,5,0.024,15,20]`), results[0].(*StatementInfo).ExecPlan2Stats(ctx))
 
 	_, err = aggregator.AddItem(&StatementInfo{
 		Account:       "MO",
@@ -299,6 +291,5 @@
 	if err != ErrFilteredOut {
 		t.Fatalf("Expecting filter out error due to Duration longer than 200ms: %v", err)
 	}
->>>>>>> a5464608
 
 }