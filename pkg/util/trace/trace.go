--- conflicted
+++ resolved
@@ -62,13 +62,9 @@
 	// init DefaultContext / DefaultSpanContext
 	var spanId SpanID
 	spanId.SetByUUID(config.getNodeResource().NodeUuid)
-<<<<<<< HEAD
-	sc := SpanContextWithIDs(nilTraceID, spanId)
-=======
 	_, span := gTracer.Start(ctx, "TraceInit", WithTraceID(nilTraceID), WithSpanID(spanId))
 	defer span.End()
 	sc := span.SpanContext()
->>>>>>> 18a7c7b0
 	SetDefaultSpanContext(&sc)
 	SetDefaultContext(ContextWithSpanContext(ctx, sc))
 
