--- conflicted
+++ resolved
@@ -38,13 +38,8 @@
 	Timestamp util.TimeNano `json:"timestamp"`
 }
 
-<<<<<<< HEAD
-func (h MOErrorHolder) GetName() string {
+func (h *MOErrorHolder) GetName() string {
 	return errorView.OriginTable.GetName()
-=======
-func (h *MOErrorHolder) GetName() string {
-	return MOErrorType
->>>>>>> 5f8ebb2c
 }
 
 func (h *MOErrorHolder) Size() int64 {
@@ -54,10 +49,9 @@
 	h.Error = nil
 }
 
-<<<<<<< HEAD
 func (h *MOErrorHolder) GetRow() *export.Row { return errorView.OriginTable.GetRow() }
 
-func (h MOErrorHolder) CsvFields(row *export.Row) []string {
+func (h *MOErrorHolder) CsvFields(row *export.Row) []string {
 	row.Reset()
 	row.SetColumnVal(rawItemCol, errorView.Table)
 	row.SetColumnVal(timestampCol, nanoSec2DatetimeString(h.Timestamp))
@@ -69,10 +63,6 @@
 	if errors.As(h.Error, &moError) {
 		row.SetColumnVal(errCodeCol, fmt.Sprintf("%d", moError.ErrorCode()))
 	}
-=======
-func (h *MOErrorHolder) CsvFields() []string {
-	var span Span
->>>>>>> 5f8ebb2c
 	if ct := errutil.GetContextTracer(h.Error); ct != nil && ct.Context() != nil {
 		span := SpanFromContext(ct.Context())
 		row.SetColumnVal(stmtIDCol, span.SpanContext().TraceID.String())
