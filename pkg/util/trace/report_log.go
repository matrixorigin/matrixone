--- conflicted
+++ resolved
@@ -45,12 +45,7 @@
 }
 
 func (m *MOZapLog) GetName() string {
-<<<<<<< HEAD
 	return logView.OriginTable.GetName()
-	//return MOLogType
-=======
-	return MOLogType
->>>>>>> 5f8ebb2c
 }
 
 // Size 计算近似值
@@ -58,8 +53,13 @@
 	return int64(unsafe.Sizeof(m) + unsafe.Sizeof(len(m.LoggerName)+len(m.Caller)+len(m.Message)+len(m.Extra)))
 }
 
-<<<<<<< HEAD
-func (m *MOZapLog) Free() {}
+func (m *MOZapLog) Free() {
+	m.SpanContext = nil
+	m.LoggerName = ""
+	m.Caller = ""
+	m.Message = ""
+	m.Extra = ""
+}
 
 func (m *MOZapLog) GetRow() *export.Row { return logView.OriginTable.GetRow() }
 
@@ -77,29 +77,6 @@
 	row.SetColumnVal(messageCol, m.Message)
 	row.SetColumnVal(extraCol, m.Extra)
 	return row.ToStrings()
-=======
-func (m *MOZapLog) Free() {
-	m.SpanContext = nil
-	m.LoggerName = ""
-	m.Caller = ""
-	m.Message = ""
-	m.Extra = ""
-}
-
-func (m *MOZapLog) CsvFields() []string {
-	var result []string
-	result = append(result, m.SpanContext.TraceID.String())
-	result = append(result, m.SpanContext.SpanID.String())
-	result = append(result, GetNodeResource().NodeUuid)
-	result = append(result, GetNodeResource().NodeType)
-	result = append(result, time2DatetimeString(m.Timestamp))
-	result = append(result, m.LoggerName)
-	result = append(result, m.Level.String())
-	result = append(result, m.Caller)
-	result = append(result, m.Message)
-	result = append(result, m.Extra)
-	return result
->>>>>>> 5f8ebb2c
 }
 
 func ReportZap(jsonEncoder zapcore.Encoder, entry zapcore.Entry, fields []zapcore.Field) (*buffer.Buffer, error) {
